--- conflicted
+++ resolved
@@ -553,188 +553,6 @@
 
 #### Text Generation (`--task generate`)
 
-<<<<<<< HEAD
-```{eval-rst}
-.. list-table::
-  :widths: 25 25 15 20 5 5 5
-  :header-rows: 1
-
-  * - Architecture
-    - Models
-    - Inputs
-    - Example HF Models
-    - :ref:`LoRA <lora-adapter>`
-    - :ref:`PP <distributed-serving>`
-    - V1
-  * - :code:`AriaForConditionalGeneration`
-    - Aria
-    - T + I
-    - :code:`rhymes-ai/Aria`
-    -
-    - ✅︎
-    -
-  * - :code:`Blip2ForConditionalGeneration`
-    - BLIP-2
-    - T + I\ :sup:`E`
-    - :code:`Salesforce/blip2-opt-2.7b`, :code:`Salesforce/blip2-opt-6.7b`, etc.
-    -
-    - ✅︎
-    -
-  * - :code:`ChameleonForConditionalGeneration`
-    - Chameleon
-    - T + I
-    - :code:`facebook/chameleon-7b` etc.
-    -
-    - ✅︎
-    -
-  * - :code:`DeepseekVLV2ForCausalLM`
-    - DeepSeek-VL2
-    - T + I
-    - :code:`deepseek-ai/deepseek-vl2-small`, :code:`deepseek-ai/deepseek-vl2`. (see note)
-    -
-    - ✅︎
-    -
-  * - :code:`FuyuForCausalLM`
-    - Fuyu
-    - T + I
-    - :code:`adept/fuyu-8b` etc.
-    -
-    - ✅︎
-    -
-  * - :code:`ChatGLMModel`
-    - GLM-4V
-    - T + I
-    - :code:`THUDM/glm-4v-9b` etc.
-    - ✅︎
-    - ✅︎
-    -
-  * - :code:`H2OVLChatModel`
-    - H2OVL
-    - T + I\ :sup:`E+`
-    - :code:`h2oai/h2ovl-mississippi-800m`, :code:`h2oai/h2ovl-mississippi-2b`, etc.
-    -
-    - ✅︎
-    -
-  * - :code:`Idefics3ForConditionalGeneration`
-    - Idefics3
-    - T + I
-    - :code:`HuggingFaceM4/Idefics3-8B-Llama3` etc.
-    - ✅︎
-    -
-    -
-  * - :code:`InternVLChatModel`
-    - InternVL 2.5, Mono-InternVL, InternVL 2.0
-    - T + I\ :sup:`E+`
-    - :code:`OpenGVLab/InternVL2_5-4B`, :code:`OpenGVLab/Mono-InternVL-2B`, :code:`OpenGVLab/InternVL2-4B`, etc.
-    -
-    - ✅︎
-    - ✅︎
-  * - :code:`LlavaForConditionalGeneration`
-    - LLaVA-1.5
-    - T + I\ :sup:`E+`
-    - :code:`llava-hf/llava-1.5-7b-hf`, :code:`TIGER-Lab/Mantis-8B-siglip-llama3` (see note), etc.
-    -
-    - ✅︎
-    - ✅︎
-  * - :code:`LlavaNextForConditionalGeneration`
-    - LLaVA-NeXT
-    - T + I\ :sup:`E+`
-    - :code:`llava-hf/llava-v1.6-mistral-7b-hf`, :code:`llava-hf/llava-v1.6-vicuna-7b-hf`, etc.
-    -
-    - ✅︎
-    -
-  * - :code:`LlavaNextVideoForConditionalGeneration`
-    - LLaVA-NeXT-Video
-    - T + V
-    - :code:`llava-hf/LLaVA-NeXT-Video-7B-hf`, etc.
-    -
-    - ✅︎
-    -
-  * - :code:`LlavaOnevisionForConditionalGeneration`
-    - LLaVA-Onevision
-    - T + I\ :sup:`+` + V\ :sup:`+`
-    - :code:`llava-hf/llava-onevision-qwen2-7b-ov-hf`, :code:`llava-hf/llava-onevision-qwen2-0.5b-ov-hf`, etc.
-    -
-    - ✅︎
-    -
-  * - :code:`MiniCPMV`
-    - MiniCPM-V
-    - T + I\ :sup:`E+`
-    - :code:`openbmb/MiniCPM-V-2` (see note), :code:`openbmb/MiniCPM-Llama3-V-2_5`, :code:`openbmb/MiniCPM-V-2_6`, etc.
-    - ✅︎
-    - ✅︎
-    -
-  * - :code:`MllamaForConditionalGeneration`
-    - Llama 3.2
-    - T + I\ :sup:`+`
-    - :code:`meta-llama/Llama-3.2-90B-Vision-Instruct`, :code:`meta-llama/Llama-3.2-11B-Vision`, etc.
-    -
-    -
-    -
-  * - :code:`MolmoForCausalLM`
-    - Molmo
-    - T + I
-    - :code:`allenai/Molmo-7B-D-0924`, :code:`allenai/Molmo-72B-0924`, etc.
-    -
-    - ✅︎
-    - ✅︎
-  * - :code:`NVLM_D_Model`
-    - NVLM-D 1.0
-    - T + I\ :sup:`E+`
-    - :code:`nvidia/NVLM-D-72B`, etc.
-    -
-    - ✅︎
-    - ✅︎
-  * - :code:`PaliGemmaForConditionalGeneration`
-    - PaliGemma, PaliGemma 2
-    - T + I\ :sup:`E`
-    - :code:`google/paligemma-3b-pt-224`, :code:`google/paligemma-3b-mix-224`, :code:`google/paligemma2-3b-ft-docci-448`, etc.
-    -
-    - ✅︎
-    -
-  * - :code:`Phi3VForCausalLM`
-    - Phi-3-Vision, Phi-3.5-Vision
-    - T + I\ :sup:`E+`
-    - :code:`microsoft/Phi-3-vision-128k-instruct`, :code:`microsoft/Phi-3.5-vision-instruct` etc.
-    -
-    - ✅︎
-    - ✅︎
-  * - :code:`PixtralForConditionalGeneration`
-    - Pixtral
-    - T + I\ :sup:`+`
-    - :code:`mistralai/Pixtral-12B-2409`, :code:`mistral-community/pixtral-12b` etc.
-    -
-    - ✅︎
-    - ✅︎
-  * - :code:`QWenLMHeadModel`
-    - Qwen-VL
-    - T + I\ :sup:`E+`
-    - :code:`Qwen/Qwen-VL`, :code:`Qwen/Qwen-VL-Chat`, etc.
-    - ✅︎
-    - ✅︎
-    -
-  * - :code:`Qwen2AudioForConditionalGeneration`
-    - Qwen2-Audio
-    - T + A\ :sup:`+`
-    - :code:`Qwen/Qwen2-Audio-7B-Instruct`
-    -
-    - ✅︎
-    -
-  * - :code:`Qwen2VLForConditionalGeneration`
-    - Qwen2-VL
-    - T + I\ :sup:`E+` + V\ :sup:`E+`
-    - :code:`Qwen/QVQ-72B-Preview`, :code:`Qwen/Qwen2-VL-7B-Instruct`, :code:`Qwen/Qwen2-VL-72B-Instruct`, etc.
-    - ✅︎
-    - ✅︎
-    -
-  * - :code:`UltravoxModel`
-    - Ultravox
-    - T + A\ :sup:`E+`
-    - :code:`fixie-ai/ultravox-v0_3`
-    -
-    - ✅︎
-    -
-=======
 ```{list-table}
 :widths: 25 25 15 20 5 5 5
 :header-rows: 1
@@ -907,7 +725,6 @@
   -
   - ✅︎
   -
->>>>>>> 970d6d07
 ```
 
 <sup>E</sup> Pre-computed embeddings can be inputted for this modality.  
