--- conflicted
+++ resolved
@@ -4,11 +4,7 @@
 
 You can start the server using Python, or using [Docker](deploying_with_docker.rst):
 ```bash
-<<<<<<< HEAD
-vllm serve mistralai/Mistral-7B-Instruct-v0.2 --dtype auto --api-key token-abc123
-=======
 python -m vllm.entrypoints.openai.api_server --model NousResearch/Meta-Llama-3-8B-Instruct --dtype auto --api-key token-abc123
->>>>>>> 8f1729b8
 ```
 
 To call the server, you can use the official OpenAI Python client library, or any other HTTP client.
@@ -117,7 +113,7 @@
 ## Tool calling in the chat completion API
 vLLM supports only named function calling in the chat completion API. The `tool_choice` options `auto` and `required` are **not yet supported** but on the roadmap.
 
-To use a named function you need to define the function in the `tools` parameter and call it in the `tool_choice` parameter. 
+To use a named function you need to define the function in the `tools` parameter and call it in the `tool_choice` parameter.
 
 It is the callers responsibility to prompt the model with the tool information, vLLM will not automatically manipulate the prompt. **This may change in the future.**
 
