--- conflicted
+++ resolved
@@ -157,14 +157,9 @@
 To enable this feature, you should set the following flags:
 * `--enable-auto-tool-choice` -- **mandatory** Auto tool choice. tells vLLM that you want to enable the model to generate its own tool calls when it 
 deems appropriate.
-<<<<<<< HEAD
-* `--tool-call-parser` -- select the tool parser to use - currently either `hermes` or `mistral` or `internlm`. Additional tool parsers 
+* `--tool-call-parser` -- select the tool parser to use - currently either `hermes` or `mistral` or `llama3_json` or `internlm`. Additional tool parsers 
 will continue to be added in the future, and also can register your own tool parsers in the `--tool-parser-plugin`.
 * `--tool-parser-plugin` -- **optional** tool parser plugin used to register user defined tool parsers into vllm, the registered tool parser name can be specified in `--tool-call-parser`.
-=======
-* `--tool-call-parser` -- select the tool parser to use - currently either `hermes`, `mistral` or `llama3_json`. Additional tool parsers 
-will continue to be added in the future.
->>>>>>> 3b00b9c2
 * `--chat-template` -- **optional** for auto tool choice. the path to the chat template which handles `tool`-role messages and `assistant`-role messages 
 that contain previously generated tool calls. Hermes, Mistral and Llama models have tool-compatible chat templates in their 
 `tokenizer_config.json` files, but you can specify a custom template. This argument can be set to `tool_use` if your model has a tool use-specific chat 
@@ -204,7 +199,26 @@
 
 Recommended flags: `--tool-call-parser mistral --chat-template examples/tool_chat_template_mistral_parallel.jinja`
 
-<<<<<<< HEAD
+#### Llama Models
+Supported models:
+* `meta-llama/Meta-Llama-3.1-8B-Instruct`
+* `meta-llama/Meta-Llama-3.1-70B-Instruct`
+* `meta-llama/Meta-Llama-3.1-405B-Instruct`
+* `meta-llama/Meta-Llama-3.1-405B-Instruct-FP8`
+
+The tool calling that is supported is the [JSON based tool calling](https://llama.meta.com/docs/model-cards-and-prompt-formats/llama3_1/#json-based-tool-calling).
+Other tool calling formats like the built in python tool calling or custom tool calling are not supported.
+
+Known issues:
+1. Parallel tool calls are not supported. 
+2. The model can generate parameters with a wrong format, such as generating
+   an array serialized as string instead of an array.
+
+The `tool_chat_template_llama3_json.jinja` file contains the "official" Llama chat template, but tweaked so that
+it works better with vLLM.
+
+Recommended flags: `--tool-call-parser llama3_json --chat-template examples/tool_chat_template_llama3_json.jinja`
+
 #### Internlm Models
 Supported models:
 * `internlm/internlm2_5-7b-chat` (confirmed)
@@ -274,25 +288,3 @@
     --tool-call-parser example \
     --chat-template <your chat template> \
 ``` 
-=======
-#### Llama Models
-Supported models:
-* `meta-llama/Meta-Llama-3.1-8B-Instruct`
-* `meta-llama/Meta-Llama-3.1-70B-Instruct`
-* `meta-llama/Meta-Llama-3.1-405B-Instruct`
-* `meta-llama/Meta-Llama-3.1-405B-Instruct-FP8`
-
-The tool calling that is supported is the [JSON based tool calling](https://llama.meta.com/docs/model-cards-and-prompt-formats/llama3_1/#json-based-tool-calling).
-Other tool calling formats like the built in python tool calling or custom tool calling are not supported.
-
-Known issues:
-1. Parallel tool calls are not supported. 
-2. The model can generate parameters with a wrong format, such as generating
-   an array serialized as string instead of an array.
-
-The `tool_chat_template_llama3_json.jinja` file contains the "official" Llama chat template, but tweaked so that
-it works better with vLLM.
-
-Recommended flags: `--tool-call-parser llama3_json --chat-template examples/tool_chat_template_llama3_json.jinja`
-
->>>>>>> 3b00b9c2
