(deployment-k8s)=

# Using Kubernetes

<<<<<<< HEAD
Deploying vLLM on Kubernetes is a scalable and efficient way to serve machine learning models. This guide walks you through deploying vLLM using the [vLLM production stack](https://github.com/vllm-project/production-stack) and native Kubernetes. The [vLLM production stack](https://github.com/vllm-project/production-stack) is an officially released, production-optimized codebase under the [vLLM project](https://github.com/vllm-project), designed for LLM deployment with:

* **Upstream vLLM compatibility** – It wraps around upstream vLLM without modifying its code.
* **Ease of use** – Simplified deployment via Helm charts and observability through Grafana dashboards.
* **High performance** – Optimized for LLM workloads with features like multi-model support, model-aware and prefix-aware routing, fast vLLM bootstrapping, and KV cache offloading with [LMCache](https://github.com/LMCache/LMCache), among others.


=======
Using Kubernetes to deploy vLLM is a scalable and efficient way to serve machine learning models. 
This guide will walk you through the process of deploying vLLM with [vLLM production-stack](https://github.com/vllm-project/production-stack) and native Kubernetes.

Note that though it is doable to deploy vLLM using native Kubernetes, [vLLM production-stack](https://github.com/vllm-project/production-stack) allows you to serve LLM models on multi-node Kubernetes cluster, while including a wide range of usability, observability and performance-related features.
>>>>>>> 80527534


## Prerequisites

Before you begin, ensure that you have the following:

- A running Kubernetes cluster
- NVIDIA Kubernetes Device Plugin (`k8s-device-plugin`): This can be found at `https://github.com/NVIDIA/k8s-device-plugin/`
- Available GPU resources in your cluster

<<<<<<< HEAD
If you are new to Kubernetes, don't worry: we provide a step-by-step [guide](https://github.com/vllm-project/production-stack/blob/main/tutorials/00-install-kubernetes-env.md) and [video](https://www.youtube.com/watch?v=EsTJbQtzj0g) in [vLLM production-stack] (https://github.com/vllm-project/production-stack) to help you get started!
=======
If you just start using Kubernetes, don't worry: we provide step-by-step [guide](https://github.com/vllm-project/production-stack/blob/main/tutorials/00-install-kubernetes-env.md) and [video](https://www.youtube.com/watch?v=EsTJbQtzj0g) in [vLLM production-stack](https://github.com/vllm-project/production-stack) to help you get started!
>>>>>>> 80527534


## Deployment using vLLM production-stack

<<<<<<< HEAD
The standard vLLM production-stack install uses a Helm chart. If Helm is not installed on your local desktop, you can run this [bash script](https://github.com/vllm-project/production-stack/blob/main/tutorials/install-helm.sh) to install Helm.
=======
vLLM production-stack uses helm chart, which hides Kubernetes complications from you so that yoiu can focus on configurations that really matters for your vLLM cluster. This [bash script](https://github.com/vllm-project/production-stack/blob/main/tutorials/install-helm.sh) helps you install helm.
>>>>>>> 80527534


<<<<<<< HEAD
To install the vLLM production-stack, run the following commands on your desktop:
=======
    pvcStorage: "10Gi"
```
In this helm chart:
- **`modelSpec`** includes:
  - `name`: A nickname that you prefer to call the model.
  - `repository`: Docker repository of vLLM.
  - `tag`: Docker image tag.
  - `modelURL`: the LLM model that you want to use.
- **`replicaCount`**: Number of replicas.
- **`requestCPU` and `requestMemory`**: Specifies the CPU and memory resource requests for the pod.
- **`requestGPU`**: Specifies the number of GPUs required.
- **`pvcStorage`**: Allocates persistent storage for the model.

**NOTE:** If you intend to set up two or multiple vllm pods, please refer to this [yaml file](https://github.com/vllm-project/production-stack/blob/main/tutorials/assets/values-01-2pods-minimal-example.yaml).

**NOTE:** Feel free to check more [examples and tutorials](https://github.com/vllm-project/production-stack/tree/main/tutorials) and vLLM production stack [repo](https://github.com/vllm-project/production-stack).

To run this helm chart, execute the following command:
>>>>>>> 80527534
```bash
sudo helm repo add vllm https://vllm-project.github.io/production-stack
sudo helm install vllm vllm/vllm-stack -f tutorials/assets/values-01-minimal-example.yaml
```
This will install vLLM production-stack running with the Facebook opt-125M model.


### Validate Installation

Monitor the deployment status using:

```bash
sudo kubectl get pods
```

And you will see that pods for the `vllm` deployment should transition to `Ready` and the `Running` state.

```
NAME                                           READY   STATUS    RESTARTS   AGE
vllm-deployment-router-859d8fb668-2x2b7        1/1     Running   0          2m38s
vllm-opt125m-deployment-vllm-84dfc9bd7-vb9bs   1/1     Running   0          2m38s
```

**NOTE**: It may take some time for the containers to download the Docker images and LLM weights.

### Send a Query to the Stack

Forward the `vllm-router-service` port to the host machine:

```bash
sudo kubectl port-forward svc/vllm-router-service 30080:80
```

And then you can send out a query to the OpenAI-compatible API to check the available models:

```bash
curl -o- http://localhost:30080/models
```

Expected output:

```json
{
  "object": "list",
  "data": [
    {
      "id": "facebook/opt-125m",
      "object": "model",
      "created": 1737428424,
      "owned_by": "vllm",
      "root": null
    }
  ]
}
```


To send an actual chatting request, you can issue a curl request to the OpenAI `/completion` endpoint:

```bash
curl -X POST http://localhost:30080/completions \
  -H "Content-Type: application/json" \
  -d '{
    "model": "facebook/opt-125m",
    "prompt": "Once upon a time,",
    "max_tokens": 10
  }'
```

Expected output:

```json
{
  "id": "completion-id",
  "object": "text_completion",
  "created": 1737428424,
  "model": "facebook/opt-125m",
  "choices": [
    {
      "text": " there was a brave knight who...",
      "index": 0,
      "finish_reason": "length"
    }
  ]
}
```

<<<<<<< HEAD
This demonstrates the model generating a continuation for the provided prompt.



=======
>>>>>>> 80527534
### Uninstall

To remove the deployment, run:

```bash
sudo helm uninstall vllm
```

------


### (Advanced) Configuring vLLM production-stack

The core vLLM production stack configuration is managed with YAML. Here is the example configuration used in the installation above:

```yaml
servingEngineSpec:
  runtimeClassName: ""
  modelSpec:
  - name: "opt125m"
    repository: "vllm/vllm-openai"
    tag: "latest"
    modelURL: "facebook/opt-125m"

    replicaCount: 1

    requestCPU: 6
    requestMemory: "16Gi"
    requestGPU: 1

    pvcStorage: "10Gi"
```

In this YAML configuration:
- **`modelSpec`** includes:
  - `name`: A nickname that you prefer to call the model.
  - `repository`: Docker repository of vLLM.
  - `tag`: Docker image tag.
  - `modelURL`: the LLM model that you want to use.
- **`replicaCount`**: Number of replicas.
- **`requestCPU` and `requestMemory`**: Specifies the CPU and memory resource requests for the pod.
- **`requestGPU`**: Specifies the number of GPUs required.
- **`pvcStorage`**: Allocates persistent storage for the model.

**NOTE:** If you intend to set up two pods, please refer to this [YAML file](https://github.com/vllm-project/production-stack/blob/main/tutorials/assets/values-01-2pods-minimal-example.yaml).

**NOTE:** vLLM production stack offers much more features (*e.g.* CPU offloading and a wide range of routing algorithms). Please check out these [examples and tutorials](https://github.com/vllm-project/production-stack/tree/main/tutorials) and our [repo](https://github.com/vllm-project/production-stack) for more details!

------

## Deployment using native k8s 

1. Create a PVC, Secret and Deployment for vLLM

      PVC is used to store the model cache and it is optional, you can use hostPath or other storage options

      ```yaml
      apiVersion: v1
      kind: PersistentVolumeClaim
      metadata:
        name: mistral-7b
        namespace: default
      spec:
        accessModes:
        - ReadWriteOnce
        resources:
          requests:
            storage: 50Gi
        storageClassName: default
        volumeMode: Filesystem
      ```

      Secret is optional and only required for accessing gated models, you can skip this step if you are not using gated models

      ```yaml
      apiVersion: v1
      kind: Secret
      metadata:
        name: hf-token-secret
        namespace: default
      type: Opaque
      stringData:
        token: "REPLACE_WITH_TOKEN"
      ```

      Next to create the deployment file for vLLM to run the model server. The following example deploys the `Mistral-7B-Instruct-v0.3` model.

      Here are two examples for using NVIDIA GPU and AMD GPU.

      NVIDIA GPU:

      ```yaml
      apiVersion: apps/v1
      kind: Deployment
      metadata:
        name: mistral-7b
        namespace: default
        labels:
          app: mistral-7b
      spec:
        replicas: 1
        selector:
          matchLabels:
            app: mistral-7b
        template:
          metadata:
            labels:
              app: mistral-7b
          spec:
            volumes:
            - name: cache-volume
              persistentVolumeClaim:
                claimName: mistral-7b
            # vLLM needs to access the host's shared memory for tensor parallel inference.
            - name: shm
              emptyDir:
                medium: Memory
                sizeLimit: "2Gi"
            containers:
            - name: mistral-7b
              image: vllm/vllm-openai:latest
              command: ["/bin/sh", "-c"]
              args: [
                "vllm serve mistralai/Mistral-7B-Instruct-v0.3 --trust-remote-code --enable-chunked-prefill --max_num_batched_tokens 1024"
              ]
              env:
              - name: HUGGING_FACE_HUB_TOKEN
                valueFrom:
                  secretKeyRef:
                    name: hf-token-secret
                    key: token
              ports:
              - containerPort: 8000
              resources:
                limits:
                  cpu: "10"
                  memory: 20G
                  nvidia.com/gpu: "1"
                requests:
                  cpu: "2"
                  memory: 6G
                  nvidia.com/gpu: "1"
              volumeMounts:
              - mountPath: /root/.cache/huggingface
                name: cache-volume
              - name: shm
                mountPath: /dev/shm
              livenessProbe:
                httpGet:
                  path: /health
                  port: 8000
                initialDelaySeconds: 60
                periodSeconds: 10
              readinessProbe:
                httpGet:
                  path: /health
                  port: 8000
                initialDelaySeconds: 60
                periodSeconds: 5
      ```

      AMD GPU:

      You can refer to the `deployment.yaml` below if using AMD ROCm GPU like MI300X.

      ```yaml
      apiVersion: apps/v1
      kind: Deployment
      metadata:
        name: mistral-7b
        namespace: default
        labels:
          app: mistral-7b
      spec:
        replicas: 1
        selector:
          matchLabels:
            app: mistral-7b
        template:
          metadata:
            labels:
              app: mistral-7b
          spec:
            volumes:
            # PVC
            - name: cache-volume
              persistentVolumeClaim:
                claimName: mistral-7b
            # vLLM needs to access the host's shared memory for tensor parallel inference.
            - name: shm
              emptyDir:
                medium: Memory
                sizeLimit: "8Gi"
            hostNetwork: true
            hostIPC: true
            containers:
            - name: mistral-7b
              image: rocm/vllm:rocm6.2_mi300_ubuntu20.04_py3.9_vllm_0.6.4
              securityContext:
                seccompProfile:
                  type: Unconfined
                runAsGroup: 44
                capabilities:
                  add:
                  - SYS_PTRACE
              command: ["/bin/sh", "-c"]
              args: [
                "vllm serve mistralai/Mistral-7B-v0.3 --port 8000 --trust-remote-code --enable-chunked-prefill --max_num_batched_tokens 1024"
              ]
              env:
              - name: HUGGING_FACE_HUB_TOKEN
                valueFrom:
                  secretKeyRef:
                    name: hf-token-secret
                    key: token
              ports:
              - containerPort: 8000
              resources:
                limits:
                  cpu: "10"
                  memory: 20G
                  amd.com/gpu: "1"
                requests:
                  cpu: "6"
                  memory: 6G
                  amd.com/gpu: "1"
              volumeMounts:
              - name: cache-volume
                mountPath: /root/.cache/huggingface
              - name: shm
                mountPath: /dev/shm
      ```

      You can get the full example with steps and sample yaml files from <https://github.com/ROCm/k8s-device-plugin/tree/master/example/vllm-serve>.

2. Create a Kubernetes Service for vLLM

      Next, create a Kubernetes Service file to expose the `mistral-7b` deployment:

      ```yaml
      apiVersion: v1
      kind: Service
      metadata:
        name: mistral-7b
        namespace: default
      spec:
        ports:
        - name: http-mistral-7b
          port: 80
          protocol: TCP
          targetPort: 8000
        # The label selector should match the deployment labels & it is useful for prefix caching feature
        selector:
          app: mistral-7b
        sessionAffinity: None
        type: ClusterIP
      ```

3. Deploy and Test

      Apply the deployment and service configurations using `kubectl apply -f <filename>`:

      ```console
      kubectl apply -f deployment.yaml
      kubectl apply -f service.yaml
      ```

      To test the deployment, run the following `curl` command:

      ```console
      curl http://mistral-7b.default.svc.cluster.local/v1/completions \
        -H "Content-Type: application/json" \
        -d '{
              "model": "mistralai/Mistral-7B-Instruct-v0.3",
              "prompt": "San Francisco is a",
              "max_tokens": 7,
              "temperature": 0
            }'
      ```

      If the service is correctly deployed, you should receive a response from the vLLM model.

## Conclusion

Deploying vLLM with Kubernetes allows for efficient scaling and management of ML models leveraging GPU resources. By following the steps outlined above, you should be able to set up and test a vLLM deployment within your Kubernetes cluster. If you encounter any issues or have suggestions, please feel free to contribute to the documentation.<|MERGE_RESOLUTION|>--- conflicted
+++ resolved
@@ -2,7 +2,6 @@
 
 # Using Kubernetes
 
-<<<<<<< HEAD
 Deploying vLLM on Kubernetes is a scalable and efficient way to serve machine learning models. This guide walks you through deploying vLLM using the [vLLM production stack](https://github.com/vllm-project/production-stack) and native Kubernetes. The [vLLM production stack](https://github.com/vllm-project/production-stack) is an officially released, production-optimized codebase under the [vLLM project](https://github.com/vllm-project), designed for LLM deployment with:
 
 * **Upstream vLLM compatibility** – It wraps around upstream vLLM without modifying its code.
@@ -10,12 +9,6 @@
 * **High performance** – Optimized for LLM workloads with features like multi-model support, model-aware and prefix-aware routing, fast vLLM bootstrapping, and KV cache offloading with [LMCache](https://github.com/LMCache/LMCache), among others.
 
 
-=======
-Using Kubernetes to deploy vLLM is a scalable and efficient way to serve machine learning models. 
-This guide will walk you through the process of deploying vLLM with [vLLM production-stack](https://github.com/vllm-project/production-stack) and native Kubernetes.
-
-Note that though it is doable to deploy vLLM using native Kubernetes, [vLLM production-stack](https://github.com/vllm-project/production-stack) allows you to serve LLM models on multi-node Kubernetes cluster, while including a wide range of usability, observability and performance-related features.
->>>>>>> 80527534
 
 
 ## Prerequisites
@@ -26,44 +19,15 @@
 - NVIDIA Kubernetes Device Plugin (`k8s-device-plugin`): This can be found at `https://github.com/NVIDIA/k8s-device-plugin/`
 - Available GPU resources in your cluster
 
-<<<<<<< HEAD
 If you are new to Kubernetes, don't worry: we provide a step-by-step [guide](https://github.com/vllm-project/production-stack/blob/main/tutorials/00-install-kubernetes-env.md) and [video](https://www.youtube.com/watch?v=EsTJbQtzj0g) in [vLLM production-stack] (https://github.com/vllm-project/production-stack) to help you get started!
-=======
-If you just start using Kubernetes, don't worry: we provide step-by-step [guide](https://github.com/vllm-project/production-stack/blob/main/tutorials/00-install-kubernetes-env.md) and [video](https://www.youtube.com/watch?v=EsTJbQtzj0g) in [vLLM production-stack](https://github.com/vllm-project/production-stack) to help you get started!
->>>>>>> 80527534
 
 
 ## Deployment using vLLM production-stack
 
-<<<<<<< HEAD
 The standard vLLM production-stack install uses a Helm chart. If Helm is not installed on your local desktop, you can run this [bash script](https://github.com/vllm-project/production-stack/blob/main/tutorials/install-helm.sh) to install Helm.
-=======
-vLLM production-stack uses helm chart, which hides Kubernetes complications from you so that yoiu can focus on configurations that really matters for your vLLM cluster. This [bash script](https://github.com/vllm-project/production-stack/blob/main/tutorials/install-helm.sh) helps you install helm.
->>>>>>> 80527534
-
-
-<<<<<<< HEAD
+
+
 To install the vLLM production-stack, run the following commands on your desktop:
-=======
-    pvcStorage: "10Gi"
-```
-In this helm chart:
-- **`modelSpec`** includes:
-  - `name`: A nickname that you prefer to call the model.
-  - `repository`: Docker repository of vLLM.
-  - `tag`: Docker image tag.
-  - `modelURL`: the LLM model that you want to use.
-- **`replicaCount`**: Number of replicas.
-- **`requestCPU` and `requestMemory`**: Specifies the CPU and memory resource requests for the pod.
-- **`requestGPU`**: Specifies the number of GPUs required.
-- **`pvcStorage`**: Allocates persistent storage for the model.
-
-**NOTE:** If you intend to set up two or multiple vllm pods, please refer to this [yaml file](https://github.com/vllm-project/production-stack/blob/main/tutorials/assets/values-01-2pods-minimal-example.yaml).
-
-**NOTE:** Feel free to check more [examples and tutorials](https://github.com/vllm-project/production-stack/tree/main/tutorials) and vLLM production stack [repo](https://github.com/vllm-project/production-stack).
-
-To run this helm chart, execute the following command:
->>>>>>> 80527534
 ```bash
 sudo helm repo add vllm https://vllm-project.github.io/production-stack
 sudo helm install vllm vllm/vllm-stack -f tutorials/assets/values-01-minimal-example.yaml
@@ -151,13 +115,10 @@
 }
 ```
 
-<<<<<<< HEAD
 This demonstrates the model generating a continuation for the provided prompt.
 
 
 
-=======
->>>>>>> 80527534
 ### Uninstall
 
 To remove the deployment, run:
