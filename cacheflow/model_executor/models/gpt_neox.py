<<<<<<< HEAD
"""Inference-only GPT-NeoX model compatible with HuggingFace weights.

The input of the model is flattened to a 1D tensor of tokens. The model uses
InputMetadata to extract the original 2D shape of the input.
"""
=======
# coding=utf-8
# Adapted from https://github.com/huggingface/transformers/blob/v4.28.0/src/transformers/models/gpt_neox/modeling_gpt_neox.py
# Copyright 2023 The CacheFlow team.
# Copyright 2022 EleutherAI The HuggingFace Inc. team. All rights reserved.
#
# Licensed under the Apache License, Version 2.0 (the "License");
# you may not use this file except in compliance with the License.
# You may obtain a copy of the License at
#
#     http://www.apache.org/licenses/LICENSE-2.0
#
# Unless required by applicable law or agreed to in writing, software
# distributed under the License is distributed on an "AS IS" BASIS,
# WITHOUT WARRANTIES OR CONDITIONS OF ANY KIND, either express or implied.
# See the License for the specific language governing permissions and
# limitations under the License.
"""1D GPT-NeoX model compatible with HuggingFace weights."""
>>>>>>> 667ba399
from typing import Dict, List, Optional, Tuple

import torch
from torch import nn
from transformers import GPTNeoXConfig

from cacheflow.model_executor.input_metadata import InputMetadata
from cacheflow.model_executor.layers.attention import GPTNeoXCacheFlowAttention
from cacheflow.model_executor.layers.sampler import Sampler
from cacheflow.model_executor.weight_utils import (hf_model_weights_iterator,
                                                   load_tensor_parallel_weights)
from cacheflow.model_executor.parallel_utils.parallel_state import (
    get_tensor_model_parallel_rank, get_tensor_model_parallel_world_size)
from cacheflow.model_executor.parallel_utils.tensor_parallel import (
    VocabParallelEmbedding, ColumnParallelLinear, RowParallelLinear)
from cacheflow.sequence import SequenceOutputs

KVCache = Tuple[torch.Tensor, torch.Tensor]


class GPTNeoXAttention(nn.Module):

    def __init__(self, config: GPTNeoXConfig):
        super().__init__()
        self.total_num_heads = config.num_attention_heads
        self.hidden_size = config.hidden_size
        self.head_size = self.hidden_size // self.total_num_heads

        tensor_model_parallel_world_size = get_tensor_model_parallel_world_size()
        assert self.total_num_heads % tensor_model_parallel_world_size == 0
        self.num_heads = self.total_num_heads // tensor_model_parallel_world_size

        self.query_key_value = ColumnParallelLinear(config.hidden_size,
                                                    3 * config.hidden_size,
                                                    gather_output=False,
                                                    perform_initialization=False)
        self.dense = RowParallelLinear(config.hidden_size, config.hidden_size,
                                       input_is_parallel=True,
                                       perform_initialization=False)

        scaling = self.head_size ** -0.5
        rotary_dim = int(self.head_size * config.rotary_pct)
        assert rotary_dim % 2 == 0
        self.attn = GPTNeoXCacheFlowAttention(scaling, rotary_dim)

    def forward(
        self,
        position_ids: torch.LongTensor,
        hidden_states: torch.Tensor,
        kv_cache: KVCache,
        input_metadata: InputMetadata,
        cache_event: Optional[torch.cuda.Event],
    ) -> torch.Tensor:
        qkv, _ = self.query_key_value(hidden_states)

        q, k, v = qkv.chunk(chunks=3, dim=-1)
        k_cache, v_cache = kv_cache
        attn_output = self.attn(
            position_ids, q, k, v, k_cache, v_cache, input_metadata, cache_event)
        output, _ = self.dense(attn_output)
        return output


class GPTNeoXMLP(nn.Module):

    def __init__(self, config: GPTNeoXConfig):
        super().__init__()
        self.dense_h_to_4h = ColumnParallelLinear(config.hidden_size,
                                                  config.intermediate_size,
                                                  gather_output=False,
                                                  perform_initialization=False)
        self.dense_4h_to_h = RowParallelLinear(config.intermediate_size, config.hidden_size,
                                               input_is_parallel=True,
                                               perform_initialization=False)
        if config.hidden_act != 'gelu':
            raise ValueError(f'Unsupported activation: {config.hidden_act}. '
                             'Only gelu is supported for now.')
        self.act = torch.nn.GELU()

    def forward(self, hidden_states):
        hidden_states, _ = self.dense_h_to_4h(hidden_states)
        hidden_states = self.act(hidden_states)
        hidden_states, _ = self.dense_4h_to_h(hidden_states)
        return hidden_states


class GPTNeoXLayer(nn.Module):

    def __init__(self, config: GPTNeoXConfig):
        super().__init__()
        self.use_parallel_residual = config.use_parallel_residual
        self.input_layernorm = nn.LayerNorm(config.hidden_size, eps=config.layer_norm_eps)
        self.post_attention_layernorm = nn.LayerNorm(config.hidden_size, eps=config.layer_norm_eps)
        self.attention = GPTNeoXAttention(config)
        self.mlp = GPTNeoXMLP(config)

    def forward(
        self,
        position_ids: torch.LongTensor,
        hidden_states: torch.Tensor,
        kv_cache: KVCache,
        input_metadata: InputMetadata,
        cache_event: Optional[torch.cuda.Event],
    ) -> torch.Tensor:
        attn_input = self.input_layernorm(hidden_states)
        attn_output = self.attention(
            position_ids=position_ids,
            hidden_states=attn_input,
            kv_cache=kv_cache,
            input_metadata=input_metadata,
            cache_event=cache_event,
        )

        if self.use_parallel_residual:
            # pseudocode:
            # x = x + attn(ln1(x)) + mlp(ln2(x))
            mlp_input = self.post_attention_layernorm(hidden_states)
            mlp_output = self.mlp(mlp_input)
            hidden_states = mlp_output + attn_output + hidden_states
        else:
            # pseudocode:
            # x = x + attn(ln1(x))
            # x = x + mlp(ln2(x))
            attn_output = attn_output + hidden_states
            mlp_input = self.post_attention_layernorm(attn_output)
            mlp_output = self.mlp(mlp_input)
            hidden_states = mlp_output + attn_output
        return hidden_states


class GPTNeoXModel(nn.Module):
    def __init__(self, config: GPTNeoXConfig):
        super().__init__()
        self.config = config

        self.embed_in = VocabParallelEmbedding(config.vocab_size, config.hidden_size,
                                               perform_initialization=False)
        self.layers = nn.ModuleList([GPTNeoXLayer(config) for _ in range(config.num_hidden_layers)])
        self.final_layer_norm = nn.LayerNorm(config.hidden_size, eps=config.layer_norm_eps)

    def forward(
        self,
        input_ids: torch.LongTensor,
        position_ids: torch.LongTensor,
        kv_caches: List[KVCache],
        input_metadata: InputMetadata,
        cache_events: Optional[List[torch.cuda.Event]],
    ) -> torch.Tensor:
        hidden_states = self.embed_in(input_ids)
        for i in range(len(self.layers)):
            if cache_events is None:
                cache_event = None
            else:
                cache_event = cache_events[i]
            layer = self.layers[i]
            hidden_states = layer(
                position_ids,
                hidden_states,
                kv_caches[i],
                input_metadata,
                cache_event,
            )
        hidden_states = self.final_layer_norm(hidden_states)
        return hidden_states


class GPTNeoXForCausalLM(nn.Module):

    def __init__(self, config):
        super().__init__()
        self.config = config
        self.gpt_neox = GPTNeoXModel(config)
        self.embed_out = ColumnParallelLinear(config.hidden_size, config.vocab_size,
                                              bias=False, gather_output=False,
                                              perform_initialization=False)
        self.sampler = Sampler(config.vocab_size)

    def forward(
        self,
        input_ids: torch.LongTensor,
        positions: torch.LongTensor,
        kv_caches: List[KVCache],
        input_metadata: InputMetadata,
        cache_events: Optional[List[torch.cuda.Event]],
    ) -> Dict[int, SequenceOutputs]:
        hidden_states = self.gpt_neox(
            input_ids, positions, kv_caches, input_metadata, cache_events)
        next_tokens = self.sampler(
            self.embed_out.weight, hidden_states, input_metadata)
        return next_tokens

    _column_parallel_weights = ["embed_in.weight", "embed_out.weight", "dense_h_to_4h.weight", "dense_h_to_4h.bias"]
    _row_parallel_weights = ["dense.weight", "dense_4h_to_h.weight"]

    def load_weights(self, model_name_or_path: str,
                     cache_dir: Optional[str] = None,
                     use_np_cache: bool = False):
        tensor_model_parallel_rank = get_tensor_model_parallel_rank()
        state_dict = self.state_dict()
        for name, loaded_weight in hf_model_weights_iterator(
            model_name_or_path, cache_dir, use_np_cache):
            if ("attention.bias" in name or "attention.masked_bias" in name
                or "rotary_emb.inv_freq" in name):
                continue
            param = state_dict[name]
            if "query_key_value" in name:
                # NOTE(woosuk): GPT-NeoX's fused QKV has the shape of
                # [num_heads * 3 * head_size, hidden_size], while the
                # required shape is [3 * num_heads * head_size, hidden_size].
                # Thus, we need weight conversion.
                shard_size = param.shape[0]
                loaded_weight = loaded_weight[shard_size * tensor_model_parallel_rank
                                              :shard_size * (tensor_model_parallel_rank + 1)]

                num_heads = self.config.num_attention_heads
                hidden_size = self.config.hidden_size
                head_size = hidden_size // num_heads
                if 'query_key_value.weight' in name:
                    loaded_weight = loaded_weight.view(-1, 3, head_size, hidden_size)
                    loaded_weight = loaded_weight.transpose(0, 1)
                    loaded_weight = loaded_weight.reshape(-1, hidden_size)
                elif 'query_key_value.bias' in name:
                    loaded_weight = loaded_weight.view(-1, 3, head_size)
                    loaded_weight = loaded_weight.transpose(0, 1)
                    loaded_weight = loaded_weight.reshape(-1)
                else:
                    raise ValueError(f"Unexpected weight name: {name}")
            load_tensor_parallel_weights(param, loaded_weight, name,
                                         self._column_parallel_weights,
                                         self._row_parallel_weights,
                                         tensor_model_parallel_rank)<|MERGE_RESOLUTION|>--- conflicted
+++ resolved
@@ -1,10 +1,3 @@
-<<<<<<< HEAD
-"""Inference-only GPT-NeoX model compatible with HuggingFace weights.
-
-The input of the model is flattened to a 1D tensor of tokens. The model uses
-InputMetadata to extract the original 2D shape of the input.
-"""
-=======
 # coding=utf-8
 # Adapted from https://github.com/huggingface/transformers/blob/v4.28.0/src/transformers/models/gpt_neox/modeling_gpt_neox.py
 # Copyright 2023 The CacheFlow team.
@@ -21,8 +14,11 @@
 # WITHOUT WARRANTIES OR CONDITIONS OF ANY KIND, either express or implied.
 # See the License for the specific language governing permissions and
 # limitations under the License.
-"""1D GPT-NeoX model compatible with HuggingFace weights."""
->>>>>>> 667ba399
+"""Inference-only GPT-NeoX model compatible with HuggingFace weights.
+
+The input of the model is flattened to a 1D tensor of tokens. The model uses
+InputMetadata to extract the original 2D shape of the input.
+"""
 from typing import Dict, List, Optional, Tuple
 
 import torch
