--- conflicted
+++ resolved
@@ -5,11 +5,6 @@
 ray >= 2.9
 nvidia-ml-py # for pynvml package
 vllm-nccl-cu12>=2.18,<2.19  # for downloading nccl library
-<<<<<<< HEAD
-torch == 2.2.1
-xformers == 0.0.25  # Requires PyTorch 2.2.1
-nvidia-cutlass == 3.5.0
-=======
 torch == 2.3.0
 xformers == 0.0.26.post1  # Requires PyTorch 2.3.0
->>>>>>> b31a1fb6
+nvidia-cutlass == 3.5.0
