[build-system]
requires = [
    "ninja",
    "packaging",
    "setuptools",
<<<<<<< HEAD
    "torch == 2.0.1",
=======
    "torch >= 2.1.0",
>>>>>>> 9b642769
    "wheel",
]
build-backend = "setuptools.build_meta"<|MERGE_RESOLUTION|>--- conflicted
+++ resolved
@@ -3,11 +3,7 @@
     "ninja",
     "packaging",
     "setuptools",
-<<<<<<< HEAD
-    "torch == 2.0.1",
-=======
     "torch >= 2.1.0",
->>>>>>> 9b642769
     "wheel",
 ]
 build-backend = "setuptools.build_meta"