import io
import os
import re
import subprocess
from typing import List, Set
import warnings

from packaging.version import parse, Version
import setuptools
import torch
from torch.utils.cpp_extension import BuildExtension, CUDAExtension, CUDA_HOME, ROCM_HOME

ROOT_DIR = os.path.dirname(__file__)

MAIN_CUDA_VERSION = "12.1"

# Supported NVIDIA GPU architectures.
NVIDIA_SUPPORTED_ARCHS = {"7.0", "7.5", "8.0", "8.6", "8.9", "9.0"}
ROCM_SUPPORTED_ARCHS = {"gfx90a", "gfx908", "gfx906", "gfx1030", "gfx1100"}
# SUPPORTED_ARCHS = NVIDIA_SUPPORTED_ARCHS.union(ROCM_SUPPORTED_ARCHS)


def _is_hip() -> bool:
    return torch.version.hip is not None


def _is_neuron() -> bool:
    torch_neuronx_installed = True
    try:
        subprocess.run(["neuron-ls"], capture_output=True, check=True)
    except FileNotFoundError as e:
        torch_neuronx_installed = False
    return torch_neuronx_installed


def _is_cuda() -> bool:
    return (torch.version.cuda is not None) and not _is_neuron()


# Compiler flags.
CXX_FLAGS = ["-g", "-O2", "-std=c++17"]
# TODO(woosuk): Should we use -O3?
NVCC_FLAGS = ["-O2", "-std=c++17"]

if _is_hip():
    if ROCM_HOME is None:
        raise RuntimeError(
            "Cannot find ROCM_HOME. ROCm must be available to build the package."
        )
    NVCC_FLAGS += ["-DUSE_ROCM"]

if _is_cuda() and CUDA_HOME is None:
    raise RuntimeError(
        "Cannot find CUDA_HOME. CUDA must be available to build the package.")

ABI = 1 if torch._C._GLIBCXX_USE_CXX11_ABI else 0
CXX_FLAGS += [f"-D_GLIBCXX_USE_CXX11_ABI={ABI}"]
NVCC_FLAGS += [f"-D_GLIBCXX_USE_CXX11_ABI={ABI}"]


def get_amdgpu_offload_arch():
    command = "/opt/rocm/llvm/bin/amdgpu-offload-arch"
    try:
        output = subprocess.check_output([command])
        return output.decode('utf-8').strip()
    except subprocess.CalledProcessError as e:
        error_message = f"Error: {e}"
        raise RuntimeError(error_message) from e
    except FileNotFoundError as e:
        # If the command is not found, print an error message
        error_message = f"The command {command} was not found."
        raise RuntimeError(error_message) from e

    return None


def get_hipcc_rocm_version():
    # Run the hipcc --version command
    result = subprocess.run(['hipcc', '--version'],
                            stdout=subprocess.PIPE,
                            stderr=subprocess.STDOUT,
                            text=True)

    # Check if the command was executed successfully
    if result.returncode != 0:
        print("Error running 'hipcc --version'")
        return None

    # Extract the version using a regular expression
    match = re.search(r'HIP version: (\S+)', result.stdout)
    if match:
        # Return the version string
        return match.group(1)
    else:
        print("Could not find HIP version in the output")
        return None


def get_neuronxcc_version():
    import sysconfig
    site_dir = sysconfig.get_paths()["purelib"]
    version_file = os.path.join(site_dir, "neuronxcc", "version", "__init__.py")

    # Check if the command was executed successfully
    with open(version_file, "rt") as fp:
        content = fp.read()

    # Extract the version using a regular expression
    match = re.search(r"__version__ = '(\S+)'", content)
    if match:
        # Return the version string
        return match.group(1)
    else:
        raise RuntimeError("Could not find HIP version in the output")


def get_nvcc_cuda_version(cuda_dir: str) -> Version:
    """Get the CUDA version from nvcc.

    Adapted from https://github.com/NVIDIA/apex/blob/8b7a1ff183741dd8f9b87e7bafd04cfde99cea28/setup.py
    """
    nvcc_output = subprocess.check_output([cuda_dir + "/bin/nvcc", "-V"],
                                          universal_newlines=True)
    output = nvcc_output.split()
    release_idx = output.index("release") + 1
    nvcc_cuda_version = parse(output[release_idx].split(",")[0])
    return nvcc_cuda_version


def get_torch_arch_list() -> Set[str]:
    # TORCH_CUDA_ARCH_LIST can have one or more architectures,
    # e.g. "8.0" or "7.5,8.0,8.6+PTX". Here, the "8.6+PTX" option asks the
    # compiler to additionally include PTX code that can be runtime-compiled
    # and executed on the 8.6 or newer architectures. While the PTX code will
    # not give the best performance on the newer architectures, it provides
    # forward compatibility.
    env_arch_list = os.environ.get("TORCH_CUDA_ARCH_LIST", None)
    if env_arch_list is None:
        return set()

    # List are separated by ; or space.
    torch_arch_list = set(env_arch_list.replace(" ", ";").split(";"))
    if not torch_arch_list:
        return set()

    # Filter out the invalid architectures and print a warning.
    valid_archs = NVIDIA_SUPPORTED_ARCHS.union(
        {s + "+PTX"
         for s in NVIDIA_SUPPORTED_ARCHS})
    arch_list = torch_arch_list.intersection(valid_archs)
    # If none of the specified architectures are valid, raise an error.
    if not arch_list:
        raise RuntimeError(
            "None of the CUDA/ROCM architectures in `TORCH_CUDA_ARCH_LIST` env "
            f"variable ({env_arch_list}) is supported. "
            f"Supported CUDA/ROCM architectures are: {valid_archs}.")
    invalid_arch_list = torch_arch_list - valid_archs
    if invalid_arch_list:
        warnings.warn(
            f"Unsupported CUDA/ROCM architectures ({invalid_arch_list}) are "
            "excluded from the `TORCH_CUDA_ARCH_LIST` env variable "
            f"({env_arch_list}). Supported CUDA/ROCM architectures are: "
            f"{valid_archs}.",
            stacklevel=2)
    return arch_list


# First, check the TORCH_CUDA_ARCH_LIST environment variable.
compute_capabilities = get_torch_arch_list()
if _is_cuda() and not compute_capabilities:
    # If TORCH_CUDA_ARCH_LIST is not defined or empty, target all available
    # GPUs on the current machine.
    device_count = torch.cuda.device_count()
    for i in range(device_count):
        major, minor = torch.cuda.get_device_capability(i)
        if major < 7:
            raise RuntimeError(
                "GPUs with compute capability below 7.0 are not supported.")
        compute_capabilities.add(f"{major}.{minor}")

if _is_cuda():
    nvcc_cuda_version = get_nvcc_cuda_version(CUDA_HOME)
    if not compute_capabilities:
        # If no GPU is specified nor available, add all supported architectures
        # based on the NVCC CUDA version.
        compute_capabilities = NVIDIA_SUPPORTED_ARCHS.copy()
        if nvcc_cuda_version < Version("11.1"):
            compute_capabilities.remove("8.6")
        if nvcc_cuda_version < Version("11.8"):
            compute_capabilities.remove("8.9")
            compute_capabilities.remove("9.0")
    # Validate the NVCC CUDA version.
    if nvcc_cuda_version < Version("11.0"):
        raise RuntimeError(
            "CUDA 11.0 or higher is required to build the package.")
    if (nvcc_cuda_version < Version("11.1")
            and any(cc.startswith("8.6") for cc in compute_capabilities)):
        raise RuntimeError(
            "CUDA 11.1 or higher is required for compute capability 8.6.")
    if nvcc_cuda_version < Version("11.8"):
        if any(cc.startswith("8.9") for cc in compute_capabilities):
            # CUDA 11.8 is required to generate the code targeting compute capability 8.9.
            # However, GPUs with compute capability 8.9 can also run the code generated by
            # the previous versions of CUDA 11 and targeting compute capability 8.0.
            # Therefore, if CUDA 11.8 is not available, we target compute capability 8.0
            # instead of 8.9.
            warnings.warn(
                "CUDA 11.8 or higher is required for compute capability 8.9. "
                "Targeting compute capability 8.0 instead.",
                stacklevel=2)
            compute_capabilities = set(cc for cc in compute_capabilities
                                       if not cc.startswith("8.9"))
            compute_capabilities.add("8.0+PTX")
        if any(cc.startswith("9.0") for cc in compute_capabilities):
            raise RuntimeError(
                "CUDA 11.8 or higher is required for compute capability 9.0.")

    # Add target compute capabilities to NVCC flags.
    for capability in compute_capabilities:
        num = capability[0] + capability[2]
        NVCC_FLAGS += ["-gencode", f"arch=compute_{num},code=sm_{num}"]
        if capability.endswith("+PTX"):
            NVCC_FLAGS += [
                "-gencode", f"arch=compute_{num},code=compute_{num}"
            ]

    # Use NVCC threads to parallelize the build.
    if nvcc_cuda_version >= Version("11.2"):
        nvcc_threads = int(os.getenv("NVCC_THREADS", 8))
        num_threads = min(os.cpu_count(), nvcc_threads)
        NVCC_FLAGS += ["--threads", str(num_threads)]

elif _is_hip():
    amd_arch = get_amdgpu_offload_arch()
    if amd_arch not in ROCM_SUPPORTED_ARCHS:
        raise RuntimeError(
            f"Only the following arch is supported: {ROCM_SUPPORTED_ARCHS}"
            f"amdgpu_arch_found: {amd_arch}")

elif _is_neuron():
    neuronxcc_version = get_neuronxcc_version()

ext_modules = []

vllm_extension_sources = [
    "csrc/cache_kernels.cu",
    "csrc/attention/attention_kernels.cu",
    "csrc/pos_encoding_kernels.cu",
    "csrc/activation_kernels.cu",
    "csrc/layernorm_kernels.cu",
    "csrc/quantization/squeezellm/quant_cuda_kernel.cu",
    "csrc/quantization/gptq/q_gemm.cu",
    "csrc/cuda_utils_kernels.cu",
    "csrc/fast_allreduce.cu",
    "csrc/pybind.cpp",
]

if _is_cuda():
    vllm_extension_sources.append("csrc/quantization/awq/gemm_kernels.cu")

<<<<<<< HEAD
vllm_extension = CUDAExtension(
    name="vllm._C",
    sources=vllm_extension_sources,
    extra_compile_args={
        "cxx": CXX_FLAGS,
        "nvcc": NVCC_FLAGS,
    },
    libraries=["cuda"],
)
ext_modules.append(vllm_extension)
=======
if not _is_neuron():
    vllm_extension = CUDAExtension(
        name="vllm._C",
        sources=vllm_extension_sources,
        extra_compile_args={
            "cxx": CXX_FLAGS,
            "nvcc": NVCC_FLAGS,
        },
    )
    ext_modules.append(vllm_extension)
>>>>>>> 2709c000


def get_path(*filepath) -> str:
    return os.path.join(ROOT_DIR, *filepath)


def find_version(filepath: str) -> str:
    """Extract version information from the given filepath.

    Adapted from https://github.com/ray-project/ray/blob/0b190ee1160eeca9796bc091e07eaebf4c85b511/python/setup.py
    """
    with open(filepath) as fp:
        version_match = re.search(r"^__version__ = ['\"]([^'\"]*)['\"]",
                                  fp.read(), re.M)
        if version_match:
            return version_match.group(1)
        raise RuntimeError("Unable to find version string.")


def get_vllm_version() -> str:
    version = find_version(get_path("vllm", "__init__.py"))

    if _is_hip():
        # Get the HIP version
        hipcc_version = get_hipcc_rocm_version()
        if hipcc_version != MAIN_CUDA_VERSION:
            rocm_version_str = hipcc_version.replace(".", "")[:3]
            version += f"+rocm{rocm_version_str}"
    elif _is_neuron():
        # Get the Neuron version
        neuron_version = str(neuronxcc_version)
        if neuron_version != MAIN_CUDA_VERSION:
            neuron_version_str = neuron_version.replace(".", "")[:3]
            version += f"+neuron{neuron_version_str}"
    else:
        cuda_version = str(nvcc_cuda_version)
        if cuda_version != MAIN_CUDA_VERSION:
            cuda_version_str = cuda_version.replace(".", "")[:3]
            version += f"+cu{cuda_version_str}"

    return version


def read_readme() -> str:
    """Read the README file if present."""
    p = get_path("README.md")
    if os.path.isfile(p):
        return io.open(get_path("README.md"), "r", encoding="utf-8").read()
    else:
        return ""


def get_requirements() -> List[str]:
    """Get Python package dependencies from requirements.txt."""
    if _is_hip():
        with open(get_path("requirements-rocm.txt")) as f:
            requirements = f.read().strip().split("\n")
    elif _is_neuron():
        with open(get_path("requirements-neuron.txt")) as f:
            requirements = f.read().strip().split("\n")
    else:
        with open(get_path("requirements.txt")) as f:
            requirements = f.read().strip().split("\n")
    return requirements


package_data = {"vllm": ["py.typed"]}
if os.environ.get("VLLM_USE_PRECOMPILED"):
    ext_modules = []
    package_data["vllm"].append("*.so")

setuptools.setup(
    name="vllm",
    version=get_vllm_version(),
    author="vLLM Team",
    license="Apache 2.0",
    description=("A high-throughput and memory-efficient inference and "
                 "serving engine for LLMs"),
    long_description=read_readme(),
    long_description_content_type="text/markdown",
    url="https://github.com/vllm-project/vllm",
    project_urls={
        "Homepage": "https://github.com/vllm-project/vllm",
        "Documentation": "https://vllm.readthedocs.io/en/latest/",
    },
    classifiers=[
        "Programming Language :: Python :: 3.8",
        "Programming Language :: Python :: 3.9",
        "Programming Language :: Python :: 3.10",
        "Programming Language :: Python :: 3.11",
        "License :: OSI Approved :: Apache Software License",
        "Topic :: Scientific/Engineering :: Artificial Intelligence",
    ],
    packages=setuptools.find_packages(exclude=("benchmarks", "csrc", "docs",
                                               "examples", "tests")),
    python_requires=">=3.8",
    install_requires=get_requirements(),
    ext_modules=ext_modules,
    cmdclass={"build_ext": BuildExtension} if not _is_neuron() else {},
    package_data=package_data,
)<|MERGE_RESOLUTION|>--- conflicted
+++ resolved
@@ -99,7 +99,8 @@
 def get_neuronxcc_version():
     import sysconfig
     site_dir = sysconfig.get_paths()["purelib"]
-    version_file = os.path.join(site_dir, "neuronxcc", "version", "__init__.py")
+    version_file = os.path.join(site_dir, "neuronxcc", "version",
+                                "__init__.py")
 
     # Check if the command was executed successfully
     with open(version_file, "rt") as fp:
@@ -258,18 +259,6 @@
 if _is_cuda():
     vllm_extension_sources.append("csrc/quantization/awq/gemm_kernels.cu")
 
-<<<<<<< HEAD
-vllm_extension = CUDAExtension(
-    name="vllm._C",
-    sources=vllm_extension_sources,
-    extra_compile_args={
-        "cxx": CXX_FLAGS,
-        "nvcc": NVCC_FLAGS,
-    },
-    libraries=["cuda"],
-)
-ext_modules.append(vllm_extension)
-=======
 if not _is_neuron():
     vllm_extension = CUDAExtension(
         name="vllm._C",
@@ -278,9 +267,9 @@
             "cxx": CXX_FLAGS,
             "nvcc": NVCC_FLAGS,
         },
+        libraries=["cuda"],
     )
     ext_modules.append(vllm_extension)
->>>>>>> 2709c000
 
 
 def get_path(*filepath) -> str:
