--- conflicted
+++ resolved
@@ -35,7 +35,6 @@
 CXX_FLAGS += [f"-D_GLIBCXX_USE_CXX11_ABI={ABI}"]
 NVCC_FLAGS += [f"-D_GLIBCXX_USE_CXX11_ABI={ABI}"]
 
-<<<<<<< HEAD
 
 def get_amdgpu_offload_arch():
     error_message = ""
@@ -75,11 +74,6 @@
     else:
         print("Could not find HIP version in the output")
         return None
-=======
-if torch.version.hip:
-    if ROCM_HOME is not None:
-        NVCC_FLAGS += [f"-DUSE_ROCM"]
->>>>>>> 31bb3356
 
 if not torch.version.hip:
     if CUDA_HOME is None:
@@ -136,28 +130,6 @@
             stacklevel=2)
     return arch_list
 
-<<<<<<< HEAD
-
-# First, check the TORCH_CUDA_ARCH_LIST environment variable.
-compute_capabilities = get_torch_arch_list()
-if torch.version.cuda and not compute_capabilities:
-    # If TORCH_CUDA_ARCH_LIST is not defined or empty, target all available
-    # GPUs on the current machine.
-    device_count = torch.cuda.device_count()
-    for i in range(device_count):
-        major, minor = torch.cuda.get_device_capability(i)
-        if major < 7:
-            raise RuntimeError(
-                "GPUs with compute capability below 7.0 are not supported.")
-        compute_capabilities.add(f"{major}.{minor}")
-
-if torch.version.cuda:
-    nvcc_cuda_version = get_nvcc_cuda_version(CUDA_HOME)
-    if not compute_capabilities:
-        # If no GPU is specified nor available, add all supported architectures
-        # based on the NVCC CUDA version.
-        compute_capabilities = NVIDIA_SUPPORTED_ARCHS.copy()
-=======
 def get_cuda_compute_capabilities(nvcc_cuda_version):
     # First, check the TORCH_CUDA_ARCH_LIST environment variable.
     compute_capabilities = get_torch_arch_list()
@@ -172,17 +144,30 @@
                     "GPUs with compute capability below 7.0 are not supported.")
             compute_capabilities.add(f"{major}.{minor}")
 
+# First, check the TORCH_CUDA_ARCH_LIST environment variable.
+compute_capabilities = get_torch_arch_list()
+if torch.version.cuda and not compute_capabilities:
+    # If TORCH_CUDA_ARCH_LIST is not defined or empty, target all available
+    # GPUs on the current machine.
+    device_count = torch.cuda.device_count()
+    for i in range(device_count):
+        major, minor = torch.cuda.get_device_capability(i)
+        if major < 7:
+            raise RuntimeError(
+                "GPUs with compute capability below 7.0 are not supported.")
+        compute_capabilities.add(f"{major}.{minor}")
+
+if torch.version.cuda:
+    nvcc_cuda_version = get_nvcc_cuda_version(CUDA_HOME)
     if not compute_capabilities:
         # If no GPU is specified nor available, add all supported architectures
         # based on the NVCC CUDA version.
-        compute_capabilities = SUPPORTED_ARCHS.copy()
->>>>>>> 31bb3356
+        compute_capabilities = NVIDIA_SUPPORTED_ARCHS.copy()
         if nvcc_cuda_version < Version("11.1"):
             compute_capabilities.remove("8.6")
         if nvcc_cuda_version < Version("11.8"):
             compute_capabilities.remove("8.9")
             compute_capabilities.remove("9.0")
-<<<<<<< HEAD
     # Validate the NVCC CUDA version.
     if nvcc_cuda_version < Version("11.0"):
         raise RuntimeError(
@@ -191,18 +176,6 @@
             and any(cc.startswith("8.6") for cc in compute_capabilities)):
         raise RuntimeError(
             "CUDA 11.1 or higher is required for compute capability 8.6.")
-=======
-
-    return compute_capabilities
-
-def validate_nvcc_cuda_version(nvcc_cuda_version, compute_capabilities):
-    if nvcc_cuda_version < Version("11.0"):
-        raise RuntimeError("CUDA 11.0 or higher is required to build the package.")
-    if nvcc_cuda_version < Version("11.1"):
-        if any(cc.startswith("8.6") for cc in compute_capabilities):
-            raise RuntimeError(
-                "CUDA 11.1 or higher is required for compute capability 8.6.")
->>>>>>> 31bb3356
     if nvcc_cuda_version < Version("11.8"):
         if any(cc.startswith("8.9") for cc in compute_capabilities):
             # CUDA 11.8 is required to generate the code targeting compute capability 8.9.
@@ -212,12 +185,8 @@
             # instead of 8.9.
             warnings.warn(
                 "CUDA 11.8 or higher is required for compute capability 8.9. "
-<<<<<<< HEAD
                 "Targeting compute capability 8.0 instead.",
                 stacklevel=2)
-=======
-                "Targeting compute capability 8.0 instead.")
->>>>>>> 31bb3356
             compute_capabilities = set(cc for cc in compute_capabilities
                                        if not cc.startswith("8.9"))
             compute_capabilities.add("8.0+PTX")
@@ -225,32 +194,19 @@
             raise RuntimeError(
                 "CUDA 11.8 or higher is required for compute capability 9.0.")
 
-<<<<<<< HEAD
-=======
-if not torch.version.hip:
-    nvcc_cuda_version = get_nvcc_cuda_version(CUDA_HOME)
-    compute_capabilities = get_cuda_compute_capabilities(nvcc_cuda_version)
-    validate_nvcc_cuda_version(nvcc_cuda_version, compute_capabilities)
-
->>>>>>> 31bb3356
     # Add target compute capabilities to NVCC flags.
     for capability in compute_capabilities:
         num = capability[0] + capability[2]
         NVCC_FLAGS += ["-gencode", f"arch=compute_{num},code=sm_{num}"]
         if capability.endswith("+PTX"):
-<<<<<<< HEAD
             NVCC_FLAGS += [
                 "-gencode", f"arch=compute_{num},code=compute_{num}"
             ]
-=======
-            NVCC_FLAGS += ["-gencode", f"arch=compute_{num},code=compute_{num}"]
->>>>>>> 31bb3356
 
     # Use NVCC threads to parallelize the build.
     if nvcc_cuda_version >= Version("11.2"):
         num_threads = min(os.cpu_count(), 8)
         NVCC_FLAGS += ["--threads", str(num_threads)]
-<<<<<<< HEAD
 
 elif torch.version.hip:
     amd_arch = get_amdgpu_offload_arch()
@@ -258,8 +214,6 @@
         raise RuntimeError(
             f"Only the following arch is supported: {ROCM_SUPPORTED_ARCHS}"
             f"amdgpu_arch_found: {amd_arch}")
-=======
->>>>>>> 31bb3356
 
 ext_modules = []
 
@@ -285,81 +239,7 @@
         "nvcc": NVCC_FLAGS,
     },
 )
-<<<<<<< HEAD
 ext_modules.append(vllm_extension)
-=======
-ext_modules.append(cache_extension)
-
-# Attention kernels.
-attention_extension = CUDAExtension(
-    name="vllm.attention_ops",
-    sources=["csrc/attention.cpp", "csrc/attention/attention_kernels.cu"],
-    extra_compile_args={
-        "cxx": CXX_FLAGS,
-        "nvcc": NVCC_FLAGS,
-    },
-)
-ext_modules.append(attention_extension)
-
-# Positional encoding kernels.
-positional_encoding_extension = CUDAExtension(
-    name="vllm.pos_encoding_ops",
-    sources=["csrc/pos_encoding.cpp", "csrc/pos_encoding_kernels.cu"],
-    extra_compile_args={
-        "cxx": CXX_FLAGS,
-        "nvcc": NVCC_FLAGS,
-    },
-)
-ext_modules.append(positional_encoding_extension)
-
-# Layer normalization kernels.
-layernorm_extension = CUDAExtension(
-    name="vllm.layernorm_ops",
-    sources=["csrc/layernorm.cpp", "csrc/layernorm_kernels.cu"],
-    extra_compile_args={
-        "cxx": CXX_FLAGS,
-        "nvcc": NVCC_FLAGS,
-    },
-)
-ext_modules.append(layernorm_extension)
-
-# Activation kernels.
-activation_extension = CUDAExtension(
-    name="vllm.activation_ops",
-    sources=["csrc/activation.cpp", "csrc/activation_kernels.cu"],
-    extra_compile_args={
-        "cxx": CXX_FLAGS,
-        "nvcc": NVCC_FLAGS,
-    },
-)
-ext_modules.append(activation_extension)
-
-# Quantization kernels.
-quantization_extension = CUDAExtension(
-    name="vllm.quantization_ops",
-    sources=[
-        "csrc/quantization.cpp",
-        "csrc/quantization/awq/gemm_kernels.cu",
-    ],
-    extra_compile_args={
-        "cxx": CXX_FLAGS,
-        "nvcc": NVCC_FLAGS,
-    },
-)
-if not torch.version.hip:
-    ext_modules.append(quantization_extension)
-
-# Misc. CUDA utils.
-cuda_utils_extension = CUDAExtension(
-    name="vllm.cuda_utils",
-    sources=["csrc/cuda_utils.cpp", "csrc/cuda_utils_kernels.cu"],
-    extra_compile_args={
-        "cxx": CXX_FLAGS,
-        "nvcc": NVCC_FLAGS,
-    },
-)
-ext_modules.append(cuda_utils_extension)
->>>>>>> 31bb3356
 
 
 def get_path(*filepath) -> str:
