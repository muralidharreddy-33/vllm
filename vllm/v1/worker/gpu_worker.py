"""A GPU worker class."""
import gc
import multiprocessing
import os
from dataclasses import dataclass
from multiprocessing.process import BaseProcess
from typing import TYPE_CHECKING, Optional, Tuple

import msgspec
import torch
import torch.distributed
import zmq

import vllm.envs as envs
from vllm.config import CacheConfig, ModelConfig, ParallelConfig, VllmConfig
from vllm.distributed import (ensure_model_parallel_initialized,
                              init_distributed_environment,
                              set_custom_all_reduce)
from vllm.distributed.device_communicators.shm_broadcast import (Handle,
                                                                 MessageQueue)
from vllm.logger import init_logger
from vllm.model_executor import set_random_seed
from vllm.platforms import current_platform
from vllm.utils import (STR_DTYPE_TO_TORCH_DTYPE, get_dtype_size,
                        get_open_zmq_ipc_path, make_zmq_socket)
from vllm.v1.core.scheduler_output import ExecutorMsg, ExecutorMsgType
from vllm.v1.outputs import (ModelRunnerOutput, NumBlocksMsg, NumGPUBlocks,
                             ShmHandleMsg, WorkerInitOutputType,
                             WorkerInitRequestType)
from vllm.v1.worker.gpu_model_runner import GPUModelRunner

logger = init_logger(__name__)

POLLING_TIMEOUT_MS = 5000
POLLING_TIMEOUT_S = POLLING_TIMEOUT_MS // 1000
LOGGING_TIME_S = 5000

if TYPE_CHECKING:
    from vllm.v1.core.scheduler import SchedulerOutput


class Worker:

    def __init__(
        self,
        vllm_config: VllmConfig,
        local_rank: int,
        rank: int,
        distributed_init_method: str,
    ):

        # TODO: use WorkerBase.__init__(self, vllm_config=vllm_config)
        self.vllm_config = vllm_config
        self.model_config = vllm_config.model_config
        self.cache_config = vllm_config.cache_config
        self.lora_config = vllm_config.lora_config
        self.load_config = vllm_config.load_config
        self.parallel_config = vllm_config.parallel_config
        self.scheduler_config = vllm_config.scheduler_config
        self.device_config = vllm_config.device_config
        self.speculative_config = vllm_config.speculative_config
        self.prompt_adapter_config = vllm_config.prompt_adapter_config
        self.observability_config = vllm_config.observability_config

        self.local_rank = local_rank
        self.rank = rank
        self.distributed_init_method = distributed_init_method

        if self.model_config.trust_remote_code:
            # note: lazy import to avoid importing torch before initializing
            from vllm.utils import init_cached_hf_modules
            init_cached_hf_modules()

<<<<<<< HEAD
=======
        self.model_runner = GPUModelRunner(vllm_config)
        # Torch profiler. Enabled and configured through env vars:
        # VLLM_TORCH_PROFILER_DIR=/path/to/save/trace
        if envs.VLLM_TORCH_PROFILER_DIR:
            torch_profiler_trace_dir = envs.VLLM_TORCH_PROFILER_DIR
            logger.info("Profiling enabled. Traces will be saved to: %s",
                        torch_profiler_trace_dir)
            self.profiler = torch.profiler.profile(
                activities=[
                    torch.profiler.ProfilerActivity.CPU,
                    torch.profiler.ProfilerActivity.CUDA,
                ],
                with_stack=True,
                on_trace_ready=torch.profiler.tensorboard_trace_handler(
                    torch_profiler_trace_dir, use_gzip=True))
        else:
            self.profiler = None

>>>>>>> cf73f0c9
    def initialize(self):
        if self.device_config.device.type == "cuda":
            # torch.distributed.all_reduce does not free the input tensor until
            # the synchronization point. This causes the memory usage to grow
            # as the number of all_reduce calls increases. This env var disables
            # this behavior.
            # Related issue:
            # https://discuss.pytorch.org/t/cuda-allocation-lifetime-for-inputs-to-distributed-all-reduce/191573
            os.environ["TORCH_NCCL_AVOID_RECORD_STREAMS"] = "1"

            # This env var set by Ray causes exceptions with graph building.
            os.environ.pop("NCCL_ASYNC_ERROR_HANDLING", None)
            self.device = torch.device(f"cuda:{self.local_rank}")
            torch.cuda.set_device(self.device)

            _check_if_gpu_supports_dtype(self.model_config.dtype)
            gc.collect()
            torch.cuda.empty_cache()
            self.init_gpu_memory = torch.cuda.mem_get_info()[0]
        else:
            raise RuntimeError(
                f"Not support device type: {self.device_config.device}")
        # Initialize the distributed environment.
        init_worker_distributed_environment(self.parallel_config, self.rank,
                                            self.distributed_init_method,
                                            self.local_rank)
        # Set random seed.
        set_random_seed(self.model_config.seed)

        # Construct the model runner
        self.model_runner = GPUModelRunner(self.vllm_config, self.device)

    def load_model(self) -> None:
        self.model_runner.load_model()

    @torch.inference_mode()
    def determine_num_available_blocks(self) -> Tuple[int, int]:
        """Profiles the peak memory usage of the model to determine how many
        KV blocks may be allocated without OOMs.

        The engine will first conduct a profiling of the existing memory usage.
        Then, it calculate the maximum possible number of GPU and CPU blocks
        that can be allocated with the remaining free memory.

        .. tip::
            You may limit the usage of GPU memory
            by adjusting the `gpu_memory_utilization` parameter.
        """
        logger.info("determining num available blocks.")
        # Profile the memory usage of the model and get the maximum number of
        # cache blocks that can be allocated with the remaining free memory.
        torch.cuda.empty_cache()
        torch.cuda.reset_peak_memory_stats()

        _, total_gpu_memory = torch.cuda.mem_get_info()
        # Execute a forward pass with dummy inputs to profile the memory usage
        # of the model.
        self.model_runner.profile_run()
        torch.cuda.synchronize()

        free_gpu_memory, _ = torch.cuda.mem_get_info()
        # NOTE(woosuk): Here we assume that the other processes using the same
        # GPU did not change their memory usage during the profiling.
        assert self.init_gpu_memory > free_gpu_memory, (
            "Error in memory profiling. "
            f"Initial free memory {self.init_gpu_memory}, current free memory"
            f" {free_gpu_memory}. This happens when the GPU memory was "
            "not properly cleaned up before initializing the vLLM instance.")

        # Get the peak memory allocation recorded by torch
        peak_memory = torch.cuda.memory_stats()["allocated_bytes.all.peak"]

        # Check for any memory left around that may have been allocated on the
        # gpu outside of `torch`. NCCL operations, for example, can use a few
        # GB during a forward pass
        torch.cuda.empty_cache()
        torch_allocated_bytes = torch.cuda.memory_stats(
        )["allocated_bytes.all.current"]
        total_allocated_bytes = torch.cuda.mem_get_info(
        )[1] - torch.cuda.mem_get_info()[0]
        non_torch_allocations = total_allocated_bytes - torch_allocated_bytes
        if non_torch_allocations > 0:
            peak_memory += non_torch_allocations
        available_kv_cache_memory = (
            total_gpu_memory * self.cache_config.gpu_memory_utilization -
            peak_memory)

        # Calculate the number of blocks that can be allocated with the
        # profiled peak memory.
        cache_block_size = _get_cache_block_size(self.cache_config,
                                                 self.model_config,
                                                 self.parallel_config)
        num_gpu_blocks = int(available_kv_cache_memory // cache_block_size)
        num_gpu_blocks = max(num_gpu_blocks, 0)
        return num_gpu_blocks, 0

    def initialize_cache(self, num_gpu_blocks: int) -> None:
        """Allocate GPU and CPU KV cache with the specified number of blocks."""
        if num_gpu_blocks <= 0:
            raise ValueError("No available memory for the cache blocks. "
                             "Try increasing `gpu_memory_utilization` when "
                             "initializing the engine.")

        logger.info("initializing cache.")

        max_seq_len = self.cache_config.block_size * num_gpu_blocks
        max_model_len = self.model_config.max_model_len
        if max_model_len > max_seq_len:
            raise ValueError(
                f"The model's max seq len ({max_model_len}) "
                "is larger than the maximum number of tokens that can be "
                f"stored in KV cache ({max_seq_len}). Try increasing "
                "`gpu_memory_utilization` or decreasing `max_model_len` when "
                "initializing the engine.")

        self.model_runner.initialize_kv_cache(num_gpu_blocks)

    def compile_or_warm_up_model(self) -> None:
        logger.info("compiling/warming up model.")
        if not self.model_config.enforce_eager:
            self.model_runner.capture_model()
        # Reset the seed to ensure that the random state is not affected by
        # the model initialization and profiling.
        set_random_seed(self.model_config.seed)

    @torch.inference_mode()
    def execute_model(
        self,
        scheduler_output: "SchedulerOutput",
    ) -> ModelRunnerOutput:
        output = self.model_runner.execute_model(scheduler_output)
        return output

    def profile(self, is_start=True):
        if self.profiler is None:
            raise RuntimeError("Profiler is not enabled.")
        if is_start:
            self.profiler.start()
        else:
            self.profiler.stop()


@dataclass
class WorkerProcHandle:
    proc: BaseProcess
    initialization_input_path: str
    initialization_output_path: str
    model_output_mq_handle: Optional[Handle]

    def determine_num_available_blocks(self) -> Tuple[int, int]:
        with make_zmq_socket(self.initialization_output_path,
                             zmq.constants.PUSH) as send_socket, \
             make_zmq_socket(self.initialization_input_path,
                             zmq.constants.PULL) as recv_socket:

            send_socket.send_multipart(
                (WorkerInitRequestType.DETERMINE_NUM_BLOCKS.value, ))
            type_frame, data_frame = recv_socket.recv_multipart(copy=False)

            request_type = type_frame.buffer
            request_data = data_frame.buffer

            if request_type == WorkerInitOutputType.NUM_BLOCKS.value:
                decoder = msgspec.msgpack.Decoder(NumBlocksMsg)
                num_blocks = decoder.decode(request_data).num_blocks
                return num_blocks
            else:
                raise ValueError(f"Unknown RequestType: {request_type}")

    def initialize_cache(self, num_gpu_blocks: int) -> int:
        with make_zmq_socket(self.initialization_output_path,
                             zmq.constants.PUSH) as socket:
            encoder = msgspec.msgpack.Encoder()
            msg = encoder.encode(NumGPUBlocks(num_gpu_blocks))
            socket.send_multipart(
                (WorkerInitRequestType.INIT_CACHE.value, msg))

    def start_busy_loop(self) -> None:
        with make_zmq_socket(self.initialization_output_path,
                             zmq.constants.PUSH) as socket:
            socket.send_multipart(
                (WorkerInitRequestType.BEGIN_MODEL_EXECUTION.value, ))


class WorkerProc:
    """Wrapper that runs one Worker in a separate process."""

    READY_STR = "READY"

    def __init__(
        self,
        vllm_config: VllmConfig,
        local_rank: int,
        rank: int,
        distributed_init_method: str,
        input_shm_handle: Handle,
        initialization_input_path: str,
        initialization_output_path: str,
        ready_path: str,
    ):
        self.rank = rank
        self.worker = Worker(vllm_config, local_rank, rank,
                             distributed_init_method)

        # Initialize MessageQueue for receiving SchedulerOutput
        self.scheduler_output_receiver = MessageQueue.create_from_handle(
            input_shm_handle, self.worker.rank)

        # Send Readiness signal to EngineCore process.
        logger.info("sending ready.")
        with make_zmq_socket(ready_path, zmq.constants.PUSH) as ready_socket:
            ready_socket.send_string(WorkerProc.READY_STR)

        # Worker 0 initializes a message queue for sending the model output
        if self.rank == 0:
            self.model_output_mq = MessageQueue(1, 1)
            output_mq_handle = self.model_output_mq.export_handle()
            with make_zmq_socket(initialization_output_path,
                                 zmq.constants.PUSH) as socket:
                encoder = msgspec.msgpack.Encoder()
                msg = encoder.encode(ShmHandleMsg(output_mq_handle))
                socket.send_multipart(
                    (WorkerInitOutputType.MODEL_OUTPUT_MSG_QUEUE.value, msg))
        else:
            self.model_output_mq = None

        logger.info("initializing model.")
        self.worker.initialize()
        logger.info("loading model.")
        self.worker.load_model()
        logger.info("done loading model.")

    # TODO: WHY is this needed?
    def __del__(self):
        if hasattr(self, "model_output_mq"):
            del self.model_output_mq

    @staticmethod
    def make_worker_process(
            vllm_config: VllmConfig,
            local_rank: int,
            rank: int,
            distributed_init_method: str,
            input_shm_handle,  # Receive SchedulerOutput
    ) -> WorkerProcHandle:
        # The current process might have CUDA context,
        # so we need to spawn a new process.
        # NOTE(rob): this is a problem for using EngineCoreProc w/
        # LLM, since we need a if __name__ == "__main__" guard.

        # TODO(tms): fix before landing
        context = multiprocessing.get_context("fork")

        # ZMQ paths to send back and forth to worker process
        # Used for initialization.
        initialization_input_path = get_open_zmq_ipc_path()
        initialization_output_path = get_open_zmq_ipc_path()
        ready_path = get_open_zmq_ipc_path()

        process_kwargs = {
            "vllm_config": vllm_config,
            "local_rank": local_rank,
            "rank": rank,
            "distributed_init_method": distributed_init_method,
            "input_shm_handle": input_shm_handle,
            "ready_path": ready_path,
            "initialization_input_path": initialization_output_path,
            "initialization_output_path": initialization_input_path,
        }
        # Run EngineCore busy loop in background process.
        proc = context.Process(target=WorkerProc.run_worker,
                               kwargs=process_kwargs,
                               daemon=True)
        proc.start()

        # Wait for startup
        WorkerProc.wait_for_startup(proc, ready_path)

        # Read Shm MessageQueue from rank 0
        if rank == 0:
            model_output_mq_handle = WorkerProc.read_model_output_mq_handle(
                initialization_input_path)
        else:
            model_output_mq_handle = None

        return WorkerProcHandle(proc, initialization_input_path,
                                initialization_output_path,
                                model_output_mq_handle)

    @staticmethod
    def run_worker(*args, **kwargs):
        """Launch Worker busy loop in background process."""

        try:
            worker = WorkerProc(*args, **kwargs)
            worker.model_initialization_loop(
                kwargs["initialization_input_path"],
                kwargs["initialization_output_path"])

            worker.execute_model_busy_loop()

        except KeyboardInterrupt:
            logger.debug("Worker interrupted.")

        except BaseException as e:
            logger.exception(e)
            raise e
        finally:
            # TODO: Why is this del needed?
            del worker
            exit(0)

    @staticmethod
    def wait_for_startup(
        proc: BaseProcess,
        ready_path: str,
    ) -> None:
        """Wait until the Worker is ready."""
        with make_zmq_socket(ready_path, zmq.constants.PULL) as socket:

            # Wait for Worker to send Worker.READY_STR.
            while socket.poll(timeout=POLLING_TIMEOUT_MS) == 0:
                logger.debug("Waiting for WorkerProc to startup.")

                if not proc.is_alive():
                    raise RuntimeError("WorkerProc failed to start.")

            message = socket.recv_string()
            assert message == WorkerProc.READY_STR

    @staticmethod
    def read_model_output_mq_handle(init_input_path: str, ) -> Handle:
        with make_zmq_socket(init_input_path,
                             zmq.constants.PULL) as recv_socket:
            type_frame, data_frame = recv_socket.recv_multipart(copy=False)
            request_type = type_frame.buffer
            request_data = data_frame.buffer

            if (request_type ==
                    WorkerInitOutputType.MODEL_OUTPUT_MSG_QUEUE.value):
                decoder = msgspec.msgpack.Decoder(ShmHandleMsg)
                handle = decoder.decode(request_data).handle
                return handle
            else:
                raise ValueError(f"Unknown RequestType: {request_type}")

    # Busy loop used for initializing Multiprocessing Workers
    def model_initialization_loop(self, init_input_path, init_output_path):
        # Msgpack serialization encoding.
        encoder = msgspec.msgpack.Encoder()
        # Reuse send buffer.
        buffer = bytearray()

        with make_zmq_socket(init_output_path,
                             zmq.constants.PUSH) as send_socket, \
             make_zmq_socket(init_input_path,
                             zmq.constants.PULL) as recv_socket:
            while True:
                # (RequestType, RequestData)
                thing = recv_socket.recv_multipart(copy=False)
                request_type = thing[0].buffer

                # Deserialize the request data.
                if (request_type ==
                        WorkerInitRequestType.DETERMINE_NUM_BLOCKS.value):
                    num_blocks = self.worker.determine_num_available_blocks()
                    output = NumBlocksMsg(num_blocks)
                    encoder.encode_into(output, buffer)
                    send_socket.send_multipart(
                        (WorkerInitOutputType.NUM_BLOCKS.value, buffer),
                        copy=False)
                elif request_type == WorkerInitRequestType.INIT_CACHE.value:
                    request_data = thing[1].buffer
                    decoder = msgspec.msgpack.Decoder(NumGPUBlocks)
                    num_gpu_blocks = decoder.decode(
                        request_data).num_gpu_blocks
                    self.worker.initialize_cache(num_gpu_blocks)
                    self.worker.compile_or_warm_up_model()
                elif (request_type ==
                      WorkerInitRequestType.BEGIN_MODEL_EXECUTION.value):
                    # Make sure message queues are ready.
                    self.scheduler_output_receiver.wait_until_ready()

                    if self.model_output_mq is not None:
                        self.model_output_mq.wait_until_ready()

                    # Exit initialization loop to begin model execution loop
                    return
                else:
                    raise ValueError(f"Unknown RequestType: {request_type}")

    # Main busy loop for Multiprocessing Workers
    def execute_model_busy_loop(self):
        logger.info("Begin model execution busy loop.")
        with torch.profiler.profile(
                activities=[
                    torch.profiler.ProfilerActivity.CPU,
                    torch.profiler.ProfilerActivity.CUDA,
                ],
                schedule=torch.profiler.schedule(
                    wait=1000,  # Wait 1000 steps so we profile middle iters
                    warmup=10,  # Warm up the scheduler
                    active=3,  # Run a small number of steps so it's legible
                    repeat=1,
                ),
                on_trace_ready=torch.profiler.tensorboard_trace_handler(
                    "./traces/",
                    worker_name=f"worker_{self.worker.rank}",
                ),
                with_stack=True,
        ) as p:

            while True:
                msg = self.scheduler_output_receiver.dequeue(ExecutorMsg)

                if msg.message_type == ExecutorMsgType.TERMINATE:
                    return
                elif msg.message_type == ExecutorMsgType.TOIL:
                    output = self.worker.execute_model(msg.payload)
                    if self.worker.rank == 0:
                        self.model_output_mq.enqueue(output)
                else:
                    raise ValueError(
                        f"Unknown RequestType: {msg.message_type}")

                p.step()


def init_worker_distributed_environment(
    parallel_config: ParallelConfig,
    rank: int,
    distributed_init_method: Optional[str] = None,
    local_rank: int = -1,
) -> None:
    """Initialize the distributed environment."""
    set_custom_all_reduce(not parallel_config.disable_custom_all_reduce)

    init_distributed_environment(parallel_config.world_size, rank,
                                 distributed_init_method, local_rank)

    ensure_model_parallel_initialized(parallel_config.tensor_parallel_size,
                                      parallel_config.pipeline_parallel_size)


def _check_if_gpu_supports_dtype(torch_dtype: torch.dtype):
    # Check if the GPU supports the dtype.
    if torch_dtype == torch.bfloat16:  # noqa: SIM102
        if not current_platform.has_device_capability(80):
            capability = current_platform.get_device_capability()
            gpu_name = current_platform.get_device_name()

            if capability is None:
                compute_str = "does not have a compute capability"
            else:
                version_str = capability.as_version_str()
                compute_str = f"has compute capability {version_str}"

            raise ValueError(
                "Bfloat16 is only supported on GPUs with compute capability "
                f"of at least 8.0. Your {gpu_name} GPU {compute_str}. "
                "You can use float16 instead by explicitly setting the"
                "`dtype` flag in CLI, for example: --dtype=half.")


def _get_cache_block_size(
    cache_config: CacheConfig,
    model_config: ModelConfig,
    parallel_config: ParallelConfig,
) -> int:
    head_size = model_config.get_head_size()
    num_heads = model_config.get_num_kv_heads(parallel_config)
    num_attention_layers = model_config.get_num_attention_layers(
        parallel_config)

    key_cache_block = cache_config.block_size * num_heads * head_size
    value_cache_block = key_cache_block
    total = num_attention_layers * (key_cache_block + value_cache_block)
    if cache_config.cache_dtype == "auto":
        dtype = model_config.dtype
    else:
        dtype = STR_DTYPE_TO_TORCH_DTYPE[cache_config.cache_dtype]
    dtype_size = get_dtype_size(dtype)
    return dtype_size * total<|MERGE_RESOLUTION|>--- conflicted
+++ resolved
@@ -71,8 +71,6 @@
             from vllm.utils import init_cached_hf_modules
             init_cached_hf_modules()
 
-<<<<<<< HEAD
-=======
         self.model_runner = GPUModelRunner(vllm_config)
         # Torch profiler. Enabled and configured through env vars:
         # VLLM_TORCH_PROFILER_DIR=/path/to/save/trace
@@ -91,7 +89,6 @@
         else:
             self.profiler = None
 
->>>>>>> cf73f0c9
     def initialize(self):
         if self.device_config.device.type == "cuda":
             # torch.distributed.all_reduce does not free the input tensor until
