--- conflicted
+++ resolved
@@ -405,7 +405,6 @@
                arange,
                out=positions_np)
 
-<<<<<<< HEAD
         # ONLY for partial requests with prompt logprobs enabled - peek at the
         # ID of the prompt token immediately following the chunk processed in
         # this step. Cache the token ID.
@@ -415,12 +414,10 @@
             for req_id in set(scheduler_output.partial_req_ids)
             & set(self.input_batch.num_prompt_logprobs.keys())
         }
-=======
         # Calculate M-RoPE positions.
         # Only relevant for models using M-RoPE (e.g, Qwen2-VL)
         if self.model_config.uses_mrope:
             self._calc_mrope_positions(scheduler_output)
->>>>>>> 96663699
 
         # Get token indices.
         # E.g., [0, 1, 0, 1, 2, 3, 4, 0, 1, 2]
