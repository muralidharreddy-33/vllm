--- conflicted
+++ resolved
@@ -2,12 +2,8 @@
 
 import gc
 import time
-<<<<<<< HEAD
+import weakref
 from typing import TYPE_CHECKING, Optional, Union
-=======
-import weakref
-from typing import TYPE_CHECKING, Dict, List, Optional, Tuple, Union
->>>>>>> b3f7aacc
 
 import numpy as np
 import torch
@@ -1282,11 +1278,7 @@
         num_tokens = self.max_num_tokens
         min_tokens_per_req = num_tokens // num_reqs
 
-<<<<<<< HEAD
-        num_scheduled_tokens_list: list[int] = [min_tokens_per_req] * num_reqs
-=======
         num_scheduled_tokens_list = [min_tokens_per_req] * num_reqs
->>>>>>> b3f7aacc
         num_scheduled_tokens_list[-1] += num_tokens % num_reqs
         assert sum(num_scheduled_tokens_list) == num_tokens
         assert len(num_scheduled_tokens_list) == num_reqs
