# SPDX-License-Identifier: Apache-2.0

import gc
import time
from typing import TYPE_CHECKING, Dict, List, Optional, Tuple, cast

import numpy as np
import torch
import torch.distributed
import torch.nn as nn

from vllm.attention.backends.abstract import AttentionType
from vllm.attention.layer import Attention
from vllm.config import CompilationLevel, VllmConfig
from vllm.distributed.parallel_state import graph_capture
from vllm.forward_context import ForwardMetadata, set_forward_context
from vllm.inputs import INPUT_REGISTRY
from vllm.logger import init_logger
from vllm.model_executor.layers.rotary_embedding import MRotaryEmbedding
from vllm.model_executor.model_loader import get_model
from vllm.multimodal import MULTIMODAL_REGISTRY, MultiModalKwargs
from vllm.multimodal.utils import group_mm_inputs_by_modality
from vllm.sampling_params import SamplingType
from vllm.utils import (STR_DTYPE_TO_TORCH_DTYPE, DeviceMemoryProfiler,
                        LayerBlockType, cdiv, is_pin_memory_available)
from vllm.v1.attention.backends.flash_attn import (FlashAttentionBackend,
                                                   FlashAttentionMetadata)
from vllm.v1.core.encoder_cache_manager import compute_encoder_budget
from vllm.v1.engine.mm_input_mapper import MMInputMapperClient
from vllm.v1.kv_cache_interface import (FullAttentionSpec, KVCacheConfig,
                                        KVCacheNewTensor, KVCacheReuseTensor,
                                        KVCacheSpec, SlidingWindowSpec)
from vllm.v1.outputs import ModelRunnerOutput
from vllm.v1.sample.metadata import SamplingMetadata
from vllm.v1.utils import bind_kv_cache
from vllm.v1.worker.gpu_input_batch import CachedRequestState, InputBatch

if TYPE_CHECKING:
    from vllm.v1.core.scheduler import SchedulerOutput

logger = init_logger(__name__)


class GPUModelRunner:

    def __init__(
        self,
        vllm_config: VllmConfig,
        device: torch.device,
    ):
        self.vllm_config = vllm_config
        self.model_config = vllm_config.model_config
        self.cache_config = vllm_config.cache_config
        self.lora_config = vllm_config.lora_config
        self.load_config = vllm_config.load_config
        self.parallel_config = vllm_config.parallel_config
        self.scheduler_config = vllm_config.scheduler_config
        self.speculative_config = vllm_config.speculative_config
        self.prompt_adapter_config = vllm_config.prompt_adapter_config
        self.observability_config = vllm_config.observability_config

        model_config = self.model_config
        cache_config = self.cache_config
        scheduler_config = self.scheduler_config
        self.device = device
        self.pin_memory = is_pin_memory_available()
        self.dtype = self.model_config.dtype
        if cache_config.cache_dtype == "auto":
            self.kv_cache_dtype = self.dtype
        else:
            self.kv_cache_dtype = STR_DTYPE_TO_TORCH_DTYPE[
                cache_config.cache_dtype]

        self.is_multimodal_model = model_config.is_multimodal_model
        self.sliding_window = model_config.get_sliding_window()
        self.max_model_len = model_config.max_model_len
        self.max_num_tokens = scheduler_config.max_num_batched_tokens
        self.max_num_reqs = scheduler_config.max_num_seqs

        self.hidden_size = model_config.get_hidden_size()

        # Multi-modal data support
        self.input_registry = INPUT_REGISTRY
        self.mm_registry = MULTIMODAL_REGISTRY

        # NOTE: Initialized input mapper is only used for processing dummy
        # multimodal data into multimodal kwargs for GPU memory profiling.
        self.mm_input_mapper_profiling = MMInputMapperClient(self.model_config)
        self.mm_input_mapper_profiling.use_cache = False

        encoder_compute_budget, encoder_cache_size = compute_encoder_budget(
            model_config=model_config,
            scheduler_config=scheduler_config,
        )
        self.max_num_encoder_input_tokens = encoder_compute_budget
        self.encoder_cache_size = encoder_cache_size

        # Lazy initialization
        # self.model: nn.Module  # Set after load_model
        self.kv_caches: List[torch.Tensor] = []
        # req_id -> (input_id -> encoder_output)
        self.encoder_cache: Dict[str, Dict[int, torch.Tensor]] = {}

        # Request states.
        self.requests: Dict[str, CachedRequestState] = {}

        self.use_cuda_graph = (self.vllm_config.compilation_config.level
                               == CompilationLevel.PIECEWISE
                               and not self.model_config.enforce_eager)
        # TODO(woosuk): Provide an option to tune the max cudagraph batch size.
        # The convention is different.
        # self.cudagraph_batch_sizes sorts in ascending order.
        # The batch sizes in the config are in descending order.
        self.cudagraph_batch_sizes = list(
            reversed(
                self.vllm_config.compilation_config.cudagraph_capture_sizes))

        # Cache the device properties.
        self.device_properties = torch.cuda.get_device_properties(self.device)
        self.num_sms = self.device_properties.multi_processor_count

        # Persistent buffers for CUDA graphs.
        self.input_ids = torch.zeros(self.max_num_tokens,
                                     dtype=torch.int32,
                                     device=self.device)
        self.positions = torch.zeros(self.max_num_tokens,
                                     dtype=torch.int64,
                                     device=self.device)

        # Only relevant for models using M-RoPE (e.g, Qwen2-VL)
        if self.model_config.uses_mrope:
            # NOTE: `mrope_positions` is implemented with one additional dummy
            # position on purpose to make it non-contiguous so that it can work
            # with torch compile.
            # See detailed explanation in https://github.com/vllm-project/vllm/pull/12128#discussion_r1926431923

            # NOTE: When M-RoPE is enabled, position ids are 3D regardless of
            # the modality of inputs. For text-only inputs, each dimension has
            # identical position IDs, making M-RoPE functionally equivalent to
            # 1D-RoPE.
            # See page 5 of https://arxiv.org/abs/2409.12191
            self.mrope_positions = torch.zeros((3, self.max_num_tokens + 1),
                                               dtype=torch.int64,
                                               device=self.device)
            self.mrope_positions_cpu = torch.zeros(
                (3, self.max_num_tokens + 1),
                dtype=torch.int64,
                device="cpu",
                pin_memory=self.pin_memory)

        self.inputs_embeds = torch.zeros(
            (self.max_num_tokens, self.hidden_size),
            dtype=self.dtype,
            device=self.device)

        # OPTIMIZATION: Cache the tensors rather than creating them every step.
        self.arange_np = np.arange(max(self.max_num_reqs + 1,
                                       self.max_model_len,
                                       self.max_num_tokens),
                                   dtype=np.int32)
        # NOTE(woosuk): These tensors are "stateless", i.e., they are literally
        # a faster version of creating a new tensor every time. Thus, we should
        # not make any assumptions about the values in these tensors.
        self.input_ids_cpu = torch.zeros(self.max_num_tokens,
                                         dtype=torch.int32,
                                         device="cpu",
                                         pin_memory=self.pin_memory)
        self.input_ids_np = self.input_ids_cpu.numpy()
        self.positions_cpu = torch.zeros(self.max_num_tokens,
                                         dtype=torch.int64,
                                         device="cpu",
                                         pin_memory=self.pin_memory)
        self.positions_np = self.positions_cpu.numpy()

        self.kv_cache_config = cast(KVCacheConfig,
                                    None)  # Set by initialize_kv_cache

        # InputBatch depends on KVCacheConfig, assign a fake value here and
        # initialize in `initialize_kv_cache``.
        self.input_batch = cast(InputBatch, None)  # Persistent batch.

        self.query_start_loc_cpu = torch.zeros(self.max_num_reqs + 1,
                                               dtype=torch.int32,
                                               device="cpu",
                                               pin_memory=self.pin_memory)
        self.query_start_loc_np = self.query_start_loc_cpu.numpy()
        self.seq_lens_cpu = torch.zeros(self.max_num_reqs,
                                        dtype=torch.int32,
                                        device="cpu",
                                        pin_memory=self.pin_memory)
        self.seq_lens_np = self.seq_lens_cpu.numpy()

    def _update_states(self, scheduler_output: "SchedulerOutput") -> bool:
        """Update the cached states and the persistent batch with the scheduler
        output.

        The updated states are used by the `_prepare_inputs` function to create
        the input GPU tensors for the model.

        Returns:
            True if there is a new/resumed/paused/finished request in the batch.
            If False, we can skip copying SamplingMetadata to the GPU.
        """
        # Remove finished requests from the cached states.
        for req_id in scheduler_output.finished_req_ids:
            self.requests.pop(req_id, None)
            self.encoder_cache.pop(req_id, None)
        # Remove the finished requests from the persistent batch.
        # NOTE(woosuk): There could be an edge case where finished_req_ids and
        # scheduled_req_ids overlap. This happens when a request is aborted and
        # then resubmitted with the same ID. In this case, we treat them as two
        # distinct requests - clearing the cached states for the first request
        # and handling the second as a new request.
        removed_req_indices: List[int] = []
        for req_id in scheduler_output.finished_req_ids:
            req_index = self.input_batch.remove_request(req_id)
            if req_index is not None:
                removed_req_indices.append(req_index)

        # Free the cached encoder outputs.
        for req_id, input_id in scheduler_output.free_encoder_input_ids:
            encoder_outputs = self.encoder_cache.get(req_id)
            if encoder_outputs is not None:
                encoder_outputs.pop(input_id, None)
                if not encoder_outputs:
                    self.encoder_cache.pop(req_id, None)

        # Remove the unscheduled requests from the persistent batch.
        # NOTE(woosuk): The unscheduled requests are either preempted requests
        # or running requests that are not scheduled in this step. We remove
        # them from the persistent batch but keep their cached states since
        # they will be scheduled again sometime in the future.
        scheduled_req_ids = scheduler_output.num_scheduled_tokens.keys()
        cached_req_ids = self.input_batch.req_id_to_index.keys()
        unscheduled_req_ids = cached_req_ids - scheduled_req_ids
        # NOTE(woosuk): The persistent batch optimization assumes that
        # consecutive batches contain mostly the same requests. If batches
        # have low request overlap (e.g., alternating between two distinct
        # sets of requests), this optimization becomes very inefficient.
        for req_id in unscheduled_req_ids:
            req_index = self.input_batch.remove_request(req_id)
            assert req_index is not None
            removed_req_indices.append(req_index)

        req_ids_to_add: List[str] = []
        # Add new requests to the cached states.
        for new_req_data in scheduler_output.scheduled_new_reqs:
            req_id = new_req_data.req_id
            sampling_params = new_req_data.sampling_params
            if sampling_params.sampling_type == SamplingType.RANDOM_SEED:
                generator = torch.Generator(device=self.device)
                generator.manual_seed(sampling_params.seed)
            else:
                generator = None

            self.requests[req_id] = CachedRequestState(
                req_id=req_id,
                prompt_token_ids=new_req_data.prompt_token_ids,
                prompt=new_req_data.prompt,
                mm_inputs=new_req_data.mm_inputs,
                mm_positions=new_req_data.mm_positions,
                sampling_params=sampling_params,
                generator=generator,
                block_ids=new_req_data.block_ids,
                num_computed_tokens=new_req_data.num_computed_tokens,
                output_token_ids=[],
            )

            # Only relevant for models using M-RoPE (e.g, Qwen2-VL)
            if self.model_config.uses_mrope:
                image_grid_thw = []
                video_grid_thw = []
                for mm_input in self.requests[req_id].mm_inputs:
                    if mm_input.get("image_grid_thw") is not None:
                        image_grid_thw.extend(
                            mm_input["image_grid_thw"].tolist())
                    if mm_input.get("video_grid_thw") is not None:
                        video_grid_thw.extend(
                            mm_input["video_grid_thw"].tolist())

                hf_config = self.model_config.hf_config

                self.requests[req_id].mrope_positions, \
                    self.requests[req_id].mrope_position_delta = \
                    MRotaryEmbedding.get_input_positions_tensor(
                        self.requests[req_id].prompt_token_ids,
                        image_grid_thw=image_grid_thw,
                        video_grid_thw=video_grid_thw,
                        image_token_id=hf_config.image_token_id,
                        video_token_id=hf_config.video_token_id,
                        vision_start_token_id=hf_config.vision_start_token_id,
                        vision_end_token_id=hf_config.vision_end_token_id,
                        spatial_merge_size=hf_config.vision_config.
                        spatial_merge_size,
                    )

            req_ids_to_add.append(req_id)

        # Update the states of the running/resumed requests.
        for req_data in scheduler_output.scheduled_cached_reqs:
            req_id = req_data.req_id
            req_state = self.requests[req_id]

            # Update the cached states.
            req_state.num_computed_tokens = req_data.num_computed_tokens
            if not req_data.resumed_from_preemption:
                # Append the new blocks to the existing block IDs.
                req_state.block_ids.extend(req_data.new_block_ids)
            else:
                # The request is resumed from preemption.
                # Replace the existing block IDs with the new ones.
                req_state.block_ids = req_data.new_block_ids

            req_index = self.input_batch.req_id_to_index.get(req_id)
            if req_index is None:
                # The request is not in the persistent batch.
                # The request was either preempted and resumed later, or was not
                # scheduled in the previous step and needs to be added again.
                req_ids_to_add.append(req_id)
                continue

            # Update the persistent batch.
            self.input_batch.num_computed_tokens_cpu[req_index] = (
                req_data.num_computed_tokens)
            self.input_batch.block_table.append_row(req_data.new_block_ids,
                                                    req_index)

        # Add the new or resumed requests to the persistent batch.
        # The smaller empty indices are filled first.
        removed_req_indices = sorted(removed_req_indices, reverse=True)
        for req_id in req_ids_to_add:
            req_state = self.requests[req_id]
            if removed_req_indices:
                # Fill the empty index.
                req_index = removed_req_indices.pop()
            else:
                # Append to the end.
                req_index = None
            self.input_batch.add_request(req_state, req_index)

        # Condense the batched states if there are empty indices.
        if removed_req_indices:
            self.input_batch.condense(removed_req_indices)
        return len(unscheduled_req_ids) > 0 or len(req_ids_to_add) > 0

    def _prepare_inputs(self, scheduler_output: "SchedulerOutput"):
        total_num_scheduled_tokens = scheduler_output.total_num_scheduled_tokens
        assert total_num_scheduled_tokens > 0
        num_reqs = self.input_batch.num_reqs
        assert num_reqs > 0

        # OPTIMIZATION: Start copying the block table first.
        # This way, we can overlap the copy with the following CPU operations.
        self.input_batch.block_table.commit(num_reqs)

        # Get the number of scheduled tokens for each request.
        # TODO: The Python loop can be slow. Optimize.
        num_scheduled_tokens = []
        max_num_scheduled_tokens = 0
        for req_id in self.input_batch.req_ids[:num_reqs]:
            assert req_id is not None
            num_tokens = scheduler_output.num_scheduled_tokens[req_id]
            num_scheduled_tokens.append(num_tokens)
            max_num_scheduled_tokens = max(max_num_scheduled_tokens,
                                           num_tokens)
        num_scheduled_tokens = np.array(num_scheduled_tokens, dtype=np.int32)
        assert max_num_scheduled_tokens > 0

        # Get request indices.
        # E.g., [2, 5, 3] -> [0, 0, 1, 1, 1, 1, 1, 2, 2, 2]
        req_indices = np.repeat(self.arange_np[:num_reqs],
                                num_scheduled_tokens)

        # Get batched arange.
        # E.g., [2, 5, 3] -> [0, 1, 0, 1, 2, 3, 4, 0, 1, 2]
        # Equivalent to but faster than:
        # np.concatenate([np.arange(n) for n in num_scheduled_tokens])
        # Step 1. [2, 5, 3] -> [2, 7, 10]
        cu_num_tokens = np.cumsum(num_scheduled_tokens)
        # Step 2. [2, 7, 10] -> [0, 0, 2, 2, 2, 2, 2, 7, 7, 7]
        cumsums_offsets = np.repeat(cu_num_tokens - num_scheduled_tokens,
                                    num_scheduled_tokens)
        # Step 3. [0, 1, 0, 1, 2, 3, 4, 0, 1, 2]
        arange = self.arange_np[:total_num_scheduled_tokens] - cumsums_offsets

        # Get positions.
        positions_np = self.positions_np[:total_num_scheduled_tokens]
        np.add(self.input_batch.num_computed_tokens_cpu[req_indices],
               arange,
               out=positions_np)

        # Calculate M-RoPE positions.
        # Only relevant for models using M-RoPE (e.g, Qwen2-VL)
        if self.model_config.uses_mrope:
            self._calc_mrope_positions(scheduler_output)

        # Get token indices.
        # E.g., [0, 1, 0, 1, 2, 3, 4, 0, 1, 2]
        # -> [0, 1, M, M + 1, M + 2, M + 3, M + 4, 2 * M, 2 * M + 1, 2 * M + 2]
        # where M is the max_model_len.
        token_indices = (positions_np +
                         req_indices * self.input_batch.token_ids_cpu.shape[1])
        # NOTE(woosuk): We use torch.index_select instead of np.take here
        # because torch.index_select is much faster than np.take for large
        # tensors.
        torch.index_select(self.input_batch.token_ids_cpu_tensor.flatten(),
                           0,
                           torch.from_numpy(token_indices),
                           out=self.input_ids_cpu[:total_num_scheduled_tokens])

        # Prepare the attention metadata.
        self.query_start_loc_np[0] = 0
        self.query_start_loc_np[1:num_reqs + 1] = cu_num_tokens

        self.seq_lens_np[:num_reqs] = (
            self.input_batch.num_computed_tokens_cpu[:num_reqs] +
            num_scheduled_tokens)
        max_seq_len = self.seq_lens_np[:num_reqs].max()

        # Copy the tensors to the GPU.
        self.input_ids[:total_num_scheduled_tokens].copy_(
            self.input_ids_cpu[:total_num_scheduled_tokens], non_blocking=True)
        if self.model_config.uses_mrope:
            # Only relevant for models using M-RoPE (e.g, Qwen2-VL)
            self.mrope_positions[:, :total_num_scheduled_tokens].copy_(
                self.mrope_positions_cpu[:, :total_num_scheduled_tokens],
                non_blocking=True)
        else:
            # Common case (1D positions)
            self.positions[:total_num_scheduled_tokens].copy_(
                self.positions_cpu[:total_num_scheduled_tokens],
                non_blocking=True)
        query_start_loc = self.query_start_loc_cpu[:num_reqs + 1].to(
            self.device, non_blocking=True)
        seq_lens = self.seq_lens_cpu[:num_reqs].to(self.device,
                                                   non_blocking=True)

        attn_metadata: Dict[str, FlashAttentionMetadata] = {}

        for group_id, kv_cache_group in enumerate(self.kv_cache_config.groups):
            block_size = kv_cache_group.kv_cache_spec.block_size
            block_table = self.input_batch.block_table[group_id]

            # E.g., [0, 1, 0, 1, 2, 3, 4, 0, 1, 2]
            # -> [0, 0, K, K, K + 1, K + 1, K + 2, 2 * K, 2 * K, 2 * K + 1]
            # where K is the max_num_blocks_per_req and the block size is 2.
            # NOTE(woosuk): We can't simply use `token_indices // block_size`
            # here because M (max_model_len) is not necessarily divisible by
            # block_size.
            block_table_indices = (
                req_indices * block_table.max_num_blocks_per_req +
                positions_np // block_size)
            # NOTE(woosuk): We use torch.index_select instead of np.take here
            # because torch.index_select is much faster than np.take for large
            # tensors.
            block_table_cpu = block_table.get_cpu_tensor()
            block_numbers = block_table_cpu.flatten(
            )[block_table_indices].numpy()
            block_offsets = positions_np % block_size
            np.add(
                block_numbers * block_size,
                block_offsets,
                out=block_table.slot_mapping_np[:total_num_scheduled_tokens])
            slot_mapping = block_table.slot_mapping_cpu \
                [:total_num_scheduled_tokens] \
                .to(self.device, non_blocking=True).long()

            # Prepare for cascade attention if needed.
            common_prefix_len = (
                scheduler_output.num_common_prefix_blocks[group_id] *
                block_size)
            if common_prefix_len == 0:
                # Common case.
                use_cascade = False
            else:
                # NOTE(woosuk): Cascade attention uses two attention kernels:
                # one for the common prefix and the other for the rest. For the
                # first kernel, we concatenate all the query tokens (possibly
                # from different requests) and treat them as if they are from
                # the same request. Then, we use bi-directional attention to
                # process the common prefix in the KV cache. Importantly, this
                # means that the first kernel does not do any masking.

                # Consider the following example:
                # Request 1's input query: [D, E, X]
                # Request 1's kv cache: [A, B, C, D, E, X]
                # Request 1's num_computed_tokens: 3 (i.e., [A, B, C])
                # Request 2's input query: [E, Y]
                # Request 2's kv cache: [A, B, C, D, E, Y]
                # Request 2's num_computed_tokens: 4 (i.e., [A, B, C, D])

                # If we use [A, B, C, D, E] as the common prefix, then the
                # first kernel will compute the bi-directional attention between
                # input query [D, E, X, E, Y] and common prefix [A, B, C, D, E].
                # However, this is wrong because D in Request 1 should not
                # attend to E in the common prefix (i.e., we need masking).
                # To avoid this, [A, B, C, D] should be the common prefix.
                # That is, the common prefix should be capped by the minimum
                # num_computed_tokens among the requests, and plus one to
                # include the first token of the query.

                # In practice, we use [A, B, C] as the common prefix, instead of
                # [A, B, C, D] (i.e., the common prefix is capped by the minimum
                # num_computed_tokens, without plus one).
                # This is because of an implementation detail: We want to always
                # use two kernels for cascade attention. Let's imagine:
                # Request 3's input query: [D]
                # Request 3's kv cache: [A, B, C, D]
                # Request 3's num_computed_tokens: 4 (i.e., [A, B, C, D])
                # If we use [A, B, C, D] as the common prefix for Request 1-3,
                # then Request 3 will be processed only by the first kernel,
                # and the second kernel will get an empty input. While this is
                # not a fundamental problem, our current implementation does not
                # support this case.
                common_prefix_len = min(
                    common_prefix_len,
                    self.input_batch.num_computed_tokens_cpu[:num_reqs].min())
                # common_prefix_len should be a multiple of the block size.
                common_prefix_len = (common_prefix_len // block_size *
                                     block_size)
                kv_cache_spec = kv_cache_group.kv_cache_spec
                assert isinstance(kv_cache_spec, FullAttentionSpec)
                use_cascade = FlashAttentionBackend.use_cascade_attention(
                    common_prefix_len=common_prefix_len,
                    query_lens=num_scheduled_tokens,
                    num_query_heads=kv_cache_spec.num_heads,
                    num_kv_heads=kv_cache_spec.num_kv_heads,
                    use_alibi=False,  # FIXME
                    use_sliding_window=self.sliding_window is not None,
                    num_sms=self.num_sms,
                )

            if use_cascade:
                # TODO: Optimize.
                cu_prefix_query_lens = torch.tensor(
                    [0, total_num_scheduled_tokens],
                    dtype=torch.int32,
                    device=self.device)
                prefix_kv_lens = torch.tensor([common_prefix_len],
                                              dtype=torch.int32,
                                              device=self.device)
                suffix_kv_lens = (self.seq_lens_np[:num_reqs] -
                                  common_prefix_len)
                suffix_kv_lens = torch.from_numpy(suffix_kv_lens).to(
                    self.device)
            else:
                cu_prefix_query_lens = None
                prefix_kv_lens = None
                suffix_kv_lens = None

            attn_metadata_of_group = FlashAttentionMetadata(
                num_actual_tokens=total_num_scheduled_tokens,
                max_query_len=max_num_scheduled_tokens,
                query_start_loc=query_start_loc,
                max_seq_len=max_seq_len,
<<<<<<< HEAD
                seq_start_loc=seq_start_loc,
                block_table=(self.input_batch.block_table.get_device_tensor()[
                    group_id, :num_reqs]),
=======
                seq_lens=seq_lens,
                block_table=block_table.get_device_tensor()[:num_reqs],
>>>>>>> bcab7afe
                slot_mapping=slot_mapping,
                use_cascade=use_cascade,
                common_prefix_len=common_prefix_len,
                cu_prefix_query_lens=cu_prefix_query_lens,
                prefix_kv_lens=prefix_kv_lens,
                suffix_kv_lens=suffix_kv_lens,
            )

            for layer_name in kv_cache_group.layer_names:
                attn_metadata[layer_name] = attn_metadata_of_group
        # NOTE(woosuk): Due to chunked prefills, the batch may contain partial
        # requests. While we should not sample any token from these partial
        # requests, we do so for simplicity. We will ignore the sampled
        # tokens from the partial requests.
        # TODO: Support prompt logprobs.
        logits_indices = query_start_loc[1:] - 1
        return attn_metadata, logits_indices

    def _calc_mrope_positions(self, scheduler_output: "SchedulerOutput"):
        mrope_pos_ptr = 0
        num_reqs = self.input_batch.num_reqs
        for index, req_id in enumerate(self.input_batch.req_ids[:num_reqs]):
            assert req_id is not None

            req = self.requests[req_id]
            assert req.mrope_positions is not None

            num_computed_tokens = \
                self.input_batch.num_computed_tokens_cpu[index]
            num_scheduled_tokens = \
                scheduler_output.num_scheduled_tokens[req_id]
            num_prompt_tokens = len(req.prompt_token_ids)

            if num_computed_tokens + num_scheduled_tokens > num_prompt_tokens:
                prompt_part_len = max(0,
                                      num_prompt_tokens - num_computed_tokens)
                completion_part_len = max(
                    0, num_scheduled_tokens - prompt_part_len)
            else:
                prompt_part_len = num_scheduled_tokens
                completion_part_len = 0

            assert num_scheduled_tokens == prompt_part_len + completion_part_len

            if prompt_part_len > 0:
                # prompt's mrope_positions are pre-computed
                dst_start = mrope_pos_ptr
                dst_end = mrope_pos_ptr + prompt_part_len
                src_start = num_computed_tokens
                src_end = num_computed_tokens + prompt_part_len

                self.mrope_positions_cpu[:, dst_start:dst_end] = \
                    req.mrope_positions[:,src_start:src_end]

                mrope_pos_ptr += prompt_part_len

            if completion_part_len > 0:
                # compute completion's mrope_positions on-the-fly
                dst_start = mrope_pos_ptr
                dst_end = mrope_pos_ptr + completion_part_len

                self.mrope_positions_cpu[:, dst_start:dst_end] = \
                    MRotaryEmbedding.get_next_input_positions_tensor(
                        req.mrope_position_delta,
                        context_len=num_computed_tokens +
                        prompt_part_len,
                        seq_len=num_computed_tokens +
                        prompt_part_len +
                        completion_part_len,
                    )

                mrope_pos_ptr += completion_part_len

    def _prepare_sampling(
        self,
        batch_changed: bool,
    ) -> SamplingMetadata:
        # Create the sampling metadata.
        req_id_output_token_ids: Dict[str, List[int]] = \
            {req_id: req.output_token_ids \
                for req_id, req in self.requests.items()}

        sampling_metadata = self.input_batch.make_sampling_metadata(
            req_id_output_token_ids, skip_copy=not batch_changed)
        return sampling_metadata

    def _execute_encoder(self, scheduler_output: "SchedulerOutput"):
        scheduled_encoder_inputs = scheduler_output.scheduled_encoder_inputs
        if not scheduled_encoder_inputs:
            return

        # Batch the multi-modal inputs.
        mm_inputs: List[MultiModalKwargs] = []
        req_input_ids: List[Tuple[str, int]] = []
        for req_id, encoder_input_ids in scheduled_encoder_inputs.items():
            req_state = self.requests[req_id]
            for input_id in encoder_input_ids:
                mm_inputs.append(req_state.mm_inputs[input_id])
                req_input_ids.append((req_id, input_id))

        # Batch mm inputs as much as we can: if a request in the batch has
        # multiple modalities or a different modality than the previous one,
        # we process it separately to preserve item order.
        # FIXME(ywang96): This is a hacky way to deal with multiple modalities
        # in the same batch while still being able to benefit from batching
        # multimodal inputs. The proper solution should be reordering the
        # encoder outputs.
        grouped_mm_inputs_list = group_mm_inputs_by_modality(mm_inputs)

        encoder_outputs = []
        for grouped_mm_inputs in grouped_mm_inputs_list:
            batched_mm_inputs = MultiModalKwargs.batch(grouped_mm_inputs)
            batched_mm_inputs = MultiModalKwargs.as_kwargs(batched_mm_inputs,
                                                           device=self.device)

            # Run the encoder.
            # `curr_group_outputs` is either of the following:
            # 1. A tensor of shape (num_items, feature_size, hidden_size)
            # in case feature_size is fixed across all multimodal items.
            # 2. A list or tuple (length: num_items) of tensors, each of shape
            # (feature_size, hidden_size) in case the feature size is dynamic
            # depending on the input multimodal items.
            curr_group_outputs = self.model.get_multimodal_embeddings(
                **batched_mm_inputs)

            for output in curr_group_outputs:
                encoder_outputs.append(output)

        # Cache the encoder outputs.
        for (req_id, input_id), output in zip(req_input_ids, encoder_outputs):
            if req_id not in self.encoder_cache:
                self.encoder_cache[req_id] = {}
            self.encoder_cache[req_id][input_id] = output

    def _gather_encoder_outputs(
        self,
        scheduler_output: "SchedulerOutput",
    ) -> List[torch.Tensor]:
        encoder_outputs: List[torch.Tensor] = []
        num_reqs = self.input_batch.num_reqs
        for req_id in self.input_batch.req_ids[:num_reqs]:
            assert req_id is not None
            num_scheduled_tokens = scheduler_output.num_scheduled_tokens[
                req_id]
            req_state = self.requests[req_id]
            num_computed_tokens = req_state.num_computed_tokens
            mm_positions = req_state.mm_positions
            for i, pos_info in enumerate(mm_positions):
                start_pos = pos_info["offset"]
                num_encoder_tokens = pos_info["length"]

                # The encoder output is needed if the two ranges overlap:
                # [num_computed_tokens,
                #  num_computed_tokens + num_scheduled_tokens) and
                # [start_pos, start_pos + num_encoder_tokens)
                if start_pos >= num_computed_tokens + num_scheduled_tokens:
                    # The encoder output is not needed in this step.
                    break
                if start_pos + num_encoder_tokens <= num_computed_tokens:
                    # The encoder output is already processed and stored
                    # in the decoder's KV cache.
                    continue

                start_idx = max(num_computed_tokens - start_pos, 0)
                end_idx = min(
                    num_computed_tokens - start_pos + num_scheduled_tokens,
                    num_encoder_tokens)
                assert start_idx < end_idx
                assert req_id in self.encoder_cache
                assert i in self.encoder_cache[req_id]
                encoder_output = self.encoder_cache[req_id][i]
                encoder_outputs.append(encoder_output[start_idx:end_idx])
        return encoder_outputs

    def get_model(self) -> nn.Module:
        return self.model

    @torch.inference_mode()
    def execute_model(
        self,
        scheduler_output: "SchedulerOutput",
    ) -> ModelRunnerOutput:
        batch_changed = self._update_states(scheduler_output)

        if self.is_multimodal_model:
            # Run the multimodal encoder if any.
            self._execute_encoder(scheduler_output)
            encoder_outputs = self._gather_encoder_outputs(scheduler_output)
        else:
            encoder_outputs = []

        # Prepare the decoder inputs.
        attn_metadata, logits_indices = self._prepare_inputs(scheduler_output)
        num_scheduled_tokens = scheduler_output.total_num_scheduled_tokens
        if (self.use_cuda_graph
                and num_scheduled_tokens <= self.cudagraph_batch_sizes[-1]):
            # Use piecewise CUDA graphs.
            # Add padding to the batch size.
            num_input_tokens = self.vllm_config.pad_for_cudagraph(
                num_scheduled_tokens)
        else:
            # Eager mode.
            num_input_tokens = num_scheduled_tokens

        forward_metadata = ForwardMetadata(num_input_tokens=num_input_tokens)

        if self.is_multimodal_model:
            # NOTE(woosuk): To unify token ids and soft tokens (vision
            # embeddings), we always use embeddings (rather than token ids)
            # as input to the multimodal model, even when the input is text.
            input_ids = self.input_ids[:num_scheduled_tokens]
            if encoder_outputs:
                inputs_embeds = self.model.get_input_embeddings(
                    input_ids, encoder_outputs)
            else:
                inputs_embeds = self.model.get_input_embeddings(input_ids)
            # TODO(woosuk): Avoid the copy. Optimize.
            self.inputs_embeds[:num_scheduled_tokens].copy_(inputs_embeds)
            inputs_embeds = self.inputs_embeds[:num_input_tokens]
            input_ids = None
        else:
            # For text-only models, we use token ids as input.
            # While it is possible to use embeddings as input just like the
            # multimodal models, it is not desirable for performance since
            # then the embedding layer is not included in the CUDA graph.
            input_ids = self.input_ids[:num_input_tokens]
            inputs_embeds = None

        # Run the decoder.
        # Use persistent buffers for CUDA graphs.
        with set_forward_context(attn_metadata,
                                 self.vllm_config,
                                 forward_metadata=forward_metadata):
            positions = self.mrope_positions[:, :num_input_tokens] \
                if self.model_config.uses_mrope \
                else self.positions[:num_input_tokens]
            hidden_states = self.model(
                input_ids=input_ids,
                positions=positions,
                kv_caches=self.kv_caches,
                attn_metadata=None,
                inputs_embeds=inputs_embeds,
            )
        hidden_states = hidden_states[:num_scheduled_tokens]
        hidden_states = hidden_states[logits_indices]
        logits = self.model.compute_logits(hidden_states, None)

        # Sample the next token and get logprobs if needed.
        sampling_metadata = self._prepare_sampling(batch_changed)
        sampler_output = self.model.sample(
            logits=logits,
            sampling_metadata=sampling_metadata,
        )

        # TODO(woosuk): The following loop can be slow since it iterates over
        # the requests one by one. Optimize.
        num_reqs = self.input_batch.num_reqs
        request_seq_lens: List[Tuple[int, CachedRequestState, int]] = []
        for i, req_id in enumerate(self.input_batch.req_ids[:num_reqs]):
            assert req_id is not None
            req_state = self.requests[req_id]
            seq_len = (req_state.num_computed_tokens +
                       scheduler_output.num_scheduled_tokens[req_id])
            assert seq_len <= req_state.num_tokens
            if seq_len == req_state.num_tokens:
                # Append the sampled token to the output token ids.
                self.input_batch.num_tokens[i] += 1
                # OPTIMIZATION: Priming the state updates for later updates.
                req_state.output_token_ids.append(0)
                request_seq_lens.append((i, req_state, seq_len))
            else:
                # Ignore the sampled token from the partial request.
                # Rewind the generator state as if the token was not sampled.
                generator = self.input_batch.generators.get(i)
                if generator is not None:
                    # This relies on cuda-specific torch-internal impl details
                    generator.set_offset(generator.get_offset() - 4)

        # num_reqs entries should be non-None
        assert all(
            req_id is not None for req_id in
            self.input_batch.req_ids[:num_reqs]), "req_ids contains None"
        req_ids = cast(List[str], self.input_batch.req_ids[:num_reqs])

        # NOTE: GPU -> CPU Sync happens here.
        # Move as many CPU operations as possible before this sync point.
        sampled_token_ids = sampler_output.sampled_token_ids.tolist()
        # Update with the actual token ids
        for i, req_state, seq_len in request_seq_lens:
            token_id = sampled_token_ids[i]
            self.input_batch.token_ids_cpu[i, seq_len] = token_id
            req_state.output_token_ids[-1] = token_id

        if sampler_output.logprob_token_ids is None:
            logprob_token_ids = None
        else:
            logprob_token_ids = sampler_output.logprob_token_ids.cpu()
        if sampler_output.logprobs is None:
            logprobs = None
        else:
            logprobs = sampler_output.logprobs.cpu()

        model_runner_output = ModelRunnerOutput(
            req_ids=req_ids,
            req_id_to_index=self.input_batch.req_id_to_index,
            sampled_token_ids=sampled_token_ids,
            logprob_token_ids_cpu=logprob_token_ids,
            logprobs_cpu=logprobs,
        )
        return model_runner_output

    def load_model(self) -> None:
        logger.info("Starting to load model %s...", self.model_config.model)
        with DeviceMemoryProfiler() as m:  # noqa: SIM117
            self.model = get_model(vllm_config=self.vllm_config)

        self.model_memory_usage = m.consumed_memory
        logger.info("Loading model weights took %.4f GB",
                    self.model_memory_usage / float(2**30))

    @torch.inference_mode()
    def _dummy_run(
        self,
        num_tokens: int,
        kv_caches: Optional[List[torch.Tensor]] = None,
    ) -> torch.Tensor:
        model = self.model
        if kv_caches is None:
            kv_caches = self.kv_caches
        if self.is_multimodal_model:
            input_ids = None
            inputs_embeds = self.inputs_embeds[:num_tokens]
        else:
            input_ids = self.input_ids[:num_tokens]
            inputs_embeds = None
        with set_forward_context(None, self.vllm_config):
            positions = self.mrope_positions[:, :num_tokens] \
                if self.model_config.uses_mrope \
                else self.positions[:num_tokens]
            hidden_states = model(
                input_ids=input_ids,
                positions=positions,
                kv_caches=kv_caches,
                attn_metadata=None,
                inputs_embeds=inputs_embeds,
            )
        return hidden_states

    def profile_run(self) -> None:
        # use an empty tensor instead of `None`` to force Dynamo to pass
        # it by reference, rather by specializing on the value `None`.
        # the `dtype` argument does not matter, and we use `float32` as
        # a placeholder (it has wide hardware support).
        # it is important to create tensors inside the loop, rather than
        # multiplying the list, to avoid Dynamo from treating them as
        # tensor aliasing.
        num_attn_layers = self.model_config.get_num_layers_by_block_type(
            self.parallel_config, LayerBlockType.attention)
        dummy_kv_caches = [
            torch.tensor([], dtype=torch.float32, device=self.device)
            for _ in range(num_attn_layers)
        ]

        # Profile with multimodal encoder & encoder cache.
        # TODO: handle encoder-decoder models once we support them.
        if (self.is_multimodal_model and self.max_num_encoder_input_tokens > 0
                and self.encoder_cache_size > 0):

            # NOTE: Currently model is profiled with a single non-text
            # modality with the max possible input tokens even when
            # it supports multiple.
            max_tokens_by_modality_dict = MULTIMODAL_REGISTRY.get_max_tokens_per_item_by_nonzero_modality(  # noqa: E501
                self.model_config)
            dummy_data_modality, max_tokens_per_mm_item = max(
                max_tokens_by_modality_dict.items(), key=lambda item: item[1])

            # Check how many items of this modality can be supported by
            # the encoder budget.
            encoder_budget = min(self.max_num_encoder_input_tokens,
                                 self.encoder_cache_size)

            max_num_mm_items_encoder_budget = cdiv(encoder_budget,
                                                   max_tokens_per_mm_item)

            # Check how many items of this modality can be supported by
            # the decoder budget.
            max_mm_items_per_req = self.mm_registry.get_mm_limits_per_prompt(
                self.model_config)[dummy_data_modality]

            # NOTE: We do not consider max_num_batched_tokens on purpose
            # because the multimodal embeddings can be generated in advance
            # and chunked prefilled.
            max_num_mm_items_decoder_budget = self.max_num_reqs * \
                max_mm_items_per_req

            max_num_mm_items = min(max_num_mm_items_encoder_budget,
                                   max_num_mm_items_decoder_budget)

            logger.info(
                "Encoder cache will be initialized with a budget of %s tokens,"
                " and profiled with %s %s items of the maximum feature size.",
                encoder_budget, max_num_mm_items, dummy_data_modality)

            # Create dummy batch of multimodal inputs.
            dummy_request_data = self.input_registry.dummy_data_for_profiling(
                model_config=self.model_config,
                seq_len=self.max_num_tokens,
                mm_registry=self.mm_registry,
            )
            dummy_mm_data = dummy_request_data.multi_modal_data

            # Dummy data definition in V0 may contain multiple multimodal items
            # (e.g, multiple images) for a single request, therefore here we
            # always replicate first item by max_num_mm_items times since in V1
            # they are scheduled to be processed separately.

            # Case when models have a merged processor, their dummy data is
            # already batched `MultiModalKwargs`, therefore we take the first
            # `MultiModalKwargsItem` from the desired modality to profile on.
            if isinstance(dummy_mm_data, MultiModalKwargs):
                dummy_mm_item = dummy_mm_data.get_item(
                    modality=dummy_data_modality, item_index=0)
                dummy_mm_kwargs = MultiModalKwargs.from_items([dummy_mm_item])

            # Case when models have dummy data explicitly defined as
            # `MultiModalDataDict`, so they need to be processed through input
            # mapper.
            # TODO (ywang96): deprecate this path once merged processor is
            # supported on all models.
            else:
                mm_kwargs_list = self.mm_input_mapper_profiling.process_inputs(
                    mm_data=dummy_mm_data,
                    mm_hashes=None,
                    mm_processor_kwargs=None,
                    precomputed_mm_inputs=None)
                dummy_mm_kwargs = mm_kwargs_list[0]

            batched_dummy_mm_inputs = MultiModalKwargs.batch(
                [dummy_mm_kwargs] * max_num_mm_items)
            batched_dummy_mm_inputs = MultiModalKwargs.as_kwargs(
                batched_dummy_mm_inputs, device=self.device)

            # Run multimodal encoder.
            dummy_encoder_outputs = self.model.get_multimodal_embeddings(
                **batched_dummy_mm_inputs)
            assert len(dummy_encoder_outputs) == max_num_mm_items, (
                "Expected dimension 0 of encoder outputs to match the number "
                f"of multimodal data items: {max_num_mm_items}, got "
                f"{len(dummy_encoder_outputs)=} instead. This is most likely "
                "due to the 'get_multimodal_embeddings' method of the model "
                "not implemented correctly.")

            # Cache the dummy encoder outputs.
            self.encoder_cache["tmp"] = dict(enumerate(dummy_encoder_outputs))

        # Trigger compilation for general shape.
        hidden_states = self._dummy_run(self.max_num_tokens, dummy_kv_caches)
        logits = self.model.compute_logits(hidden_states, None)
        logits = logits[:self.max_num_tokens]
        # TODO(woosuk): Consider the memory usage of the sampler.
        torch.cuda.synchronize()
        del hidden_states, logits
        self.encoder_cache.clear()
        gc.collect()

    def capture_model(self) -> None:
        if not self.use_cuda_graph:
            logger.warning(
                "Skipping CUDA graph capture. Please add "
                "-O %s to use CUDA graphs.", CompilationLevel.PIECEWISE)
            return

        start_time = time.perf_counter()
        start_free_gpu_memory = torch.cuda.mem_get_info()[0]

        # Trigger CUDA graph capture for specific shapes.
        # Capture the large shapes first so that the smaller shapes
        # can reuse the memory pool allocated for the large shapes.
        with graph_capture(device=self.device):
            for num_tokens in reversed(self.cudagraph_batch_sizes):
                for _ in range(self.vllm_config.compilation_config.
                               cudagraph_num_of_warmups):
                    self._dummy_run(num_tokens)
                self._dummy_run(num_tokens)

        end_time = time.perf_counter()
        end_free_gpu_memory = torch.cuda.mem_get_info()[0]
        elapsed_time = end_time - start_time
        cuda_graph_size = start_free_gpu_memory - end_free_gpu_memory
        # This usually takes 5~20 seconds.
        logger.info("Graph capturing finished in %.0f secs, took %.2f GiB",
                    elapsed_time, cuda_graph_size / (1 << 30))

    def _initialize_kv_cache_buffer(
            self, kv_cache_config: KVCacheConfig) -> Dict[str, torch.Tensor]:
        """
        Initializes the KV cache buffer with the correct size. The buffer needs
        to be reshaped to the desired shape before being used by the models.

        Args:
            kv_cache_config: The KV cache config 

        Returns:
            Dict[str, torch.Tensor]: A map between layer names to their 
            corresponding memory buffer for KV cache.
        """
        kv_cache_raw_tensors: Dict[str, torch.Tensor] = {}
        for layer_name, tensor_config in kv_cache_config.tensors.items():
            if isinstance(tensor_config, KVCacheNewTensor):
                # A new tensor with `tensor_config.size` bytes
                kv_cache_raw_tensors[layer_name] = torch.zeros(
                    tensor_config.size, dtype=torch.int8, device=self.device)
        for layer_name, tensor_config in kv_cache_config.tensors.items():
            if isinstance(tensor_config, KVCacheReuseTensor):
                # Reuse a tensor from `kv_cache_raw_tensors`
                kv_cache_raw_tensors[layer_name] = kv_cache_raw_tensors[
                    tensor_config.reused_layer_name]
        assert len(kv_cache_raw_tensors) == len(
            kv_cache_config.tensors), "Some layers are not initialized"
        return kv_cache_raw_tensors

    def _setup_kv_cache_shapes(
        self,
        kv_cache_config: KVCacheConfig,
        kv_cache_raw_tensors: Dict[str, torch.Tensor],
    ) -> Dict[str, torch.Tensor]:
        """
        Reshape the KV cache tensors to the desired shape.

        Args:
            kv_cache_config: The KV cache config 
            kv_cache_raw_tensors: The KV cache buffer of each layer, with 
            correct size but uninitialized shape.

        Returns:
            Dict[str, torch.Tensor]: A map between layer names to their 
            corresponding memory buffer for KV cache.
        """
        kv_caches: Dict[str, torch.Tensor] = {}
        for kv_cache_group in kv_cache_config.groups:
            kv_cache_spec = kv_cache_group.kv_cache_spec
            for layer_name in kv_cache_group.layer_names:
                raw_tensor = kv_cache_raw_tensors[layer_name]
                assert raw_tensor.numel() % kv_cache_spec.page_size_bytes == 0
                num_blocks = raw_tensor.numel(
                ) // kv_cache_spec.page_size_bytes
                if isinstance(kv_cache_spec,
                              (FullAttentionSpec, SlidingWindowSpec)):
                    kv_cache_shape = FlashAttentionBackend.get_kv_cache_shape(
                        num_blocks, kv_cache_spec.block_size,
                        kv_cache_spec.num_kv_heads, kv_cache_spec.head_size)
                    dtype = kv_cache_spec.dtype
                    kv_caches[layer_name] = kv_cache_raw_tensors[
                        layer_name].view(dtype).view(kv_cache_shape)
                else:
                    raise NotImplementedError
        return kv_caches

    def initialize_kv_cache(self, kv_cache_config: KVCacheConfig) -> None:
        """
        Initialize KV cache based on `kv_cache_config`.
        Args:
            kv_cache_config: Configuration for the KV cache, including the KV 
            cache size of each layer
        # TODO: two "buffer" is confusing
        """
        self.kv_cache_config = kv_cache_config
        # Initialize the memory buffer for KV cache
        kv_cache_raw_tensors = self._initialize_kv_cache_buffer(
            kv_cache_config)
        # Change the memory buffer to the desired shape
        kv_caches = self._setup_kv_cache_shapes(kv_cache_config,
                                                kv_cache_raw_tensors)
        bind_kv_cache(
            kv_caches,
            self.vllm_config.compilation_config.static_forward_context,
            self.kv_caches)

        self.input_batch = InputBatch(
            max_num_reqs=self.max_num_reqs,
            max_model_len=self.max_model_len,
            max_num_tokens=self.max_num_tokens,
            device=self.device,
            pin_memory=self.pin_memory,
            vocab_size=self.vllm_config.model_config.get_vocab_size(),
            kv_cache_config=kv_cache_config,
        )

    def get_kv_cache_spec(self) -> Dict[str, KVCacheSpec]:
        """
        Generates the KVCacheSpec by parsing the kv cache format from each 
        Attention module in the static forward context.
        Returns:
            KVCacheSpec: A dictionary mapping layer names to their KV cache 
            format. Layers that do not need KV cache are not included.
        """

        forward_ctx = self.vllm_config.compilation_config.static_forward_context
        block_size = self.vllm_config.cache_config.block_size
        kv_cache_spec: Dict[str, KVCacheSpec] = {}
        for layer_name, attn_module in forward_ctx.items():
            # TODO: Support other attention modules, e.g., sliding window,
            # cross-attention, MLA.
            assert isinstance(attn_module, Attention)
            if attn_module.attn_type == AttentionType.DECODER:
<<<<<<< HEAD
                if attn_module.sliding_window is not None:
                    kv_cache_spec[layer_name] = SlidingWindowSpec(
                        block_size=block_size,
                        num_kv_heads=attn_module.num_kv_heads,
                        head_size=attn_module.head_size,
                        dtype=attn_module.dtype,
                        sliding_window=attn_module.sliding_window,
                    )
                else:
                    kv_cache_spec[layer_name] = FullAttentionSpec(
                        block_size=block_size,
                        num_kv_heads=attn_module.num_kv_heads,
                        head_size=attn_module.head_size,
                        dtype=attn_module.dtype,
                    )
=======
                kv_cache_spec[layer_name] = FullAttentionSpec(
                    block_size=block_size,
                    num_heads=attn_module.num_heads,
                    num_kv_heads=attn_module.num_kv_heads,
                    head_size=attn_module.head_size,
                    dtype=attn_module.dtype,
                )
>>>>>>> bcab7afe
            elif attn_module.attn_type in (AttentionType.ENCODER,
                                           AttentionType.ENCODER_ONLY):
                # encoder-only attention does not need KV cache.
                continue
            elif attn_module.attn_type == AttentionType.ENCODER_DECODER:
                raise NotImplementedError
            else:
                raise ValueError(
                    f"Unknown attention type: {attn_module.attn_type}")
        return kv_cache_spec<|MERGE_RESOLUTION|>--- conflicted
+++ resolved
@@ -553,14 +553,8 @@
                 max_query_len=max_num_scheduled_tokens,
                 query_start_loc=query_start_loc,
                 max_seq_len=max_seq_len,
-<<<<<<< HEAD
-                seq_start_loc=seq_start_loc,
-                block_table=(self.input_batch.block_table.get_device_tensor()[
-                    group_id, :num_reqs]),
-=======
                 seq_lens=seq_lens,
                 block_table=block_table.get_device_tensor()[:num_reqs],
->>>>>>> bcab7afe
                 slot_mapping=slot_mapping,
                 use_cascade=use_cascade,
                 common_prefix_len=common_prefix_len,
@@ -1166,10 +1160,10 @@
             # cross-attention, MLA.
             assert isinstance(attn_module, Attention)
             if attn_module.attn_type == AttentionType.DECODER:
-<<<<<<< HEAD
                 if attn_module.sliding_window is not None:
                     kv_cache_spec[layer_name] = SlidingWindowSpec(
                         block_size=block_size,
+                        num_heads=attn_module.num_heads,
                         num_kv_heads=attn_module.num_kv_heads,
                         head_size=attn_module.head_size,
                         dtype=attn_module.dtype,
@@ -1178,19 +1172,11 @@
                 else:
                     kv_cache_spec[layer_name] = FullAttentionSpec(
                         block_size=block_size,
+                        num_heads=attn_module.num_heads,
                         num_kv_heads=attn_module.num_kv_heads,
                         head_size=attn_module.head_size,
                         dtype=attn_module.dtype,
                     )
-=======
-                kv_cache_spec[layer_name] = FullAttentionSpec(
-                    block_size=block_size,
-                    num_heads=attn_module.num_heads,
-                    num_kv_heads=attn_module.num_kv_heads,
-                    head_size=attn_module.head_size,
-                    dtype=attn_module.dtype,
-                )
->>>>>>> bcab7afe
             elif attn_module.attn_type in (AttentionType.ENCODER,
                                            AttentionType.ENCODER_ONLY):
                 # encoder-only attention does not need KV cache.
