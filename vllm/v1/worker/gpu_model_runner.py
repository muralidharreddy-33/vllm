--- conflicted
+++ resolved
@@ -284,16 +284,8 @@
 
         # Get batched arange.
         # E.g., [2, 5, 3] -> [0, 1, 0, 1, 2, 3, 4, 0, 1, 2]
-<<<<<<< HEAD
-        arange_matrix = np.tile(np.arange(max_num_scheduled_tokens),
-                                (num_reqs, 1))
-        prompt_logits_mask = arange_matrix < num_scheduled_tokens[:,
-                                                                  np.newaxis]
-        arange = arange_matrix[prompt_logits_mask]
-=======
         arange = np.concatenate(
             [self.arange_np[:n] for n in num_scheduled_tokens])
->>>>>>> efbce85f
 
         # Get positions.
         positions_np = self.positions_np[:total_num_scheduled_tokens]
@@ -368,13 +360,7 @@
         # request in the batch. While we should not sample any token from this
         # partial request, we do so for simplicity. We will ignore the sampled
         # token from the partial request.
-<<<<<<< HEAD
-        return (input_ids, attn_metadata)
-=======
-        # TODO: Support prompt logprobs.
-        logits_indices = query_start_loc[1:] - 1
-        return attn_metadata, logits_indices
->>>>>>> efbce85f
+        return attn_metadata
 
     def _prepare_sampling(
         self,
@@ -486,14 +472,7 @@
             encoder_outputs = []
 
         # Prepare the decoder inputs.
-<<<<<<< HEAD
-        (
-            input_ids,
-            attn_metadata,
-        ) = self._prepare_inputs(scheduler_output=scheduler_output)
-=======
-        attn_metadata, logits_indices = self._prepare_inputs(scheduler_output)
->>>>>>> efbce85f
+        attn_metadata = self._prepare_inputs(scheduler_output)
         num_scheduled_tokens = scheduler_output.total_num_scheduled_tokens
         if (self.use_cuda_graph
                 and num_scheduled_tokens <= self.cudagraph_batch_sizes[-1]):
@@ -504,7 +483,7 @@
         else:
             # Eager mode.
             num_input_tokens = num_scheduled_tokens
-<<<<<<< HEAD
+        attn_metadata.num_input_tokens = num_input_tokens
 
         sampling_metadata = self._prepare_sampling(
             scheduler_output, num_input_tokens, attn_metadata.query_start_loc)
@@ -514,13 +493,6 @@
             sampling_metadata.max_num_batch_sample_logprobs > 0)
         do_batch_prompt_logprobs = (
             sampling_metadata.max_num_batch_prompt_logprobs > 0)
-
-        # Get the inputs embeds.
-        if encoder_outputs:
-            inputs_embeds = self.model.get_input_embeddings(
-                input_ids, encoder_outputs)
-=======
-        attn_metadata.num_input_tokens = num_input_tokens
 
         if self.is_multimodal_model:
             # NOTE(woosuk): To unify token ids and soft tokens (vision
@@ -536,7 +508,6 @@
             self.inputs_embeds[:num_scheduled_tokens].copy_(inputs_embeds)
             inputs_embeds = self.inputs_embeds[:num_input_tokens]
             input_ids = None
->>>>>>> efbce85f
         else:
             # For text-only models, we use token ids as input.
             # While it is possible to use embeddings as input just like the
@@ -564,13 +535,7 @@
             sampling_metadata=sampling_metadata,
         )
 
-<<<<<<< HEAD
-        # NOTE: sampled token id CPU-GPU synchronization happens here.
-        sampled_token_ids = sampler_output.sampled_token_ids.cpu()
-        sampled_token_ids_list = sampled_token_ids.tolist()
-=======
         sampled_token_ids = sampler_output.sampled_token_ids
->>>>>>> efbce85f
         # TODO(woosuk): The following loop can be slow since it iterates over
         # the requests one by one. Optimize.
         num_reqs = self.input_batch.num_reqs
@@ -593,28 +558,9 @@
                     # This relies on cuda-specific torch-internal impl details
                     generator.set_offset(generator.get_offset() - 4)
 
-<<<<<<< HEAD
-=======
-        if sampler_output.logprob_token_ids is None:
-            logprob_token_ids = None
-        else:
-            logprob_token_ids = sampler_output.logprob_token_ids.cpu()
-        if sampler_output.logprobs is None:
-            logprobs = None
-        else:
-            logprobs = sampler_output.logprobs.cpu()
-
-        # num_reqs entries should be non-None
-        assert all(
-            req_id is not None for req_id in
-            self.input_batch.req_ids[:num_reqs]), "req_ids contains None"
-        req_ids = cast(List[str], self.input_batch.req_ids[:num_reqs])
-
->>>>>>> efbce85f
         model_runner_output = ModelRunnerOutput(
-            req_ids=req_ids,
+            req_ids=self.input_batch.req_ids[:num_reqs],
             req_id_to_index=self.input_batch.req_id_to_index,
-<<<<<<< HEAD
             sampled_token_ids_cpu=sampled_token_ids,
             # NOTE: sample and prompt logprob CPU-GPU synchronization happens
             # here
@@ -630,12 +576,6 @@
             batch_prompt_logprobs_cpu=(
                 sampler_output.batch_prompt_logprobs.cpu().numpy()
                 if do_batch_prompt_logprobs else None))
-=======
-            sampled_token_ids=sampled_token_ids,
-            logprob_token_ids_cpu=logprob_token_ids,
-            logprobs_cpu=logprobs,
-        )
->>>>>>> efbce85f
         return model_runner_output
 
     def load_model(self) -> None:
