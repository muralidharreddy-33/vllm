# SPDX-License-Identifier: Apache-2.0

import gc
import time
from typing import TYPE_CHECKING, Dict, List, Optional, Tuple, cast

import numpy as np
import torch
import torch.distributed
import torch.nn as nn

from vllm.attention.backends.abstract import AttentionType
from vllm.attention.layer import Attention
from vllm.config import CompilationLevel, VllmConfig
from vllm.distributed.parallel_state import get_pp_group, graph_capture
from vllm.forward_context import set_forward_context
from vllm.inputs import INPUT_REGISTRY
from vllm.logger import init_logger
from vllm.model_executor.layers.rotary_embedding import MRotaryEmbedding
from vllm.model_executor.model_loader import get_model
from vllm.multimodal import MULTIMODAL_REGISTRY, MultiModalKwargs
from vllm.multimodal.utils import group_mm_inputs_by_modality
from vllm.sampling_params import SamplingType
from vllm.sequence import IntermediateTensors
from vllm.utils import (STR_DTYPE_TO_TORCH_DTYPE, DeviceMemoryProfiler,
                        LayerBlockType, cdiv, is_pin_memory_available)
from vllm.v1.attention.backends.flash_attn import (FlashAttentionBackend,
                                                   FlashAttentionMetadata)
from vllm.v1.core.encoder_cache_manager import compute_encoder_budget
<<<<<<< HEAD
from vllm.v1.engine.mm_input_mapper import MMInputMapperClient
from vllm.v1.guided_decoding import Grammar
=======
from vllm.v1.engine.mm_input_cache import MMInputCacheClient
>>>>>>> d84cef76
from vllm.v1.kv_cache_interface import (FullAttentionSpec, KVCacheConfig,
                                        KVCacheSpec)
from vllm.v1.outputs import LogprobsTensors, ModelRunnerOutput
from vllm.v1.sample.metadata import SamplingMetadata
from vllm.v1.utils import bind_kv_cache
from vllm.v1.worker.gpu_input_batch import CachedRequestState, InputBatch
from vllm.v1.worker.lora_model_runner_mixin import LoRAModelRunnerMixin

if TYPE_CHECKING:
    from vllm.v1.core.scheduler_output import SchedulerOutput

logger = init_logger(__name__)


class GPUModelRunner(LoRAModelRunnerMixin):

    def __init__(
        self,
        vllm_config: VllmConfig,
        device: torch.device,
    ):
        self.vllm_config = vllm_config
        self.model_config = vllm_config.model_config
        self.cache_config = vllm_config.cache_config
        self.lora_config = vllm_config.lora_config
        self.load_config = vllm_config.load_config
        self.parallel_config = vllm_config.parallel_config
        self.scheduler_config = vllm_config.scheduler_config
        self.speculative_config = vllm_config.speculative_config
        self.prompt_adapter_config = vllm_config.prompt_adapter_config
        self.observability_config = vllm_config.observability_config

        model_config = self.model_config
        cache_config = self.cache_config
        scheduler_config = self.scheduler_config
        parallel_config = self.parallel_config
        self.device = device
        self.pin_memory = is_pin_memory_available()
        self.dtype = self.model_config.dtype
        if cache_config.cache_dtype == "auto":
            self.kv_cache_dtype = self.dtype
        else:
            self.kv_cache_dtype = STR_DTYPE_TO_TORCH_DTYPE[
                cache_config.cache_dtype]

        self.is_multimodal_model = model_config.is_multimodal_model
        self.sliding_window = model_config.get_sliding_window()
        self.block_size = cache_config.block_size
        self.max_model_len = model_config.max_model_len
        self.max_num_blocks_per_req = cdiv(self.max_model_len, self.block_size)
        self.max_num_tokens = scheduler_config.max_num_batched_tokens
        self.max_num_reqs = scheduler_config.max_num_seqs

        # Model-related.
        self.num_attn_layers = model_config.get_num_layers_by_block_type(
            parallel_config, LayerBlockType.attention)
        self.num_query_heads = model_config.get_num_attention_heads(
            parallel_config)
        self.num_kv_heads = model_config.get_num_kv_heads(parallel_config)
        self.head_size = model_config.get_head_size()
        self.hidden_size = model_config.get_hidden_size()

        # Multi-modal data support
        self.input_registry = INPUT_REGISTRY
        self.mm_registry = MULTIMODAL_REGISTRY
        self.uses_mrope = model_config.uses_mrope

        # NOTE: Initialized client is only used for processing dummy
        # multimodal data into multimodal kwargs for GPU memory profiling.
        # Only applicable to multimodal models with legacy input mapper.
        self.mm_input_mapper_profiling = MMInputCacheClient(self.model_config)
        self.mm_input_mapper_profiling.use_cache = False

        encoder_compute_budget, encoder_cache_size = compute_encoder_budget(
            model_config=model_config,
            scheduler_config=scheduler_config,
        )
        self.max_num_encoder_input_tokens = encoder_compute_budget
        self.encoder_cache_size = encoder_cache_size

        # Lazy initialization
        # self.model: nn.Module  # Set after load_model
        self.kv_caches: List[torch.Tensor] = []
        # req_id -> (input_id -> encoder_output)
        self.encoder_cache: Dict[str, Dict[int, torch.Tensor]] = {}

        # Request states.
        self.requests: Dict[str, CachedRequestState] = {}
        # Persistent batch.
        self.input_batch = InputBatch(
            max_num_reqs=self.max_num_reqs,
            max_model_len=self.max_model_len,
            max_num_blocks_per_req=self.max_num_blocks_per_req,
            device=self.device,
            pin_memory=self.pin_memory,
            vocab_size=model_config.get_vocab_size(),
        )

        self.use_cuda_graph = (self.vllm_config.compilation_config.level
                               == CompilationLevel.PIECEWISE
                               and not self.model_config.enforce_eager)
        # TODO(woosuk): Provide an option to tune the max cudagraph batch size.
        # The convention is different.
        # self.cudagraph_batch_sizes sorts in ascending order.
        # The batch sizes in the config are in descending order.
        self.cudagraph_batch_sizes = list(
            reversed(
                self.vllm_config.compilation_config.cudagraph_capture_sizes))

        # Cache the device properties.
        self.device_properties = torch.cuda.get_device_properties(self.device)
        self.num_sms = self.device_properties.multi_processor_count

        # Persistent buffers for CUDA graphs.
        self.input_ids = torch.zeros(self.max_num_tokens,
                                     dtype=torch.int32,
                                     device=self.device)
        self.positions = torch.zeros(self.max_num_tokens,
                                     dtype=torch.int64,
                                     device=self.device)

        # Only relevant for models using M-RoPE (e.g, Qwen2-VL)
        if self.uses_mrope:
            # NOTE: `mrope_positions` is implemented with one additional dummy
            # position on purpose to make it non-contiguous so that it can work
            # with torch compile.
            # See detailed explanation in https://github.com/vllm-project/vllm/pull/12128#discussion_r1926431923

            # NOTE: When M-RoPE is enabled, position ids are 3D regardless of
            # the modality of inputs. For text-only inputs, each dimension has
            # identical position IDs, making M-RoPE functionally equivalent to
            # 1D-RoPE.
            # See page 5 of https://arxiv.org/abs/2409.12191
            self.mrope_positions = torch.zeros((3, self.max_num_tokens + 1),
                                               dtype=torch.int64,
                                               device=self.device)
            self.mrope_positions_cpu = torch.zeros(
                (3, self.max_num_tokens + 1),
                dtype=torch.int64,
                device="cpu",
                pin_memory=self.pin_memory)

        self.inputs_embeds = torch.zeros(
            (self.max_num_tokens, self.hidden_size),
            dtype=self.dtype,
            device=self.device)

        # OPTIMIZATION: Cache the tensors rather than creating them every step.
        self.arange_np = np.arange(max(self.max_num_reqs + 1,
                                       self.max_model_len,
                                       self.max_num_tokens),
                                   dtype=np.int32)
        # NOTE(woosuk): These tensors are "stateless", i.e., they are literally
        # a faster version of creating a new tensor every time. Thus, we should
        # not make any assumptions about the values in these tensors.
        self.input_ids_cpu = torch.zeros(self.max_num_tokens,
                                         dtype=torch.int32,
                                         device="cpu",
                                         pin_memory=self.pin_memory)
        self.input_ids_np = self.input_ids_cpu.numpy()
        self.positions_cpu = torch.zeros(self.max_num_tokens,
                                         dtype=torch.int64,
                                         device="cpu",
                                         pin_memory=self.pin_memory)
        self.positions_np = self.positions_cpu.numpy()
        self.slot_mapping_cpu = torch.zeros(self.max_num_tokens,
                                            dtype=torch.int32,
                                            device="cpu",
                                            pin_memory=self.pin_memory)
        self.slot_mapping_np = self.slot_mapping_cpu.numpy()
        self.query_start_loc_cpu = torch.zeros(self.max_num_reqs + 1,
                                               dtype=torch.int32,
                                               device="cpu",
                                               pin_memory=self.pin_memory)
        self.query_start_loc_np = self.query_start_loc_cpu.numpy()
        self.seq_lens_cpu = torch.zeros(self.max_num_reqs,
                                        dtype=torch.int32,
                                        device="cpu",
                                        pin_memory=self.pin_memory)
        self.seq_lens_np = self.seq_lens_cpu.numpy()

    def _update_states(self, scheduler_output: "SchedulerOutput") -> bool:
        """Update the cached states and the persistent batch with the scheduler
        output.

        The updated states are used by the `_prepare_inputs` function to create
        the input GPU tensors for the model.

        Returns:
            True if there is a new/resumed/paused/finished request in the batch.
            If False, we can skip copying SamplingMetadata to the GPU.
        """
        # Remove finished requests from the cached states.
        for req_id in scheduler_output.finished_req_ids:
            self.requests.pop(req_id, None)
            self.encoder_cache.pop(req_id, None)
        # Remove the finished requests from the persistent batch.
        # NOTE(woosuk): There could be an edge case where finished_req_ids and
        # scheduled_req_ids overlap. This happens when a request is aborted and
        # then resubmitted with the same ID. In this case, we treat them as two
        # distinct requests - clearing the cached states for the first request
        # and handling the second as a new request.
        removed_req_indices: List[int] = []
        for req_id in scheduler_output.finished_req_ids:
            req_index = self.input_batch.remove_request(req_id)
            if req_index is not None:
                removed_req_indices.append(req_index)

        # Free the cached encoder outputs.
        for req_id, input_id in scheduler_output.free_encoder_input_ids:
            encoder_outputs = self.encoder_cache.get(req_id)
            if encoder_outputs is not None:
                encoder_outputs.pop(input_id, None)
                if not encoder_outputs:
                    self.encoder_cache.pop(req_id, None)

        # Remove the unscheduled requests from the persistent batch.
        # NOTE(woosuk): The unscheduled requests are either preempted requests
        # or running requests that are not scheduled in this step. We remove
        # them from the persistent batch but keep their cached states since
        # they will be scheduled again sometime in the future.
        scheduled_req_ids = scheduler_output.num_scheduled_tokens.keys()
        cached_req_ids = self.input_batch.req_id_to_index.keys()
        unscheduled_req_ids = cached_req_ids - scheduled_req_ids
        # NOTE(woosuk): The persistent batch optimization assumes that
        # consecutive batches contain mostly the same requests. If batches
        # have low request overlap (e.g., alternating between two distinct
        # sets of requests), this optimization becomes very inefficient.
        for req_id in unscheduled_req_ids:
            req_index = self.input_batch.remove_request(req_id)
            assert req_index is not None
            removed_req_indices.append(req_index)

        req_ids_to_add: List[str] = []
        # Add new requests to the cached states.
        for new_req_data in scheduler_output.scheduled_new_reqs:
            req_id = new_req_data.req_id
            sampling_params = new_req_data.sampling_params
            if sampling_params.sampling_type == SamplingType.RANDOM_SEED:
                generator = torch.Generator(device=self.device)
                generator.manual_seed(sampling_params.seed)
            else:
                generator = None

            self.requests[req_id] = CachedRequestState(
                req_id=req_id,
                prompt_token_ids=new_req_data.prompt_token_ids,
                prompt=new_req_data.prompt,
                mm_inputs=new_req_data.mm_inputs,
                mm_positions=new_req_data.mm_positions,
                sampling_params=sampling_params,
                generator=generator,
                block_ids=new_req_data.block_ids,
                num_computed_tokens=new_req_data.num_computed_tokens,
                output_token_ids=[],
                lora_request=new_req_data.lora_request,
                grammar=new_req_data.grammar,
                grammar_bitmask=new_req_data.grammar_bitmask,
            )

            # Only relevant for models using M-RoPE (e.g, Qwen2-VL)
            if self.uses_mrope:
                image_grid_thw = []
                video_grid_thw = []
                second_per_grid_ts = []
                for mm_input in self.requests[req_id].mm_inputs:
                    if mm_input.get("image_grid_thw") is not None:
                        image_grid_thw.extend(
                            mm_input["image_grid_thw"].tolist())
                    if mm_input.get("video_grid_thw") is not None:
                        video_grid_thw.extend(
                            mm_input["video_grid_thw"].tolist())
                    if mm_input.get("second_per_grid_ts") is not None:
                        second_per_grid_ts.extend(
                            mm_input["second_per_grid_ts"])

                hf_config = self.model_config.hf_config

                self.requests[req_id].mrope_positions, \
                    self.requests[req_id].mrope_position_delta = \
                    MRotaryEmbedding.get_input_positions_tensor(
                        self.requests[req_id].prompt_token_ids,
                        hf_config=hf_config,
                        image_grid_thw=image_grid_thw,
                        video_grid_thw=video_grid_thw,
                        second_per_grid_ts=second_per_grid_ts,
                    )

            req_ids_to_add.append(req_id)

        # Update the states of the running/resumed requests.
        for req_data in scheduler_output.scheduled_cached_reqs:
            req_id = req_data.req_id
            req_state = self.requests[req_id]

            # Update the cached states.
            req_state.num_computed_tokens = req_data.num_computed_tokens
            if not req_data.resumed_from_preemption:
                # Append the new blocks to the existing block IDs.
                req_state.block_ids.extend(req_data.new_block_ids)
            else:
                # The request is resumed from preemption.
                # Replace the existing block IDs with the new ones.
                req_state.block_ids = req_data.new_block_ids

            req_index = self.input_batch.req_id_to_index.get(req_id)
            if req_index is None:
                # The request is not in the persistent batch.
                # The request was either preempted and resumed later, or was not
                # scheduled in the previous step and needs to be added again.
                req_ids_to_add.append(req_id)
                continue

            # Update the persistent batch.
            self.input_batch.num_computed_tokens_cpu[req_index] = (
                req_data.num_computed_tokens)
            start_index = len(req_state.block_ids) - len(
                req_data.new_block_ids)
            self.input_batch.block_table.append_row(req_index, start_index,
                                                    req_data.new_block_ids)

            # Fill the bitmask
            if (req_id in scheduler_output.guided_decoding_request_ids
                    and req_state.grammar is not None):
                if not req_state.grammar.prefilled:
                    req_state.grammar.prefilled = True
                else:
                    token_idx = scheduler_output.num_scheduled_tokens[
                        req_id] - 1
                    if not req_state.grammar.matcher.is_terminated():
                        assert req_state.grammar_bitmask is not None
                        req_state.grammar.fill_bitmask(
                            req_state.grammar_bitmask, token_idx)

        # Add the new or resumed requests to the persistent batch.
        # The smaller empty indices are filled first.
        removed_req_indices = sorted(removed_req_indices, reverse=True)
        for req_id in req_ids_to_add:
            req_state = self.requests[req_id]
            if removed_req_indices:
                # Fill the empty index.
                req_index = removed_req_indices.pop()
            else:
                # Append to the end.
                req_index = None
            self.input_batch.add_request(req_state, req_index)

        # Condense the batched states if there are empty indices.
        if removed_req_indices:
            self.input_batch.condense(removed_req_indices)
        return len(unscheduled_req_ids) > 0 or len(req_ids_to_add) > 0

    def _prepare_inputs(
        self, scheduler_output: "SchedulerOutput"
    ) -> Tuple[FlashAttentionMetadata, torch.Tensor, Optional[torch.Tensor]]:
        total_num_scheduled_tokens = scheduler_output.total_num_scheduled_tokens
        assert total_num_scheduled_tokens > 0
        num_reqs = self.input_batch.num_reqs
        assert num_reqs > 0

        # OPTIMIZATION: Start copying the block table first.
        # This way, we can overlap the copy with the following CPU operations.
        self.input_batch.block_table.commit(num_reqs)

        # Prepare bitmasks for guided decoding
        # OPTIMIZATION: We shouldn't copy over
        # the bitmask like this multiple times
        bitmask: Optional[torch.Tensor] = None

        # Get the number of scheduled tokens for each request.
        # TODO: The Python loop can be slow. Optimize.
        num_scheduled_tokens_list: List[int] = []
        max_num_scheduled_tokens = 0
        for req_id in self.input_batch.req_ids[:num_reqs]:
            assert req_id is not None
            num_tokens = scheduler_output.num_scheduled_tokens[req_id]
            num_scheduled_tokens_list.append(num_tokens)
            max_num_scheduled_tokens = max(max_num_scheduled_tokens,
                                           num_tokens)
            if req_id in scheduler_output.guided_decoding_request_ids:
                print(self.requests[req_id])
                bitmask = self.requests[req_id].grammar_bitmask
        num_scheduled_tokens: np.ndarray = np.array(num_scheduled_tokens_list,
                                                    dtype=np.int32)
        assert max_num_scheduled_tokens > 0

        # Get request indices.
        # E.g., [2, 5, 3] -> [0, 0, 1, 1, 1, 1, 1, 2, 2, 2]
        req_indices = np.repeat(self.arange_np[:num_reqs],
                                num_scheduled_tokens)

        # Get batched arange.
        # E.g., [2, 5, 3] -> [0, 1, 0, 1, 2, 3, 4, 0, 1, 2]
        # Equivalent to but faster than:
        # np.concatenate([np.arange(n) for n in num_scheduled_tokens])
        # Step 1. [2, 5, 3] -> [2, 7, 10]
        cu_num_tokens = np.cumsum(num_scheduled_tokens)
        # Step 2. [2, 7, 10] -> [0, 0, 2, 2, 2, 2, 2, 7, 7, 7]
        cumsums_offsets = np.repeat(cu_num_tokens - num_scheduled_tokens,
                                    num_scheduled_tokens)
        # Step 3. [0, 1, 0, 1, 2, 3, 4, 0, 1, 2]
        arange = self.arange_np[:total_num_scheduled_tokens] - cumsums_offsets

        # Get positions.
        positions_np = self.positions_np[:total_num_scheduled_tokens]
        np.add(self.input_batch.num_computed_tokens_cpu[req_indices],
               arange,
               out=positions_np)

        # Calculate M-RoPE positions.
        # Only relevant for models using M-RoPE (e.g, Qwen2-VL)
        if self.uses_mrope:
            self._calc_mrope_positions(scheduler_output)

        # Get token indices.
        # E.g., [0, 1, 0, 1, 2, 3, 4, 0, 1, 2]
        # -> [0, 1, M, M + 1, M + 2, M + 3, M + 4, 2 * M, 2 * M + 1, 2 * M + 2]
        # where M is the max_model_len.
        token_indices = (positions_np +
                         req_indices * self.input_batch.token_ids_cpu.shape[1])
        # NOTE(woosuk): We use torch.index_select instead of np.take here
        # because torch.index_select is much faster than np.take for large
        # tensors.
        torch.index_select(self.input_batch.token_ids_cpu_tensor.flatten(),
                           0,
                           torch.from_numpy(token_indices),
                           out=self.input_ids_cpu[:total_num_scheduled_tokens])

        # Calculate the slot mapping.
        # E.g., [0, 1, 0, 1, 2, 3, 4, 0, 1, 2]
        # -> [0, 0, K, K, K + 1, K + 1, K + 2, 2 * K, 2 * K, 2 * K + 1]
        # where K is the max_num_blocks_per_req and the block size is 2.
        # NOTE(woosuk): We can't simply use `token_indices // block_size` here
        # because M (max_model_len) is not necessarily divisible by block_size.
        block_table_indices = (req_indices * self.max_num_blocks_per_req +
                               positions_np // self.block_size)
        # NOTE(woosuk): We use torch.index_select instead of np.take here
        # because torch.index_select is much faster than np.take for large
        # tensors.
        block_table_cpu = self.input_batch.block_table.get_cpu_tensor()
        block_numbers = block_table_cpu.flatten()[block_table_indices].numpy()
        block_offsets = positions_np % self.block_size
        np.add(block_numbers * self.block_size,
               block_offsets,
               out=self.slot_mapping_np[:total_num_scheduled_tokens])

        # Prepare the attention metadata.
        self.query_start_loc_np[0] = 0
        self.query_start_loc_np[1:num_reqs + 1] = cu_num_tokens

        self.seq_lens_np[:num_reqs] = (
            self.input_batch.num_computed_tokens_cpu[:num_reqs] +
            num_scheduled_tokens)
        max_seq_len = self.seq_lens_np[:num_reqs].max()

        # Copy the tensors to the GPU.
        self.input_ids[:total_num_scheduled_tokens].copy_(
            self.input_ids_cpu[:total_num_scheduled_tokens], non_blocking=True)
        if self.uses_mrope:
            # Only relevant for models using M-RoPE (e.g, Qwen2-VL)
            self.mrope_positions[:, :total_num_scheduled_tokens].copy_(
                self.mrope_positions_cpu[:, :total_num_scheduled_tokens],
                non_blocking=True)
        else:
            # Common case (1D positions)
            self.positions[:total_num_scheduled_tokens].copy_(
                self.positions_cpu[:total_num_scheduled_tokens],
                non_blocking=True)
        query_start_loc = self.query_start_loc_cpu[:num_reqs + 1].to(
            self.device, non_blocking=True)
        seq_lens = self.seq_lens_cpu[:num_reqs].to(self.device,
                                                   non_blocking=True)
        slot_mapping = self.slot_mapping_cpu[:total_num_scheduled_tokens].to(
            self.device, non_blocking=True).long()

        # Prepare for cascade attention if needed.
        common_prefix_len = self._compute_cascade_attn_prefix_len(
            num_scheduled_tokens,
            scheduler_output.num_common_prefix_blocks,
        )
        use_cascade = common_prefix_len > 0
        if use_cascade:
            # TODO: Optimize.
            cu_prefix_query_lens = torch.tensor(
                [0, total_num_scheduled_tokens],
                dtype=torch.int32,
                device=self.device)
            prefix_kv_lens = torch.tensor([common_prefix_len],
                                          dtype=torch.int32,
                                          device=self.device)
            suffix_kv_lens = (self.seq_lens_np[:num_reqs] - common_prefix_len)
            suffix_kv_lens = torch.from_numpy(suffix_kv_lens).to(self.device)
        else:
            cu_prefix_query_lens = None
            prefix_kv_lens = None
            suffix_kv_lens = None

        attn_metadata = FlashAttentionMetadata(
            num_actual_tokens=total_num_scheduled_tokens,
            max_query_len=max_num_scheduled_tokens,
            query_start_loc=query_start_loc,
            max_seq_len=max_seq_len,
            seq_lens=seq_lens,
            block_table=(
                self.input_batch.block_table.get_device_tensor()[:num_reqs]),
            slot_mapping=slot_mapping,
            use_cascade=use_cascade,
            common_prefix_len=common_prefix_len,
            cu_prefix_query_lens=cu_prefix_query_lens,
            prefix_kv_lens=prefix_kv_lens,
            suffix_kv_lens=suffix_kv_lens,
        )

        # Hot-Swap lora model
        if self.lora_config:
            self.set_active_loras(self.input_batch, num_scheduled_tokens)

        # NOTE(woosuk): Due to chunked prefills, the batch may contain partial
        # requests. While we should not sample any token from these partial
        # requests, we do so for simplicity. We will ignore the sampled
        # tokens from the partial requests.
        # TODO: Support prompt logprobs.
        logits_indices = query_start_loc[1:] - 1

        return attn_metadata, logits_indices, bitmask

    def _compute_cascade_attn_prefix_len(
        self,
        num_scheduled_tokens: np.ndarray,
        num_common_prefix_blocks: int,
    ) -> int:
        """Compute the length of the common prefix for cascade attention.

        NOTE(woosuk): The common prefix length returned by this function
        represents the length used specifically for cascade attention, not the
        actual number of tokens shared between requests. When cascade attention
        is disabled (use_cascade=False), this function returns 0 even if
        requests share common tokens. Additionally, the common prefix length is
        truncated to a multiple of the block size and may be further truncated
        due to implementation details explained below.

        Args:
            num_scheduled_tokens: Number of tokens scheduled per request.
            num_common_prefix_blocks: Number of shared KV cache blocks.

        Returns:
            int: Length of common prefix in tokens.
        """
        common_prefix_len = num_common_prefix_blocks * self.block_size
        if common_prefix_len == 0:
            # Common case.
            return 0

        # NOTE(woosuk): Cascade attention uses two attention kernels: one
        # for the common prefix and the other for the rest. For the first
        # kernel, we concatenate all the query tokens (possibly from
        # different requests) and treat them as if they are from the same
        # request. Then, we use bi-directional attention to process the
        # common prefix in the KV cache. Importantly, this means that the
        # first kernel does not do any masking.

        # Consider the following example:
        # Request 1's input query: [D, E, X]
        # Request 1's kv cache: [A, B, C, D, E, X]
        # Request 1's num_computed_tokens: 3 (i.e., [A, B, C])
        # Request 2's input query: [E, Y]
        # Request 2's kv cache: [A, B, C, D, E, Y]
        # Request 2's num_computed_tokens: 4 (i.e., [A, B, C, D])

        # If we use [A, B, C, D, E] as the common prefix, then the
        # first kernel will compute the bi-directional attention between
        # input query [D, E, X, E, Y] and common prefix [A, B, C, D, E].
        # However, this is wrong because D in Request 1 should not attend to
        # E in the common prefix (i.e., we need masking).
        # To avoid this, [A, B, C, D] should be the common prefix.
        # That is, the common prefix should be capped by the minimum
        # num_computed_tokens among the requests, and plus one to include
        # the first token of the query.

        # In practice, we use [A, B, C] as the common prefix, instead of
        # [A, B, C, D] (i.e., the common prefix is capped by the minimum
        # num_computed_tokens, without plus one).
        # This is because of an implementation detail: We want to always
        # use two kernels for cascade attention. Let's imagine:
        # Request 3's input query: [D]
        # Request 3's kv cache: [A, B, C, D]
        # Request 3's num_computed_tokens: 4 (i.e., [A, B, C, D])
        # If we use [A, B, C, D] as the common prefix for Request 1-3,
        # then Request 3 will be processed only by the first kernel,
        # and the second kernel will get an empty input. While this is not
        # a fundamental problem, our current implementation does not support
        # this case.
        num_reqs = len(num_scheduled_tokens)
        common_prefix_len = min(
            common_prefix_len,
            self.input_batch.num_computed_tokens_cpu[:num_reqs].min())
        # common_prefix_len should be a multiple of the block size.
        common_prefix_len = (common_prefix_len // self.block_size *
                             self.block_size)
        use_cascade = FlashAttentionBackend.use_cascade_attention(
            common_prefix_len=common_prefix_len,
            query_lens=num_scheduled_tokens,
            num_query_heads=self.num_query_heads,
            num_kv_heads=self.num_kv_heads,
            use_alibi=False,  # FIXME
            use_sliding_window=self.sliding_window is not None,
            num_sms=self.num_sms,
        )
        return common_prefix_len if use_cascade else 0

    def _calc_mrope_positions(self, scheduler_output: "SchedulerOutput"):
        mrope_pos_ptr = 0
        num_reqs = self.input_batch.num_reqs
        for index, req_id in enumerate(self.input_batch.req_ids[:num_reqs]):
            assert req_id is not None

            req = self.requests[req_id]
            assert req.mrope_positions is not None

            num_computed_tokens = \
                self.input_batch.num_computed_tokens_cpu[index]
            num_scheduled_tokens = \
                scheduler_output.num_scheduled_tokens[req_id]
            num_prompt_tokens = len(req.prompt_token_ids)

            if num_computed_tokens + num_scheduled_tokens > num_prompt_tokens:
                prompt_part_len = max(0,
                                      num_prompt_tokens - num_computed_tokens)
                completion_part_len = max(
                    0, num_scheduled_tokens - prompt_part_len)
            else:
                prompt_part_len = num_scheduled_tokens
                completion_part_len = 0

            assert num_scheduled_tokens == prompt_part_len + completion_part_len

            if prompt_part_len > 0:
                # prompt's mrope_positions are pre-computed
                dst_start = mrope_pos_ptr
                dst_end = mrope_pos_ptr + prompt_part_len
                src_start = num_computed_tokens
                src_end = num_computed_tokens + prompt_part_len

                self.mrope_positions_cpu[:, dst_start:dst_end] = \
                    req.mrope_positions[:,src_start:src_end]

                mrope_pos_ptr += prompt_part_len

            if completion_part_len > 0:
                # compute completion's mrope_positions on-the-fly
                dst_start = mrope_pos_ptr
                dst_end = mrope_pos_ptr + completion_part_len

                self.mrope_positions_cpu[:, dst_start:dst_end] = \
                    MRotaryEmbedding.get_next_input_positions_tensor(
                        req.mrope_position_delta,
                        context_len=num_computed_tokens +
                        prompt_part_len,
                        seq_len=num_computed_tokens +
                        prompt_part_len +
                        completion_part_len,
                    )

                mrope_pos_ptr += completion_part_len

    def _prepare_sampling(
        self,
        batch_changed: bool,
    ) -> SamplingMetadata:
        # Create the sampling metadata.
        req_id_output_token_ids: Dict[str, List[int]] = \
            {req_id: req.output_token_ids \
                for req_id, req in self.requests.items()}

        sampling_metadata = self.input_batch.make_sampling_metadata(
            req_id_output_token_ids, skip_copy=not batch_changed)
        return sampling_metadata

    def _execute_encoder(self, scheduler_output: "SchedulerOutput"):
        scheduled_encoder_inputs = scheduler_output.scheduled_encoder_inputs
        if not scheduled_encoder_inputs:
            return

        # Batch the multi-modal inputs.
        mm_inputs: List[MultiModalKwargs] = []
        req_input_ids: List[Tuple[str, int]] = []
        for req_id, encoder_input_ids in scheduled_encoder_inputs.items():
            req_state = self.requests[req_id]
            for input_id in encoder_input_ids:
                mm_inputs.append(req_state.mm_inputs[input_id])
                req_input_ids.append((req_id, input_id))

        # Batch mm inputs as much as we can: if a request in the batch has
        # multiple modalities or a different modality than the previous one,
        # we process it separately to preserve item order.
        # FIXME(ywang96): This is a hacky way to deal with multiple modalities
        # in the same batch while still being able to benefit from batching
        # multimodal inputs. The proper solution should be reordering the
        # encoder outputs.
        grouped_mm_inputs_list = group_mm_inputs_by_modality(mm_inputs)

        encoder_outputs = []
        for grouped_mm_inputs in grouped_mm_inputs_list:
            batched_mm_inputs = MultiModalKwargs.batch(grouped_mm_inputs)
            batched_mm_inputs = MultiModalKwargs.as_kwargs(batched_mm_inputs,
                                                           device=self.device)

            # Run the encoder.
            # `curr_group_outputs` is either of the following:
            # 1. A tensor of shape (num_items, feature_size, hidden_size)
            # in case feature_size is fixed across all multimodal items.
            # 2. A list or tuple (length: num_items) of tensors, each of shape
            # (feature_size, hidden_size) in case the feature size is dynamic
            # depending on the input multimodal items.
            curr_group_outputs = self.model.get_multimodal_embeddings(
                **batched_mm_inputs)

            for output in curr_group_outputs:
                encoder_outputs.append(output)

        # Cache the encoder outputs.
        for (req_id, input_id), output in zip(req_input_ids, encoder_outputs):
            if req_id not in self.encoder_cache:
                self.encoder_cache[req_id] = {}
            self.encoder_cache[req_id][input_id] = output

    def _gather_encoder_outputs(
        self,
        scheduler_output: "SchedulerOutput",
    ) -> List[torch.Tensor]:
        encoder_outputs: List[torch.Tensor] = []
        num_reqs = self.input_batch.num_reqs
        for req_id in self.input_batch.req_ids[:num_reqs]:
            assert req_id is not None
            num_scheduled_tokens = scheduler_output.num_scheduled_tokens[
                req_id]
            req_state = self.requests[req_id]
            num_computed_tokens = req_state.num_computed_tokens
            mm_positions = req_state.mm_positions
            for i, pos_info in enumerate(mm_positions):
                start_pos = pos_info["offset"]
                num_encoder_tokens = pos_info["length"]

                # The encoder output is needed if the two ranges overlap:
                # [num_computed_tokens,
                #  num_computed_tokens + num_scheduled_tokens) and
                # [start_pos, start_pos + num_encoder_tokens)
                if start_pos >= num_computed_tokens + num_scheduled_tokens:
                    # The encoder output is not needed in this step.
                    break
                if start_pos + num_encoder_tokens <= num_computed_tokens:
                    # The encoder output is already processed and stored
                    # in the decoder's KV cache.
                    continue

                start_idx = max(num_computed_tokens - start_pos, 0)
                end_idx = min(
                    num_computed_tokens - start_pos + num_scheduled_tokens,
                    num_encoder_tokens)
                assert start_idx < end_idx
                assert req_id in self.encoder_cache
                assert i in self.encoder_cache[req_id]
                encoder_output = self.encoder_cache[req_id][i]
                encoder_outputs.append(encoder_output[start_idx:end_idx])
        return encoder_outputs

    def get_model(self) -> nn.Module:
        return self.model

    @torch.inference_mode()
    def execute_model(
        self,
        scheduler_output: "SchedulerOutput",
        intermediate_tensors: Optional[IntermediateTensors] = None,
    ) -> ModelRunnerOutput:
        batch_changed = self._update_states(scheduler_output)

        if self.is_multimodal_model:
            # Run the multimodal encoder if any.
            self._execute_encoder(scheduler_output)
            encoder_outputs = self._gather_encoder_outputs(scheduler_output)
        else:
            encoder_outputs = []

        # Prepare the decoder inputs.
        attn_metadata, logits_indices, bitmask = self._prepare_inputs(
            scheduler_output)
        num_scheduled_tokens = scheduler_output.total_num_scheduled_tokens
        if (self.use_cuda_graph
                and num_scheduled_tokens <= self.cudagraph_batch_sizes[-1]):
            # Use piecewise CUDA graphs.
            # Add padding to the batch size.
            num_input_tokens = self.vllm_config.pad_for_cudagraph(
                num_scheduled_tokens)
        else:
            # Eager mode.
            num_input_tokens = num_scheduled_tokens
        attn_metadata.num_input_tokens = num_input_tokens

        if self.is_multimodal_model:
            # NOTE(woosuk): To unify token ids and soft tokens (vision
            # embeddings), we always use embeddings (rather than token ids)
            # as input to the multimodal model, even when the input is text.
            input_ids = self.input_ids[:num_scheduled_tokens]
            if encoder_outputs:
                inputs_embeds = self.model.get_input_embeddings(
                    input_ids, encoder_outputs)
            else:
                inputs_embeds = self.model.get_input_embeddings(input_ids)
            # TODO(woosuk): Avoid the copy. Optimize.
            self.inputs_embeds[:num_scheduled_tokens].copy_(inputs_embeds)
            inputs_embeds = self.inputs_embeds[:num_input_tokens]
            input_ids = None
        else:
            # For text-only models, we use token ids as input.
            # While it is possible to use embeddings as input just like the
            # multimodal models, it is not desirable for performance since
            # then the embedding layer is not included in the CUDA graph.
            input_ids = self.input_ids[:num_input_tokens]
            inputs_embeds = None
        if self.uses_mrope:
            positions = self.mrope_positions[:, :num_input_tokens]
        else:
            positions = self.positions[:num_input_tokens]

        # Run the decoder.
        # Use persistent buffers for CUDA graphs.
        with set_forward_context(attn_metadata, self.vllm_config):
            hidden_states = self.model(
                input_ids=input_ids,
                positions=positions,
                kv_caches=self.kv_caches,
                attn_metadata=None,
                intermediate_tensors=intermediate_tensors,
                inputs_embeds=inputs_embeds,
            )
        if not get_pp_group().is_last_rank:
            return hidden_states
        hidden_states = hidden_states[:num_scheduled_tokens]
        sample_hidden_states = hidden_states[logits_indices]
        logits = self.model.compute_logits(sample_hidden_states, None)

        # Apply guided decoding bitmasks if present
        if bitmask is not None:
            Grammar.apply_bitmask(logits,
                                  bitmask.to(self.device, non_blocking=True))

        # Sample the next token and get logprobs if needed.
        sampling_metadata = self._prepare_sampling(batch_changed)
        sampler_output = self.model.sample(
            logits=logits,
            sampling_metadata=sampling_metadata,
        )

        # TODO(woosuk): The following loop can be slow since it iterates over
        # the requests one by one. Optimize.
        num_reqs = self.input_batch.num_reqs
        request_seq_lens: List[Tuple[int, CachedRequestState, int]] = []
        for i, req_id in enumerate(  # type: ignore[assignment]
                self.input_batch.req_ids[:num_reqs]):
            assert req_id is not None
            req_state = self.requests[req_id]
            seq_len = (req_state.num_computed_tokens +
                       scheduler_output.num_scheduled_tokens[req_id])
            assert seq_len <= req_state.num_tokens
            if seq_len == req_state.num_tokens:
                # Append the sampled token to the output token ids.
                self.input_batch.num_tokens[i] += 1
                # OPTIMIZATION: Priming the state updates for later updates.
                req_state.output_token_ids.append(0)
                request_seq_lens.append((i, req_state, seq_len))
            else:
                # Ignore the sampled token from the partial request.
                # Rewind the generator state as if the token was not sampled.
                generator = self.input_batch.generators.get(i)
                if generator is not None:
                    # This relies on cuda-specific torch-internal impl details
                    generator.set_offset(generator.get_offset() - 4)

        # num_reqs entries should be non-None
        assert all(
            req_id is not None for req_id in
            self.input_batch.req_ids[:num_reqs]), "req_ids contains None"
        req_ids = cast(List[str], self.input_batch.req_ids[:num_reqs])

        # NOTE: GPU -> CPU Sync happens here.
        # Move as many CPU operations as possible before this sync point.
        sampled_token_ids = sampler_output.sampled_token_ids.tolist()
        logprobs_tensors = sampler_output.logprobs_tensors
        logprobs_lists = logprobs_tensors.tolists() \
            if logprobs_tensors is not None else None

        # Compute prompt logprobs if needed.
        prompt_logprobs_dict = self._get_prompt_logprobs_dict(
            hidden_states,
            scheduler_output,
        )

        # Update with the actual token ids
        for i, req_state, seq_len in request_seq_lens:
            token_id = sampled_token_ids[i]
            self.input_batch.token_ids_cpu[i, seq_len] = token_id
            req_state.output_token_ids[-1] = token_id

        model_runner_output = ModelRunnerOutput(
            req_ids=req_ids,
            req_id_to_index=self.input_batch.req_id_to_index,
            sampled_token_ids=sampled_token_ids,
            logprobs=logprobs_lists,
            prompt_logprobs_dict=prompt_logprobs_dict,
        )
        return model_runner_output

    def load_model(self) -> None:
        logger.info("Starting to load model %s...", self.model_config.model)
        with DeviceMemoryProfiler() as m:  # noqa: SIM117
            self.model = get_model(vllm_config=self.vllm_config)
            if self.lora_config:
                self.model = self.load_lora_model(self.model,
                                                  self.model_config,
                                                  self.scheduler_config,
                                                  self.lora_config,
                                                  self.device)

        self.model_memory_usage = m.consumed_memory
        logger.info("Loading model weights took %.4f GB",
                    self.model_memory_usage / float(2**30))

    def _get_prompt_logprobs_dict(
        self,
        hidden_states: torch.Tensor,
        scheduler_output: "SchedulerOutput",
    ) -> Dict[str, LogprobsTensors]:
        num_prompt_logprobs_dict = self.input_batch.num_prompt_logprobs
        if not num_prompt_logprobs_dict:
            return {}

        prompt_logprobs_dict: Dict[str, LogprobsTensors] = {}

        # Since prompt logprobs are a rare feature, prioritize simple,
        # maintainable loop over optimal performance.
        completed_prefill_reqs = []
        for req_id, num_prompt_logprobs in num_prompt_logprobs_dict.items():

            num_tokens = scheduler_output.num_scheduled_tokens[req_id]

            # Get metadata for this request.
            request = self.requests[req_id]
            num_prompt_tokens = len(request.prompt_token_ids)
            prompt_token_ids = torch.tensor(request.prompt_token_ids).to(
                self.device, non_blocking=True)

            # Determine number of logits to retrieve.
            start_tok = request.num_computed_tokens + 1
            num_remaining_tokens = num_prompt_tokens - start_tok
            if num_tokens < num_remaining_tokens:
                # This is a chunk, more tokens remain.
                num_logits = num_tokens
            else:
                # This is the last chunk of prompt tokens to return.
                num_logits = num_remaining_tokens
                completed_prefill_reqs.append(req_id)

            # Get the logits corresponding to this req's prompt tokens.
            # If this is a partial request (i.e. chunked prefill),
            # then there is prompt logprob generated for each index.
            req_idx = self.input_batch.req_id_to_index[req_id]
            offset = self.query_start_loc_np[req_idx].item()
            prompt_hidden_states = hidden_states[offset:offset + num_logits]
            logits = self.model.compute_logits(prompt_hidden_states, None)

            # Get the "target" tokens for each index. For prompt at index i,
            # the token at prompt index i+1 is the "sampled" token we want
            # to gather the logprob for.
            tgt_token_ids = prompt_token_ids[start_tok:start_tok + num_logits]

            # Compute prompt logprobs.
            logprobs = self.model.sampler.compute_logprobs(logits)
            token_ids, logprobs, ranks = self.model.sampler.gather_logprobs(
                logprobs, num_prompt_logprobs, tgt_token_ids)

            # Transfer GPU->CPU async.
            prompt_logprobs_dict[req_id] = LogprobsTensors(
                token_ids.to("cpu", non_blocking=True),
                logprobs.to("cpu", non_blocking=True),
                ranks.to("cpu", non_blocking=True),
            )

        # Remove requests that have completed prefill from the batch
        # num_prompt_logprobs_dict.
        for req_id in completed_prefill_reqs:
            del num_prompt_logprobs_dict[req_id]

        # Must synchronize the non-blocking GPU->CPU transfers.
        torch.cuda.synchronize()

        return prompt_logprobs_dict

    @torch.inference_mode()
    def _dummy_run(
        self,
        num_tokens: int,
        kv_caches: Optional[List[torch.Tensor]] = None,
    ) -> torch.Tensor:
        model = self.model
        if kv_caches is None:
            kv_caches = self.kv_caches
        if self.is_multimodal_model:
            input_ids = None
            inputs_embeds = self.inputs_embeds[:num_tokens]
        else:
            input_ids = self.input_ids[:num_tokens]
            inputs_embeds = None
        if self.uses_mrope:
            positions = self.mrope_positions[:, :num_tokens]
        else:
            positions = self.positions[:num_tokens]
        intermediate_tensors = None
        if not get_pp_group().is_first_rank:
            intermediate_tensors = self.model.make_empty_intermediate_tensors(
                batch_size=num_tokens,
                dtype=self.model_config.dtype,
                device=self.device)
        with set_forward_context(None, self.vllm_config):
            hidden_states = model(
                input_ids=input_ids,
                positions=positions,
                kv_caches=kv_caches,
                attn_metadata=None,
                intermediate_tensors=intermediate_tensors,
                inputs_embeds=inputs_embeds,
            )
        return hidden_states

    def profile_run(self) -> None:
        # use an empty tensor instead of `None`` to force Dynamo to pass
        # it by reference, rather by specializing on the value `None`.
        # the `dtype` argument does not matter, and we use `float32` as
        # a placeholder (it has wide hardware support).
        # it is important to create tensors inside the loop, rather than
        # multiplying the list, to avoid Dynamo from treating them as
        # tensor aliasing.
        dummy_kv_caches = [
            torch.tensor([], dtype=torch.float32, device=self.device)
            for _ in range(self.num_attn_layers)
        ]

        # Profile with multimodal encoder & encoder cache.
        # TODO: handle encoder-decoder models once we support them.
        if (self.is_multimodal_model and self.max_num_encoder_input_tokens > 0
                and self.encoder_cache_size > 0):

            # NOTE: Currently model is profiled with a single non-text
            # modality with the max possible input tokens even when
            # it supports multiple.
            max_tokens_by_modality_dict = MULTIMODAL_REGISTRY.get_max_tokens_per_item_by_nonzero_modality(  # noqa: E501
                self.model_config)
            dummy_data_modality, max_tokens_per_mm_item = max(
                max_tokens_by_modality_dict.items(), key=lambda item: item[1])

            # Check how many items of this modality can be supported by
            # the encoder budget.
            encoder_budget = min(self.max_num_encoder_input_tokens,
                                 self.encoder_cache_size)

            max_num_mm_items_encoder_budget = cdiv(encoder_budget,
                                                   max_tokens_per_mm_item)

            # Check how many items of this modality can be supported by
            # the decoder budget.
            max_mm_items_per_req = self.mm_registry.get_mm_limits_per_prompt(
                self.model_config)[dummy_data_modality]

            # NOTE: We do not consider max_num_batched_tokens on purpose
            # because the multimodal embeddings can be generated in advance
            # and chunked prefilled.
            max_num_mm_items_decoder_budget = self.max_num_reqs * \
                max_mm_items_per_req

            max_num_mm_items = min(max_num_mm_items_encoder_budget,
                                   max_num_mm_items_decoder_budget)

            logger.info(
                "Encoder cache will be initialized with a budget of %s tokens,"
                " and profiled with %s %s items of the maximum feature size.",
                encoder_budget, max_num_mm_items, dummy_data_modality)

            # Create dummy batch of multimodal inputs.
            dummy_request_data = self.input_registry.dummy_data_for_profiling(
                model_config=self.model_config,
                seq_len=self.max_num_tokens,
                mm_registry=self.mm_registry,
            )
            dummy_mm_data = dummy_request_data.multi_modal_data

            # Dummy data definition in V0 may contain multiple multimodal items
            # (e.g, multiple images) for a single request, therefore here we
            # always replicate first item by max_num_mm_items times since in V1
            # they are scheduled to be processed separately.

            # Case when models have a merged processor, their dummy data is
            # already batched `MultiModalKwargs`, therefore we take the first
            # `MultiModalKwargsItem` from the desired modality to profile on.
            if isinstance(dummy_mm_data, MultiModalKwargs):
                dummy_mm_item = dummy_mm_data.get_item(
                    modality=dummy_data_modality, item_index=0)
                dummy_mm_kwargs = MultiModalKwargs.from_items([dummy_mm_item])

            # Case when models have dummy data explicitly defined as
            # `MultiModalDataDict`, so they need to be processed through input
            # mapper.
            # TODO (ywang96): deprecate this path once merged processor is
            # supported on all models.
            else:
                mm_kwargs_list = self.mm_input_mapper_profiling.process_inputs(
                    mm_data=dummy_mm_data,
                    mm_hashes=None,
                    mm_processor_kwargs=None,
                    precomputed_mm_inputs=None)
                dummy_mm_kwargs = mm_kwargs_list[0]

            batched_dummy_mm_inputs = MultiModalKwargs.batch(
                [dummy_mm_kwargs] * max_num_mm_items)
            batched_dummy_mm_inputs = MultiModalKwargs.as_kwargs(
                batched_dummy_mm_inputs, device=self.device)

            # Run multimodal encoder.
            dummy_encoder_outputs = self.model.get_multimodal_embeddings(
                **batched_dummy_mm_inputs)
            assert len(dummy_encoder_outputs) == max_num_mm_items, (
                "Expected dimension 0 of encoder outputs to match the number "
                f"of multimodal data items: {max_num_mm_items}, got "
                f"{len(dummy_encoder_outputs)=} instead. This is most likely "
                "due to the 'get_multimodal_embeddings' method of the model "
                "not implemented correctly.")

            # Cache the dummy encoder outputs.
            self.encoder_cache["tmp"] = dict(enumerate(dummy_encoder_outputs))

        # For profile, have maximum num_reqs and that collectively have
        # maximum num_tokens.
        num_reqs = self.scheduler_config.max_num_seqs
        num_tokens = self.max_num_tokens
        min_tokens_per_req: int = num_tokens // num_reqs

        num_scheduled_tokens_list: List[int] = [min_tokens_per_req] * num_reqs
        num_scheduled_tokens_list[-1] += num_tokens % num_reqs
        assert sum(num_scheduled_tokens_list) == num_tokens
        assert len(num_scheduled_tokens_list) == num_reqs

        num_scheduled_tokens: np.ndarray = np.array(num_scheduled_tokens_list,
                                                    dtype=np.int32)
        logit_indices = np.cumsum(num_scheduled_tokens) - 1

        with self.maybe_profile_with_lora(self.lora_config,
                                          num_scheduled_tokens):
            # Trigger compilation for general shape.
            hidden_states = self._dummy_run(self.max_num_tokens,
                                            dummy_kv_caches)
            if not get_pp_group().is_last_rank:
                return hidden_states
            hidden_states = hidden_states[logit_indices]
            logits = self.model.compute_logits(hidden_states, None)
            # TODO(woosuk): Consider the memory usage of the sampler.
            torch.cuda.synchronize()
            del hidden_states, logits
            self.encoder_cache.clear()
        gc.collect()

    def capture_model(self) -> None:
        if not self.use_cuda_graph:
            logger.warning(
                "Skipping CUDA graph capture. Please add "
                "-O %s to use CUDA graphs.", CompilationLevel.PIECEWISE)
            return

        start_time = time.perf_counter()
        start_free_gpu_memory = torch.cuda.mem_get_info()[0]

        # Trigger CUDA graph capture for specific shapes.
        # Capture the large shapes first so that the smaller shapes
        # can reuse the memory pool allocated for the large shapes.
        with graph_capture(device=self.device):
            for num_tokens in reversed(self.cudagraph_batch_sizes):
                for _ in range(self.vllm_config.compilation_config.
                               cudagraph_num_of_warmups):
                    self._dummy_run(num_tokens)
                self._dummy_run(num_tokens)

        end_time = time.perf_counter()
        end_free_gpu_memory = torch.cuda.mem_get_info()[0]
        elapsed_time = end_time - start_time
        cuda_graph_size = start_free_gpu_memory - end_free_gpu_memory
        # This usually takes 5~20 seconds.
        logger.info("Graph capturing finished in %.0f secs, took %.2f GiB",
                    elapsed_time, cuda_graph_size / (1 << 30))

    def initialize_kv_cache(self, kv_cache_config: KVCacheConfig) -> None:
        """
        Initialize KV cache based on `kv_cache_config`.
        Args:
            kv_cache_config: Configuration for the KV cache, including the KV
            cache size of each layer
        """
        if len(kv_cache_config.groups) > 1:
            raise NotImplementedError(
                "Hybrid models with more than one KV cache type are not "
                "supported yet.")

        kv_caches: Dict[str, torch.Tensor] = {}

        for layer_name, layer_spec in kv_cache_config.kv_cache_spec.items():
            tensor_config = kv_cache_config.tensors[layer_name]
            assert tensor_config.size % layer_spec.page_size_bytes == 0
            num_blocks = tensor_config.size // layer_spec.page_size_bytes
            if isinstance(layer_spec, FullAttentionSpec):
                kv_cache_shape = FlashAttentionBackend.get_kv_cache_shape(
                    num_blocks, layer_spec.block_size, layer_spec.num_kv_heads,
                    layer_spec.head_size)
                dtype = layer_spec.dtype
                kv_caches[layer_name] = torch.zeros(kv_cache_shape,
                                                    dtype=dtype,
                                                    device=self.device)
            else:
                raise NotImplementedError

        bind_kv_cache(
            kv_caches,
            self.vllm_config.compilation_config.static_forward_context,
            self.kv_caches)

    def get_kv_cache_spec(self) -> KVCacheSpec:
        """
        Generates the KVCacheSpec by parsing the kv cache format from each
        Attention module in the static forward context.
        Returns:
            KVCacheSpec: A dictionary mapping layer names to their KV cache
            format. Layers that do not need KV cache are not included.
        """

        forward_ctx = self.vllm_config.compilation_config.static_forward_context
        block_size = self.vllm_config.cache_config.block_size
        kv_cache_spec: KVCacheSpec = {}
        for layer_name, attn_module in forward_ctx.items():
            # TODO: Support other attention modules, e.g., sliding window,
            # cross-attention, MLA.
            assert isinstance(attn_module, Attention)
            if attn_module.attn_type == AttentionType.DECODER:
                kv_cache_spec[layer_name] = FullAttentionSpec(
                    block_size=block_size,
                    num_kv_heads=attn_module.num_kv_heads,
                    head_size=attn_module.head_size,
                    dtype=attn_module.dtype,
                )
            elif attn_module.attn_type in (AttentionType.ENCODER,
                                           AttentionType.ENCODER_ONLY):
                # encoder-only attention does not need KV cache.
                continue
            elif attn_module.attn_type == AttentionType.ENCODER_DECODER:
                raise NotImplementedError
            else:
                raise ValueError(
                    f"Unknown attention type: {attn_module.attn_type}")

        return kv_cache_spec<|MERGE_RESOLUTION|>--- conflicted
+++ resolved
@@ -27,12 +27,8 @@
 from vllm.v1.attention.backends.flash_attn import (FlashAttentionBackend,
                                                    FlashAttentionMetadata)
 from vllm.v1.core.encoder_cache_manager import compute_encoder_budget
-<<<<<<< HEAD
-from vllm.v1.engine.mm_input_mapper import MMInputMapperClient
+from vllm.v1.engine.mm_input_cache import MMInputCacheClient
 from vllm.v1.guided_decoding import Grammar
-=======
-from vllm.v1.engine.mm_input_cache import MMInputCacheClient
->>>>>>> d84cef76
 from vllm.v1.kv_cache_interface import (FullAttentionSpec, KVCacheConfig,
                                         KVCacheSpec)
 from vllm.v1.outputs import LogprobsTensors, ModelRunnerOutput
