--- conflicted
+++ resolved
@@ -19,11 +19,7 @@
                         LayerBlockType, cdiv, is_pin_memory_available)
 from vllm.v1.attention.backends.flash_attn import (FlashAttentionBackend,
                                                    FlashAttentionMetadata)
-<<<<<<< HEAD
-from vllm.v1.engine.mm_input_mapper import MMInputMapperClient
-=======
 from vllm.v1.engine.mm_input_mapper import MMHasher, MMInputMapperClient
->>>>>>> 98356735
 from vllm.v1.outputs import ModelRunnerOutput
 from vllm.v1.sample.metadata import SamplingMetadata
 from vllm.v1.worker.gpu_input_batch import CachedRequestState, InputBatch
@@ -83,10 +79,6 @@
         # Multi-modal data support
         self.input_registry = INPUT_REGISTRY
         self.mm_registry = MULTIMODAL_REGISTRY
-<<<<<<< HEAD
-        # NOTE: mm_input_mapper is only used for memory profiling.
-        self.mm_input_mapper = MMInputMapperClient(self.model_config)
-=======
 
         # NOTE: mm_input_mapper_client and mm_hasher are only used for memory
         # profiling.
@@ -95,7 +87,6 @@
         self.use_hash = (not model_config.disable_mm_preprocessor_cache) or \
             cache_config.enable_prefix_caching
 
->>>>>>> 98356735
         self.max_num_encoder_input_tokens = self.scheduler_config.max_num_encoder_input_tokens  # noqa: E501
         self.encoder_cache_size = self.scheduler_config.encoder_cache_size
 
@@ -643,11 +634,6 @@
                 mm_registry=self.mm_registry,
             )
             dummy_mm_data = dummy_request_data.multi_modal_data
-<<<<<<< HEAD
-            dummy_mm_kwargs, _ = self.mm_input_mapper.process_inputs(
-                mm_data=dummy_mm_data,
-                mm_hashes=None,
-=======
 
             # Compute MM hashes (if enabled)
             mm_hashes = None
@@ -657,7 +643,6 @@
             dummy_mm_kwargs = self.mm_input_mapper_client.process_inputs(
                 mm_data=dummy_mm_data,
                 mm_hashes=mm_hashes,
->>>>>>> 98356735
                 mm_processor_kwargs=None,
                 precomputed_mm_inputs=None)
 
