# SPDX-License-Identifier: Apache-2.0

# Datastructures defining an input batch
from __future__ import annotations

from dataclasses import dataclass
from typing import TYPE_CHECKING, Dict, List, Optional, Set, Tuple

import numpy as np
import torch

from vllm.lora.request import LoRARequest
from vllm.multimodal import MultiModalKwargs
from vllm.sampling_params import SamplingParams, SamplingType
from vllm.v1.core.guided_decoding import Grammar
from vllm.v1.sample.metadata import SamplingMetadata
from vllm.v1.worker.block_table import BlockTable

if TYPE_CHECKING:
    from vllm.multimodal.inputs import PlaceholderRange


@dataclass
class CachedRequestState:

    req_id: str
    prompt_token_ids: List[int]
    prompt: Optional[str]
    mm_inputs: List[MultiModalKwargs]
    mm_positions: List["PlaceholderRange"]
    sampling_params: SamplingParams
    generator: Optional[torch.Generator]

    block_ids: List[int]
    num_computed_tokens: int
    output_token_ids: List[int]

    mrope_positions: Optional[torch.Tensor] = None
    mrope_position_delta: Optional[int] = None
    grammar: Optional[Grammar] = None

    lora_request: Optional[LoRARequest] = None

    @property
    def num_tokens(self) -> int:
        return len(self.prompt_token_ids) + len(self.output_token_ids)


class InputBatch:

    def __init__(
        self,
        max_num_reqs: int,
        max_model_len: int,
        max_num_blocks_per_req: int,
        device: torch.device,
        pin_memory: bool,
        vocab_size: int,
    ):
        self.max_num_reqs = max_num_reqs
        self.max_model_len = max_model_len
        self.max_num_blocks_per_req = max_num_blocks_per_req
        self.device = device
        self.pin_memory = pin_memory
        self.vocab_size = vocab_size

        self.req_ids: List[Optional[str]] = [None] * max_num_reqs
        self.req_id_to_index: Dict[str, int] = {}

        # TODO(woosuk): This buffer could be too large if max_model_len is big.
        # Find a way to reduce the CPU memory usage.
        # This buffer is not directly transferred to the GPU, so it does not
        # need to be pinned.
        self.token_ids_cpu_tensor = torch.zeros(
            (max_num_reqs, max_model_len),
            device="cpu",
            dtype=torch.int32,
            pin_memory=False,
        )
        self.token_ids_cpu = self.token_ids_cpu_tensor.numpy()
        self.num_tokens = np.zeros(max_num_reqs, dtype=np.int32)
        self.num_prompt_tokens = np.zeros(max_num_reqs, dtype=np.int32)
        self.num_computed_tokens_cpu = np.empty(max_num_reqs, dtype=np.int32)

        # Block table.
        self.block_table = BlockTable(
            max_num_reqs=max_num_reqs,
            max_model_len=max_model_len,
            max_num_blocks_per_req=max_num_blocks_per_req,
            pin_memory=pin_memory,
            device=device,
        )

        # Sampling-related.
        self.temperature = torch.empty((max_num_reqs, ),
                                       dtype=torch.float32,
                                       device=device)
        self.temperature_cpu_tensor = torch.empty((max_num_reqs, ),
                                                  dtype=torch.float32,
                                                  device="cpu",
                                                  pin_memory=pin_memory)
        self.temperature_cpu = self.temperature_cpu_tensor.numpy()
        self.greedy_reqs: Set[str] = set()
        self.random_reqs: Set[str] = set()

        self.top_p = torch.empty((max_num_reqs, ),
                                 dtype=torch.float32,
                                 device=device)
        self.top_p_cpu_tensor = torch.empty((max_num_reqs, ),
                                            dtype=torch.float32,
                                            device="cpu",
                                            pin_memory=pin_memory)
        self.top_p_cpu = self.top_p_cpu_tensor.numpy()
        self.top_p_reqs: Set[str] = set()

        self.top_k = torch.empty((max_num_reqs, ),
                                 dtype=torch.int32,
                                 device=device)
        self.top_k_cpu_tensor = torch.empty((max_num_reqs, ),
                                            dtype=torch.int32,
                                            device="cpu",
                                            pin_memory=pin_memory)
        self.top_k_cpu = self.top_k_cpu_tensor.numpy()
        self.top_k_reqs: Set[str] = set()

        # Frequency penalty related data structures
        self.frequency_penalties = torch.empty((max_num_reqs, ),
                                               dtype=torch.float,
                                               device=device)
        self.frequency_penalties_cpu_tensor = torch.empty(
            (max_num_reqs, ),
            dtype=torch.float,
            device="cpu",
            pin_memory=pin_memory)
        self.frequency_penalties_cpu = \
            self.frequency_penalties_cpu_tensor.numpy()
        self.frequency_penalties_reqs: Set[str] = set()

        # Presence penalty related data structures
        self.presence_penalties = torch.empty((max_num_reqs, ),
                                              dtype=torch.float,
                                              device=device)
        self.presence_penalties_cpu_tensor = torch.empty((max_num_reqs, ),
                                                         dtype=torch.float,
                                                         device="cpu",
                                                         pin_memory=pin_memory)
        self.presence_penalties_cpu = \
            self.presence_penalties_cpu_tensor.numpy()
        self.presence_penalties_reqs: Set[str] = set()

        # Repetition penalty related data structures
        self.repetition_penalties = torch.empty((max_num_reqs, ),
                                                dtype=torch.float,
                                                device=device)
        self.repetition_penalties_cpu_tensor = torch.empty(
            (max_num_reqs, ),
            dtype=torch.float,
            device="cpu",
            pin_memory=pin_memory)
        self.repetition_penalties_cpu = \
            self.repetition_penalties_cpu_tensor.numpy()
        self.repetition_penalties_reqs: Set[str] = set()

        self.min_tokens: List[int] = [0] * max_num_reqs
        self.stop_token_ids: List[Set[int]] = [
            set() for _ in range(max_num_reqs)
        ]
        self.prompt_token_ids: Optional[torch.Tensor] = None

        # lora related
        self.request_lora_mapping = np.zeros((self.max_num_reqs, ),
                                             dtype=np.int32)
        self.lora_id_to_request_ids: Dict[int, Set[str]] = {}
        self.lora_id_to_lora_request: Dict[int, LoRARequest] = {}

        # req_index -> generator
        # NOTE(woosuk): The indices of the requests that do not have their own
        # generator should not be included in the dictionary.
        self.generators: Dict[int, torch.Generator] = {}

        self.num_logprobs: Dict[str, int] = {}
        self.prompt_logprob_reqs: Set[str] = set()
        self.grammar_reqs: Set[str] = set()

    def add_request(
        self,
        request: "CachedRequestState",
        req_index: Optional[int] = None,
    ) -> None:
        if req_index is None:
            req_index = self.num_reqs
        assert req_index < self.max_num_reqs

        req_id = request.req_id
        self.req_ids[req_index] = req_id
        self.req_id_to_index[req_id] = req_index

        # Copy the prompt token ids and output token ids.
        num_prompt_tokens = len(request.prompt_token_ids)
        self.num_prompt_tokens[req_index] = num_prompt_tokens
        self.token_ids_cpu[
            req_index, :num_prompt_tokens] = request.prompt_token_ids
        start_idx = num_prompt_tokens
        end_idx = start_idx + len(request.output_token_ids)
        self.token_ids_cpu[req_index,
                           start_idx:end_idx] = request.output_token_ids
        self.num_tokens[req_index] = request.num_tokens

        self.num_computed_tokens_cpu[req_index] = request.num_computed_tokens
        self.block_table.add_row(req_index, request.block_ids)

        sampling_params = request.sampling_params
        self.temperature_cpu[req_index] = sampling_params.temperature
        if sampling_params.sampling_type == SamplingType.GREEDY:
            self.greedy_reqs.add(req_id)
        else:
            self.random_reqs.add(req_id)

        self.top_p_cpu[req_index] = sampling_params.top_p
        if sampling_params.top_p < 1:
            self.top_p_reqs.add(req_id)
        self.top_k_cpu[req_index] = sampling_params.top_k
        if sampling_params.top_k > 0:
            self.top_k_reqs.add(req_id)
        self.frequency_penalties_cpu[req_index] = \
            sampling_params.frequency_penalty
        if sampling_params.frequency_penalty != 0.0:
            self.frequency_penalties_reqs.add(req_id)
        self.presence_penalties_cpu[req_index] = \
            sampling_params.presence_penalty
        if sampling_params.presence_penalty != 0.0:
            self.presence_penalties_reqs.add(req_id)
        self.repetition_penalties_cpu[req_index] = \
            sampling_params.repetition_penalty
        if sampling_params.repetition_penalty != 1.0:
            self.repetition_penalties_reqs.add(req_id)
        self.min_tokens[req_index] = sampling_params.min_tokens
        self.stop_token_ids[req_index] = sampling_params.all_stop_token_ids

        # NOTE(woosuk): self.generators should not include the requests that
        # do not have their own generator.
        if request.generator is not None:
            self.generators[req_index] = request.generator

        num_logprobs = sampling_params.logprobs
        if num_logprobs is not None and num_logprobs > 0:
            self.num_logprobs[req_id] = num_logprobs
        if sampling_params.prompt_logprobs:
            self.prompt_logprob_reqs.add(req_id)

<<<<<<< HEAD
        if request.grammar is not None: self.grammar_reqs.add(req_id)
=======
        # Add request lora ID
        if request.lora_request:
            lora_id = request.lora_request.lora_int_id
            if lora_id not in self.lora_id_to_request_ids:
                self.lora_id_to_request_ids[lora_id] = set()

            self.request_lora_mapping[req_index] = lora_id
            self.lora_id_to_request_ids[lora_id].add(request.req_id)
            self.lora_id_to_lora_request[lora_id] = request.lora_request
        else:
            # No LoRA
            self.request_lora_mapping[req_index] = 0
>>>>>>> 467a96a5

    def remove_request(self, req_id: str) -> Optional[int]:
        req_index = self.req_id_to_index.pop(req_id, None)
        if req_index is None:
            return None
        self.req_ids[req_index] = None

        self.greedy_reqs.discard(req_id)
        self.random_reqs.discard(req_id)
        self.top_p_reqs.discard(req_id)
        self.top_k_reqs.discard(req_id)
        self.frequency_penalties_reqs.discard(req_id)
        self.presence_penalties_reqs.discard(req_id)
        self.repetition_penalties_reqs.discard(req_id)
        self.generators.pop(req_index, None)
        self.num_logprobs.pop(req_id, None)
        self.prompt_logprob_reqs.discard(req_id)
<<<<<<< HEAD
        self.grammar_reqs.discard(req_id)
=======

        # LoRA
        lora_id = self.request_lora_mapping[req_index]
        if lora_id != 0:
            self.lora_id_to_request_ids[lora_id].discard(req_id)
            if len(self.lora_id_to_request_ids[lora_id]) == 0:
                self.lora_id_to_request_ids.pop(lora_id)
                self.lora_id_to_lora_request.pop(lora_id)
            self.request_lora_mapping[req_index] = 0

>>>>>>> 467a96a5
        return req_index

    def clear(self) -> None:
        self.req_ids = [None] * self.max_num_reqs
        self.req_id_to_index.clear()
        self.greedy_reqs.clear()
        self.random_reqs.clear()
        self.top_p_reqs.clear()
        self.top_k_reqs.clear()
        self.frequency_penalties_reqs.clear()
        self.presence_penalties_reqs.clear()
        self.repetition_penalties_reqs.clear()
        self.generators.clear()
        self.num_logprobs.clear()
        self.prompt_logprob_reqs.clear()
<<<<<<< HEAD
        self.grammar_reqs.clear()
=======
        self.request_lora_mapping.fill(0)
        self.lora_id_to_lora_request.clear()
        self.lora_id_to_request_ids.clear()
>>>>>>> 467a96a5

    def condense(self, empty_req_indices: List[int]) -> None:
        if self.num_reqs == 0:
            # The batched states are empty.
            return

        # NOTE(woosuk): This function assumes that the empty_req_indices
        # is sorted in descending order.
        last_req_index = self.num_reqs + len(empty_req_indices) - 1
        while empty_req_indices:
            # Find the largest non-empty index.
            while last_req_index in empty_req_indices:
                last_req_index -= 1

            # Find the smallest empty index.
            empty_index = empty_req_indices.pop()
            if empty_index >= last_req_index:
                break

            # Swap the states.
            req_id = self.req_ids[last_req_index]
            assert req_id is not None
            self.req_ids[empty_index] = req_id
            self.req_ids[last_req_index] = None
            self.req_id_to_index[req_id] = empty_index

            num_tokens = self.num_tokens[last_req_index]
            self.token_ids_cpu[empty_index, :num_tokens] = self.token_ids_cpu[
                last_req_index, :num_tokens]
            self.num_tokens[empty_index] = num_tokens
            self.num_prompt_tokens[empty_index] = \
                self.num_prompt_tokens[last_req_index]
            self.num_computed_tokens_cpu[
                empty_index] = self.num_computed_tokens_cpu[last_req_index]
            self.block_table.move_row(last_req_index, empty_index)
            self.temperature_cpu[empty_index] = self.temperature_cpu[
                last_req_index]
            self.top_p_cpu[empty_index] = self.top_p_cpu[last_req_index]
            self.top_k_cpu[empty_index] = self.top_k_cpu[last_req_index]
            self.frequency_penalties_cpu[empty_index] = \
                self.frequency_penalties_cpu[last_req_index]
            self.presence_penalties_cpu[empty_index] = \
                self.presence_penalties_cpu[last_req_index]
            self.repetition_penalties_cpu[empty_index] = \
                self.repetition_penalties_cpu[last_req_index]
            self.min_tokens[empty_index] = self.min_tokens[last_req_index]
            self.stop_token_ids[empty_index] = \
                self.stop_token_ids[last_req_index]
            generator = self.generators.pop(last_req_index, None)
            if generator is not None:
                self.generators[empty_index] = generator

            self.request_lora_mapping[empty_index] = self.request_lora_mapping[
                last_req_index]

            # Decrement last_req_index since it is now empty.
            last_req_index -= 1

    def make_sampling_metadata(
        self,
        req_id_output_token_ids: Dict[str, List[int]],
        skip_copy: bool = False,
    ) -> SamplingMetadata:
        if not skip_copy:
            self.temperature[:self.num_reqs].copy_(
                self.temperature_cpu_tensor[:self.num_reqs], non_blocking=True)
            self.top_p[:self.num_reqs].copy_(
                self.top_p_cpu_tensor[:self.num_reqs], non_blocking=True)
            self.top_k[:self.num_reqs].copy_(
                self.top_k_cpu_tensor[:self.num_reqs], non_blocking=True)
            if not self.no_penalties:
                # Since syncing these tensors is expensive only copy them
                # if necessary i.e. if there are requests which require
                # penalties to be applied during sampling.
                self.frequency_penalties[:self.num_reqs].copy_(
                    self.frequency_penalties_cpu_tensor[:self.num_reqs],
                    non_blocking=True)
                self.presence_penalties[:self.num_reqs].copy_(
                    self.presence_penalties_cpu_tensor[:self.num_reqs],
                    non_blocking=True)
                self.repetition_penalties[:self.num_reqs].copy_(
                    self.repetition_penalties_cpu_tensor[:self.num_reqs],
                    non_blocking=True)
                # The prompt tokens are used only for applying penalties during
                # the sampling process. Hence copy these tensors only when
                # there are requests which need penalties to be applied.
                self.prompt_token_ids = self._make_prompt_token_ids_tensor()

        output_token_ids: List[List[int]] = []

        for req_id in self.req_ids[:self.num_reqs]:
            assert req_id is not None
            # Currently we create a tensor for output_token_ids from scratch
            # at each step. However, for the penalties computation what we
            # need is stats about the token ids present in the output. This
            # stats can be maintained incrementally instead of computing it
            # from scratch at each step.
            # TODO - Replace this with incremental update to output token
            # statistics.
            output_token_ids.append(req_id_output_token_ids[req_id])

        return SamplingMetadata(
            temperature=self.temperature[:self.num_reqs],
            all_greedy=self.all_greedy,
            all_random=self.all_random,
            top_p=self.top_p[:self.num_reqs],
            top_k=self.top_k[:self.num_reqs],
            no_top_p=self.no_top_p,
            no_top_k=self.no_top_k,
            generators=self.generators,
            max_num_logprobs=self.max_num_logprobs,
            prompt_token_ids=self.prompt_token_ids,
            frequency_penalties=self.frequency_penalties[:self.num_reqs],
            presence_penalties=self.presence_penalties[:self.num_reqs],
            repetition_penalties=self.repetition_penalties[:self.num_reqs],
            output_token_ids=output_token_ids,
            min_tokens=self.min_tokens[:self.num_reqs],
            stop_token_ids=self.stop_token_ids[:self.num_reqs],
            no_penalties=self.no_penalties,
        )

    def _make_prompt_token_ids_tensor(self) -> torch.Tensor:
        max_prompt_len = self.num_prompt_tokens[:self.num_reqs].max()
        prompt_token_ids_cpu_tensor = torch.empty(
            (self.num_reqs, max_prompt_len),
            device="cpu",
            dtype=torch.int64,
            pin_memory=self.pin_memory)
        prompt_token_ids = prompt_token_ids_cpu_tensor.numpy()
        prompt_token_ids[:] = (
            self.token_ids_cpu[:self.num_reqs, :max_prompt_len])
        # Use the value of vocab_size as a pad since we don't have a
        # token_id of this value.
        for i in range(self.num_reqs):
            prompt_token_ids[i, self.num_prompt_tokens[i]:] = self.vocab_size
        return prompt_token_ids_cpu_tensor.to(device=self.device,
                                              non_blocking=True)

    def make_lora_inputs(
        self, num_scheduled_tokens: np.ndarray
    ) -> Tuple[Tuple[int, ...], Tuple[int, ...], Set[LoRARequest]]:
        """
        Given the num_scheduled_tokens for each request in the batch, return
        datastructures used to activate the current LoRAs.
        Returns:
            1. prompt_lora_mapping: A tuple of size self.num_reqs where,
               prompt_lora_mapping[i] is the LoRA id to use for the ith prompt.
            2. token_lora_mapping: A tuple of size np.sum(num_scheduled_tokens)
               where, token_lora_mapping[i] is the LoRA id to use for ith token.
            3. lora_requests: Set of relevant LoRA requests.
        """

        req_lora_mapping = self.request_lora_mapping[:self.num_reqs]
        prompt_lora_mapping = tuple(req_lora_mapping)
        token_lora_mapping = tuple(
            req_lora_mapping.repeat(num_scheduled_tokens))
        active_lora_requests: Set[LoRARequest] = set(
            self.lora_id_to_lora_request.values())

        return prompt_lora_mapping, token_lora_mapping, active_lora_requests

    @property
    def num_reqs(self) -> int:
        return len(self.req_id_to_index)

    @property
    def all_greedy(self) -> bool:
        return len(self.random_reqs) == 0

    @property
    def all_random(self) -> bool:
        return len(self.greedy_reqs) == 0

    @property
    def no_top_p(self) -> bool:
        return len(self.top_p_reqs) == 0

    @property
    def no_top_k(self) -> bool:
        return len(self.top_k_reqs) == 0

    @property
    def no_penalties(self) -> bool:
        return (len(self.presence_penalties_reqs) == 0
                and len(self.frequency_penalties_reqs) == 0
                and len(self.repetition_penalties_reqs) == 0)

    @property
    def max_num_logprobs(self) -> int:
        return max(self.num_logprobs.values()) if self.num_logprobs else 0

    @property
    def no_logprob(self) -> bool:
        return len(self.num_logprobs) == 0

    @property
    def no_prompt_logprob(self) -> bool:
        return len(self.prompt_logprob_reqs) == 0<|MERGE_RESOLUTION|>--- conflicted
+++ resolved
@@ -248,9 +248,8 @@
         if sampling_params.prompt_logprobs:
             self.prompt_logprob_reqs.add(req_id)
 
-<<<<<<< HEAD
         if request.grammar is not None: self.grammar_reqs.add(req_id)
-=======
+
         # Add request lora ID
         if request.lora_request:
             lora_id = request.lora_request.lora_int_id
@@ -263,7 +262,6 @@
         else:
             # No LoRA
             self.request_lora_mapping[req_index] = 0
->>>>>>> 467a96a5
 
     def remove_request(self, req_id: str) -> Optional[int]:
         req_index = self.req_id_to_index.pop(req_id, None)
@@ -281,9 +279,7 @@
         self.generators.pop(req_index, None)
         self.num_logprobs.pop(req_id, None)
         self.prompt_logprob_reqs.discard(req_id)
-<<<<<<< HEAD
         self.grammar_reqs.discard(req_id)
-=======
 
         # LoRA
         lora_id = self.request_lora_mapping[req_index]
@@ -294,7 +290,6 @@
                 self.lora_id_to_lora_request.pop(lora_id)
             self.request_lora_mapping[req_index] = 0
 
->>>>>>> 467a96a5
         return req_index
 
     def clear(self) -> None:
@@ -310,13 +305,10 @@
         self.generators.clear()
         self.num_logprobs.clear()
         self.prompt_logprob_reqs.clear()
-<<<<<<< HEAD
         self.grammar_reqs.clear()
-=======
         self.request_lora_mapping.fill(0)
         self.lora_id_to_lora_request.clear()
         self.lora_id_to_request_ids.clear()
->>>>>>> 467a96a5
 
     def condense(self, empty_req_indices: List[int]) -> None:
         if self.num_reqs == 0:
