--- conflicted
+++ resolved
@@ -173,20 +173,17 @@
         self.lora_id_to_request_ids: Dict[int, Set[str]] = {}
         self.lora_id_to_lora_request: Dict[int, LoRARequest] = {}
 
+        self.grammar_reqs: Set[str] = set()
+
         # req_index -> generator
         # NOTE(woosuk): The indices of the requests that do not have their own
         # generator should not be included in the dictionary.
         self.generators: Dict[int, torch.Generator] = {}
 
         self.num_logprobs: Dict[str, int] = {}
-<<<<<<< HEAD
-        self.prompt_logprob_reqs: Set[str] = set()
-        self.grammar_reqs: Set[str] = set()
-=======
         # NOTE(rob): num_prompt_logprobs only includes reqs
         # that are currently in the prefill phase.
         self.num_prompt_logprobs: Dict[str, int] = {}
->>>>>>> 45cbc499
 
     def add_request(
         self,
@@ -283,12 +280,8 @@
         self.repetition_penalties_reqs.discard(req_id)
         self.generators.pop(req_index, None)
         self.num_logprobs.pop(req_id, None)
-<<<<<<< HEAD
-        self.prompt_logprob_reqs.discard(req_id)
         self.grammar_reqs.discard(req_id)
-=======
         self.num_prompt_logprobs.pop(req_id, None)
->>>>>>> 45cbc499
 
         # LoRA
         lora_id = self.request_lora_mapping[req_index]
@@ -313,12 +306,8 @@
         self.repetition_penalties_reqs.clear()
         self.generators.clear()
         self.num_logprobs.clear()
-<<<<<<< HEAD
-        self.prompt_logprob_reqs.clear()
         self.grammar_reqs.clear()
-=======
         self.num_prompt_logprobs.clear()
->>>>>>> 45cbc499
         self.request_lora_mapping.fill(0)
         self.lora_id_to_lora_request.clear()
         self.lora_id_to_request_ids.clear()
