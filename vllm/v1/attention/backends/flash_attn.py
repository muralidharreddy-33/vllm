# SPDX-License-Identifier: Apache-2.0
"""Attention layer with FlashAttention."""
from dataclasses import dataclass
<<<<<<< HEAD
from typing import Any, Optional
=======
from typing import TYPE_CHECKING, Any, Dict, List, Optional, Tuple, Type
>>>>>>> b3f7aacc

import numpy as np
import torch

from vllm.attention.backends.abstract import (AttentionBackend, AttentionImpl,
                                              AttentionMetadata, AttentionType)
from vllm.attention.backends.utils import get_flash_attn_version
from vllm.attention.ops.triton_merge_attn_states import merge_attn_states
from vllm.logger import init_logger
from vllm.platforms import current_platform
from vllm.utils import cdiv

if TYPE_CHECKING:
    from vllm.v1.core.scheduler_output import SchedulerOutput
    from vllm.v1.worker.gpu_input_batch import InputBatch
    from vllm.v1.worker.gpu_model_runner import GPUModelRunner

if current_platform.is_cuda():
    from vllm.vllm_flash_attn import flash_attn_varlen_func

logger = init_logger(__name__)


class FlashAttentionBackend(AttentionBackend):

    accept_output_buffer: bool = True

    @staticmethod
    def get_supported_head_sizes() -> list[int]:
        return [32, 64, 96, 128, 160, 192, 224, 256]

    @staticmethod
    def get_name() -> str:
        return "FLASH_ATTN_VLLM_V1"

    @staticmethod
    def get_impl_cls() -> type["FlashAttentionImpl"]:
        return FlashAttentionImpl

    @staticmethod
    def get_metadata_cls() -> type["AttentionMetadata"]:
        return FlashAttentionMetadata

    @staticmethod
    def get_builder_cls() -> Type["FlashAttentionMetadataBuilder"]:
        return FlashAttentionMetadataBuilder

    @staticmethod
    def get_kv_cache_shape(
        num_blocks: int,
        block_size: int,
        num_kv_heads: int,
        head_size: int,
    ) -> tuple[int, ...]:
        if block_size % 16 != 0:
            raise ValueError("Block size must be a multiple of 16.")
        return (2, num_blocks, block_size, num_kv_heads, head_size)

    @staticmethod
    def use_cascade_attention(*args, **kwargs) -> bool:
        return use_cascade_attention(*args, **kwargs)


@dataclass
class FlashAttentionMetadata:
    # NOTE(sang): Definition of context_len, query_len, and seq_len.
    # |---------- N-1 iteration --------|
    # |---------------- N iteration ---------------------|
    # |- tokenA -|......................|-- newTokens ---|
    # |---------- context_len ----------|
    # |-------------------- seq_len ---------------------|
    #                                   |-- query_len ---|

    num_actual_tokens: int  # Number of tokens excluding padding.
    max_query_len: int
    query_start_loc: torch.Tensor
    max_seq_len: int
    seq_lens: torch.Tensor
    block_table: torch.Tensor
    slot_mapping: torch.Tensor

    # For cascade attention.
    use_cascade: bool
    common_prefix_len: int
    cu_prefix_query_lens: Optional[torch.Tensor]
    prefix_kv_lens: Optional[torch.Tensor]
    suffix_kv_lens: Optional[torch.Tensor]

    # For logging.
    num_input_tokens: int = 0  # Number of tokens including padding.


class FlashAttentionMetadataBuilder:

    def __init__(self, runner: "GPUModelRunner"):
        self.runner = runner

    def reorder_batch(self, input_batch: "InputBatch",
                      scheduler_output: "SchedulerOutput"):
        pass

    def build(self, num_reqs: int, num_actual_tokens: int, max_query_len: int,
              common_prefix_len: int):
        max_seq_len = self.runner.seq_lens_np[:num_reqs].max()
        query_start_loc = self.runner.query_start_loc_cpu[:num_reqs + 1].to(
            self.runner.device, non_blocking=True)
        seq_lens = self.runner.seq_lens_cpu[:num_reqs].to(self.runner.device,
                                                          non_blocking=True)
        block_table = (
            self.runner.input_batch.block_table.get_device_tensor()[:num_reqs])
        slot_mapping = self.runner.slot_mapping_cpu[:num_actual_tokens].to(
            self.runner.device, non_blocking=True).long()

        use_cascade = common_prefix_len > 0
        if use_cascade:
            # TODO: Optimize.
            cu_prefix_query_lens = torch.tensor([0, num_actual_tokens],
                                                dtype=torch.int32,
                                                device=self.runner.device)
            prefix_kv_lens = torch.tensor([common_prefix_len],
                                          dtype=torch.int32,
                                          device=self.runner.device)
            suffix_kv_lens = (self.runner.seq_lens_np[:num_reqs] -
                              common_prefix_len)
            suffix_kv_lens = torch.from_numpy(suffix_kv_lens).to(
                self.runner.device)
        else:
            cu_prefix_query_lens = None
            prefix_kv_lens = None
            suffix_kv_lens = None

        attn_metadata = FlashAttentionMetadata(
            num_actual_tokens=num_actual_tokens,
            max_query_len=max_query_len,
            query_start_loc=query_start_loc,
            max_seq_len=max_seq_len,
            seq_lens=seq_lens,
            block_table=block_table,
            slot_mapping=slot_mapping,
            use_cascade=use_cascade,
            common_prefix_len=common_prefix_len,
            cu_prefix_query_lens=cu_prefix_query_lens,
            prefix_kv_lens=prefix_kv_lens,
            suffix_kv_lens=suffix_kv_lens,
        )
        return attn_metadata


class FlashAttentionImpl(AttentionImpl):

    def __init__(
        self,
        num_heads: int,
        head_size: int,
        scale: float,
        num_kv_heads: int,
        alibi_slopes: Optional[list[float]],
        sliding_window: Optional[int],
        kv_cache_dtype: str,
        blocksparse_params: Optional[dict[str, Any]] = None,
        logits_soft_cap: Optional[float] = None,
        attn_type: AttentionType = AttentionType.DECODER,
    ) -> None:
        if blocksparse_params is not None:
            raise ValueError(
                "FlashAttention does not support block-sparse attention.")
        self.num_heads = num_heads
        self.head_size = head_size
        self.scale = float(scale)
        self.num_kv_heads = num_kv_heads
        if alibi_slopes is not None:
            alibi_slopes = torch.tensor(alibi_slopes, dtype=torch.float32)
        self.alibi_slopes = alibi_slopes
        if sliding_window is None:
            self.sliding_window = (-1, -1)
        else:
            self.sliding_window = (sliding_window - 1, 0)
        self.kv_cache_dtype = kv_cache_dtype
        if logits_soft_cap is None:
            # In flash-attn, setting logits_soft_cap as 0 means no soft cap.
            logits_soft_cap = 0
        self.logits_soft_cap = logits_soft_cap

        assert self.num_heads % self.num_kv_heads == 0
        self.num_queries_per_kv = self.num_heads // self.num_kv_heads

        support_head_sizes = FlashAttentionBackend.get_supported_head_sizes()
        if head_size not in support_head_sizes:
            raise ValueError(
                f"Head size {head_size} is not supported by FlashAttention. "
                f"Supported head sizes are: {support_head_sizes}.")

        if attn_type != AttentionType.DECODER:
            raise NotImplementedError("Encoder self-attention and "
                                      "encoder/decoder cross-attention "
                                      "are not implemented for "
                                      "FlashAttentionImpl")
        self.vllm_flash_attn_version = get_flash_attn_version()

    def forward(
        self,
        layer: torch.nn.Module,
        query: torch.Tensor,
        key: torch.Tensor,
        value: torch.Tensor,
        kv_cache: torch.Tensor,
        attn_metadata: FlashAttentionMetadata,
        output: Optional[torch.Tensor] = None,
    ) -> torch.Tensor:
        """Forward pass with FlashAttention.

        Args:
            query: shape = [num_tokens, num_heads, head_size]
            key: shape = [num_tokens, num_kv_heads, head_size]
            value: shape = [num_tokens, num_kv_heads, head_size]
            kv_cache = [2, num_blocks, block_size, num_kv_heads, head_size]
            attn_metadata: Metadata for attention.
        Returns:
            shape = [num_tokens, num_heads * head_size]
        """
        assert output is not None, "Output tensor must be provided."

        if attn_metadata is None:
            # Profiling run.
            return output

        # IMPORTANT!
        # NOTE(woosuk): With piece-wise CUDA graphs, this method is executed in
        # eager-mode PyTorch. Thus, we need to be careful about any CPU overhead
        # in this method. For example, `view` and `slice` (or `[:n]`) operations
        # are surprisingly slow even in the case they do not invoke any GPU ops.
        # Minimize the PyTorch ops in this method as much as possible.
        # Whenever making a change in this method, please benchmark the
        # performance to make sure it does not introduce any overhead.

        num_actual_tokens = attn_metadata.num_actual_tokens
        # Reshape the input keys and values and store them in the cache.
        # NOTE(woosuk): Here, key and value are padded while slot_mapping is
        # not padded. However, we don't need to do key[:num_actual_tokens] and
        # value[:num_actual_tokens] because the reshape_and_cache_flash op uses
        # the slot_mapping's shape to determine the number of actual tokens.
        key_cache, value_cache = kv_cache.unbind(0)
        torch.ops._C_cache_ops.reshape_and_cache_flash(
            key,
            value,
            key_cache,
            value_cache,
            attn_metadata.slot_mapping,
            self.kv_cache_dtype,
            layer._k_scale,
            layer._v_scale,
        )

        # Compute attention and update output up to `num_actual_tokens`.
        if not attn_metadata.use_cascade:
            # Regular attention (common case).
            flash_attn_varlen_func(
                q=query[:num_actual_tokens],
                k=key_cache,
                v=value_cache,
                out=output[:num_actual_tokens],
                cu_seqlens_q=attn_metadata.query_start_loc,
                max_seqlen_q=attn_metadata.max_query_len,
                seqused_k=attn_metadata.seq_lens,
                max_seqlen_k=attn_metadata.max_seq_len,
                softmax_scale=self.scale,
                causal=True,
                alibi_slopes=self.alibi_slopes,
                window_size=self.sliding_window,
                block_table=attn_metadata.block_table,
                softcap=self.logits_soft_cap,
                fa_version=self.vllm_flash_attn_version,
            )
            return output

        # Cascade attention (rare case).
        cascade_attention(
            output[:num_actual_tokens],
            query[:num_actual_tokens],
            key_cache,
            value_cache,
            cu_query_lens=attn_metadata.query_start_loc,
            max_query_len=attn_metadata.max_query_len,
            cu_prefix_query_lens=attn_metadata.cu_prefix_query_lens,
            prefix_kv_lens=attn_metadata.prefix_kv_lens,
            suffix_kv_lens=attn_metadata.suffix_kv_lens,
            max_kv_len=attn_metadata.max_seq_len,
            softmax_scale=self.scale,
            alibi_slopes=self.alibi_slopes,
            sliding_window=self.sliding_window,
            logits_soft_cap=self.logits_soft_cap,
            block_table=attn_metadata.block_table,
            common_prefix_len=attn_metadata.common_prefix_len,
            fa_version=self.vllm_flash_attn_version,
        )
        return output


def use_cascade_attention(
    common_prefix_len: int,
    query_lens: np.ndarray,
    num_query_heads: int,
    num_kv_heads: int,
    use_alibi: bool,
    use_sliding_window: bool,
    num_sms: int,
) -> bool:
    """Decide whether to use cascade attention.

    This function 1) checks whether cascade attention is supported with the
    given configuration, and 2) heuristically decides whether using cascade
    attention can improve performance.
    """
    # Too short common prefix. Probably not worth using cascade attention.
    # We use an arbitrary threshold of 256 tokens. TODO: Tune this threshold.
    # NOTE(woosuk): This is the common case. We should return False as soon as
    # possible to avoid any unnecessary computation.
    if common_prefix_len < 256:
        return False
    # Cascade attention is currently not supported with these variants.
    if use_alibi or use_sliding_window:
        return False
    # Too few queries. Probably not worth using cascade attention.
    # We use an arbitrary threshold of 8 queries. TODO: Tune this threshold.
    num_reqs = len(query_lens)
    if num_reqs < 8:
        return False

    # Heuristics to decide whether using cascade attention is beneficial.
    # 1. When FlashDecoding is not used for normal attention, cascade attention
    #    is likely to be faster since it saves memory bandwidth.
    num_queries_per_kv = num_query_heads // num_kv_heads
    # The criteria for using FlashDecoding can be found in the following link:
    # https://github.com/vllm-project/flash-attention/blob/96266b1111111f3d11aabefaf3bacbab6a89d03c/csrc/flash_attn/flash_api.cpp#L535
    use_flash_decoding = (num_queries_per_kv > 1 and not use_sliding_window
                          and not use_alibi and np.all(query_lens == 1))
    if not use_flash_decoding:
        # Use cascade attention.
        return True

    # 2. When FlashDecoding is used for normal attention, it is not clear
    #    whether cascade attention is beneficial, because FlashDecoding can
    #    launch more CTAs than cascade attention.
    #    We use a simple performance model to compare the two methods.
    #    NOTE(woosuk): The performance model is very rough and may not be
    #    accurate.
    num_tokens = num_reqs
    # NOTE(woosuk): These are default tile sizes. flash-attn might use
    # different tile sizes (e.g., 64 or 256) depending on the configuration.
    q_tile_size = 128
    kv_tile_size = 128
    num_prefix_tiles = cdiv(common_prefix_len, kv_tile_size)

    cascade_ctas = num_query_heads * cdiv(num_tokens, q_tile_size)
    cascade_waves = cdiv(cascade_ctas, num_sms)
    cascade_time = cascade_waves * num_prefix_tiles

    flash_decoding_ctas = (num_reqs * num_kv_heads *
                           cdiv(num_queries_per_kv, q_tile_size))
    flash_decoding_ctas *= num_prefix_tiles
    flash_decoding_time = cdiv(flash_decoding_ctas, num_sms)

    # Use cascade attention if it is faster than FlashDecoding.
    return cascade_time < flash_decoding_time


def cascade_attention(
    output: torch.Tensor,
    query: torch.Tensor,
    key_cache: torch.Tensor,
    value_cache: torch.Tensor,
    cu_query_lens: torch.Tensor,
    max_query_len: int,
    cu_prefix_query_lens: torch.Tensor,
    prefix_kv_lens: torch.Tensor,
    suffix_kv_lens: torch.Tensor,
    max_kv_len: int,
    softmax_scale: float,
    alibi_slopes: Optional[torch.Tensor],
    sliding_window: tuple[int, int],
    logits_soft_cap: float,
    block_table: torch.Tensor,
    common_prefix_len: int,
    fa_version: int,
) -> torch.Tensor:
    assert alibi_slopes is None, ("Cascade attention does not support ALiBi.")
    # TODO: Support sliding window.
    assert sliding_window == (-1, -1), (
        "Cascade attention does not support sliding window.")

    num_tokens = query.shape[0]
    block_size = key_cache.shape[-3]
    assert common_prefix_len % block_size == 0
    num_common_kv_blocks = common_prefix_len // block_size
    assert num_common_kv_blocks > 0

    # Process shared prefix.
    prefix_output, prefix_lse = flash_attn_varlen_func(
        q=query,
        k=key_cache,
        v=value_cache,
        cu_seqlens_q=cu_prefix_query_lens,
        seqused_k=prefix_kv_lens,
        max_seqlen_q=num_tokens,
        max_seqlen_k=common_prefix_len,
        softmax_scale=softmax_scale,
        causal=False,
        window_size=sliding_window,
        block_table=block_table[:1],
        softcap=logits_soft_cap,
        return_softmax_lse=True,
        fa_version=fa_version,
    )

    # Process suffix per query.
    suffix_output, suffix_lse = flash_attn_varlen_func(
        q=query,
        k=key_cache,
        v=value_cache,
        cu_seqlens_q=cu_query_lens,
        seqused_k=suffix_kv_lens,
        max_seqlen_q=max_query_len,
        max_seqlen_k=max_kv_len - common_prefix_len,
        softmax_scale=softmax_scale,
        causal=True,
        window_size=sliding_window,
        block_table=block_table[:, num_common_kv_blocks:],
        softcap=logits_soft_cap,
        return_softmax_lse=True,
        fa_version=fa_version,
    )

    # Merge prefix and suffix outputs, and store the result in output.
    merge_attn_states(output, prefix_output, prefix_lse, suffix_output,
                      suffix_lse)<|MERGE_RESOLUTION|>--- conflicted
+++ resolved
@@ -1,11 +1,7 @@
 # SPDX-License-Identifier: Apache-2.0
 """Attention layer with FlashAttention."""
 from dataclasses import dataclass
-<<<<<<< HEAD
-from typing import Any, Optional
-=======
-from typing import TYPE_CHECKING, Any, Dict, List, Optional, Tuple, Type
->>>>>>> b3f7aacc
+from typing import TYPE_CHECKING, Any, Optional
 
 import numpy as np
 import torch
@@ -50,7 +46,7 @@
         return FlashAttentionMetadata
 
     @staticmethod
-    def get_builder_cls() -> Type["FlashAttentionMetadataBuilder"]:
+    def get_builder_cls() -> type["FlashAttentionMetadataBuilder"]:
         return FlashAttentionMetadataBuilder
 
     @staticmethod
