# SPDX-License-Identifier: Apache-2.0

import enum
from typing import TYPE_CHECKING, List, Optional, Union

from vllm.lora.request import LoRARequest
from vllm.sampling_params import SamplingParams
from vllm.sequence import RequestMetrics
from vllm.v1.engine import EngineCoreRequest, FinishReason
from vllm.v1.utils import ConstantList

if TYPE_CHECKING:
    from vllm.multimodal import MultiModalKwargs
    from vllm.multimodal.inputs import PlaceholderRange


class Request:

    def __init__(
        self,
        request_id: str,
        prompt: Optional[str],
        prompt_token_ids: List[int],
        multi_modal_inputs: Optional[List["MultiModalKwargs"]],
        multi_modal_hashes: Optional[List[str]],
        multi_modal_placeholders: Optional[List["PlaceholderRange"]],
        sampling_params: SamplingParams,
        eos_token_id: Optional[int],
        arrival_time: float,
        lora_request: Optional[LoRARequest] = None,
    ) -> None:
        self.request_id = request_id
        self.sampling_params = sampling_params
        # Because of LoRA, the eos token id can be different for each request.
        self.eos_token_id = eos_token_id
        self.metrics = RequestMetrics(arrival_time=arrival_time,
                                      last_token_time=arrival_time,
                                      first_scheduled_time=None,
                                      first_token_time=None,
                                      time_in_queue=None)
        self.lora_request = lora_request

        self.status = RequestStatus.WAITING
        self.stop_reason: Union[int, str, None] = None
        assert sampling_params.max_tokens is not None
        self.max_tokens = sampling_params.max_tokens

        self.prompt = prompt
        self.prompt_token_ids = prompt_token_ids
        self.num_prompt_tokens = len(self.prompt_token_ids)
        self._output_token_ids: List[int] = []
        self._all_token_ids: List[int] = self.prompt_token_ids.copy()
        self.num_computed_tokens = 0

        # Multi-modal related
        self.mm_positions = multi_modal_placeholders or []
        self.mm_inputs = multi_modal_inputs or []
        self.mm_hashes: List[str] = multi_modal_hashes or []

        # Sanity check
        assert len(self.mm_inputs) == len(self.mm_positions)
        if self.mm_hashes:
            assert len(self.mm_inputs) == len(self.mm_hashes)

        # Read-only views
        # Prevent directly appending to the these lists since
        # they should also be updated simultaneously.
        self.output_token_ids = ConstantList(self._output_token_ids)
        self.all_token_ids = ConstantList(self._all_token_ids)

    @classmethod
    def from_engine_core_request(cls, request: EngineCoreRequest) -> "Request":
        return cls(
            request_id=request.request_id,
            prompt=request.prompt,
            prompt_token_ids=request.prompt_token_ids,
            multi_modal_inputs=request.mm_inputs,
            multi_modal_hashes=request.mm_hashes,
            multi_modal_placeholders=request.mm_placeholders,
            sampling_params=request.sampling_params,
            eos_token_id=request.eos_token_id,
            arrival_time=request.arrival_time,
            lora_request=request.lora_request,
        )

    def append_output_token_ids(
        self,
        token_ids: Union[int, List[int]],
    ) -> None:
        if isinstance(token_ids, int):
            token_ids = [token_ids]
        self._output_token_ids.extend(token_ids)
        self._all_token_ids.extend(token_ids)

    @property
    def num_tokens(self) -> int:
        return len(self._all_token_ids)

    @property
    def num_output_tokens(self) -> int:
        return len(self._output_token_ids)

    def is_finished(self) -> bool:
        return RequestStatus.is_finished(self.status)

    def get_finished_reason(self) -> Union[FinishReason, None]:
        return RequestStatus.get_finished_reason(self.status)

    def has_encoder_inputs(self) -> bool:
        return len(self.mm_inputs) > 0

    @property
    def num_encoder_inputs(self) -> int:
        return len(self.mm_positions)

    def get_num_encoder_tokens(self, input_id: int) -> int:
        assert input_id < len(self.mm_positions)
        num_tokens = self.mm_positions[input_id]["length"]
        return num_tokens

<<<<<<< HEAD
    def set_kv_block_hashes(self, value: List["BlockHashType"]) -> None:
        self._kv_block_hashes = value
        self.kv_block_hashes = ConstantList(self._kv_block_hashes)

    def append_kv_block_hashes(self, block_hash: "BlockHashType") -> None:
        self._kv_block_hashes.append(block_hash)

    def get_num_evicted_tokens(self) -> int:
        """Returns the number of tokens that were evicted from KV cache."""
        return self.metrics.num_evicted_tokens

    def increment_evicted_tokens(self, num_tokens: int = 1) -> None:
        """Increments the count of evicted tokens.
        
        Args:
            num_tokens: Number of tokens that were evicted from KV cache.
        """
        self.metrics.num_evicted_tokens += num_tokens

=======
>>>>>>> 29f1d47e

class RequestStatus(enum.IntEnum):
    """Status of a request."""
    WAITING = 0
    RUNNING = 1
    PREEMPTED = 2
    # Note: anything after PREEMPTED (2) will be considered
    # as a finished status.
    FINISHED_STOPPED = 3
    FINISHED_LENGTH_CAPPED = 4
    FINISHED_ABORTED = 5
    FINISHED_IGNORED = 6

    @staticmethod
    def is_finished(status: "RequestStatus") -> bool:
        return status > RequestStatus.PREEMPTED

    @staticmethod
    def get_finished_reason(
            status: "RequestStatus") -> Union[FinishReason, None]:
        return _FINISHED_REASON_MAP.get(status)


# Mapping of finished statuses to their finish reasons.
# NOTE: The ignored requests are the requests whose prompt lengths
# are longer than the model's length cap. Therefore, the stop
# reason should also be "length" as in OpenAI API.
_FINISHED_REASON_MAP = {
    RequestStatus.FINISHED_STOPPED: FinishReason.STOP,
    RequestStatus.FINISHED_LENGTH_CAPPED: FinishReason.LENGTH,
    RequestStatus.FINISHED_ABORTED: FinishReason.ABORT,
    RequestStatus.FINISHED_IGNORED: FinishReason.LENGTH,
}<|MERGE_RESOLUTION|>--- conflicted
+++ resolved
@@ -118,14 +118,6 @@
         num_tokens = self.mm_positions[input_id]["length"]
         return num_tokens
 
-<<<<<<< HEAD
-    def set_kv_block_hashes(self, value: List["BlockHashType"]) -> None:
-        self._kv_block_hashes = value
-        self.kv_block_hashes = ConstantList(self._kv_block_hashes)
-
-    def append_kv_block_hashes(self, block_hash: "BlockHashType") -> None:
-        self._kv_block_hashes.append(block_hash)
-
     def get_num_evicted_tokens(self) -> int:
         """Returns the number of tokens that were evicted from KV cache."""
         return self.metrics.num_evicted_tokens
@@ -136,10 +128,8 @@
         Args:
             num_tokens: Number of tokens that were evicted from KV cache.
         """
-        self.metrics.num_evicted_tokens += num_tokens
+        return self.metrics.num_evicted_tokens += num_tokens
 
-=======
->>>>>>> 29f1d47e
 
 class RequestStatus(enum.IntEnum):
     """Status of a request."""
