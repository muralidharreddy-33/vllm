--- conflicted
+++ resolved
@@ -280,11 +280,6 @@
                 # 4) Logging.
                 # TODO(rob): make into a coroutine and launch it in
                 # background thread once Prometheus overhead is non-trivial.
-<<<<<<< HEAD
-                assert iteration_stats is not None
-                assert outputs.scheduler_stats is not None
-=======
->>>>>>> 4c0d93f4
                 self._log_stats(
                     scheduler_stats=outputs.scheduler_stats,
                     iteration_stats=iteration_stats,
