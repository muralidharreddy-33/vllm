# SPDX-License-Identifier: Apache-2.0
import asyncio
from abc import ABC, abstractmethod
<<<<<<< HEAD
from typing import Any, List, Optional, Type, Union
=======
from typing import Any, List, Optional, Type
>>>>>>> 2ae88905

import zmq
import zmq.asyncio

from vllm.config import VllmConfig
from vllm.logger import init_logger
<<<<<<< HEAD
from vllm.utils import get_open_zmq_ipc_path, make_zmq_socket
from vllm.v1.engine import (EngineCoreOutputs, EngineCoreProfile,
                            EngineCoreRequest, EngineCoreRequestType,
                            EngineCoreRequestUnion, EngineCoreResetPrefixCache)
=======
from vllm.utils import (get_open_zmq_ipc_path, kill_process_tree,
                        make_zmq_socket)
from vllm.v1.engine import (EngineCoreOutputs, EngineCoreRequest,
                            EngineCoreRequestType)
>>>>>>> 2ae88905
from vllm.v1.engine.core import EngineCore, EngineCoreProc
from vllm.v1.engine.exceptions import EngineDeadError
from vllm.v1.executor.abstract import Executor
from vllm.v1.serial_utils import MsgpackDecoder, MsgpackEncoder
from vllm.v1.utils import BackgroundProcHandle

logger = init_logger(__name__)


class EngineCoreClient(ABC):
    """
    EngineCoreClient: subclasses handle different methods for pushing 
        and pulling from the EngineCore for asyncio / multiprocessing.

    Subclasses:
    * InprocClient: In process EngineCore (for V0-style LLMEngine use)
    * SyncMPClient: ZMQ + background proc EngineCore (for LLM)
    * AsyncMPClient: ZMQ + background proc EngineCore w/ asyncio (for AsyncLLM)
    """

    @staticmethod
    def make_client(
        multiprocess_mode: bool,
        asyncio_mode: bool,
        vllm_config: VllmConfig,
        executor_class: Type[Executor],
    ) -> "EngineCoreClient":

        # TODO: support this for debugging purposes.
        if asyncio_mode and not multiprocess_mode:
            raise NotImplementedError(
                "Running EngineCore in asyncio without multiprocessing "
                "is not currently supported.")

        if multiprocess_mode and asyncio_mode:
            return AsyncMPClient(vllm_config, executor_class)

        if multiprocess_mode and not asyncio_mode:
            return SyncMPClient(vllm_config, executor_class)

        return InprocClient(vllm_config, executor_class)

    @abstractmethod
    def shutdown(self):
        ...

    def get_output(self) -> EngineCoreOutputs:
        raise NotImplementedError

    def add_request(self, request: EngineCoreRequest) -> None:
        raise NotImplementedError

    def profile(self, is_start: bool = True) -> None:
        raise NotImplementedError

    def reset_prefix_cache(self) -> None:
        raise NotImplementedError

    def abort_requests(self, request_ids: List[str]) -> None:
        raise NotImplementedError

    async def get_output_async(self) -> EngineCoreOutputs:
        raise NotImplementedError

    async def add_request_async(self, request: EngineCoreRequest) -> None:
        raise NotImplementedError

    async def profile_async(self, is_start: bool = True) -> None:
        raise NotImplementedError

    async def reset_prefix_cache_async(self) -> None:
        raise NotImplementedError

    async def abort_requests_async(self, request_ids: List[str]) -> None:
        raise NotImplementedError


class InprocClient(EngineCoreClient):
    """
    InprocClient: client for in-process EngineCore. Intended 
    for use in LLMEngine for V0-style add_request() and step()
        EngineCore setup in this process (no busy loop).

        * pushes EngineCoreRequest directly into the EngineCore
        * pulls EngineCoreOutputs by stepping the EngineCore
    """

    def __init__(self, *args, **kwargs):
        self.engine_core = EngineCore(*args, **kwargs)

    def get_output(self) -> EngineCoreOutputs:
        return self.engine_core.step()

    def add_request(self, request: EngineCoreRequest) -> None:
        self.engine_core.add_request(request)

    def abort_requests(self, request_ids: List[str]) -> None:
        if len(request_ids) > 0:
            self.engine_core.abort_requests(request_ids)

    def shutdown(self) -> None:
        self.engine_core.shutdown()

    def profile(self, is_start: bool = True) -> None:
        self.engine_core.profile(is_start)

    def reset_prefix_cache(self) -> None:
        self.engine_core.reset_prefix_cache()


class MPClient(EngineCoreClient):
    """
    MPClient: base client for multi-proc EngineCore.
        EngineCore runs in a background process busy loop, getting
        new EngineCoreRequests and returning EngineCoreOutputs

        * pushes EngineCoreRequests via input_socket
        * pulls EngineCoreOutputs via output_socket
    
        * AsyncMPClient subclass for AsyncLLM usage
        * SyncMPClient subclass for LLM usage
    """

    def __init__(
        self,
        asyncio_mode: bool,
        vllm_config: VllmConfig,
        executor_class: Type[Executor],
        log_stats: bool,
    ):
        # Serialization setup.
        self.encoder = MsgpackEncoder()
        self.decoder = MsgpackDecoder(EngineCoreOutputs)

        # ZMQ setup.
        self.ctx = (
            zmq.asyncio.Context()  # type: ignore[attr-defined]
            if asyncio_mode else zmq.Context())  # type: ignore[attr-defined]

        # Paths and sockets for IPC.
        output_path = get_open_zmq_ipc_path()
        input_path = get_open_zmq_ipc_path()
        self.output_socket = make_zmq_socket(self.ctx, output_path,
                                             zmq.constants.PULL)
        self.input_socket = make_zmq_socket(self.ctx, input_path,
                                            zmq.constants.PUSH)

        # Start EngineCore in background process.
        self.is_engine_dead = False
        self.proc_handle = BackgroundProcHandle(
            input_path=input_path,
            output_path=output_path,
            process_name="EngineCore",
            target_fn=EngineCoreProc.run_engine_core,
            process_kwargs={
                "vllm_config": vllm_config,
                "executor_class": executor_class,
                "log_stats": log_stats,
            })
        self.proc_handle.wait_for_startup(self.shutdown)

    def shutdown(self):
        """Clean up background resources."""

        if ctx := getattr(self, "ctx", None):
            ctx.destroy(linger=0)

        if proc_handle := getattr(self, "proc_handle", None):
            proc_handle.shutdown()

    def _validate_alive(self, buffer: Any):
        if buffer == EngineCoreProc.ENGINE_CORE_DEAD:
            self.is_engine_dead = True
            raise EngineDeadError()

    def _format_exception(self, e: Exception) -> Exception:
        """If errored, use EngineDeadError so root cause is clear."""

        return (EngineDeadError(
            suppress_context=True) if self.is_engine_dead else e)


class SyncMPClient(MPClient):
    """Synchronous client for multi-proc EngineCore."""

    def __init__(self, vllm_config: VllmConfig,
                 executor_class: Type[Executor]):
        super().__init__(
            asyncio_mode=False,
            vllm_config=vllm_config,
            executor_class=executor_class,
            log_stats=False,
        )

    def get_output(self) -> EngineCoreOutputs:

        try:
            (frame, ) = self.output_socket.recv_multipart(copy=False)
            self._validate_alive(frame.buffer)
            return self.decoder.decode(frame.buffer)
        except Exception as e:
            raise self._format_exception(e) from None

    def _send_input(self, request_type: EngineCoreRequestType,
<<<<<<< HEAD
                    request: EngineCoreRequestUnion) -> None:
        try:
            # (RequestType, SerializedRequest)
            msg = (request_type.value, self.encoder.encode(request))
            self.input_socket.send_multipart(msg, copy=False)
        except Exception as e:
            raise self._format_exception(e) from None
=======
                    request: Any) -> None:

        # (RequestType, SerializedRequest)
        msg = (request_type.value, self.encoder.encode(request))
        self.input_socket.send_multipart(msg, copy=False)
>>>>>>> 2ae88905

    def add_request(self, request: EngineCoreRequest) -> None:
        # NOTE: text prompt is not needed in the core engine as it has been
        # tokenized.
        request.prompt = None
        self._send_input(EngineCoreRequestType.ADD, request)

    def abort_requests(self, request_ids: List[str]) -> None:
        if len(request_ids) > 0:
            self._send_input(EngineCoreRequestType.ABORT, request_ids)

    def profile(self, is_start: bool = True) -> None:
        self._send_input(EngineCoreRequestType.PROFILE, is_start)

    def reset_prefix_cache(self) -> None:
        self._send_input(EngineCoreRequestType.RESET_PREFIX_CACHE, None)


class AsyncMPClient(MPClient):
    """Asyncio-compatible client for multi-proc EngineCore."""

    def __init__(self, vllm_config: VllmConfig,
                 executor_class: Type[Executor]):
        super().__init__(
            asyncio_mode=True,
            vllm_config=vllm_config,
            executor_class=executor_class,
            log_stats=True,
        )

        self.outputs_queue: asyncio.Queue[Union[EngineCoreOutputs,
                                                Exception]] = asyncio.Queue()
        self.queue_task: Optional[asyncio.Task] = None

    def shutdown(self):
        super().shutdown()
        if queue_task := getattr(self, "queue_task", None):
            queue_task.cancel()

    async def get_output_async(self) -> EngineCoreOutputs:
        if self.queue_task is None:
            # Run ZMQ IO (which releases the GIL) in a background task
            # to overlap with this task (run_output_handler).
            async def process_outputs_socket():
                try:
                    while True:
                        (frame, ) = await self.output_socket.recv_multipart(
                            copy=False)
                        self._validate_alive(frame.buffer)
                        self.outputs_queue.put_nowait(frame.buffer)
                except Exception as e:
                    self.outputs_queue.put_nowait(e)

            self.queue_task = asyncio.create_task(process_outputs_socket())

        # If an exception arises in process_outputs_socket task,
        # it is forwarded to the outputs_queue so we can raise it
        # from this (run_output_handler) task to shut down the server.
        outputs = await self.outputs_queue.get()
        if isinstance(outputs, Exception):
            raise self._format_exception(outputs) from None

        return self.decoder.decode(outputs)

    async def _send_input(self, request_type: EngineCoreRequestType,
<<<<<<< HEAD
                          request: EngineCoreRequestUnion) -> None:
        try:
            msg = (request_type.value, self.encoder.encode(request))
            await self.input_socket.send_multipart(msg, copy=False)
        except Exception as e:
            raise self._format_exception(e) from None
=======
                          request: Any) -> None:

        msg = (request_type.value, self.encoder.encode(request))
        await self.input_socket.send_multipart(msg, copy=False)
>>>>>>> 2ae88905

    async def add_request_async(self, request: EngineCoreRequest) -> None:
        # NOTE: text prompt is not needed in the core engine as it has been
        # tokenized.
        request.prompt = None
        await self._send_input(EngineCoreRequestType.ADD, request)

    async def abort_requests_async(self, request_ids: List[str]) -> None:
        if len(request_ids) > 0:
            await self._send_input(EngineCoreRequestType.ABORT, request_ids)

    async def profile_async(self, is_start: bool = True) -> None:
        await self._send_input(EngineCoreRequestType.PROFILE, is_start)

    async def reset_prefix_cache_async(self) -> None:
        await self._send_input(EngineCoreRequestType.RESET_PREFIX_CACHE, None)<|MERGE_RESOLUTION|>--- conflicted
+++ resolved
@@ -1,28 +1,16 @@
 # SPDX-License-Identifier: Apache-2.0
 import asyncio
 from abc import ABC, abstractmethod
-<<<<<<< HEAD
 from typing import Any, List, Optional, Type, Union
-=======
-from typing import Any, List, Optional, Type
->>>>>>> 2ae88905
 
 import zmq
 import zmq.asyncio
 
 from vllm.config import VllmConfig
 from vllm.logger import init_logger
-<<<<<<< HEAD
 from vllm.utils import get_open_zmq_ipc_path, make_zmq_socket
-from vllm.v1.engine import (EngineCoreOutputs, EngineCoreProfile,
-                            EngineCoreRequest, EngineCoreRequestType,
-                            EngineCoreRequestUnion, EngineCoreResetPrefixCache)
-=======
-from vllm.utils import (get_open_zmq_ipc_path, kill_process_tree,
-                        make_zmq_socket)
 from vllm.v1.engine import (EngineCoreOutputs, EngineCoreRequest,
                             EngineCoreRequestType)
->>>>>>> 2ae88905
 from vllm.v1.engine.core import EngineCore, EngineCoreProc
 from vllm.v1.engine.exceptions import EngineDeadError
 from vllm.v1.executor.abstract import Executor
@@ -227,21 +215,13 @@
             raise self._format_exception(e) from None
 
     def _send_input(self, request_type: EngineCoreRequestType,
-<<<<<<< HEAD
-                    request: EngineCoreRequestUnion) -> None:
+                    request: Any) -> None:
         try:
             # (RequestType, SerializedRequest)
             msg = (request_type.value, self.encoder.encode(request))
             self.input_socket.send_multipart(msg, copy=False)
         except Exception as e:
             raise self._format_exception(e) from None
-=======
-                    request: Any) -> None:
-
-        # (RequestType, SerializedRequest)
-        msg = (request_type.value, self.encoder.encode(request))
-        self.input_socket.send_multipart(msg, copy=False)
->>>>>>> 2ae88905
 
     def add_request(self, request: EngineCoreRequest) -> None:
         # NOTE: text prompt is not needed in the core engine as it has been
@@ -307,19 +287,12 @@
         return self.decoder.decode(outputs)
 
     async def _send_input(self, request_type: EngineCoreRequestType,
-<<<<<<< HEAD
-                          request: EngineCoreRequestUnion) -> None:
+                          request: Any) -> None:
         try:
             msg = (request_type.value, self.encoder.encode(request))
             await self.input_socket.send_multipart(msg, copy=False)
         except Exception as e:
             raise self._format_exception(e) from None
-=======
-                          request: Any) -> None:
-
-        msg = (request_type.value, self.encoder.encode(request))
-        await self.input_socket.send_multipart(msg, copy=False)
->>>>>>> 2ae88905
 
     async def add_request_async(self, request: EngineCoreRequest) -> None:
         # NOTE: text prompt is not needed in the core engine as it has been
