--- conflicted
+++ resolved
@@ -1,11 +1,6 @@
-<<<<<<< HEAD
+# SPDX-License-Identifier: Apache-2.0
+
 import asyncio
-=======
-# SPDX-License-Identifier: Apache-2.0
-
-import asyncio
-import os
->>>>>>> eaa92d44
 import signal
 import weakref
 from abc import ABC, abstractmethod
@@ -16,18 +11,10 @@
 
 from vllm.config import VllmConfig
 from vllm.logger import init_logger
-<<<<<<< HEAD
 from vllm.utils import get_open_zmq_ipc_path, make_zmq_socket
-from vllm.v1.engine import (EngineCoreOutput, EngineCoreOutputs,
-                            EngineCoreProfile, EngineCoreRequest,
-                            EngineCoreRequestType, EngineCoreRequestUnion)
-=======
-from vllm.utils import (get_open_zmq_ipc_path, kill_process_tree,
-                        make_zmq_socket)
 from vllm.v1.engine import (EngineCoreOutputs, EngineCoreProfile,
                             EngineCoreRequest, EngineCoreRequestType,
                             EngineCoreRequestUnion, EngineCoreResetPrefixCache)
->>>>>>> eaa92d44
 from vllm.v1.engine.core import EngineCore, EngineCoreProc
 from vllm.v1.engine.exceptions import EngineDeadError
 from vllm.v1.executor.abstract import Executor
@@ -221,11 +208,8 @@
 class SyncMPClient(MPClient):
     """Synchronous client for multi-proc EngineCore."""
 
-<<<<<<< HEAD
-    def __init__(self,
-                 vllm_config: VllmConfig,
-                 executor_class: Type[Executor],
-                 log_stats: bool = False):
+    def __init__(self, vllm_config: VllmConfig,
+                 executor_class: Type[Executor]):
 
         # Setup EngineCore signal handler.
         def sigusr1_handler(signum, frame):
@@ -233,10 +217,6 @@
 
         signal.signal(signal.SIGUSR1, sigusr1_handler)
 
-=======
-    def __init__(self, vllm_config: VllmConfig,
-                 executor_class: Type[Executor]):
->>>>>>> eaa92d44
         super().__init__(
             asyncio_mode=False,
             vllm_config=vllm_config,
@@ -244,19 +224,14 @@
             log_stats=False,
         )
 
-<<<<<<< HEAD
-    def get_output(self) -> List[EngineCoreOutput]:
+    def get_output(self) -> EngineCoreOutputs:
+
         try:
             (frame, ) = self.output_socket.recv_multipart(copy=False)
-            return self.decoder.decode(frame.buffer).outputs
+            engine_core_outputs = self.decoder.decode(frame.buffer)
+            return engine_core_outputs
         except Exception as e:
             raise self._format_exception(e) from None
-=======
-    def get_output(self) -> EngineCoreOutputs:
-
-        (frame, ) = self.output_socket.recv_multipart(copy=False)
-        return self.decoder.decode(frame.buffer)
->>>>>>> eaa92d44
 
     def _send_input(self, request_type: EngineCoreRequestType,
                     request: EngineCoreRequestUnion) -> None:
@@ -289,16 +264,13 @@
 class AsyncMPClient(MPClient):
     """Asyncio-compatible client for multi-proc EngineCore."""
 
-<<<<<<< HEAD
-    def __init__(self,
-                 vllm_config: VllmConfig,
-                 executor_class: Type[Executor],
-                 log_stats: bool = False):
+    def __init__(self, vllm_config: VllmConfig,
+                 executor_class: Type[Executor]):
 
         # EngineCore sends SIGUSR1 when it gets an Exception.
-        # NOTE: super().__init__ blocks the event loop until 
+        # NOTE: super().__init__ blocks the event loop until
         # background procs are setup. This handler allows us
-        # to catch  issues during startup (e.g. OOM). We switch 
+        # to catch  issues during startup (e.g. OOM). We switch
         # to a signal handler in the event loop __init__.
         def sigusr1_handler(signum, frame):
             self._sigusr1_handler()
@@ -306,10 +278,6 @@
         # signal.signal(signal.SIGUSR1, sigusr1_handler)
 
         # Initialize EngineCore + all background processes.
-=======
-    def __init__(self, vllm_config: VllmConfig,
-                 executor_class: Type[Executor]):
->>>>>>> eaa92d44
         super().__init__(
             asyncio_mode=True,
             vllm_config=vllm_config,
@@ -317,45 +285,14 @@
             log_stats=True,
         )
 
-<<<<<<< HEAD
-        # Unregister the hander in the main trhead, 
-        # signal.signal(signal.SIGUSR1, signal.SIG_DFL)
-
-        # NOTE TO SELF: putting this in AsyncMPClient is causing issues
-        # where the AsyncLLM is not triggering shutdown since the Excpections
-        # are not being raised. TODO: move it back to AsyncLLM.
-        def sigusr1_handler_asyncio():
-            self._sigusr1_handler()
-
-        asyncio.get_running_loop().add_signal_handler(signal.SIGUSR1,
-                                                      sigusr1_handler_asyncio)
-
-    async def get_output_async(self) -> List[EngineCoreOutput]:
+        self.queue_task: Optional[asyncio.Task] = None
+
+    async def get_output_async(self) -> EngineCoreOutputs:
         try:
-            frames = await self.output_socket.recv_multipart(copy=False)
-            return self.decoder.decode(frames[0].buffer).outputs
+            (frame, ) = await self.output_socket.recv_multipart(copy=False)
+            return self.decoder.decode(frame.buffer)
         except Exception as e:
             raise self._format_exception(e) from None
-=======
-        self.outputs_queue: Optional[asyncio.Queue[bytes]] = None
-        self.queue_task: Optional[asyncio.Task] = None
-
-    async def get_output_async(self) -> EngineCoreOutputs:
-        if self.outputs_queue is None:
-            # Perform IO in separate task to parallelize as much as possible
-            self.outputs_queue = asyncio.Queue()
-
-            async def process_outputs_socket():
-                assert self.outputs_queue is not None
-                while True:
-                    (frame, ) = await self.output_socket.recv_multipart(
-                        copy=False)
-                    self.outputs_queue.put_nowait(frame.buffer)
-
-            self.queue_task = asyncio.create_task(process_outputs_socket())
-
-        return self.decoder.decode(await self.outputs_queue.get())
->>>>>>> eaa92d44
 
     async def _send_input(self, request_type: EngineCoreRequestType,
                           request: EngineCoreRequestUnion) -> None:
