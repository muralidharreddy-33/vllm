--- conflicted
+++ resolved
@@ -204,11 +204,7 @@
         ready_path: str,
     ):
         self.rank = rank
-<<<<<<< HEAD
-        wrapper = WorkerWrapperBase(vllm_config=vllm_config, rank=rank)
-=======
         wrapper = WorkerWrapperBase(vllm_config=vllm_config, rpc_rank=rank)
->>>>>>> 8d7aa9de
         # TODO: move `init_worker` to executor level as a collective rpc call
         all_kwargs: List[Dict] = [
             {} for _ in range(vllm_config.parallel_config.world_size)
