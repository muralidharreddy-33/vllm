--- conflicted
+++ resolved
@@ -1,13 +1,8 @@
-<<<<<<< HEAD
+# SPDX-License-Identifier: Apache-2.0
+
 import math
 from collections import defaultdict
-from typing import Dict, List, Optional, Tuple
-=======
-# SPDX-License-Identifier: Apache-2.0
-
-from collections import defaultdict
-from typing import DefaultDict, Dict, Iterable, List, Optional, Tuple
->>>>>>> bcab7afe
+from typing import DefaultDict, Dict, List, Optional, Tuple
 
 from vllm.logger import init_logger
 from vllm.utils import cdiv
@@ -101,19 +96,13 @@
         # Mapping from request ID to blocks to track the blocks allocated
         # for each request, so that we can free the blocks when the request
         # is finished.
-<<<<<<< HEAD
-        self.req_to_blocks: Dict[str, ReqKVCacheBlocks] = {}
-=======
-        # KVCacheManager only supports models with one kv cache group, so we
-        # save KVCachedBlocks of that group instead of ReqKVCacheBlocks for
-        # simplicity.
-        self.req_to_blocks: DefaultDict[str, KVCacheBlocks] = defaultdict(list)
+        self.req_to_blocks: DefaultDict[str,
+                                        ReqKVCacheBlocks] = defaultdict(list)
 
     @property
     def usage(self) -> float:
         return 1.0 - (self.free_block_queue.num_free_blocks /
                       self.num_gpu_blocks)
->>>>>>> bcab7afe
 
     def get_computed_blocks(self,
                             request: Request) -> Tuple[ReqKVCacheBlocks, int]:
@@ -167,15 +156,16 @@
             computed_blocks[i] = computed_blocks[i][:num_computed_tokens //
                                                     manager.block_size]
 
-        # Free the blocks that are not needed.
-        self._free_useless_blocks(computed_blocks, num_computed_tokens)
+        # Free the blocks that are not needed. (?????)
+        # self._free_useless_blocks(computed_blocks, num_computed_tokens)
         return computed_blocks, num_computed_tokens
 
     def allocate_slots(
         self,
         request: Request,
         num_tokens: int,
-        new_computed_blocks_all_groups: Optional[ReqKVCacheBlocks] = None
+        new_computed_blocks: Optional[ReqKVCacheBlocks] = None,
+        num_new_computed_tokens: int = 0,
     ) -> Optional[ReqKVCacheBlocks]:
         """Add slots for a request with new tokens to append.
 
@@ -201,43 +191,62 @@
         Returns:
             A list of new allocated blocks.
         """
-<<<<<<< HEAD
+        if num_tokens == 0:
+            raise ValueError("num_tokens must be greater than 0")
+
         # We can free blocks that are no longer needed even if we cannot
         # schedule this request due to the limit of free blocks.
         # Should call this function before allocating new blocks to reduce
         # the number of evicted blocks.
         self._free_useless_blocks(self.req_to_blocks[request.request_id],
                                   request.num_computed_tokens)
-=======
-        if num_tokens == 0:
-            raise ValueError("num_tokens must be greater than 0")
-
-        new_computed_blocks = new_computed_blocks_all_groups[0] \
-            if new_computed_blocks_all_groups is not None else []
+
+        new_computed_blocks = new_computed_blocks if new_computed_blocks is not None else [
+            [] for _ in self.num_kv_cache_groups
+        ]
 
         # The number of computed tokens is the number of computed tokens plus
         # the new prefix caching hits
         num_computed_tokens = (request.num_computed_tokens +
-                               len(new_computed_blocks) * self.block_size)
-        num_required_blocks = cdiv(num_computed_tokens + num_tokens,
-                                   self.block_size)
->>>>>>> bcab7afe
+                               num_new_computed_tokens)
         req_blocks = self.req_to_blocks[request.request_id]
-        num_new_blocks = (num_required_blocks - len(req_blocks) -
-                          len(new_computed_blocks))
-
-<<<<<<< HEAD
+
         num_new_blocks = [
-            manager.get_num_new_blocks(request.num_computed_tokens, num_tokens,
-                                       len(req_blocks_of_group))
-            for manager, req_blocks_of_group in zip(self.managers, req_blocks)
+            manager.get_num_new_blocks(
+                num_computed_tokens, num_tokens,
+                len(req_blocks[i]) + len(new_computed_blocks[i]))
+            for i, manager in enumerate(self.managers)
         ]
+
         total_new_blocks = sum(max(x, 0) for x in num_new_blocks)
 
-        if total_new_blocks > self.free_block_queue.num_free_blocks:
-            # Need to allocate new blocks due to insufficient pre-allocated
-            # slots, but we cannot allocate new blocks due to the limit.
+        # If a computed block of a request is an eviction candidate (in the
+        # free queue and ref_cnt == 0), it cannot be counted as a free block
+        # when allocating this request.
+        num_evictable_computed_blocks = sum(
+            1 for blk_group in new_computed_blocks for blk in blk_group
+            if blk.ref_cnt == 0)
+
+        if (total_new_blocks > self.free_block_queue.num_free_blocks -
+                num_evictable_computed_blocks):
+            # Cannot allocate new blocks.
             return None
+
+        # Touch the computed blocks to make sure they won't be evicted.
+        if self.enable_caching:
+            self._touch(new_computed_blocks)
+        else:
+            assert all(len(blks) == 0 for blks in new_computed_blocks), (
+                "Computed blocks should be empty when "
+                "prefix caching is disabled")
+
+        # Append the new computed blocks to the request blocks until now to
+        # avoid the case where the new blocks cannot be allocated.
+        for i, new_computed_blocks_of_group in enumerate(new_computed_blocks):
+            req_blocks[i].extend(new_computed_blocks_of_group)
+
+        # Start to handle new blocks
+        new_blocks: ReqKVCacheBlocks = []
 
         # Truncate the number of pre-allocated blocks to ensure that we can
         # have at least `num_new_blocks` free blocks for each group.
@@ -245,8 +254,6 @@
             self.num_preallocate_blocks,
             (self.free_block_queue.num_free_blocks - total_new_blocks) //
             len(self.managers))
-
-        new_blocks: ReqKVCacheBlocks = []
 
         for i in range(self.num_kv_cache_groups):
             if num_new_blocks[i] <= 0:
@@ -278,204 +285,26 @@
             return new_blocks
 
         for i, manager in enumerate(self.managers):
-            num_computed_full_blocks = (request.num_computed_tokens //
-                                        manager.block_size)
-
-            # NOTE(rickyx): We are assuming the `num_tokens` are actual  tokens
-            # rather than lookahead slots (e.g. for speculative decoding).
-            # TODO(rickyx): When supporting speculative decoding, we will need
-            # to differentiate between them so that we can know how many blocks
-            # are full after appending the actual tokens.
-            num_full_blocks_after_append = (request.num_computed_tokens +
-                                            num_tokens) // manager.block_size
-            assert num_full_blocks_after_append <= len(req_blocks[i])
+            # NOTE(rickyx): We are assuming the `num_tokens` are actual
+            # tokens rather than lookahead slots (e.g. for speculative decoding).
+            # TODO(rickyx): When supporting speculative decoding, we will need to
+            # differentiate between them so that we can know how many blocks are
+            # full after appending the actual tokens.
+            num_full_blocks = (num_computed_tokens +
+                               num_tokens) // manager.block_size
+            num_computed_full_blocks = num_computed_tokens // self.block_size
 
             new_full_blocks = req_blocks[i][
-                num_computed_full_blocks:num_full_blocks_after_append]
+                num_computed_full_blocks:num_full_blocks]
             if new_full_blocks:
                 self._cache_full_blocks(
                     request=request,
                     blk_start_idx=num_computed_full_blocks,
-                    full_blocks=new_full_blocks,
-                    prev_block=req_blocks[i][num_computed_full_blocks - 1]
-                    if num_computed_full_blocks >= 1 else None,
-                    kv_cache_group_id=i,
-                )
-
-        return new_blocks
-
-    def allocate_slots(
-        self,
-        request: Request,
-        num_tokens: int,
-        computed_blocks: ReqKVCacheBlocks,
-        num_computed_tokens: int,
-    ) -> Optional[ReqKVCacheBlocks]:
-        """Allocate slots for a new request.
-
-        Args:
-            request: The request to allocate slots.
-            num_tokens: The number of tokens to allocate. Note that this does
-                not include the tokens that have already been computed.
-            computed_blocks: The computed blocks.
-            num_computed_tokens: The number of computed tokens.
-
-        Returns:
-           The new blocks if new blocks are allocated, or None if new blocks
-            are required but cannot be allocated.
-        """
-        if num_tokens == 0:
-            raise ValueError(
-                f"num_tokens must be greater than 0, got {num_tokens}")
-
-        # If a computed block of a request is an eviction candidate (in the
-        # free queue and ref_cnt == 0), it cannot be counted as a free block
-        # when allocating this request.
-        num_evictable_computed_blocks = sum(1 for blk_group in computed_blocks
-                                            for blk in blk_group
-                                            if blk.ref_cnt == 0)
-
-        num_new_blocks = [
-            manager.get_num_new_blocks(num_computed_tokens, num_tokens,
-                                       len(computed_blocks_of_group))
-            for manager, computed_blocks_of_group in zip(
-                self.managers, computed_blocks)
-        ]
-
-        total_new_blocks = sum(max(x, 0) for x in num_new_blocks)
-
-        if (total_new_blocks > self.free_block_queue.num_free_blocks -
-                num_evictable_computed_blocks):
-            # Cannot allocate new blocks.
-            return None
-
-        # Touch the computed blocks to make sure they won't be evicted.
-        if self.enable_caching:
-            self._touch(computed_blocks)
-        else:
-            assert all(len(blks) == 0 for blks in computed_blocks), (
-                "Computed blocks should be empty when "
-                "prefix caching is disabled")
-
-        # Truncate the number of pre-allocated blocks to ensure that we can
-        # have at least `num_new_blocks` free blocks for each group.
-        num_preallocate_blocks = min(
-            self.num_preallocate_blocks,
-            (self.free_block_queue.num_free_blocks - total_new_blocks) //
-            len(self.managers))
-
-        new_blocks = []
-        req_to_blocks = []
-
-        for i in range(len(self.managers)):
-            # Determine the number of new blocks to allocate considering
-            # preallocated blocks.
-            num_block_to_allocate = min(
-                num_new_blocks[i] + num_preallocate_blocks,
-                # Should not exceed the maximum number of blocks per request.
-                # This is especially because the block table has the shape
-                # [..., max_num_blocks_per_req].
-                # TODO(woosuk): Check and reject requests if
-                # num_prompt_tokens + max_tokens > max_model_len.
-                self.max_num_blocks_per_req[i] - len(computed_blocks[i]),
-            )
-            assert num_block_to_allocate >= 0
-            assert num_block_to_allocate <= \
-                self.free_block_queue.num_free_blocks
-
-            new_blocks_of_group = self._get_new_blocks(num_block_to_allocate)
-            new_blocks.append(new_blocks_of_group)
-            # Concatenate the computed block IDs and the new block IDs.
-            req_to_blocks.append(computed_blocks[i] + new_blocks_of_group)
-
-        self.req_to_blocks[request.request_id] = req_to_blocks
-=======
-        # If a computed block of a request is an eviction candidate (in the
-        # free queue and ref_cnt == 0), it cannot be counted as a free block
-        # when allocating this request.
-        num_evictable_computed_blocks = sum(1 for blk in new_computed_blocks
-                                            if blk.ref_cnt == 0)
-        if (num_new_blocks > self.free_block_queue.num_free_blocks -
-                num_evictable_computed_blocks):
-            # Cannot allocate new blocks
-            return None
-
-        # Touch the computed blocks to make sure they won't be evicted.
-        if self.enable_caching:
-            self._touch(new_computed_blocks)
-        else:
-            assert not new_computed_blocks, (
-                "Computed blocks should be empty when "
-                "prefix caching is disabled")
-
-        # Append the new computed blocks to the request blocks until now to
-        # avoid the case where the new blocks cannot be allocated.
-        req_blocks.extend(new_computed_blocks)
-
-        # Start to handle new blocks
-
-        if num_new_blocks <= 0:
-            # No new block is needed.
-            new_blocks = []
-        else:
-            # Get new blocks from the free block pool considering
-            # preallocated blocks.
-            num_new_blocks = min(
-                num_new_blocks + self.num_preallocate_blocks,
-                self.free_block_queue.num_free_blocks,
-                # Should not exceed the maximum number of blocks per request.
-                # This is especially because the block table has the shape
-                # [..., max_num_blocks_per_req].
-                # TODO(woosuk): Check and reject requests if
-                # num_prompt_tokens + max_tokens > max_model_len.
-                self.max_num_blocks_per_req - len(req_blocks),
-            )
-            assert num_new_blocks > 0
-
-            # Concatenate the computed block IDs and the new block IDs.
-            new_blocks = self._get_new_blocks(num_new_blocks)
-            req_blocks.extend(new_blocks)
-
-        if not self.enable_caching:
-            return [new_blocks]
-
-        # NOTE(rickyx): We are assuming the `num_tokens` are actual
-        # tokens rather than lookahead slots (e.g. for speculative decoding).
-        # TODO(rickyx): When supporting speculative decoding, we will need to
-        # differentiate between them so that we can know how many blocks are
-        # full after appending the actual tokens.
-        num_full_blocks = (num_computed_tokens + num_tokens) // self.block_size
-        num_computed_full_blocks = num_computed_tokens // self.block_size
-        new_full_blocks = req_blocks[num_computed_full_blocks:num_full_blocks]
-        if new_full_blocks:
-            self._cache_full_blocks(
-                request=request,
-                blk_start_idx=num_computed_full_blocks,
-                # The new full blocks are the full blocks that are not computed.
-                full_blocks=new_full_blocks,
-                prev_block=(req_blocks[num_computed_full_blocks - 1]
-                            if num_computed_full_blocks > 0 else None),
-                kv_cache_group_id=0)
->>>>>>> bcab7afe
-
-        if not self.enable_caching:
-            return new_blocks
-        for i, manager in enumerate(self.managers):
-            num_computed_tokens = len(computed_blocks[i]) * manager.block_size
-            num_full_blocks = (num_computed_tokens +
-                               num_tokens) // manager.block_size
-
-            new_full_blocks = req_to_blocks[i][len(computed_blocks[i]
-                                                   ):num_full_blocks]
-            if new_full_blocks:
-                self._cache_full_blocks(
-                    request=request,
-                    blk_start_idx=len(computed_blocks[i]),
                     # The new full blocks are the full blocks that are not
                     # computed.
                     full_blocks=new_full_blocks,
-                    prev_block=computed_blocks[i][-1]
-                    if computed_blocks[i] else None,
+                    prev_block=(req_blocks[i][num_computed_full_blocks - 1]
+                                if num_computed_full_blocks > 0 else None),
                     kv_cache_group_id=i,
                 )
 
@@ -746,12 +575,8 @@
             assert prev_block.block_hash is not None
             prev_block_hash_value = prev_block.block_hash.hash_value
 
-<<<<<<< HEAD
         block_size = self.kv_cache_config.groups[
             kv_cache_group_id].kv_cache_spec.block_size
-        for i, blk in enumerate(full_blocks):
-            blk_idx = blk_start_idx + i
-=======
         # Find the first uncached block. This case should only happen when
         # speculative decoding is used.
         offset = 0
@@ -768,7 +593,6 @@
         for i, blk in enumerate(full_blocks[offset:]):
             blk_idx = blk_start_idx + offset + i
             assert blk.block_hash is None
->>>>>>> bcab7afe
 
             if blk_idx < num_cached_block_hashes:
                 # The block hash may already be computed in
