--- conflicted
+++ resolved
@@ -79,13 +79,10 @@
         self.req_to_block_hashes: DefaultDict[
             str, List[BlockHashType]] = defaultdict(list)
 
-<<<<<<< HEAD
         # {req_id: The number of cached blocks for this given request}
         # This is used to track the number of cached blocks for each request.
         self.cached_block_num: Dict[str, int] = defaultdict(int)
-=======
         self.prefix_cache_stats = PrefixCacheStats()
->>>>>>> 41c5dd45
 
     @property
     def usage(self) -> float:
