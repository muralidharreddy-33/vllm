# SPDX-License-Identifier: Apache-2.0

import time
from collections import deque
from typing import Deque, Dict, Iterable, List, Optional, Set, Tuple, Union

from vllm.config import (CacheConfig, LoRAConfig, ModelConfig, SchedulerConfig,
                         SpeculativeConfig)
from vllm.logger import init_logger
from vllm.v1.core.encoder_cache_manager import (EncoderCacheManager,
                                                compute_encoder_budget)
from vllm.v1.core.kv_cache_manager import KVCacheManager
from vllm.v1.core.scheduler_output import (CachedRequestData, NewRequestData,
                                           SchedulerOutput)
from vllm.v1.engine import (EngineCoreEvent, EngineCoreEventType,
                            EngineCoreOutput, EngineCoreOutputs)
from vllm.v1.metrics.stats import SchedulerStats
from vllm.v1.outputs import ModelRunnerOutput
from vllm.v1.request import Request, RequestStatus

logger = init_logger(__name__)


class Scheduler:

    def __init__(
        self,
        scheduler_config: SchedulerConfig,
        model_config: ModelConfig,
        cache_config: CacheConfig,
        lora_config: Optional[LoRAConfig],
        speculative_config: Optional[SpeculativeConfig],
        log_stats: bool,
    ) -> None:
        self.scheduler_config = scheduler_config
        self.cache_config = cache_config
        self.lora_config = lora_config
        self.speculative_config = speculative_config
        self.log_stats = log_stats

        # Scheduling constraints.
        self.max_num_running_reqs = self.scheduler_config.max_num_seqs
        self.max_num_scheduled_tokens = \
            self.scheduler_config.max_num_batched_tokens
        self.max_model_len = self.scheduler_config.max_model_len

        num_gpu_blocks = cache_config.num_gpu_blocks
        assert isinstance(num_gpu_blocks, int) and num_gpu_blocks > 0
        # Create the KV cache manager.
        self.kv_cache_manager = KVCacheManager(
            block_size=self.cache_config.block_size,
            num_gpu_blocks=num_gpu_blocks,
            max_model_len=self.max_model_len,
            sliding_window=self.cache_config.sliding_window,
            enable_caching=self.cache_config.enable_prefix_caching,
            log_stats=self.log_stats)
        self.block_size = self.cache_config.block_size

        # req_id -> Request
        self.requests: Dict[str, Request] = {}
        # Priority queues for requests.
        self.waiting: Deque[Request] = deque()
        self.running: List[Request] = []
        # The requests that have been scheduled and are being executed
        # by the executor.
        self.scheduled_req_ids: Set[str] = set()

        # The request IDs that are finished in between the previous and the
        # current steps. This is used to notify the workers about the finished
        # requests so that they can free the cached states for those requests.
        # This is flushed at the end of each scheduling step.
        self.finished_req_ids: Set[str] = set()

        # OPTIMIZATION: Cache the CachedRequestData objects to avoid creating
        # them at each scheduling step.
        # Request id -> CachedRequestData
        self._cached_reqs_data: Dict[str, CachedRequestData] = {}

        # Encoder-related.
        # Calculate encoder cache size if applicable
        # NOTE: For now we use the same budget for both compute and space.
        # This can be changed when we make encoder cache for embedding caching
        # across requests.
        encoder_compute_budget, encoder_cache_size = compute_encoder_budget(
            model_config=model_config,
            scheduler_config=scheduler_config,
        )

        # NOTE(woosuk): Here, "encoder" includes the vision encoder (and
        # projector if needed). Currently, we assume that the encoder also
        # has the Transformer architecture (e.g., ViT).
        self.max_num_encoder_input_tokens = encoder_compute_budget
        # NOTE: For the models without encoder (e.g., text-only models),
        # the encoder cache will not be initialized because cache size is 0
        # for these models.
        self.encoder_cache_manager = EncoderCacheManager(
            cache_size=encoder_cache_size)

    def schedule(self) -> "SchedulerOutput":
        # NOTE(woosuk) on the scheduling algorithm:
        # There's no "decoding phase" nor "prefill phase" in the scheduler.
        # Each request just has the num_computed_tokens and
        # num_tokens_with_spec. num_tokens_with_spec =
        # len(prompt_token_ids) + len(output_token_ids) + len(spec_token_ids).
        # At each step, the scheduler tries to assign tokens to the requests
        # so that each request's num_computed_tokens can catch up its
        # num_tokens_with_spec. This is general enough to cover
        # chunked prefills, prefix caching, speculative decoding,
        # and the "jump decoding" optimization in the future.

        scheduled_new_reqs: List[Request] = []
        scheduled_resumed_reqs: List[Request] = []
        scheduled_running_reqs: List[Request] = []
        preempted_reqs: List[Request] = []

        req_to_new_block_ids: Dict[str, List[int]] = {}
        num_scheduled_tokens: Dict[str, int] = {}
        token_budget = self.max_num_scheduled_tokens
        # Encoder-related.
        scheduled_encoder_inputs: Dict[str, List[int]] = {}
        encoder_budget = self.max_num_encoder_input_tokens
        # Spec decode-related.
        scheduled_spec_decode_tokens: Dict[str, List[int]] = {}
        scheduled_timestamp = time.monotonic()

        # First, schedule the RUNNING requests.
        req_index = 0
        while req_index < len(self.running) and token_budget > 0:
            request = self.running[req_index]
<<<<<<< HEAD
            num_new_tokens = (request.num_tokens_with_spec -
                              request.num_computed_tokens)
=======
            if request.request_id in self.scheduled_req_ids:
                # This request has already been scheduled.
                req_index += 1
                continue

            num_new_tokens = request.num_tokens - request.num_computed_tokens
>>>>>>> 367cb8ce
            num_new_tokens = min(num_new_tokens, token_budget)
            assert num_new_tokens > 0

            # Schedule encoder inputs.
            encoder_inputs_to_schedule, num_new_tokens, new_encoder_budget = (
                self._try_schedule_encoder_inputs(request,
                                                  request.num_computed_tokens,
                                                  num_new_tokens,
                                                  encoder_budget))
            if num_new_tokens == 0:
                # The request cannot be scheduled because the encoder budget
                # or the encoder cache is exhausted.
                # NOTE(woosuk): Here, by doing `continue` instead of `break`,
                # we do not strictly follow the FCFS scheduling policy and
                # allow the lower-priority requests to be scheduled.
                req_index += 1
                continue

            while True:
                new_blocks = self.kv_cache_manager.allocate_slots(
                    request, num_new_tokens)
                if new_blocks is None:
                    # The request cannot be scheduled.
                    # Preempt the lowest-priority request.
                    preempted_req = self.running.pop()
                    self.kv_cache_manager.free(preempted_req)
                    preempted_req.status = RequestStatus.PREEMPTED
                    preempted_req.num_computed_tokens = 0

                    self.waiting.appendleft(preempted_req)
                    preempted_reqs.append(preempted_req)
                    if preempted_req == request:
                        # No more request to preempt.
                        can_schedule = False
                        break
                else:
                    # The request can be scheduled.
                    can_schedule = True
                    break
            if not can_schedule:
                break
            assert new_blocks is not None

            # Schedule the request.
            scheduled_running_reqs.append(request)
            self.scheduled_req_ids.add(request.request_id)
            req_to_new_block_ids[request.request_id] = [
                b.block_id for b in new_blocks
            ]
            num_scheduled_tokens[request.request_id] = num_new_tokens
            token_budget -= num_new_tokens
            req_index += 1

            # Encoder-related.
            if encoder_inputs_to_schedule:
                scheduled_encoder_inputs[request.request_id] = (
                    encoder_inputs_to_schedule)
                # Allocate the encoder cache.
                for i in encoder_inputs_to_schedule:
                    self.encoder_cache_manager.allocate(request, i)
                encoder_budget = new_encoder_budget

            # Speculative decode related.
            if request.spec_token_ids:
                scheduled_spec_decode_tokens[
                    request.request_id] = request.spec_token_ids

        # Record the LoRAs in scheduled_running_reqs
        requested_loras: Set[int] = set()
        if self.lora_config:
            requested_loras = set(
                req.lora_request.lora_int_id for req in scheduled_running_reqs
                if req.lora_request and req.lora_request.lora_int_id > 0)
            assert len(requested_loras) <= self.lora_config.max_loras

        # Next, schedule the WAITING requests.
        if not preempted_reqs:
            while self.waiting and token_budget > 0:
                if len(self.running) == self.max_num_running_reqs:
                    break

                request = self.waiting[0]

                # Check that adding the request still respects the max_loras
                # constraint.
                if self.lora_config and request.lora_request:
                    req_lora_id = request.lora_request.lora_int_id
                    if len(requested_loras) == self.lora_config.max_loras and (
                            req_lora_id not in requested_loras):
                        # Cannot schedule.
                        # TODO (varun): This means all the other requests in
                        # the WAITING queue will be blocked by this request,
                        # even if,
                        # 1. these other requests do not use LoRA, or,
                        # 2. these other requests use the already requested
                        # LoRAs.
                        # This is too conservative and could be optimized.
                        break

                # Get already-cached tokens.
                computed_blocks, num_computed_tokens = \
                    self.kv_cache_manager.get_computed_blocks(request)
                # Number of tokens to be scheduled.
                # We use `request.num_tokens` instead of
                # `request.num_prompt_tokens` to consider the resumed requests,
                # which have output tokens.
                num_new_tokens = request.num_tokens - num_computed_tokens
                if num_new_tokens == 0:
                    # This happens when prompt length is divisible by the block
                    # size and all blocks are cached. Now we force to recompute
                    # the last block. Note that we have to re-compute an entire
                    # block because allocate_slots() assumes num_computed_tokens
                    # is always a multiple of the block size. This limitation
                    # can potentially be removed in the future to slightly
                    # improve the performance.
                    num_computed_tokens -= self.block_size
                    num_new_tokens = self.block_size
                    computed_blocks.pop()
                num_new_tokens = min(num_new_tokens, token_budget)
                assert num_new_tokens > 0

                # Schedule encoder inputs.
                (encoder_inputs_to_schedule, num_new_tokens,
                 new_encoder_budget) = self._try_schedule_encoder_inputs(
                     request, num_computed_tokens, num_new_tokens,
                     encoder_budget)
                if num_new_tokens == 0:
                    # The request cannot be scheduled.
                    break

                new_blocks = self.kv_cache_manager.allocate_slots(
                    request, num_new_tokens, computed_blocks)
                if new_blocks is None:
                    # The request cannot be scheduled.
                    break

                self.waiting.popleft()
                self.running.append(request)
                self.scheduled_req_ids.add(request.request_id)
                if request.status == RequestStatus.WAITING:
                    scheduled_new_reqs.append(request)
                    self.request_scheduled(request, scheduled_timestamp)
                elif request.status == RequestStatus.PREEMPTED:
                    scheduled_resumed_reqs.append(request)
                else:
                    raise RuntimeError(
                        f"Invalid request status: {request.status}")

                if self.lora_config and request.lora_request:
                    requested_loras.add(request.lora_request.lora_int_id)
                req_to_new_block_ids[request.request_id] = [
                    b.block_id for b in computed_blocks + new_blocks
                ]
                num_scheduled_tokens[request.request_id] = num_new_tokens
                token_budget -= num_new_tokens
                request.status = RequestStatus.RUNNING
                request.num_computed_tokens = num_computed_tokens

                # Encoder-related.
                if encoder_inputs_to_schedule:
                    scheduled_encoder_inputs[request.request_id] = (
                        encoder_inputs_to_schedule)
                    # Allocate the encoder cache.
                    for i in encoder_inputs_to_schedule:
                        self.encoder_cache_manager.allocate(request, i)
                    encoder_budget = new_encoder_budget

        # Check if the scheduling constraints are satisfied.
        total_num_scheduled_tokens = sum(num_scheduled_tokens.values())
        assert total_num_scheduled_tokens <= self.max_num_scheduled_tokens
        assert token_budget >= 0
        assert len(self.running) <= self.max_num_running_reqs
        # Since some requests in the RUNNING queue may not be scheduled in
        # this step, the total number of scheduled requests can be smaller than
        # len(self.running).
        assert (len(scheduled_new_reqs) + len(scheduled_resumed_reqs) +
                len(scheduled_running_reqs) <= len(self.running))

        # Get the longest common prefix among all requests in the running queue.
        # This can be potentially used for cascade attention.
        num_common_prefix_blocks = 0
        if self.running:
            any_request = self.running[0]
            num_common_prefix_blocks = (
                self.kv_cache_manager.get_num_common_prefix_blocks(
                    any_request, len(self.running)))

        # Construct the scheduler output.
        new_reqs_data = [
            NewRequestData.from_request(req,
                                        req_to_new_block_ids[req.request_id],
                                        req.num_computed_tokens)
            for req in scheduled_new_reqs
        ]
        resumed_reqs_data = [
            self._make_cached_request_data(
                req,
                req_to_new_block_ids[req.request_id],
                req.num_computed_tokens,
                resumed_from_preemption=True,
            ) for req in scheduled_resumed_reqs
        ]
        running_reqs_data = [
            self._make_cached_request_data(
                req,
                req_to_new_block_ids[req.request_id],
                req.num_computed_tokens,
                resumed_from_preemption=False,
            ) for req in scheduled_running_reqs
        ]
        scheduler_output = SchedulerOutput(
            scheduled_new_reqs=new_reqs_data,
            scheduled_cached_reqs=resumed_reqs_data + running_reqs_data,
            num_scheduled_tokens=num_scheduled_tokens,
            total_num_scheduled_tokens=total_num_scheduled_tokens,
            scheduled_encoder_inputs=scheduled_encoder_inputs,
            scheduled_spec_decode_tokens=scheduled_spec_decode_tokens,
            num_common_prefix_blocks=num_common_prefix_blocks,
            # finished_req_ids is an existing state in the scheduler,
            # instead of being newly scheduled in this step.
            # It contains the request IDs that are finished in between
            # the previous and the current steps.
            finished_req_ids=self.finished_req_ids,
            free_encoder_input_ids=self.encoder_cache_manager.get_freed_ids(),
        )

        self.finished_req_ids = set()
        return scheduler_output

    def _make_cached_request_data(
        self,
        request: Request,
        new_block_ids: List[int],
        num_computed_tokens: int,
        resumed_from_preemption: bool,
    ) -> "CachedRequestData":
        # OPTIMIZATION: Cache the CachedRequestData objects to avoid creating
        # them at each scheduling step.
        if request.request_id in self._cached_reqs_data:
            req_data = self._cached_reqs_data[request.request_id]
            req_data.resumed_from_preemption = resumed_from_preemption
            req_data.new_block_ids = new_block_ids
            req_data.num_computed_tokens = num_computed_tokens
        else:
            req_data = CachedRequestData.from_request(request,
                                                      resumed_from_preemption,
                                                      new_block_ids,
                                                      num_computed_tokens)
            self._cached_reqs_data[request.request_id] = req_data
        return req_data

    def _try_schedule_encoder_inputs(
        self,
        request: Request,
        num_computed_tokens: int,
        num_new_tokens: int,
        encoder_budget: int,
    ) -> Tuple[List[int], int, int]:
        """
        Determine which encoder inputs need to be scheduled in the current step,
        and update `num_new_tokens` and encoder token budget accordingly.

        An encoder input will be scheduled if:
        - Its output tokens overlap with the range of tokens being computed
        in this step, i.e.,
        [num_computed_tokens, num_computed_tokens + num_new_tokens).
        - It is not already computed and stored in the encoder cache.
        - There is sufficient encoder token budget to process it.
        - The encoder cache has space to store it.

        If an encoder input cannot be scheduled due to cache or budget
        limitations, the method adjusts `num_new_tokens` to schedule only the
        decoder tokens up to just before the unschedulable encoder input.
        """
        if not request.has_encoder_inputs():
            return [], num_new_tokens, encoder_budget

        encoder_inputs_to_schedule: List[int] = []
        mm_positions = request.mm_positions
        assert mm_positions is not None
        assert len(mm_positions) > 0
        for i, pos_info in enumerate(mm_positions):
            start_pos = pos_info["offset"]
            num_encoder_tokens = pos_info["length"]

            # The encoder output is needed if the two ranges overlap:
            # [num_computed_tokens, num_computed_tokens + num_new_tokens) and
            # [start_pos, start_pos + num_encoder_tokens)
            if start_pos >= num_computed_tokens + num_new_tokens:
                # The encoder input is not needed in this step.
                break
            if start_pos + num_encoder_tokens <= num_computed_tokens:
                # The encoder input is already computed and stored
                # in the decoder's KV cache.
                continue

            if self.encoder_cache_manager.has_cache(request, i):
                # The encoder input is already computed and cached.
                continue
            if (not self.encoder_cache_manager.can_allocate(request, i)
                    or num_encoder_tokens > encoder_budget):
                # The encoder cache is full or the encoder budget is exhausted.
                # NOTE(woosuk): We assume that the encoder input tokens should
                # be processed altogether, as the encoder usually uses
                # bidirectional attention.
                if num_computed_tokens < start_pos:
                    # We only schedule the decoder tokens just before the
                    # encoder input.
                    num_new_tokens = start_pos - num_computed_tokens
                else:
                    # Because of prefix caching, num_computed_tokens is greater
                    # than start_pos even though its encoder input is not
                    # available. In this case, we can't schedule any token for
                    # the request in this step.
                    num_new_tokens = 0
                break

            encoder_budget -= num_encoder_tokens
            encoder_inputs_to_schedule.append(i)
        return encoder_inputs_to_schedule, num_new_tokens, encoder_budget

    def update_from_output(
        self,
        scheduler_output: "SchedulerOutput",
        model_runner_output: "ModelRunnerOutput",
    ) -> EngineCoreOutputs:
        sampled_token_ids = model_runner_output.sampled_token_ids
        logprobs = model_runner_output.logprobs
        prompt_logprobs_dict = model_runner_output.prompt_logprobs_dict
        num_scheduled_tokens = scheduler_output.num_scheduled_tokens

        new_running: List[Request] = []
        outputs: List[EngineCoreOutput] = []

        # NOTE(woosuk): As len(self.running) can be up to 1K or more, the below
        # loop can be a performance bottleneck. We should do our best to avoid
        # expensive operations inside the loop.
        for request in self.running:
            req_id = request.request_id
            num_tokens_scheduled = num_scheduled_tokens.get(req_id, 0)
            if num_tokens_scheduled == 0:
                # The request was not scheduled in this step.
                new_running.append(request)
                continue

            req_index = model_runner_output.req_id_to_index[req_id]
            generated_token_ids = sampled_token_ids[req_index]
            if req_id not in scheduler_output.scheduled_spec_decode_tokens:
                # When the request's num_computed_tokens catches up
                # its num_tokens, the request generates output tokens.
                # Otherwise, we ignore the sampler output for the request.
                request.num_computed_tokens += num_tokens_scheduled
                assert request.num_computed_tokens <= request.num_tokens
            else:
                # num_computed_tokens_step represents the number of tokens
                # processed in the current step, considering scheduled
                # tokens and rejections.
                # It is calculated as:
                # num_computed_tokens_step = num_scheduled_tokens -
                #                            num_tokens_rejected,
                # where num_tokens_rejected is given by:
                # len(scheduled_spec_token_ids) + 1 - len(generated_token_ids).
                scheduled_spec_token_ids = (
                    scheduler_output.scheduled_spec_decode_tokens[req_id])

                num_computed_tokens_step = num_scheduled_tokens[req_id] - (
                    len(scheduled_spec_token_ids) + 1 -
                    len(generated_token_ids))
                request.num_computed_tokens += num_computed_tokens_step

            cached_encoder_input_ids = (
                self.encoder_cache_manager.get_cached_input_ids(request))
            # OPTIMIZATION: Avoid list(set) if the set is empty.
            if cached_encoder_input_ids:
                for input_id in list(cached_encoder_input_ids):
                    start_pos = request.mm_positions[input_id]["offset"]
                    num_tokens = request.mm_positions[input_id]["length"]
                    if start_pos + num_tokens <= request.num_computed_tokens:
                        # The encoder output is already processed and stored
                        # in the decoder's KV cache.
                        self.encoder_cache_manager.free_encoder_input(
                            request, input_id)

            if request.num_computed_tokens >= request.num_tokens:
                # Clear the spec tokens as the request has generated
                # a new token. Here, We assume all spec tokens are verified
                # if we perform speculative decoding for this request.
                # Therefore, we can clear all spec tokens after
                # the generation step.
                request.clear_spec_tokens()

            # Get prompt logprobs for this request.
            prompt_logprobs_tensors = prompt_logprobs_dict.get(req_id)

            stopped = False
            new_logprobs = None
            new_token_ids: List[int] = []

            if request.num_computed_tokens >= request.num_tokens:
                for output_token_id in generated_token_ids:
                    request.append_output_token_ids(output_token_id)
                    new_token_ids.append(output_token_id)

                    # Check for stop and update request state.
                    # This must be called before we make the EngineCoreOutput.
                    stopped = self._check_stop(request)
                    if stopped:
                        self._free_request(request)
                        break

                # Extract sample logprobs if needed.
                if request.sampling_params.logprobs is not None:
                    assert logprobs is not None
                    # NOTE: once we support N tokens per step (spec decode),
                    # the outer lists can be of length > 1.
                    new_logprobs = logprobs.slice(req_index, req_index + 1)

            # Transmit partial if chunked prefill & prompt logprobs is enabled
            if new_token_ids or prompt_logprobs_tensors is not None:
                # Add EngineCoreOutput for this Request.
                outputs.append(
                    EngineCoreOutput(
                        request_id=req_id,
                        new_token_ids=new_token_ids or [],
                        finish_reason=request.get_finished_reason(),
                        new_logprobs=new_logprobs,
                        new_prompt_logprobs_tensors=prompt_logprobs_tensors,
                        stop_reason=request.stop_reason,
                        events=request.take_events()))

            self.scheduled_req_ids.remove(request.request_id)
            if not stopped:
                new_running.append(request)

        self.running = new_running
        return EngineCoreOutputs(
            outputs=outputs,
            scheduler_stats=self.make_stats(),
        )

    def _check_stop(self, request: Request) -> bool:
        if (request.num_tokens >= self.max_model_len
                or request.num_output_tokens >= request.max_tokens):
            request.status = RequestStatus.FINISHED_LENGTH_CAPPED
            return True

        sampling_params = request.sampling_params
        last_token_id = request.output_token_ids[-1]
        if (not sampling_params.ignore_eos
                and last_token_id == request.eos_token_id):
            request.status = RequestStatus.FINISHED_STOPPED
            return True

        if last_token_id in (sampling_params.stop_token_ids or ()):
            request.status = RequestStatus.FINISHED_STOPPED
            request.stop_reason = last_token_id
            return True
        return False

    def add_request(self, request: Request) -> None:
        self.waiting.append(request)
        self.requests[request.request_id] = request
        self.request_queued(request)

    def finish_requests(
        self,
        request_ids: Union[str, Iterable[str]],
        finished_status: RequestStatus,
    ) -> None:
        """Handles the finish signal from outside the scheduler.

        For example, the API server can abort a request when the client
        disconnects.
        """
        assert RequestStatus.is_finished(finished_status)
        if isinstance(request_ids, str):
            request_ids = (request_ids, )
        request_ids = set(request_ids)

        for req_id in request_ids:
            request = self.requests.get(req_id)
            if request is None:
                # Invalid request ID.
                continue

            if request.status == RequestStatus.RUNNING:
                self.running.remove(request)
                if request.request_id in self.scheduled_req_ids:
                    self.scheduled_req_ids.remove(request.request_id)
            else:
                self.waiting.remove(request)
            request.status = finished_status
            self._free_request(request)

    def _free_request(self, request: Request) -> None:
        assert request.is_finished()
        self.kv_cache_manager.free(request)
        self.kv_cache_manager.free_block_hashes(request)
        self.encoder_cache_manager.free(request)
        self._cached_reqs_data.pop(request.request_id, None)
        del self.requests[request.request_id]
        self.finished_req_ids.add(request.request_id)

    def get_num_unfinished_requests(self) -> int:
        return len(self.waiting) + len(self.running)

    def has_unfinished_requests(self) -> bool:
        return self.get_num_unfinished_requests() > 0

    def get_num_unscheduled_requests(self) -> int:
        """Number of requests that are not being processed by the executor."""
        return self.get_num_unfinished_requests() - len(self.scheduled_req_ids)

    def reset_prefix_cache(self) -> bool:
        return self.kv_cache_manager.reset_prefix_cache()

    def request_queued(self, request: Request):
        if not self.log_stats:
            return
        request.events.append(
            EngineCoreEvent.new_event(EngineCoreEventType.QUEUED))

    def request_scheduled(self, request: Request, timestamp: float):
        if not self.log_stats:
            return
        request.events.append(
            EngineCoreEvent.new_event(EngineCoreEventType.SCHEDULED,
                                      timestamp))

    def make_stats(self) -> Optional[SchedulerStats]:
        if not self.log_stats:
            return None
        return SchedulerStats(
            num_running_reqs=len(self.running),
            num_waiting_reqs=len(self.waiting),
            gpu_cache_usage=self.kv_cache_manager.usage,
            prefix_cache_stats=self.kv_cache_manager.make_prefix_cache_stats(),
        )<|MERGE_RESOLUTION|>--- conflicted
+++ resolved
@@ -127,17 +127,13 @@
         req_index = 0
         while req_index < len(self.running) and token_budget > 0:
             request = self.running[req_index]
-<<<<<<< HEAD
-            num_new_tokens = (request.num_tokens_with_spec -
-                              request.num_computed_tokens)
-=======
             if request.request_id in self.scheduled_req_ids:
                 # This request has already been scheduled.
                 req_index += 1
                 continue
 
-            num_new_tokens = request.num_tokens - request.num_computed_tokens
->>>>>>> 367cb8ce
+            num_new_tokens = (request.num_tokens_with_spec -
+                              request.num_computed_tokens)
             num_new_tokens = min(num_new_tokens, token_budget)
             assert num_new_tokens > 0
 
