--- conflicted
+++ resolved
@@ -52,15 +52,6 @@
         )
         self.block_size = self.cache_config.block_size
 
-<<<<<<< HEAD
-        # Scheduling constraints.
-        self.max_num_running_reqs = self.scheduler_config.max_num_seqs
-        self.max_num_scheduled_tokens = (
-            self.scheduler_config.max_num_batched_tokens)
-        self.max_model_len = self.scheduler_config.max_model_len
-
-=======
->>>>>>> b5b647b0
         # req_id -> Request
         self.requests: Dict[str, Request] = {}
         # Priority queues for requests.
