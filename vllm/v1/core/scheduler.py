from collections import deque
from dataclasses import dataclass
from typing import Deque, Dict, Iterable, List, Optional, Set, Union

from vllm.config import CacheConfig, LoRAConfig, SchedulerConfig
from vllm.logger import init_logger
from vllm.multimodal import MultiModalDataDict
from vllm.sampling_params import SamplingParams
from vllm.v1.core.kv_cache_manager import KVCacheManager
from vllm.v1.engine import EngineCoreOutput
from vllm.v1.outputs import ModelRunnerOutput
from vllm.v1.request import Request, RequestStatus

logger = init_logger(__name__)


class Scheduler:

    def __init__(
        self,
        scheduler_config: SchedulerConfig,
        cache_config: CacheConfig,
        lora_config: Optional[LoRAConfig],
    ) -> None:
        self.scheduler_config = scheduler_config
        self.cache_config = cache_config
        self.lora_config = lora_config
        # TODO: Support LoRA.
        assert lora_config is None, "V1 does not support LoRA yet."

        num_gpu_blocks = cache_config.num_gpu_blocks
        assert isinstance(num_gpu_blocks, int) and num_gpu_blocks > 0
        # Create the block space manager.
        self.kv_cache_manager = KVCacheManager(
            block_size=self.cache_config.block_size,
            num_gpu_blocks=num_gpu_blocks,
            sliding_window=self.cache_config.sliding_window,
            enable_caching=self.cache_config.enable_prefix_caching)
        self.block_size = self.cache_config.block_size

        # Scheduling constraints.
        self.max_num_running_reqs = self.scheduler_config.max_num_seqs
        self.max_num_scheduled_tokens = \
            self.scheduler_config.max_num_batched_tokens
        self.max_model_len = self.scheduler_config.max_model_len

        # req_id -> Request
        self.requests: Dict[str, Request] = {}
        # Priority queues for requests.
        self.waiting: Deque[Request] = deque()
        self.running: List[Request] = []

        # The request IDs that are finished in between the previous and the
        # current steps. This is used to notify the workers about the finished
        # requests so that they can free the cached states for those requests.
        # This is flushed at the end of each scheduling step.
        self.finished_req_ids: Set[str] = set()

        # OPTIMIZATION: Cache the RunningRequestData objects to avoid creating
        # them at each scheduling step.
        # Request id -> RunningRequestData
        self.running_reqs_data: Dict[str, RunningRequestData] = {}

    def schedule(self) -> "SchedulerOutput":
        scheduled_new_reqs: List[Request] = []
        scheduled_resumed_reqs: List[Request] = []
        scheduled_running_reqs: List[Request] = []
        preempted_reqs: List[Request] = []

        # NOTE(woosuk) on the scheduling algorithm:
        # There's no "decoding phase" nor "prefill phase" in the scheduler.
        # Each request just has the num_computed_tokens and num_tokens,
        # which is equal to len(prompt_token_ids) + len(output_token_ids).
        # At each step, the scheduler tries to assign tokens to the requests
        # so that each request's num_computed_tokens can catch up its
        # num_tokens. This is general enough to cover chunked prefills,
        # prefix caching, and the "jump forward" optimization in the future.

        req_to_new_block_ids: Dict[str, List[int]] = {}
        num_scheduled_tokens: Dict[str, int] = {}
        token_budget = self.max_num_scheduled_tokens

        # First, schedule the RUNNING requests.
        req_index = 0
        while req_index < len(self.running):
            if token_budget == 0:
                break

            request = self.running[req_index]
            num_new_tokens = request.num_tokens - request.num_computed_tokens
            num_new_tokens = min(num_new_tokens, token_budget)
            assert num_new_tokens > 0

            while True:
                new_blocks = self.kv_cache_manager.append_slots(
                    request, num_new_tokens)
                if new_blocks is None:
                    # The request cannot be scheduled.
                    # Preempt the lowest-priority request.
                    preempted_req = self.running.pop()
                    self.kv_cache_manager.free(preempted_req)
                    preempted_req.status = RequestStatus.PREEMPTED
                    preempted_req.num_computed_tokens = 0

                    self.waiting.appendleft(preempted_req)
                    preempted_reqs.append(preempted_req)
                    if preempted_req == request:
                        # No more request to preempt.
                        break
                else:
                    # The request can be scheduled.
                    scheduled_running_reqs.append(request)

                    req_to_new_block_ids[request.request_id] = [
                        b.block_id for b in new_blocks
                    ]
                    num_scheduled_tokens[request.request_id] = num_new_tokens
                    token_budget -= num_new_tokens
                    req_index += 1
                    break

        # Next, schedule the WAITING requests.
        if not preempted_reqs:
            while self.waiting:
                if len(self.running) == self.max_num_running_reqs:
                    break
                if token_budget == 0:
                    break

                request = self.waiting[0]
                # Get already-cached tokens.
                computed_blocks = self.kv_cache_manager.get_computed_blocks(
                    request)
                # NOTE(woosuk): Since incomplete blocks are not eligible for
                # sharing, `num_computed_tokens` is always a multiple of
                # `block_size`.
                num_computed_tokens = len(computed_blocks) * self.block_size
                # Number of tokens to be scheduled.
                # We use `request.num_tokens` instead of
                # `request.num_prompt_tokens` to consider the resumed requests,
                # which have output tokens.
                num_new_tokens = request.num_tokens - num_computed_tokens
                if num_new_tokens == 0:
                    # The happens when prompt length is divisible by the block
                    # size and all blocks are cached. Now we force to recompute
                    # the last token.
                    num_computed_tokens -= 1
                    num_new_tokens = 1
                    computed_blocks.pop()
                num_new_tokens = min(num_new_tokens, token_budget)
                assert num_new_tokens > 0
                new_blocks = self.kv_cache_manager.allocate_slots(
                    request, num_new_tokens, computed_blocks)
                if new_blocks is None:
                    # The request cannot be scheduled.
                    break
                request.num_computed_tokens = num_computed_tokens

                self.waiting.popleft()
                self.running.append(request)
                if request.status == RequestStatus.WAITING:
                    scheduled_new_reqs.append(request)
                elif request.status == RequestStatus.PREEMPTED:
                    scheduled_resumed_reqs.append(request)
                else:
                    raise RuntimeError(
                        f"Invalid request status: {request.status}")

                req_to_new_block_ids[request.request_id] = [
                    b.block_id for b in computed_blocks + new_blocks
                ]
                num_scheduled_tokens[request.request_id] = num_new_tokens
                token_budget -= num_new_tokens
                request.status = RequestStatus.RUNNING

        # Check if the scheduling constraints are satisfied.
        total_num_scheduled_tokens = sum(num_scheduled_tokens.values())
        assert total_num_scheduled_tokens <= self.max_num_scheduled_tokens
        assert token_budget >= 0
        assert len(self.running) <= self.max_num_running_reqs
        assert (len(scheduled_new_reqs) + len(scheduled_resumed_reqs) +
                len(scheduled_running_reqs) == len(self.running))

        # Construct the scheduler output.
        new_reqs_data = [
            NewRequestData.from_request(req,
                                        req_to_new_block_ids[req.request_id],
                                        req.num_computed_tokens)
            for req in scheduled_new_reqs
        ]
        resumed_reqs_data = [
            ResumedRequestData.from_request(
                req, req_to_new_block_ids[req.request_id],
                req.num_computed_tokens) for req in scheduled_resumed_reqs
        ]
        running_reqs_data = [
            self._make_running_request_data(
                req, req_to_new_block_ids[req.request_id],
                req.num_computed_tokens) for req in scheduled_running_reqs
        ]
        preempted_req_ids = {req.request_id for req in preempted_reqs}
        scheduler_output = SchedulerOutput(
            scheduled_new_reqs=new_reqs_data,
            scheduled_resumed_reqs=resumed_reqs_data,
            scheduled_running_reqs=running_reqs_data,
            num_scheduled_tokens=num_scheduled_tokens,
            total_num_scheduled_tokens=total_num_scheduled_tokens,
            preempted_req_ids=preempted_req_ids,
            # finished_req_ids is an existing state in the scheduler,
            # instead of being newly scheduled in this step.
            # It contains the request IDs that are finished in between
            # the previous and the current steps.
            finished_req_ids=self.finished_req_ids,
        )

        self.finished_req_ids = set()
        return scheduler_output

    def _make_running_request_data(
        self,
        request: Request,
        new_block_ids: List[int],
        num_computed_tokens: int,
    ) -> "RunningRequestData":
        # OPTIMIZATION: Cache the RunningRequestData objects to avoid creating
        # them at each scheduling step.
        if request.request_id in self.running_reqs_data:
            req_data = self.running_reqs_data[request.request_id]
            req_data.new_block_ids = new_block_ids
            req_data.num_computed_tokens = num_computed_tokens
        else:
            req_data = RunningRequestData.from_request(request, new_block_ids,
                                                       num_computed_tokens)
            self.running_reqs_data[request.request_id] = req_data
        return req_data

    def update_from_output(
        self,
        scheduler_output: "SchedulerOutput",
        model_runner_output: "ModelRunnerOutput",
    ) -> List[EngineCoreOutput]:
        # NOTE(woosuk): This method doesn't consider speculative decoding.
        sampled_token_ids = model_runner_output.sampled_token_ids_cpu.tolist()
        num_scheduled_tokens = scheduler_output.num_scheduled_tokens
        new_running: List[Request] = []
        engine_core_outputs: List[EngineCoreOutput] = []
        for request in self.running:
            req_id = request.request_id
            request.num_computed_tokens += num_scheduled_tokens[req_id]
            # When the request's num_computed_tokens catches up its num_tokens,
            # the request generates output tokens. Otherwise, we ignore the
            # sampler output for the request.
            assert request.num_computed_tokens <= request.num_tokens
            if request.num_computed_tokens == request.num_tokens:
                req_index = model_runner_output.req_id_to_index[req_id]
                # NOTE(woosuk): Currently, we assume that each request
                # generates at most one token at each step.
                token_id = sampled_token_ids[req_index]
<<<<<<< HEAD
                request.output_token_ids.append(token_id)
                num_new_tokens = 1

=======
                request.append_output_token_ids(token_id)
                sampled.append((request, 1))
>>>>>>> da07a9ea
                # TODO: Update the KV cache manager for prefix caching.

                # Check for stop and update request state.
                # This must be called before me make the EngineCoreOutput.
                stopped = self._check_stop(request)

                # Add EngineCoreOutput for this Request.
                output = EngineCoreOutput(
                    request_id=req_id,
                    new_token_ids=request.output_token_ids[-num_new_tokens:],
                    finished=request.is_finished(),
                    finish_reason=request.get_finished_reason(),
                    stop_reason=request.stop_reason)
                engine_core_outputs.append(output)

                # Breakout of the loop.
                if stopped:
                    continue

            new_running.append(request)
        self.running = new_running
        return engine_core_outputs

    def _check_stop(self, request: Request) -> bool:
        if (request.num_tokens >= self.max_model_len
                or request.num_output_tokens >= request.max_tokens):
            request.status = RequestStatus.FINISHED_LENGTH_CAPPED
            self._free_request(request)
            return True

        sampling_params = request.sampling_params
        last_token_id = request.output_token_ids[-1]
        if (not sampling_params.ignore_eos
                and last_token_id == request.eos_token_id):
            request.status = RequestStatus.FINISHED_STOPPED
            self._free_request(request)
            return True

        if last_token_id in (sampling_params.stop_token_ids or ()):
            request.status = RequestStatus.FINISHED_STOPPED
            request.stop_reason = last_token_id
            self._free_request(request)
            return True
        return False

    def add_request(self, request: Request) -> None:
        self.waiting.append(request)
        self.requests[request.request_id] = request

    def finish_requests(
        self,
        request_ids: Union[str, Iterable[str]],
        finished_status: RequestStatus,
    ) -> None:
        """Handles the finish signal from outside the scheduler.

        For example, the API server can abort a request when the client
        disconnects.
        """
        assert RequestStatus.is_finished(finished_status)
        if isinstance(request_ids, str):
            request_ids = (request_ids, )
        request_ids = set(request_ids)

        for req_id in request_ids:
            request = self.requests.get(req_id)
            if request is None:
                # Invalid request ID.
                continue

            if request.status == RequestStatus.RUNNING:
                self.running.remove(request)
            else:
                self.waiting.remove(request)
            request.status = finished_status
            self._free_request(request)

    def _free_request(self, request: Request) -> None:
        assert request.is_finished()
        self.kv_cache_manager.free(request)
        self.running_reqs_data.pop(request.request_id, None)
        del self.requests[request.request_id]
        self.finished_req_ids.add(request.request_id)

    def get_num_unfinished_requests(self) -> int:
        return len(self.waiting) + len(self.running)

    def has_unfinished_requests(self) -> bool:
        return self.get_num_unfinished_requests() > 0


@dataclass
class NewRequestData:

    req_id: str
    prompt_token_ids: List[int]
    prompt: Optional[str]
    multi_modal_data: Optional[MultiModalDataDict]
    sampling_params: SamplingParams
    block_ids: List[int]
    num_computed_tokens: int

    @classmethod
    def from_request(
        cls,
        request: Request,
        block_ids: List[int],
        num_computed_tokens: int,
    ) -> "NewRequestData":
        return cls(
            req_id=request.request_id,
            prompt_token_ids=request.inputs["prompt_token_ids"],
            prompt=request.inputs.get("prompt"),
            multi_modal_data=request.inputs.get("multi_modal_data"),
            sampling_params=request.sampling_params,
            block_ids=block_ids,
            num_computed_tokens=num_computed_tokens,
        )


@dataclass
class ResumedRequestData:

    req_id: str
    block_ids: List[int]
    num_computed_tokens: int

    @classmethod
    def from_request(
        cls,
        request: Request,
        block_ids: List[int],
        num_computed_tokens: int,
    ) -> "ResumedRequestData":
        return cls(
            req_id=request.request_id,
            block_ids=block_ids,
            num_computed_tokens=num_computed_tokens,
        )


@dataclass
class RunningRequestData:

    req_id: str
    new_block_ids: List[int]
    num_computed_tokens: int

    @classmethod
    def from_request(
        cls,
        request: Request,
        new_block_ids: List[int],
        num_computed_tokens: int,
    ) -> "RunningRequestData":
        return cls(
            req_id=request.request_id,
            new_block_ids=new_block_ids,
            num_computed_tokens=num_computed_tokens,
        )


@dataclass
class SchedulerOutput:

    scheduled_new_reqs: List[NewRequestData]
    scheduled_resumed_reqs: List[ResumedRequestData]
    scheduled_running_reqs: List[RunningRequestData]

    num_scheduled_tokens: Dict[str, int]
    total_num_scheduled_tokens: int

    preempted_req_ids: Set[str]
    finished_req_ids: Set[str]<|MERGE_RESOLUTION|>--- conflicted
+++ resolved
@@ -256,14 +256,8 @@
                 # NOTE(woosuk): Currently, we assume that each request
                 # generates at most one token at each step.
                 token_id = sampled_token_ids[req_index]
-<<<<<<< HEAD
-                request.output_token_ids.append(token_id)
+                request.append_output_token_ids(token_id)
                 num_new_tokens = 1
-
-=======
-                request.append_output_token_ids(token_id)
-                sampled.append((request, 1))
->>>>>>> da07a9ea
                 # TODO: Update the KV cache manager for prefix caching.
 
                 # Check for stop and update request state.
