--- conflicted
+++ resolved
@@ -1,8 +1,10 @@
-<<<<<<< HEAD
+# SPDX-License-Identifier: Apache-2.0
+
 from __future__ import annotations
-=======
-# SPDX-License-Identifier: Apache-2.0
->>>>>>> 467a96a5
+from collections import deque
+from dataclasses import dataclass
+from typing import (TYPE_CHECKING, Deque, Dict, Iterable, List, Optional, Set,
+                    Tuple, Union)
 
 from collections import deque
 from concurrent import futures
@@ -48,13 +50,6 @@
         self.scheduler_config = scheduler_config
         self.cache_config = cache_config
         self.lora_config = lora_config
-<<<<<<< HEAD
-        self.model_config = model_config
-        # TODO: Support LoRA.
-        assert lora_config is None, "V1 does not support LoRA yet."
-=======
-
->>>>>>> 467a96a5
         # Scheduling constraints.
         self.max_num_running_reqs = self.scheduler_config.max_num_seqs
         self.max_num_scheduled_tokens = \
@@ -222,11 +217,6 @@
 
                 request = self.waiting[0]
 
-<<<<<<< HEAD
-                # allocate bitmask on request on first round
-                if request.grammar:
-                    request.allocate_grammar_bitmask(vocab_size=vocab_size)
-=======
                 # Check that adding the request still respects the max_loras
                 # constraint.
                 if self.lora_config and request.lora_request:
@@ -242,7 +232,6 @@
                         # LoRAs.
                         # This is too conservative and could be optimized.
                         break
->>>>>>> 467a96a5
 
                 # Get already-cached tokens.
                 computed_blocks, num_computed_tokens = \
@@ -346,18 +335,6 @@
             ) for req in scheduled_resumed_reqs
         ]
         running_reqs_data = [
-<<<<<<< HEAD
-            self._make_running_request_data(
-                req,
-                req_to_new_block_ids[req.request_id],
-                req.num_computed_tokens,
-                grammar=req.grammar,
-                grammar_bitmask=req.grammar_bitmask)
-            for req in scheduled_running_reqs
-        ]
-        preempted_req_ids = {req.request_id for req in preempted_reqs}
-
-=======
             self._make_cached_request_data(
                 req,
                 req_to_new_block_ids[req.request_id],
@@ -365,7 +342,6 @@
                 resumed_from_preemption=False,
             ) for req in scheduled_running_reqs
         ]
->>>>>>> 467a96a5
         scheduler_output = SchedulerOutput(
             scheduled_new_reqs=new_reqs_data,
             scheduled_cached_reqs=resumed_reqs_data + running_reqs_data,
@@ -389,17 +365,12 @@
         request: Request,
         new_block_ids: List[int],
         num_computed_tokens: int,
-<<<<<<< HEAD
         *,
         grammar: Optional[Grammar] = None,
         grammar_bitmask: Optional[Any] = None,
-    ) -> "RunningRequestData":
-        # OPTIMIZATION: Cache the RunningRequestData objects to avoid creating
-=======
         resumed_from_preemption: bool,
     ) -> "CachedRequestData":
         # OPTIMIZATION: Cache the CachedRequestData objects to avoid creating
->>>>>>> 467a96a5
         # them at each scheduling step.
         if request.request_id in self._cached_reqs_data:
             req_data = self._cached_reqs_data[request.request_id]
@@ -651,14 +622,11 @@
     mm_positions: List["PlaceholderRange"]
     sampling_params: SamplingParams
     block_ids: List[int]
-<<<<<<< HEAD
 
     grammar: Optional[Grammar]
     grammar_bitmask: Any
-=======
     num_computed_tokens: int
     lora_request: Optional[LoRARequest]
->>>>>>> 467a96a5
 
     @classmethod
     def from_request(
@@ -667,47 +635,6 @@
         block_ids: List[int],
         num_computed_tokens: int,
     ) -> "NewRequestData":
-<<<<<<< HEAD
-        return cls(req_id=request.request_id,
-                   prompt_token_ids=request.prompt_token_ids,
-                   prompt=request.prompt,
-                   mm_inputs=request.mm_inputs,
-                   mm_hashes=request.mm_hashes,
-                   mm_positions=request.mm_positions,
-                   sampling_params=request.sampling_params,
-                   block_ids=block_ids,
-                   num_computed_tokens=num_computed_tokens,
-                   grammar=request.grammar,
-                   grammar_bitmask=request.grammar_bitmask)
-
-
-@dataclass
-class ResumedRequestData:
-
-    req_id: str
-    block_ids: List[int]
-    num_computed_tokens: int
-
-    grammar: Optional[Grammar]
-    grammar_bitmask: Any
-
-    @classmethod
-    def from_request(
-        cls,
-        request: Request,
-        block_ids: List[int],
-        num_computed_tokens: int,
-    ) -> "ResumedRequestData":
-        return cls(req_id=request.request_id,
-                   block_ids=block_ids,
-                   num_computed_tokens=num_computed_tokens,
-                   grammar=request.grammar,
-                   grammar_bitmask=request.grammar_bitmask)
-
-
-@dataclass
-class RunningRequestData:
-=======
         return cls(
             req_id=request.request_id,
             prompt_token_ids=request.prompt_token_ids,
@@ -719,13 +646,33 @@
             block_ids=block_ids,
             num_computed_tokens=num_computed_tokens,
             lora_request=request.lora_request,
+            grammar=request.grammar,
+            grammar_bitmask=request.grammar_bitmask)
         )
 
 
 @dataclass
+class ResumedRequestData:
+
+    req_id: str
+    block_ids: List[int]
+    num_computed_tokens: int
+
+    @classmethod
+    def from_request(
+        cls,
+        request: Request,
+        block_ids: List[int],
+        num_computed_tokens: int,
+    ) -> "ResumedRequestData":
+        return cls(
+            req_id=request.request_id,
+            block_ids=block_ids,
+            num_computed_tokens=num_computed_tokens,
+        )
+
+
 class CachedRequestData:
->>>>>>> 467a96a5
-
     req_id: str
     # If resumed_from_preemption is False, new_block_ids will be appended to
     # the request's block IDs. If True, new_block_ids will be used as the
@@ -744,22 +691,15 @@
         resumed_from_preemption: bool,
         new_block_ids: List[int],
         num_computed_tokens: int,
-<<<<<<< HEAD
-    ) -> "RunningRequestData":
-        return cls(req_id=request.request_id,
-                   new_block_ids=new_block_ids,
-                   num_computed_tokens=num_computed_tokens,
-                   grammar=request.grammar,
-                   grammar_bitmask=request.grammar_bitmask)
-=======
     ) -> "CachedRequestData":
         return cls(
             req_id=request.request_id,
             resumed_from_preemption=resumed_from_preemption,
             new_block_ids=new_block_ids,
             num_computed_tokens=num_computed_tokens,
+                   grammar=request.grammar,
+                   grammar_bitmask=request.grammar_bitmask
         )
->>>>>>> 467a96a5
 
 
 @dataclass
