--- conflicted
+++ resolved
@@ -337,11 +337,7 @@
             self._make_cached_request_data(
                 req,
                 num_scheduled_tokens[req.request_id],
-<<<<<<< HEAD
-                scheduled_spec_decode_tokens.get(req.request_id, []),
-=======
                 len(scheduled_spec_decode_tokens.get(req.request_id, ())),
->>>>>>> 4c21ce9e
                 req_to_new_block_ids[req.request_id],
                 resumed_from_preemption=True,
             ) for req in scheduled_resumed_reqs
@@ -350,11 +346,7 @@
             self._make_cached_request_data(
                 req,
                 num_scheduled_tokens[req.request_id],
-<<<<<<< HEAD
-                scheduled_spec_decode_tokens.get(req.request_id, []),
-=======
                 len(scheduled_spec_decode_tokens.get(req.request_id, ())),
->>>>>>> 4c21ce9e
                 req_to_new_block_ids[req.request_id],
                 resumed_from_preemption=False,
             ) for req in scheduled_running_reqs
@@ -382,23 +374,14 @@
         self,
         request: Request,
         num_scheduled_tokens: int,
-<<<<<<< HEAD
-        scheduled_spec_token_ids: List[int],
-=======
         num_scheduled_spec_tokens: int,
->>>>>>> 4c21ce9e
         new_block_ids: List[int],
         resumed_from_preemption: bool,
     ) -> "CachedRequestData":
         # OPTIMIZATION: Cache the CachedRequestData objects to avoid creating
         # them at each scheduling step.
         num_computed_tokens = request.num_computed_tokens
-<<<<<<< HEAD
-        num_spec_tokens = len(scheduled_spec_token_ids)
-        num_regular_tokens = num_scheduled_tokens - num_spec_tokens
-=======
         num_regular_tokens = num_scheduled_tokens - num_scheduled_spec_tokens
->>>>>>> 4c21ce9e
         new_token_ids = request.all_token_ids[
             num_computed_tokens:num_computed_tokens + num_regular_tokens]
         req_data = self._cached_reqs_data.get(request.request_id)
