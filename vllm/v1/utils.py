--- conflicted
+++ resolved
@@ -1,9 +1,5 @@
-<<<<<<< HEAD
 from multiprocessing.process import BaseProcess
 
-from collections import OrderedDict
-=======
->>>>>>> 72d9c316
 from collections.abc import Sequence
 from contextlib import contextmanager
 from typing import (Any, Generic, Iterator, List, Optional, TypeVar, Union,
@@ -130,7 +126,6 @@
         logger.debug("Worker had Keyboard Interrupt.")
 
     finally:
-<<<<<<< HEAD
         ctx.destroy(linger=0)
 
 
@@ -156,30 +151,3 @@
         except BaseException as e:
             logger.exception(e)
             raise e
-
-
-K = TypeVar('K')
-V = TypeVar('V')
-
-
-class LRUDictCache(Generic[K, V]):
-
-    def __init__(self, size: int):
-        self.cache: OrderedDict[K, V] = OrderedDict()
-        self.size = size
-
-    def get(self, key: K, default=None) -> V:
-        if key not in self.cache:
-            return default
-
-        self.cache.move_to_end(key)
-        return self.cache[key]
-
-    def put(self, key: K, value: V):
-        self.cache[key] = value
-        self.cache.move_to_end(key)
-        if len(self.cache) > self.size:
-            self.cache.popitem(last=False)
-=======
-        ctx.destroy(linger=0)
->>>>>>> 72d9c316
