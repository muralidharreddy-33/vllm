"""Sequence and its related classes."""
import copy
import enum
from abc import ABC, abstractmethod
from array import array
from collections import defaultdict
from dataclasses import dataclass, field
from functools import cached_property, reduce
from typing import (TYPE_CHECKING, Any, Callable, DefaultDict, Dict, List,
                    Mapping, Optional)
from typing import Sequence as GenericSequence
from typing import Set, Tuple, Union, cast

import msgspec
import torch

from vllm.inputs.parse import is_encoder_decoder_inputs
from vllm.lora.request import LoRARequest
from vllm.multimodal import MultiModalDataDict, MultiModalPlaceholderDict
from vllm.pooling_params import PoolingParams
from vllm.prompt_adapter.request import PromptAdapterRequest
from vllm.sampling_params import RequestOutputKind, SamplingParams

if TYPE_CHECKING:
    from vllm.inputs import SingletonInputs

VLLM_TOKEN_ID_ARRAY_TYPE = "l"

VLLM_INVALID_TOKEN_ID = -1


def array_full(token_id: int, count: int):
    """:class:`array` equivalent of :func:`numpy.full`."""
    return array(VLLM_TOKEN_ID_ARRAY_TYPE, [token_id]) * count


# We use dataclass for now because it is used for
# openai server output, and msgspec is not serializable.
# TODO(sang): Fix it.
@dataclass
class Logprob:
    """Infos for supporting OpenAI compatible logprobs and token ranks.

    Attributes:
        logprob: The logprob of chosen token
        rank: The vocab rank of chosen token (>=1)
        decoded_token: The decoded chosen token index
    """
    logprob: float
    rank: Optional[int] = None
    decoded_token: Optional[str] = None


# {token_id -> logprob} per each sequence group. None if the corresponding
# sequence group doesn't require prompt logprob.
PromptLogprobs = List[Optional[Dict[int, Logprob]]]
# {token_id -> logprob} for each sequence group.
SampleLogprobs = List[Dict[int, Logprob]]


class SequenceStatus(enum.IntEnum):
    """Status of a sequence."""
    WAITING = 0
    RUNNING = 1
    SWAPPED = 2
    # Note: anything after SWAPPED (2) will be considered
    # as a finished status.
    FINISHED_STOPPED = 3
    FINISHED_LENGTH_CAPPED = 4
    FINISHED_ABORTED = 5
    FINISHED_IGNORED = 6

    @staticmethod
    def is_finished(status: "SequenceStatus") -> bool:
        return status > SequenceStatus.SWAPPED

    @staticmethod
    def get_finished_reason(status: "SequenceStatus") -> Union[str, None]:
        if status == SequenceStatus.FINISHED_STOPPED:
            finish_reason = "stop"
        elif status == SequenceStatus.FINISHED_LENGTH_CAPPED:
            finish_reason = "length"
        elif status == SequenceStatus.FINISHED_ABORTED:
            finish_reason = "abort"
        elif status == SequenceStatus.FINISHED_IGNORED:
            # The ignored sequences are the sequences whose prompt lengths
            # are longer than the model's length cap. Therefore, the stop
            # reason should also be "length" as in OpenAI API.
            finish_reason = "length"
        else:
            finish_reason = None
        return finish_reason


class SequenceStage(enum.Enum):
    PREFILL = enum.auto()
    DECODE = enum.auto()


@dataclass
class RequestMetrics:
    """Metrics associated with a request.

    Attributes:
        arrival_time: The time when the request arrived.
        first_scheduled_time: The time when the request was first scheduled.
        first_token_time: The time when the first token was generated.
        time_in_queue: The time the request spent in the queue.
        finished_time: The time when the request was finished.
        scheduler_time: The time spent in the scheduler when this request was
                        being considered by the scheduler.
        model_forward_time: The time spent in the model forward pass when this
                            request was in the batch.
        model_execute_time: The time spent in the model execute function. This
                            will include model forward, block/sync across
                            workers, cpu-gpu sync time and sampling time.
    """
    arrival_time: float
    last_token_time: float
    first_scheduled_time: Optional[float]
    first_token_time: Optional[float]
    time_in_queue: Optional[float]
    finished_time: Optional[float] = None
    scheduler_time: Optional[float] = None
    model_forward_time: Optional[float] = None
    model_execute_time: Optional[float] = None


class SequenceDataDelta(
        msgspec.Struct,
        array_like=True,  # type: ignore[call-arg]
        omit_defaults=True):  # type: ignore[call-arg]
    """Delta SequenceData to send to workers per step."""
    # A new token to be appended to existing SequenceData.
    new_output_token_ids: List[int]
    # Overwriting existing `cumulative_logprob`
    new_cumulative_logprob: float
    # Overwriting existing `num_computed_tokens`.
    new_num_computed_tokens: int
    # Overwriting existing `stage`.
    new_stage: SequenceStage


class SequenceData(msgspec.Struct,
                   omit_defaults=True):  # type: ignore[call-arg]
    """Data associated with a sequence.

    Args:
        prompt_token_ids: The token IDs of the prompt.
        output_token_ids: The token IDs of the output. Set to an empty list if
            None.

    Attributes:
        prompt_token_ids: The token IDs of the prompt.
        output_token_ids: The token IDs of the output.
        cumulative_logprob: The cumulative log probability of the output.
    """
    # NOTE: we cannot use Union[List, array] because msgspec cannot support
    # union of 2 list types.
    _prompt_token_ids: array
    _output_token_ids: array = msgspec.field(
        default_factory=lambda: array(VLLM_TOKEN_ID_ARRAY_TYPE, []))

    ### The below fields should not be passed as an argument ###
    _cumulative_logprob: float = 0.0
    _prompt_token_ids_tuple: Tuple[int,
                                   ...] = msgspec.field(default_factory=tuple)
    # The number of tokens that are computed (that run against the model).
    _num_computed_tokens: int = 0
    _stage: SequenceStage = SequenceStage.PREFILL
    _cached_all_token_ids: List[int] = msgspec.field(default_factory=list)

    # It is used to get delta input. It is reset when `get_delta_and_reset`
    # is called.
    _new_appended_tokens: List[int] = msgspec.field(default_factory=list)

    # It is used to compute mrope_position_ids.
    _mrope_position_delta: Optional[int] = None

    @staticmethod
    def from_prompt_token_counts(
            *token_counts: Tuple[int, int]) -> "SequenceData":
        """
        Construct a :class:`SequenceData` instance by concatenating
        prompt token sequences.

        Each tuple represents one token sequence, expressed in the form
        :code:`(token_id, count)`.
        """
        if len(token_counts) == 0:
            return SequenceData.from_seqs([])

        prompt_token_ids_arr = reduce(
            array.__iadd__,
            (array_full(token_id, count) for token_id, count in token_counts),
        )

        return SequenceData(prompt_token_ids_arr)

    @staticmethod
    def from_seqs(
        prompt_token_ids: GenericSequence[int],
        output_token_ids: Optional[GenericSequence[int]] = None,
    ) -> "SequenceData":
        """
        Construct a :class:`SequenceData` instance from prompt and output
        token sequences.
        """
        prompt_token_ids_arr = array(VLLM_TOKEN_ID_ARRAY_TYPE,
                                     prompt_token_ids)

        if output_token_ids is None:
            return SequenceData(prompt_token_ids_arr)

        output_token_ids_arr = array(VLLM_TOKEN_ID_ARRAY_TYPE,
                                     output_token_ids)

        return SequenceData(prompt_token_ids_arr,
                            _output_token_ids=output_token_ids_arr)

    def __post_init__(self) -> None:
        assert self._prompt_token_ids.typecode == "l"
        assert self._output_token_ids.typecode == "l"
        self._prompt_token_ids_tuple: Tuple[int, ...] = tuple(
            self._prompt_token_ids)
        self._update_cached_all_tokens()

    def _update_cached_all_tokens(self):
        assert isinstance(self._prompt_token_ids, array)
        assert isinstance(self._output_token_ids, array)
        self._cached_all_token_ids: List[int] = list(self._prompt_token_ids +
                                                     self._output_token_ids)

    @property
    def cumulative_logprob(self) -> float:
        return self._cumulative_logprob

    @property
    def prompt_token_ids(self) -> Tuple[int, ...]:
        return self._prompt_token_ids_tuple

    @prompt_token_ids.setter
    def prompt_token_ids(self, new_prompt_token_ids) -> None:
        raise NotImplementedError

    @property
    def prompt_token_ids_array(self) -> array:
        """Return the prompt token ids in array type.

        Note that the array is in "I" type, and it is not compatible
        with torch.long (2 bytes vs 4 bytes). So beware of the usage.
        """
        return self._prompt_token_ids

    @property
    def output_token_ids(self) -> Tuple[int, ...]:
        return tuple(self._output_token_ids)

    @output_token_ids.setter
<<<<<<< HEAD
    def output_token_ids(self, new_output_token_ids: Tuple[int, ...]) -> None:
=======
    def output_token_ids(self,
                         new_output_token_ids: GenericSequence[int]) -> None:
>>>>>>> ac6b8f19
        self._output_token_ids = array(VLLM_TOKEN_ID_ARRAY_TYPE,
                                       new_output_token_ids)
        self._update_cached_all_tokens()

    @property
    def output_token_ids_array(self) -> array:
        """Return the prompt token ids in array type.

        Note that the array is in "I" type, and it is not compatible
        with torch.long (2 bytes vs 4 bytes). So beware of the usage.
        """
        assert isinstance(self._output_token_ids, array)
        return self._output_token_ids

    @property
    def mrope_position_delta(self) -> Optional[int]:
        return self._mrope_position_delta

    @mrope_position_delta.setter
    def mrope_position_delta(self, new_mrope_position_delta):
        self._mrope_position_delta = new_mrope_position_delta

    def append_token_id(self, token_id: int, logprob: float) -> None:
        self._output_token_ids.append(token_id)
        self._new_appended_tokens.append(token_id)
        self._cached_all_token_ids.append(token_id)
        self._cumulative_logprob += logprob

    def get_len(self) -> int:
        return len(self._output_token_ids) + len(self._prompt_token_ids)

    def get_prompt_len(self) -> int:
        return len(self._prompt_token_ids)

    def get_output_len(self) -> int:
        return len(self._output_token_ids)

    def get_token_ids(self) -> List[int]:
        return self._cached_all_token_ids

    def get_prefix_token_ids(
            self, num_tokens: int
    ) -> Tuple[Tuple[int, ...], Optional[Tuple[int, ...]]]:
        """Get prefix tokens, and make the return value hashable"""
        prompt_length = self.get_prompt_len()
        if num_tokens > prompt_length:
            return (self._prompt_token_ids_tuple,
                    tuple(self._output_token_ids[:num_tokens - prompt_length]))
        else:
            return (self._prompt_token_ids_tuple[:num_tokens], None)

    def get_num_computed_tokens(self) -> int:
        """Return the number of prefill tokens that are already computed."""
        return self._num_computed_tokens

    def update_num_computed_tokens(self, num_new_computed_tokens: int):
        """Update number of tokens computed so far."""
        self._num_computed_tokens += num_new_computed_tokens
        assert self._num_computed_tokens <= self.get_len(), (
            self._num_computed_tokens, self.get_len())
        # If all tokens are computed, it means it is in decoding phase.
        if self.get_num_uncomputed_tokens() == 0:
            self._stage = SequenceStage.DECODE

    def reset_state_for_recompute(self) -> None:
        """Reset the number of computed tokens from this sequence. It is
        supposed to be called when a sequence needs to be started from
        the beginning again (e.g., sequence is preempted).
        """
        self._num_computed_tokens = 0
        self._stage = SequenceStage.PREFILL
        self._new_appended_tokens = []

    def get_num_uncomputed_tokens(self) -> int:
        """Return the number of prefill tokens that are not computed."""
        # we use `get_len()` which includes prompt_len + output_len instead
        # of prompt_len here. This is because during recompute we need to
        # prefill for both prompt and output.
        return self.get_len() - self.get_num_computed_tokens()

    def get_last_token_id(self) -> int:
        if not self._output_token_ids:
            return self._prompt_token_ids[-1]
        return self._output_token_ids[-1]

    def get_prompt_token_ids(self) -> Tuple[int, ...]:
        return self.prompt_token_ids

    def get_output_token_ids(self) -> Tuple[int, ...]:
        return self.output_token_ids

    def get_delta_and_reset(self) -> SequenceDataDelta:
        delta = SequenceDataDelta(self._new_appended_tokens,
                                  self._cumulative_logprob,
                                  self.get_num_computed_tokens(), self.stage)
        # Reset delta state.
        self._new_appended_tokens = []
        return delta

    def apply_delta(self, delta: SequenceDataDelta):
        self._num_computed_tokens = delta.new_num_computed_tokens
        self._cumulative_logprob = delta.new_cumulative_logprob
        self._stage = delta.new_stage
        self._output_token_ids.extend(delta.new_output_token_ids)
        self._cached_all_token_ids.extend(delta.new_output_token_ids)

    @property
    def stage(self) -> SequenceStage:
        return self._stage

    def __repr__(self) -> str:
        return (f"SequenceData("
                f"prompt_token_ids={self._prompt_token_ids}, "
                f"output_token_ids={self.output_token_ids}, "
                f"cumulative_logprob={self.cumulative_logprob}, "
                f"get_num_computed_tokens={self.get_num_computed_tokens()}")


class Sequence:
    """Stores the data, status, and block information of a sequence.

    The sequence is constructed from the :code:`SingletonInputs` instance
    passed in through the :code:`inputs` constructor argument.

    For encoder/decoder models, SingletonInputs encapsulates both a
    decoder and encoder prompt, creating an ambiguity about which
    prompt to construct the sequence from. The `from_decoder_prompt`
    constructor argument signals whether to construct the Sequence
    from the SingletonInputs decoder prompt, or encoder prompt.

    Args:
        seq_id: The ID of the sequence.
        inputs: The inputs of the sequence.
        block_size: The block size of the sequence. Should be the same as the
            block size used by the block manager and cache engine.
        eos_token_id: The end-of-sequence (EOS) token id recognized by this LLM.
        lora_request: LoRA request.
        prompt_adapter_request: Prompt Adapter request.
        from_decoder_prompt: Construct Sequence from SingletonInputs decoder
                             prompt (True) or encoder prompt (False.) Must be
                             True for decoder-only model.

    """

    def __init__(
        self,
        seq_id: int,
        inputs: "SingletonInputs",
        block_size: int,
        eos_token_id: Optional[int] = None,
        lora_request: Optional[LoRARequest] = None,
        prompt_adapter_request: Optional[PromptAdapterRequest] = None,
        from_decoder_prompt: bool = True,
    ) -> None:
        self.seq_id = seq_id
        self.inputs = inputs
        self.block_size = block_size
        self.eos_token_id = eos_token_id
        self.lora_request = lora_request
        self.prompt_adapter_request = prompt_adapter_request
        self.from_decoder_prompt = from_decoder_prompt

        # For decoder-only models, a Sequence is constructed
        # from an DecoderOnlyInputs instance (the `inputs` arg.)
        #
        # For encoder/decoder models the same `inputs`
        # instance could be utilized to construct either an
        # encoder sequence or a decoder sequence, because
        # `DecoderOnlyInputs` has both decoder- and encoder-oriented
        # member variables (i.e. it encapsulates both an encoder
        # and a decoder prompt.) The decision of which type of sequence
        # to generate is determined by the `from_decoder_prompt` argument.
        #
        # When constructing a encoder sequence
        # (`from_decoder_prompt` False) it matters that
        # the `DecoderOnlyInputs` instance stored in `inputs` is valid
        # in the sense that its encoder-related member variables are
        # populated; below, an exception is raised if this is
        # not the case.
        #
        # When constructing a decoder sequence (`from_decoder_prompt` True)
        # it does not matter whether `inputs` has its encoder-related
        # member variables populated.
        if not (from_decoder_prompt or is_encoder_decoder_inputs(inputs)):
            raise ValueError("Cannot extract encoder input prompt from "
                             f"invalid input {inputs}; did you forget the "
                             "encoder input prompt fields?")

        self.data = SequenceData.from_seqs(self.prompt_token_ids)
        self.output_logprobs: SampleLogprobs = []
        self.output_text = ""

        self.status = SequenceStatus.WAITING
        self.stop_reason: Union[int, str, None] = None

        # These are used to keep track of delta outputs
        self._last_output_token_ids_offset: int = 0
        self._last_output_text_offset: int = 0

        # Used for incremental detokenization
        self.prefix_offset = 0
        self.read_offset = 0
        # Input + output tokens
        self.tokens: Optional[List[str]] = None

    @property
    def n_blocks(self) -> int:
        return (self.get_len() + self.block_size - 1) // self.block_size

    @cached_property
    def prompt(self) -> Optional[str]:
        # Select decoder or encoder input prompt str, as appropriate
        prompt_key: str = ("prompt"
                           if self.from_decoder_prompt else "encoder_prompt")

        return cast(Optional[str], self.inputs.get(prompt_key))

    @cached_property
    def prompt_token_ids(self) -> List[int]:
        # Select decoder or encoder input prompt token ids, as appropriate
        prompt_token_ids_key: str = ("prompt_token_ids"
                                     if self.from_decoder_prompt else
                                     "encoder_prompt_token_ids")

        # Cache computed prompt token ids
        return cast(List[int], self.inputs.get(prompt_token_ids_key))

    @property
    def multi_modal_data(self) -> MultiModalDataDict:
        inputs = self.inputs

        if (inputs.get("multi_modal_data")
                and inputs.get("encoder_multi_modal_data")):
            raise ValueError(
                "Multi-modal data in both encoder and decoder is not supported."
            )

        return cast(
            MultiModalDataDict,
            (inputs.get("multi_modal_data")
             or inputs.get("encoder_multi_modal_data") or {}),
        )

    @property
    def multi_modal_placeholders(self) -> MultiModalPlaceholderDict:
        return self.inputs.get("multi_modal_placeholders") or {}

    @property
    def mm_processor_kwargs(self) -> Dict[str, Any]:
        return self.inputs.get("mm_processor_kwargs") or {}

    @property
    def lora_int_id(self) -> int:
        return self.lora_request.lora_int_id if self.lora_request else 0

    @property
    def prompt_adapter_id(self) -> int:
        return self.prompt_adapter_request.prompt_adapter_id \
                        if self.prompt_adapter_request else 0

    def get_output_text_to_return(self, buffer_length: int,
                                  delta: bool) -> str:
        """If delta is True, only new text since the last call to
        this method is returned"""

        # We return the full output text if the sequence is finished.
        truncate = buffer_length and not self.is_finished()
        if not delta:
            return self.output_text[:-buffer_length] if truncate else (
                self.output_text)
        length = len(self.output_text)
        if truncate:
            length -= buffer_length
        last_offset = self._last_output_text_offset
        if last_offset < length:
            self._last_output_text_offset = length
            return self.output_text[last_offset:length]
        return ""

    def get_output_token_ids_to_return(
            self, delta: bool) -> Union[GenericSequence[int], int]:
        """If delta is True, only new tokens since the last call to
        this method are returned"""
        if not delta:
            return self.get_output_token_ids()

        output_len = self.get_output_len()

        # Get the number of new tokens
        num_new_tokens = output_len - self._last_output_token_ids_offset
        self._last_output_token_ids_offset = output_len

        # Return new tokens
        if num_new_tokens == 1:
            # Optimization for single decode token case
            # (which is what we have most of the time)
            return self.data._cached_all_token_ids[-1]

        if num_new_tokens == 0:
            return []

        return self.data._cached_all_token_ids[-num_new_tokens:]

    def hash_of_block(self, logical_idx: int) -> int:
        # TODO This can produce incorrect hash when block size > prompt size

        # Compute the number of tokens in the sequence
        # TODO: The current hashing function is O(L^2). We should optimize
        # this in the future.
        num_tokens = self.num_hashed_tokens_of_block(logical_idx)
        hashed_tokens = self.data.get_prefix_token_ids(num_tokens)
        return hash((hashed_tokens, self.lora_int_id))

    def num_hashed_tokens_of_block(self, logical_idx: int):
        return logical_idx * self.block_size + self.block_size

    def reset_state_for_recompute(self):
        """Reset the sequence states for recomputation."""
        self.data.reset_state_for_recompute()

    def append_token_id(self, token_id: int, logprobs: Dict[int,
                                                            Logprob]) -> None:
        assert token_id in logprobs
        self.output_logprobs.append(logprobs)
        self.data.append_token_id(token_id, logprobs[token_id].logprob)

    def get_len(self) -> int:
        return self.data.get_len()

    def get_prompt_len(self) -> int:
        return self.data.get_prompt_len()

    def get_output_len(self) -> int:
        return self.data.get_output_len()

    def get_token_ids(self) -> List[int]:
        return self.data.get_token_ids()

    def get_prompt_token_ids(self) -> Tuple[int, ...]:
        return self.data.get_prompt_token_ids()

    def get_last_token_id(self) -> int:
        return self.data.get_last_token_id()

    def get_output_token_ids(self) -> Tuple[int, ...]:
        return self.data.get_output_token_ids()

    def get_cumulative_logprob(self) -> float:
        return self.data.cumulative_logprob

    def is_finished(self) -> bool:
        return SequenceStatus.is_finished(self.status)

    def fork(self, new_seq_id: int) -> "Sequence":
        new_seq = copy.deepcopy(self)
        new_seq.seq_id = new_seq_id
        return new_seq

    def get_num_new_tokens(self) -> int:
        """Get the number of new tokens to be computed.

        Returns:
            The new number of tokens to be computed. I.e., 1 for decode, or
            the remaining prompt size for prefill.
        """
        if self.data.stage == SequenceStage.DECODE:
            return 1
        return self.data.get_num_uncomputed_tokens()

    def is_prefill(self) -> bool:
        return self.data.stage == SequenceStage.PREFILL

    def __repr__(self) -> str:
        return (f"Sequence(seq_id={self.seq_id}, "
                f"status={self.status.name}, "
                f"num_blocks={self.n_blocks}, ")


class SequenceGroupState(msgspec.Struct,
                         omit_defaults=True):  # type: ignore[call-arg]
    """Mutable state tied to a specific sequence group"""

    # for multi-step decoding
    num_steps: int = 1
    current_step: int = 0

    @property
    def remaining_steps(self) -> int:
        return self.num_steps - self.current_step


class SequenceGroup:
    """A group of sequences that are generated from the same prompt.

    Args:
        request_id: The ID of the request.
        seqs: The list of sequences.
        sampling_params: The sampling parameters used to generate the outputs.
        arrival_time: The arrival time of the request.
        lora_request: LoRA request.
        embeddings: The embeddings vectors of the prompt of the sequence group
            for an embedding model.
        pooling_params: The pooling parameters used to generate the pooling
            for an embedding model.
        encoder_seq: Optional, the single encoder sequence. Should be None
                     unless you are working with an encoder/decoder model.
        trace_headers: OpenTelemetry trace headers.
        prompt_adapter_request: Prompt Adapter request.
        priority: User-defined priority of the request.
    """

    def __init__(
        self,
        request_id: str,
        seqs: List[Sequence],
        arrival_time: float,
        sampling_params: Optional[SamplingParams] = None,
        lora_request: Optional[LoRARequest] = None,
        embeddings: Optional[List[float]] = None,
        pooling_params: Optional[PoolingParams] = None,
        encoder_seq: Optional[Sequence] = None,
        trace_headers: Optional[Mapping[str, str]] = None,
        prompt_adapter_request: Optional[PromptAdapterRequest] = None,
        priority: int = 0,
    ) -> None:
        self.request_id = request_id
        self.seqs = seqs
        self.first_seq = seqs[0]
        self.arrival_time = arrival_time
        self.is_single_seq = len(seqs) == 1
        self.seqs_dict = {seq.seq_id: seq for seq in seqs}

        self.sampling_params = sampling_params
        self.metrics = RequestMetrics(arrival_time=arrival_time,
                                      last_token_time=arrival_time,
                                      first_scheduled_time=None,
                                      first_token_time=None,
                                      time_in_queue=None)
        self.lora_request = lora_request
        self.prompt_logprobs: Optional[PromptLogprobs] = None
        self.state = SequenceGroupState()
        self.embeddings = embeddings
        self.pooling_params = pooling_params
        self.prompt_adapter_request = prompt_adapter_request
        self.encoder_seq = encoder_seq
        self.trace_headers = trace_headers
        self.priority = priority

        self.cached_request_output = None

    @property
    def prompt(self) -> Optional[str]:
        return self.first_seq.prompt

    @property
    def prompt_token_ids(self) -> List[int]:
        return self.first_seq.prompt_token_ids

    @property
    def encoder_prompt(self) -> Optional[str]:
        # There are either 0 or 1 encoder sequences
        # If one is present, its prompt is distinct
        # from the decoder's.
        return (self.encoder_seq.prompt
                if self.encoder_seq is not None else None)

    @property
    def encoder_prompt_token_ids(self) -> Optional[List[int]]:
        # There are either 0 or 1 encoder sequences
        # If one is present, its prompt token ids are
        # distinct from the decoder's.
        return (self.encoder_seq.prompt_token_ids
                if self.encoder_seq is not None else None)

    @property
    def multi_modal_data(self) -> MultiModalDataDict:
        return self.first_seq.multi_modal_data

    @property
    def multi_modal_placeholders(self) -> MultiModalPlaceholderDict:
        return self.first_seq.multi_modal_placeholders

    @property
    def mm_processor_kwargs(self) -> Dict[str, Any]:
        return self.first_seq.mm_processor_kwargs

    @property
    def lora_int_id(self) -> int:
        return self.lora_request.lora_int_id if self.lora_request else 0

    @property
    def prompt_adapter_id(self) -> int:
        return self.prompt_adapter_request.prompt_adapter_id \
                        if self.prompt_adapter_request else 0

    @property
    def prompt_adapter_num_virtual_tokens(self) -> int:
        return self.prompt_adapter_request.prompt_adapter_num_virtual_tokens\
                         if self.prompt_adapter_request else 0

    def init_multi_step(self, num_steps: int) -> None:
        self.state.num_steps = num_steps
        self.state.current_step = 0

    def init_multi_step_from_lookahead_slots(self, num_lookahead_slots: int,
                                             num_scheduler_steps: int,
                                             is_multi_step: bool,
                                             enable_chunking: bool) -> None:

        if not is_multi_step:
            self.init_multi_step(num_steps=num_scheduler_steps)
            return

        # Multi-Step case
        is_prefill = self.is_prefill()

        # The asserts below reflect the expectations of the current system.
        if is_prefill and enable_chunking:
            assert num_lookahead_slots == num_scheduler_steps
            self.init_multi_step(num_steps=num_lookahead_slots)
        else:
            is_decode: bool = not is_prefill
            # If it is a prefill, num_lookahead_slots must be 0
            assert num_lookahead_slots == 0 or is_decode
            # If it is a decode, num_lookahead_slots + 1 must match
            # the scheduler steps.
            assert num_lookahead_slots + 1 == num_scheduler_steps or is_prefill
            self.init_multi_step(num_steps=num_lookahead_slots + 1)

    def get_last_latency(self, now: float) -> float:
        """Sets the last token time for Request level timings."""
        # If still in prefill phase, raise Error.
        if self.is_prefill():
            raise ValueError(
                "seq_group.get_last_latency() should not be called "
                "if the seq_group is in prefill phase.")

        # Otherwise return token latency.
        latency = now - self.metrics.last_token_time
        self.metrics.last_token_time = now
        return latency

    def maybe_set_first_token_time(self, time: float) -> None:
        """Sets the first token time for Request level timings."""
        # Note: in a case where a sequence_group is swapped and
        #   recomputed, the time between iterations is counted
        #   in TPOT, rather than recalculating TTFT (since from the )
        #   POV of the user, there is simply a long generation delay.
        if (self.metrics.first_token_time is None
                and self.first_seq.get_output_len() == 1):
            self.metrics.first_token_time = time

    def maybe_set_first_scheduled_time(self, time: float) -> None:
        """Sets the first scheduled time and time in queue for Request
        level timings."""
        if self.metrics.first_scheduled_time is None:
            self.metrics.first_scheduled_time = time
            self.metrics.time_in_queue = time - self.metrics.arrival_time

    def set_finished_time(self, time: Optional[float]) -> None:
        """Sets the finished time for Request level timings."""
        self.metrics.finished_time = time

    def get_max_num_running_seqs(self) -> int:
        """The maximum number of sequences running in parallel in the remaining
        lifetime of the request."""
        return 0 if self.first_seq.is_finished() else 1

    def get_seqs(
        self,
        status: Optional[SequenceStatus] = None,
    ) -> List[Sequence]:
        if status is None:
            return self.seqs

        return self.seqs if self.first_seq.status == status else []

    def is_encoder_decoder(self) -> bool:
        return self.encoder_seq is not None

    def get_encoder_seq(self) -> Optional[Sequence]:
        return self.encoder_seq

    def get_finished_seqs(self) -> List[Sequence]:
        return self.seqs if self.first_seq.is_finished() else []

    def update_num_computed_tokens(self, num_new_computed_tokens: int):
        """Update number of tokens computed so far."""
        seq = self.first_seq
        if not seq.is_finished():
            seq.data.update_num_computed_tokens(num_new_computed_tokens)

    def get_num_uncomputed_tokens(self) -> int:
        num_uncomputed_tokens = 0
        seq = self.first_seq
        if not seq.is_finished():
            num_uncomputed_tokens += seq.data.get_num_uncomputed_tokens()
        return num_uncomputed_tokens

    def num_seqs(self, status: Optional[SequenceStatus] = None) -> int:
        # Optimization. We don't need to call get_seqs if we don't need to
        # filter by states.
        if status is None:
            return len(self.seqs)

        if self.is_single_seq:
            return 1 if self.seqs[0].status == status else 0

        return len(self.get_seqs(status))

    def num_finished_seqs(self) -> int:
        return 1 if self.first_seq.is_finished() else 0

    def is_finished(self) -> bool:
        return self.first_seq.is_finished()

    def is_prefill(self) -> bool:
        return self.first_seq.is_prefill()

    def __repr__(self) -> str:
        return (f"SequenceGroup(request_id={self.request_id}, "
                f"sampling_params={self.sampling_params}, "
                f"num_seqs={len(self.seqs)})")


class SequenceGroupMetadataDelta(
        msgspec.Struct,
        tag=True,  # type: ignore[call-arg]
        array_like=True,  # type: ignore[call-arg]
        omit_defaults=True):  # type: ignore[call-arg]
    """Delta of SequenceGroupMetadata.

    After sending the first SequenceGroupMetadata, vLLM scheduler
    only sends delta to reduce the data payload size.
    """
    seq_data_delta: Dict[int, SequenceDataDelta]
    request_id: str
    block_tables: Dict[int, List[int]]
    is_prompt: bool
    do_sample: bool = True
    token_chunk_size: Optional[int] = None
    computed_block_nums: Optional[List[int]] = None
    state: Optional[SequenceGroupState] = msgspec.field(
        default_factory=lambda: SequenceGroupState())


class SequenceGroupMetadata(
        msgspec.Struct,
        tag=True,  # type: ignore[call-arg]
        array_like=True,  # type: ignore[call-arg]
        omit_defaults=True):  # type: ignore[call-arg]
    """Metadata for a sequence group. Used to create `AttentionMetadata`.

    Args:
        request_id: The ID of the request.
        is_prompt: Whether the request is at prompt stage.
        seq_data: The sequence data. (Seq id -> sequence data)
        sampling_params: The sampling parameters used to generate the outputs.
        block_tables: The block tables. (Seq id -> list of physical block
            numbers)
        do_sample: True if sampling is required. Sampling is not required when
            e.g., prefill is chunked, and the current iteration only computes
            query tokens for prefill, we don't need sampling.
        token_chunk_size: The number of tokens to be processed (per sequence).
            None if chunking is not required.
        lora_request: LoRA request.
        computed_block_nums: The block numbers that are already computed,
            used in prefix caching.
        state: Internal state tied to this sequence group.
        multi_modal_data: Multi modal data.
        mm_processor_kwargs: Multimodal input processor / mapper overrides.
        encoder_seq_data: Optional sequence data for encoder prompt
                          (SequenceGroup.encoder_seq). Should be None 
                          unless you are working with an encoder/decoder
                          model.
        cross_block_table: Optional cross-attention block table associated
                           with the encoder prompt
                           (SequenceGroup.encoder_seq). Should be None
                           unless you are working with an encoder/decoder
                           model.
        prompt_adapter_request: Prompt Adapter request.
    """

    request_id: str
    is_prompt: bool
    seq_data: Dict[int, SequenceData]
    sampling_params: Optional[SamplingParams]
    block_tables: Dict[int, List[int]]
    do_sample: bool = True
    pooling_params: Optional[PoolingParams] = None
    lora_request: Optional[LoRARequest] = None
    computed_block_nums: Optional[List[int]] = None
    state: Optional[SequenceGroupState] = msgspec.field(
        default_factory=lambda: SequenceGroupState())
    # "MultiModalDataDict" types. We have to use Any due to msgspec
    # doesn't allow to have union of 2 different dicts.
    multi_modal_data: Optional[Any] = None
    multi_modal_placeholders: Optional[MultiModalPlaceholderDict] = None
    mm_processor_kwargs: Optional[Dict[str, Any]] = None
    encoder_seq_data: Optional[SequenceData] = None
    cross_block_table: Optional[List[int]] = None
    prompt_adapter_request: Optional[PromptAdapterRequest] = None
    token_chunk_size: Optional[int] = None

    ### Stateful fields that are lazily defined. ###
    # The number of speculative tokens adopted in this request.
    # None means specuative decoding is not used.
    # Zero means speculative decoding is disabled for some reasons.
    # TODO: We should maintain this states out of the sequence group.
    num_speculative_tokens: Optional[int] = None

    def __post_init__(self):
        if self.seq_data is not None and self.token_chunk_size is None:
            if self.is_prompt:
                self.token_chunk_size = next(iter(
                    self.seq_data.values())).get_len()
            else:
                self.token_chunk_size = 1

    @property
    def lora_int_id(self) -> int:
        return self.lora_request.lora_int_id if self.lora_request else 0

    @property
    def prompt_adapter_id(self) -> int:
        return self.prompt_adapter_request.prompt_adapter_id \
                        if self.prompt_adapter_request else 0

    @property
    def prompt_adapter_num_virtual_tokens(self) -> int:
        return self.prompt_adapter_request.prompt_adapter_num_virtual_tokens \
                        if self.prompt_adapter_request else 0

    # Multi-Step Chunked-Prefill property
    @property
    def is_single_step_prompt(self) -> bool:
        # do_sample is true, only when the token_chunk_size matches the
        # num_uncomputed_tokens of the sequence. This indicates that
        # the prompt will finish processing in a single `execute_model`
        # step.
        return self.is_prompt and self.do_sample

    def get_first_seq_id(self) -> int:
        # This is an efficient way of fetching the seq_id when
        # we know this SequenceGroup has only one sequence.
        return next(iter(self.seq_data))

    def apply_delta(self,
                    sequence_group_metadata_delta: SequenceGroupMetadataDelta):
        for id, delta in sequence_group_metadata_delta.seq_data_delta.items():
            self.seq_data[id].apply_delta(delta)
        assert self.request_id == sequence_group_metadata_delta.request_id
        self.block_tables = sequence_group_metadata_delta.block_tables
        self.token_chunk_size = sequence_group_metadata_delta.token_chunk_size
        self.do_sample = sequence_group_metadata_delta.do_sample
        self.is_prompt = sequence_group_metadata_delta.is_prompt

    def finish_step(self) -> None:
        assert self.state is not None
        assert self.state.current_step < self.state.num_steps, \
            f"current step {self.state.current_step}, num_steps {self.state.num_steps}" # noqa
        self.state.current_step += 1


class SequenceOutput(
        msgspec.Struct,
        omit_defaults=True,  # type: ignore[call-arg]
        array_like=True):  # type: ignore[call-arg]
    """The model output associated with a sequence.

    Args:
        parent_seq_id: The ID of the parent sequence (for forking in beam
            search).
        output_token: The output token ID.
        logprobs: The logprobs of the output token.
            (Token id -> logP(x_i+1 | x_0, ..., x_i))
    """
    parent_seq_id: int
    output_token: int
    logprobs: Dict[int, Logprob]

    def __repr__(self) -> str:
        return (f"SequenceOutput(parent_seq_id={self.parent_seq_id}, "
                f"output_token={self.output_token}, "
                f"logprobs={self.logprobs})")

    def __eq__(self, other: object) -> bool:
        if not isinstance(other, SequenceOutput):
            raise NotImplementedError()
        equal = (self.parent_seq_id == other.parent_seq_id
                 and self.output_token == other.output_token)
        log_probs_equal = other.logprobs == self.logprobs
        return equal and log_probs_equal


class SequenceGroupOutput(ABC):
    """The base class for model outputs associated with a sequence group."""

    @abstractmethod
    def __repr__(self) -> str:
        pass

    @abstractmethod
    def __eq__(self, other: object) -> bool:
        pass


class CompletionSequenceGroupOutput(
        msgspec.Struct,
        omit_defaults=True,  # type: ignore[call-arg]
        array_like=True):  # type: ignore[call-arg]
    __metaclass__ = SequenceGroupOutput
    """The model output associated with a completion sequence group."""
    samples: List[SequenceOutput]
    # Prompt logprob for each prompt query token.
    prompt_logprobs: Optional[PromptLogprobs]

    def __repr__(self) -> str:
        return (f"CompletionSequenceGroupOutput(samples={self.samples}, "
                f"prompt_logprobs={self.prompt_logprobs})")

    def __eq__(self, other: object) -> bool:
        if not isinstance(other, CompletionSequenceGroupOutput):
            raise NotImplementedError()
        return (self.samples == other.samples
                and self.prompt_logprobs == other.prompt_logprobs)


class EmbeddingSequenceGroupOutput(
        msgspec.Struct,
        omit_defaults=True,  # type: ignore[call-arg]
        array_like=True,  # type: ignore[call-arg]
):
    """The model output associated with an embedding sequence group."""
    __metaclass__ = SequenceGroupOutput
    embeddings: List[int]

    def __repr__(self) -> str:
        return (f"EmbeddingSequenceGroupOutput("
                f"embeddings_shape={len(self.embeddings)})")

    def __eq__(self, other: object) -> bool:
        if not isinstance(other, EmbeddingSequenceGroupOutput):
            raise NotImplementedError()
        return self.embeddings == other.embeddings


# cannot use msgspec.Struct here because Dynamo does not support it
@dataclass
class IntermediateTensors:
    """For all pipeline stages except the last, we need to return the hidden
    states and residuals to be sent to the next stage. This data structure
    contains the hidden states and residuals for a request.
    """

    tensors: Dict[str, torch.Tensor]

    def __getitem__(self, key: Union[str, slice]):
        if isinstance(key, str):
            return self.tensors[key]
        elif isinstance(key, slice):
            return self.__class__({k: v[key] for k, v in self.tensors.items()})

    def __setitem__(self, key: str, value):
        self.tensors[key] = value

    def __len__(self):
        return len(self.tensors)

    def __eq__(self, other: object):
        return isinstance(other, self.__class__) and self

    def __repr__(self) -> str:
        return f"IntermediateTensors(tensors={self.tensors})"


class PoolerOutput(
        msgspec.Struct,
        omit_defaults=True,  # type: ignore[call-arg]
        array_like=True):  # type: ignore[call-arg]
    """The output from a pooling operation in the embedding model."""
    outputs: List[EmbeddingSequenceGroupOutput]

    # lazy import to avoid circular import
    from vllm.spec_decode.metrics import SpecDecodeWorkerMetrics
    spec_decode_worker_metrics: Optional[SpecDecodeWorkerMetrics] = None

    def __getitem__(self, idx: int) -> EmbeddingSequenceGroupOutput:
        return self.outputs[idx]

    def __setitem__(self, idx: int, value):
        self.outputs[idx] = value

    def __len__(self):
        return len(self.outputs)

    def __eq__(self, other: object):
        return isinstance(other,
                          self.__class__) and self.outputs == other.outputs


def get_all_seq_ids(
        seq_group_metadata_list: List[SequenceGroupMetadata]) -> List[int]:
    """Given a list of SequenceGroupMetadata, create a list of all
    sequence ids.
    """
    return [seq_id for sg in seq_group_metadata_list for seq_id in sg.seq_data]


def get_all_seq_ids_and_request_ids(
    seq_group_metadata_list: List[SequenceGroupMetadata]
) -> Tuple[List[int], Dict[str, Set[int]]]:
    """Given a list of SequenceGroupMetadata, create a list of all
    sequence ids.
    """
    seq_ids: List[int] = []
    request_id_seq_ids_mapping: DefaultDict[str, Set[int]] = defaultdict(set)
    for sg in seq_group_metadata_list:
        for seq_id in sg.seq_data:
            seq_ids.append(seq_id)
            request_id_seq_ids_mapping[sg.request_id].add(seq_id)
    return seq_ids, request_id_seq_ids_mapping


class HiddenStates(msgspec.Struct, array_like=True,
                   omit_defaults=True):  # type: ignore[call-arg]
    """Hidden states corresponding to in-progress sequences.
    Used in speculative decoding to pass hidden states from
    the target model to the proposer model.

    seq_ids are the sequence ids of each entry of the batch
    dimension of the hidden_states tensor"""
    # Scorer hidden states. For prefill step, it is used for hidden states of
    # all tokens, whereas for decode step, it use used for last accepted tokens.
    hidden_states: torch.Tensor
    # The sequence group metadata list. Only needed for decode step.
    seq_group_metadata_list: Optional[List[SequenceGroupMetadata]] = None
    # Scorer hidden states of the 2nd last token proposed by the proposer (
    # irrespective of whether it was accepted or not). Only used for cases when
    # last proposed token is accepted (i.e., in case of bonus tokens). For the
    # case of no bonus tokens, these are ignored.
    second_last_token_hidden_states: Optional[torch.Tensor] = None

    _seq_ids: List[int] = msgspec.field(default_factory=list)

    def __post_init__(self):
        if self.seq_group_metadata_list is not None:
            assert len(self.seq_group_metadata_list) == len(self.hidden_states)
            self._seq_ids = get_all_seq_ids(self.seq_group_metadata_list)

    @property
    def seq_ids(self) -> List[int]:
        return self._seq_ids

    def update(self,
               hidden_states: torch.Tensor,
               seq_group_metadata_list: List[SequenceGroupMetadata],
               second_last_token_hidden_states: Optional[torch.Tensor] = None):
        """Update hidden states from target model invocation. Only used for
        decode steps"""
        assert len(seq_group_metadata_list) == len(hidden_states)
        self._seq_ids.extend(get_all_seq_ids(seq_group_metadata_list))
        self.hidden_states = torch.cat([self.hidden_states, hidden_states])

        if self.second_last_token_hidden_states is not None:
            # Adding dummy hidden_states to this to maintain same shape
            self.second_last_token_hidden_states = torch.cat([
                self.second_last_token_hidden_states,
                torch.zeros_like(hidden_states)
                if second_last_token_hidden_states is None else
                second_last_token_hidden_states
            ])

    def prune(self,
              seq_group_metadata_list: List[SequenceGroupMetadata]) -> None:
        """Prune to provided list of sequence ids. Only used for decode steps.
        """
        # Currently this prunes all seq_ids not present in
        # seq_group_metadata_list which might cause problems where a sequence
        # may be "paused" then "resumed" later. This should only prune sequences
        # which are confirmed to be aborted.
        seq_ids = get_all_seq_ids(seq_group_metadata_list)
        if seq_ids != self._seq_ids:
            # Batch contents changed - prune removed sequences.
            index = [self._seq_ids.index(seq_id) for seq_id in seq_ids]
            self.hidden_states = self.hidden_states[index]
            if self.second_last_token_hidden_states is not None:
                self.second_last_token_hidden_states = self\
                    .second_last_token_hidden_states[index]
            self._seq_ids = seq_ids

    def expand_with_bonus_tokens(
            self, seq_with_bonus_token_in_last_step: set) -> None:
        """Expand hidden states for sequences with bonus tokens. This is in
        alignment with `MultiStepWorker._expand_execute_model_request`."""
        if self.second_last_token_hidden_states is None \
            or not seq_with_bonus_token_in_last_step:
            return

        index = []
        for seq_id in self._seq_ids:
            i = self._seq_ids.index(seq_id)
            if seq_id in seq_with_bonus_token_in_last_step:
                index.append(i + len(self._seq_ids))
            index.append(i)

        self.hidden_states = torch.cat(
            [self.hidden_states, self.second_last_token_hidden_states])[index]


class ExecuteModelRequest(
        msgspec.Struct,
        array_like=True,  # type: ignore[call-arg]
        omit_defaults=True):  # type: ignore[call-arg]
    """The model execution request, containing CPU metadata only. The LLM
    engine should create an instance of this class for each request batch."""
    # The sequence group metadata list.
    seq_group_metadata_list: List[Union[SequenceGroupMetadata,
                                        SequenceGroupMetadataDelta]]
    # Blocks to swap in. List of CPU -> GPU block number.
    blocks_to_swap_in: List[Tuple[int,
                                  int]] = msgspec.field(default_factory=list)
    # Blocks to swap out. List of GPU -> CPU block number.
    blocks_to_swap_out: List[Tuple[int,
                                   int]] = msgspec.field(default_factory=list)
    # Blocks to copy. Source to dest block.
    blocks_to_copy: List[Tuple[int, int]] = msgspec.field(default_factory=list)
    # Virtual engine ID for pipeline parallel.
    virtual_engine: int = 0
    # The number of slots for lookahead decoding.
    num_lookahead_slots: int = 0
    # The number of requests in the running queue.
    running_queue_size: int = 0
    # Optional hidden states from prior step.
    previous_hidden_states: Optional[HiddenStates] = None
    # The number of forward steps to run.
    num_steps: int = 1
    # Finished request ids since last step.
    finished_requests_ids: List[str] = msgspec.field(default_factory=list)
    # The last sampled token ids for multi step decoding.
    last_sampled_token_ids: Optional[torch.Tensor] = None
    # Async callback
    async_callback: Optional[Callable] = None

    @property
    def is_first_multi_step(self) -> bool:
        # TODO(will) make this be able to handle batches with variable number of
        # steps
        assert len(self.seq_group_metadata_list) > 0
        first_seq_group = self.seq_group_metadata_list[0]
        assert first_seq_group.state is not None
        return first_seq_group.state.current_step == 0

    @property
    def is_last_step(self) -> bool:
        # TODO(will) make this be able to handle batches with variable number of
        # steps
        assert len(self.seq_group_metadata_list) > 0
        first_seq_group = self.seq_group_metadata_list[0]
        assert first_seq_group.state is not None
        return first_seq_group.state.remaining_steps == 1

    @property
    def current_step(self) -> int:
        # TODO(will) make this be able to handle batches with variable number of
        # steps
        assert len(self.seq_group_metadata_list) > 0
        state = self.seq_group_metadata_list[0].state
        assert state is not None
        return state.current_step

    def clone(
        self, seq_group_metadata_list: List[Union[SequenceGroupMetadata,
                                                  SequenceGroupMetadataDelta]]
    ) -> "ExecuteModelRequest":
        """Clone the request with a new sequence group metadata list."""
        return ExecuteModelRequest(
            seq_group_metadata_list=seq_group_metadata_list,
            blocks_to_swap_in=self.blocks_to_swap_in.copy(),
            blocks_to_swap_out=self.blocks_to_swap_out.copy(),
            blocks_to_copy=self.blocks_to_copy.copy(),
            virtual_engine=self.virtual_engine,
            num_lookahead_slots=self.num_lookahead_slots,
            running_queue_size=self.running_queue_size,
            previous_hidden_states=self.previous_hidden_states,
            num_steps=self.num_steps,
            finished_requests_ids=self.finished_requests_ids,
            last_sampled_token_ids=self.last_sampled_token_ids.clone()
            if self.last_sampled_token_ids is not None else None,
            async_callback=self.async_callback)


@dataclass
class SequenceGroupBase:
    group_id: str  # the original request id before splitting

    assembled_seq_group: Optional[SequenceGroup] = None

    # seq id to a unique index inside this group
    seq_id_to_index: Dict[str, int] = field(default_factory=dict)

    # seq ids to be finished
    to_be_finished: Dict[str, SequenceGroup] = field(default_factory=dict)

    # seq id to finished sequences
    finished_reqs: Dict[str, SequenceGroup] = field(default_factory=dict)

    streaming: bool = False

    output_produced: bool = False

    @staticmethod
    def add_request(request_id: str, engine, params, *args, **kwargs):
        """When we are ready to add a request with request_id and params
        into the engine, we can split the request into multiple requests.
        """
        raise NotImplementedError

    def finish_seq(self, seq: SequenceGroup):
        """The sequence `seq` finishes, we should record the information.
        """
        del self.to_be_finished[seq.request_id]
        self.finished_reqs[seq.request_id] = seq

    def maybe_assemble_group(
            self, seq_group: SequenceGroup) -> Optional[SequenceGroup]:
        """Assemble the sequence group, for producing the final
        output, or adding request in the engine again.
        """
        raise NotImplementedError


class ParallelSampleSequenceGroup(SequenceGroupBase):

    @staticmethod
    def add_request(request_id: str, engine, params, **kwargs):
        original_params = params
        params = copy.deepcopy(original_params)
        params.n = 1
        group = ParallelSampleSequenceGroup(request_id)
        seqs = []
        for i in range(original_params.n):
            request_id_i = f"{request_id}_parallel_sample_{i}"
            group.seq_id_to_index[request_id_i] = i
            seq_group = engine._add_processed_request(
                request_id_i,
                params=params,
                **kwargs,
            )  # type: ignore
            assert seq_group is not None
            engine.seq_id_to_seq_group[request_id_i] = group
            group.to_be_finished[request_id_i] = seq_group
            seqs.append(seq_group.seqs[0])

        # for parallel sampling, the `assembled_seq_group` is always
        # available, since we have all the sequences ready, and they
        # will not change.
        group.assembled_seq_group = SequenceGroup(
            request_id=request_id,
            seqs=seqs,
            arrival_time=seq_group.arrival_time,
            sampling_params=original_params,
            lora_request=seq_group.lora_request,
            embeddings=seq_group.embeddings,
            pooling_params=seq_group.pooling_params,
            encoder_seq=seq_group.encoder_seq,
            trace_headers=seq_group.trace_headers,
            prompt_adapter_request=seq_group.prompt_adapter_request,
            priority=seq_group.priority,
        )

        group.streaming = params.output_kind == RequestOutputKind.DELTA
        group.output_produced = False

    def maybe_assemble_group(
            self, seq_group: SequenceGroup) -> Optional[SequenceGroup]:

        # in the streaming mode, we will return the assembled sequence
        # for the first sequence, and then return None for the rest of
        # sequences
        if self.streaming:
            if self.seq_id_to_index[seq_group.request_id] == 0:
                return self.assembled_seq_group
            return None

        # in the non-streaming mode, we will return the assembled sequence
        # once after all sequences finish, and then return None for the
        # rest of the time

        if len(self.to_be_finished) > 0:
            return None

        assert self.assembled_seq_group is not None
        params = self.assembled_seq_group.sampling_params
        assert isinstance(params, SamplingParams)
        if not self.output_produced:
            self.output_produced = True
            if params._real_n is not None:
                # Get the top-n sequences.
                n = params._real_n or params.n
                seqs = self.assembled_seq_group.seqs
                sorting_key = lambda seq: seq.get_cumulative_logprob()
                sorted_seqs = sorted(seqs, key=sorting_key, reverse=True)
                top_n_seqs = sorted_seqs[:n]
                self.assembled_seq_group.seqs = top_n_seqs
            return self.assembled_seq_group
        if self.output_produced:
            return None<|MERGE_RESOLUTION|>--- conflicted
+++ resolved
@@ -257,12 +257,8 @@
         return tuple(self._output_token_ids)
 
     @output_token_ids.setter
-<<<<<<< HEAD
-    def output_token_ids(self, new_output_token_ids: Tuple[int, ...]) -> None:
-=======
     def output_token_ids(self,
                          new_output_token_ids: GenericSequence[int]) -> None:
->>>>>>> ac6b8f19
         self._output_token_ids = array(VLLM_TOKEN_ID_ARRAY_TYPE,
                                        new_output_token_ids)
         self._update_cached_all_tokens()
