--- conflicted
+++ resolved
@@ -877,13 +877,10 @@
     running_queue_size: int = 0
     # Optional hidden states from prior step.
     previous_hidden_states: Optional[HiddenStates] = None
-<<<<<<< HEAD
     # Finished request ids since last step.
     finished_requests_ids: List[str] = field(default_factory=list)
-=======
     # The number of forward steps to run.
     num_steps: int = 1
->>>>>>> 9def1066
 
     def clone(
         self, seq_group_metadata_list: List[SequenceGroupMetadata]
@@ -897,9 +894,6 @@
             num_lookahead_slots=self.num_lookahead_slots,
             running_queue_size=self.running_queue_size,
             previous_hidden_states=self.previous_hidden_states,
-<<<<<<< HEAD
+            num_steps=self.num_steps,
             finished_requests_ids=self.finished_requests_ids)
-=======
-            num_steps=self.num_steps,
-        )
->>>>>>> 9def1066
+        )