"""Sequence and its related classes."""
import copy
import enum
from abc import ABC, abstractmethod
from array import array
from collections import defaultdict
from dataclasses import dataclass, field
from functools import cached_property, reduce
from typing import (TYPE_CHECKING, Any, Callable, DefaultDict, Dict, List,
                    Mapping, Optional)
from typing import Sequence as GenericSequence
from typing import Set, Tuple, Union

import msgspec
import torch
from typing_extensions import assert_never

from vllm.lora.request import LoRARequest
from vllm.multimodal import MultiModalDataDict, MultiModalPlaceholderDict
from vllm.pooling_params import PoolingParams
from vllm.prompt_adapter.request import PromptAdapterRequest
from vllm.sampling_params import RequestOutputKind, SamplingParams

if TYPE_CHECKING:
    from vllm.inputs import SingletonInputs

VLLM_TOKEN_ID_ARRAY_TYPE = "l"

VLLM_INVALID_TOKEN_ID = -1


def array_full(token_id: int, count: int):
    """:class:`array` equivalent of :func:`numpy.full`."""
    return array(VLLM_TOKEN_ID_ARRAY_TYPE, [token_id]) * count


# We use dataclass for now because it is used for
# openai server output, and msgspec is not serializable.
# TODO(sang): Fix it.
@dataclass
class Logprob:
    """Infos for supporting OpenAI compatible logprobs and token ranks.

    Attributes:
        logprob: The logprob of chosen token
        rank: The vocab rank of chosen token (>=1)
        decoded_token: The decoded chosen token index
    """
    logprob: float
    rank: Optional[int] = None
    decoded_token: Optional[str] = None


# {token_id -> logprob} per each sequence group. None if the corresponding
# sequence group doesn't require prompt logprob.
PromptLogprobs = List[Optional[Dict[int, Logprob]]]
# {token_id -> logprob} for each sequence group.
SampleLogprobs = List[Dict[int, Logprob]]


class SequenceStatus(enum.IntEnum):
    """Status of a sequence."""
    WAITING = 0
    RUNNING = 1
    SWAPPED = 2
    # Note: anything after SWAPPED (2) will be considered
    # as a finished status.
    FINISHED_STOPPED = 3
    FINISHED_LENGTH_CAPPED = 4
    FINISHED_ABORTED = 5
    FINISHED_IGNORED = 6

    @staticmethod
    def is_finished(status: "SequenceStatus") -> bool:
        return status > SequenceStatus.SWAPPED

    @staticmethod
    def get_finished_reason(status: "SequenceStatus") -> Union[str, None]:
        if status == SequenceStatus.FINISHED_STOPPED:
            finish_reason = "stop"
        elif status == SequenceStatus.FINISHED_LENGTH_CAPPED:
            finish_reason = "length"
        elif status == SequenceStatus.FINISHED_ABORTED:
            finish_reason = "abort"
        elif status == SequenceStatus.FINISHED_IGNORED:
            # The ignored sequences are the sequences whose prompt lengths
            # are longer than the model's length cap. Therefore, the stop
            # reason should also be "length" as in OpenAI API.
            finish_reason = "length"
        else:
            finish_reason = None
        return finish_reason


class SequenceStage(enum.Enum):
    PREFILL = enum.auto()
    DECODE = enum.auto()


@dataclass
class RequestMetrics:
    """Metrics associated with a request.

    Attributes:
        arrival_time: The time when the request arrived.
        first_scheduled_time: The time when the request was first scheduled.
        first_token_time: The time when the first token was generated.
        time_in_queue: The time the request spent in the queue.
        finished_time: The time when the request was finished.
        scheduler_time: The time spent in the scheduler when this request was
                        being considered by the scheduler.
        model_forward_time: The time spent in the model forward pass when this
                            request was in the batch.
        model_execute_time: The time spent in the model execute function. This
                            will include model forward, block/sync across
                            workers, cpu-gpu sync time and sampling time.
    """
    arrival_time: float
    last_token_time: float
    first_scheduled_time: Optional[float]
    first_token_time: Optional[float]
    time_in_queue: Optional[float]
    finished_time: Optional[float] = None
    scheduler_time: Optional[float] = None
    model_forward_time: Optional[float] = None
    model_execute_time: Optional[float] = None


class SequenceDataDelta(
        msgspec.Struct,
        array_like=True,  # type: ignore[call-arg]
        omit_defaults=True):  # type: ignore[call-arg]
    """Delta SequenceData to send to workers per step."""
    # A new token to be appended to existing SequenceData.
    new_output_token_ids: List[int]
    # Overwriting existing `cumulative_logprob`
    new_cumulative_logprob: float
    # Overwriting existing `num_computed_tokens`.
    new_num_computed_tokens: int
    # Overwriting existing `stage`.
    new_stage: SequenceStage


class SequenceData(msgspec.Struct,
                   omit_defaults=True):  # type: ignore[call-arg]
    """Data associated with a sequence.
    Args:
        prompt_token_ids: The token IDs of the prompt.
        prompt_embeds: The embeddings of the prompt.
        output_token_ids: The token IDs of the output. Set to an empty list if
            None.
    Attributes:
        prompt_token_ids: The token IDs of the prompt.
        prompt_embeds: The embeddings of the prompt.
        output_token_ids: The token IDs of the output.
        cumulative_logprob: The cumulative log probability of the output.
    """
    # NOTE: we cannot use Union[List, array] because msgspec cannot support
    # union of 2 list types.
    _prompt_token_ids: array
    _prompt_embeds: Optional[torch.Tensor] = None
    _output_token_ids: array = msgspec.field(
        default_factory=lambda: array(VLLM_TOKEN_ID_ARRAY_TYPE, []))

    ### The below fields should not be passed as an argument ###
    _cumulative_logprob: float = 0.0
    _prompt_token_ids_tuple: Tuple[int,
                                   ...] = msgspec.field(default_factory=tuple)
    # The number of tokens that are computed (that run against the model).
    _num_computed_tokens: int = 0
    _stage: SequenceStage = SequenceStage.PREFILL
    _cached_all_token_ids: List[int] = msgspec.field(default_factory=list)
    # It is used to get delta input. It is reset when `get_delta_and_reset`
    # is called.
    _new_appended_tokens: List[int] = msgspec.field(default_factory=list)
    # It is used to compute mrope_position_ids.
    _mrope_position_delta: Optional[int] = None

    @staticmethod
    def from_prompt_token_counts(
            *token_counts: Tuple[int, int]) -> "SequenceData":
        """
        Construct a :class:`SequenceData` instance by concatenating
        prompt token sequences.

        Each tuple represents one token sequence, expressed in the form
        :code:`(token_id, count)`.
        """
        if len(token_counts) == 0:
            return SequenceData.from_seqs([])

        prompt_token_ids_arr = reduce(
            array.__iadd__,
            (array_full(token_id, count) for token_id, count in token_counts),
        )

        return SequenceData(prompt_token_ids_arr)

    @staticmethod
    def from_seqs(
        prompt_token_ids: GenericSequence[int],
        output_token_ids: Optional[GenericSequence[int]] = None,
        *,
        prompt_embeds: Optional[torch.Tensor] = None,
    ) -> "SequenceData":
        """
        Construct a :class:`SequenceData` instance from prompt and output
        token sequences.
        """
        prompt_token_ids_arr = array(VLLM_TOKEN_ID_ARRAY_TYPE,
                                     prompt_token_ids)

        if output_token_ids is None:
            return SequenceData(prompt_token_ids_arr,
                                _prompt_embeds=prompt_embeds)

        output_token_ids_arr = array(VLLM_TOKEN_ID_ARRAY_TYPE,
                                     output_token_ids)

        return SequenceData(prompt_token_ids_arr,
                            _output_token_ids=output_token_ids_arr,
                            _prompt_embeds=prompt_embeds)

    def __post_init__(self) -> None:
        assert self._prompt_token_ids.typecode == "l"
        assert self._output_token_ids.typecode == "l"
        self._prompt_token_ids_tuple: Tuple[int, ...] = tuple(
            self._prompt_token_ids)
        self._update_cached_all_tokens()

    def _update_cached_all_tokens(self):
        assert isinstance(self._prompt_token_ids, array)
        assert isinstance(self._output_token_ids, array)
        self._cached_all_token_ids: List[int] = list(self._prompt_token_ids +
                                                     self._output_token_ids)

    @property
    def cumulative_logprob(self) -> float:
        return self._cumulative_logprob

    @property
    def prompt_token_ids(self) -> Tuple[int, ...]:
        return self._prompt_token_ids_tuple

    @property
    def prompt_embeds(self) -> Optional[torch.Tensor]:
        return self._prompt_embeds

    @property
    def prompt_token_ids_array(self) -> array:
        """Return the prompt token ids in array type.
        Note that the array is in "I" type, and it is not compatible
        with torch.long (2 bytes vs 4 bytes). So beware of the usage.
        """
        return self._prompt_token_ids

    @property
    def output_token_ids(self) -> Tuple[int, ...]:
        return tuple(self._output_token_ids)

    @output_token_ids.setter
    def output_token_ids(self,
                         new_output_token_ids: GenericSequence[int]) -> None:
        self._output_token_ids = array(VLLM_TOKEN_ID_ARRAY_TYPE,
                                       new_output_token_ids)
        self._update_cached_all_tokens()

    @property
    def output_token_ids_array(self) -> array:
        """Return the prompt token ids in array type.

        Note that the array is in "I" type, and it is not compatible
        with torch.long (2 bytes vs 4 bytes). So beware of the usage.
        """
        assert isinstance(self._output_token_ids, array)
        return self._output_token_ids

    @property
    def mrope_position_delta(self) -> Optional[int]:
        return self._mrope_position_delta

    @mrope_position_delta.setter
    def mrope_position_delta(self, new_mrope_position_delta):
        self._mrope_position_delta = new_mrope_position_delta

    def append_token_id(self, token_id: int, logprob: float) -> None:
        self._output_token_ids.append(token_id)
        self._new_appended_tokens.append(token_id)
        self._cached_all_token_ids.append(token_id)
        self._cumulative_logprob += logprob

    def get_len(self) -> int:
        return len(self._output_token_ids) + len(self._prompt_token_ids)

    def get_prompt_len(self) -> int:
        return len(self._prompt_token_ids)

    def get_output_len(self) -> int:
        return len(self._output_token_ids)

    def get_token_ids(self) -> List[int]:
        return self._cached_all_token_ids

    def get_prefix_token_ids(
            self, num_tokens: int
    ) -> Tuple[Tuple[int, ...], Optional[Tuple[int, ...]]]:
        """Get prefix tokens, and make the return value hashable"""
        prompt_length = self.get_prompt_len()
        if num_tokens > prompt_length:
            return (self._prompt_token_ids_tuple,
                    tuple(self._output_token_ids[:num_tokens - prompt_length]))
        else:
            return (self._prompt_token_ids_tuple[:num_tokens], None)

    def get_num_computed_tokens(self) -> int:
        """Return the number of prefill tokens that are already computed."""
        return self._num_computed_tokens

    def update_num_computed_tokens(self, num_new_computed_tokens: int):
        """Update number of tokens computed so far."""
        self._num_computed_tokens += num_new_computed_tokens
        assert self._num_computed_tokens <= self.get_len(), (
            self._num_computed_tokens, self.get_len())
        # If all tokens are computed, it means it is in decoding phase.
        if self.get_num_uncomputed_tokens() == 0:
            self._stage = SequenceStage.DECODE

    def reset_state_for_recompute(self) -> None:
        """Reset the number of computed tokens from this sequence. It is
        supposed to be called when a sequence needs to be started from
        the beginning again (e.g., sequence is preempted).
        """
        self._num_computed_tokens = 0
        self._stage = SequenceStage.PREFILL
        self._new_appended_tokens = []

    def get_num_uncomputed_tokens(self) -> int:
        """Return the number of prefill tokens that are not computed."""
        # we use `get_len()` which includes prompt_len + output_len instead
        # of prompt_len here. This is because during recompute we need to
        # prefill for both prompt and output.
        return self.get_len() - self.get_num_computed_tokens()

    def get_last_token_id(self) -> int:
        if not self._output_token_ids:
            return self._prompt_token_ids[-1]
        return self._output_token_ids[-1]

    def get_prompt_token_ids(self) -> Tuple[int, ...]:
        return self.prompt_token_ids

    def get_output_token_ids(self) -> Tuple[int, ...]:
        return self.output_token_ids

    def get_delta_and_reset(self) -> SequenceDataDelta:
        delta = SequenceDataDelta(self._new_appended_tokens,
                                  self._cumulative_logprob,
                                  self.get_num_computed_tokens(), self.stage)
        # Reset delta state.
        self._new_appended_tokens = []
        return delta

    def apply_delta(self, delta: SequenceDataDelta):
        self._num_computed_tokens = delta.new_num_computed_tokens
        self._cumulative_logprob = delta.new_cumulative_logprob
        self._stage = delta.new_stage
        self._output_token_ids.extend(delta.new_output_token_ids)
        self._cached_all_token_ids.extend(delta.new_output_token_ids)

    @property
    def stage(self) -> SequenceStage:
        return self._stage

    def __repr__(self) -> str:
        return (f"SequenceData("
                f"prompt_token_ids={self._prompt_token_ids}, "
                f"output_token_ids={self.output_token_ids}, "
                f"cumulative_logprob={self.cumulative_logprob}, "
                f"get_num_computed_tokens={self.get_num_computed_tokens()}")


class Sequence:
    """Stores the data, status, and block information of a sequence.
    
    The sequence is constructed from the :data:`DecoderOnlyInputs`
    (for decoder-only) or :data:`EncoderDecoderInputs` (for encoder-decoder)
    instance passed in through the :code:`inputs` constructor argument.

    Args:
        seq_id: The ID of the sequence.
        inputs: The inputs of the sequence.
        block_size: The block size of the sequence. Should be the same as the
            block size used by the block manager and cache engine.
        eos_token_id: The end-of-sequence (EOS) token id recognized by this LLM.
        lora_request: LoRA request.
        prompt_adapter_request: Prompt Adapter request.
    """

    def __init__(
        self,
        seq_id: int,
        inputs: "SingletonInputs",
        block_size: int,
        eos_token_id: Optional[int] = None,
        lora_request: Optional[LoRARequest] = None,
        prompt_adapter_request: Optional[PromptAdapterRequest] = None,
    ) -> None:
        self.seq_id = seq_id
        self.inputs = inputs
        self.block_size = block_size
        self.eos_token_id = eos_token_id
        self.lora_request = lora_request
        self.prompt_adapter_request = prompt_adapter_request

<<<<<<< HEAD
        data: SequenceData
        if self.prompt_token_ids:
            data = SequenceData.from_seqs(self.prompt_token_ids)
        else:
            assert isinstance(self.prompt_embeds, torch.Tensor)
            data = SequenceData.from_seqs([], prompt_embeds=self.prompt_embeds)

        self.data = data

=======
        self.data = SequenceData.from_seqs(self.prompt_token_ids)
>>>>>>> bbc3619d
        self.output_logprobs: SampleLogprobs = []
        self.output_text = ""

        self.status = SequenceStatus.WAITING
        self.stop_reason: Union[int, str, None] = None

        # These are used to keep track of delta outputs
        self._last_output_token_ids_offset: int = 0
        self._last_output_text_offset: int = 0

        # Used for incremental detokenization
        self.prefix_offset = 0
        self.read_offset = 0
        # Input + output tokens
        self.tokens: Optional[List[str]] = None

    @property
    def n_blocks(self) -> int:
        return (self.get_len() + self.block_size - 1) // self.block_size

    @cached_property
    def prompt(self) -> Optional[str]:
        inputs = self.inputs
<<<<<<< HEAD

        if inputs["type"] == "token":
            return inputs.get("prompt")

        if inputs["type"] == "embed":
            return None

=======

        if inputs["type"] == "token":
            return inputs.get("prompt")

>>>>>>> bbc3619d
        assert_never(inputs)

    @cached_property
    def prompt_token_ids(self) -> List[int]:
        inputs = self.inputs

        if inputs["type"] == "token":
            return inputs.get("prompt_token_ids", [])

<<<<<<< HEAD
        if inputs["type"] == "embed":
            return []

=======
>>>>>>> bbc3619d
        assert_never(inputs)

    @cached_property
    def prompt_embeds(self) -> Optional[torch.Tensor]:
        inputs = self.inputs

        if inputs["type"] == "token":
            return None

<<<<<<< HEAD
        if inputs["type"] == "embed":
            return inputs.get("prompt_embeds", [])

=======
>>>>>>> bbc3619d
        assert_never(inputs)

    @cached_property
    def multi_modal_data(self) -> "MultiModalDataDict":
        inputs = self.inputs

        if inputs["type"] == "token":
            return inputs.get("multi_modal_data", {})

<<<<<<< HEAD
        if inputs["type"] == "embed":
            return inputs.get("multi_modal_data", {})

=======
>>>>>>> bbc3619d
        assert_never(inputs)

    @cached_property
    def mm_processor_kwargs(self) -> Dict[str, Any]:
        inputs = self.inputs

        if inputs["type"] == "token":
            return inputs.get("mm_processor_kwargs", {})

<<<<<<< HEAD
        if inputs["type"] == "embed":
            return {}

=======
>>>>>>> bbc3619d
        assert_never(inputs)

    @property
    def multi_modal_placeholders(self) -> MultiModalPlaceholderDict:
        inputs = self.inputs

        if inputs["type"] == "token":
            return inputs.get("multi_modal_placeholders", {})

        assert_never(inputs)

    @property
    def lora_int_id(self) -> int:
        return self.lora_request.lora_int_id if self.lora_request else 0

    @property
    def prompt_adapter_id(self) -> int:
        return self.prompt_adapter_request.prompt_adapter_id \
                        if self.prompt_adapter_request else 0

    def get_output_text_to_return(self, buffer_length: int,
                                  delta: bool) -> str:
        """If delta is True, only new text since the last call to
        this method is returned"""

        # We return the full output text if the sequence is finished.
        truncate = buffer_length and not self.is_finished()
        if not delta:
            return self.output_text[:-buffer_length] if truncate else (
                self.output_text)
        length = len(self.output_text)
        if truncate:
            length -= buffer_length
        last_offset = self._last_output_text_offset
        if last_offset < length:
            self._last_output_text_offset = length
            return self.output_text[last_offset:length]
        return ""

    def get_output_token_ids_to_return(
            self, delta: bool) -> Union[GenericSequence[int], int]:
        """If delta is True, only new tokens since the last call to
        this method are returned"""
        if not delta:
            return self.get_output_token_ids()

        output_len = self.get_output_len()

        # Get the number of new tokens
        num_new_tokens = output_len - self._last_output_token_ids_offset
        self._last_output_token_ids_offset = output_len

        # Return new tokens
        if num_new_tokens == 1:
            # Optimization for single decode token case
            # (which is what we have most of the time)
            return self.data._cached_all_token_ids[-1]

        if num_new_tokens == 0:
            return []

        return self.data._cached_all_token_ids[-num_new_tokens:]

    def hash_of_block(self, logical_idx: int) -> int:
        # TODO This can produce incorrect hash when block size > prompt size

        # Compute the number of tokens in the sequence
        # TODO: The current hashing function is O(L^2). We should optimize
        # this in the future.
        num_tokens = self.num_hashed_tokens_of_block(logical_idx)
        hashed_tokens = self.data.get_prefix_token_ids(num_tokens)
        return hash((hashed_tokens, self.lora_int_id))

    def num_hashed_tokens_of_block(self, logical_idx: int):
        return logical_idx * self.block_size + self.block_size

    def reset_state_for_recompute(self):
        """Reset the sequence states for recomputation."""
        self.data.reset_state_for_recompute()

    def append_token_id(self, token_id: int, logprobs: Dict[int,
                                                            Logprob]) -> None:
        assert token_id in logprobs
        self.output_logprobs.append(logprobs)
        self.data.append_token_id(token_id, logprobs[token_id].logprob)

    def get_len(self) -> int:
        return self.data.get_len()

    def get_prompt_len(self) -> int:
        return self.data.get_prompt_len()

    def get_output_len(self) -> int:
        return self.data.get_output_len()

    def get_token_ids(self) -> List[int]:
        return self.data.get_token_ids()

    def get_prompt_token_ids(self) -> Tuple[int, ...]:
        return self.data.get_prompt_token_ids()

    def get_last_token_id(self) -> int:
        return self.data.get_last_token_id()

    def get_output_token_ids(self) -> Tuple[int, ...]:
        return self.data.get_output_token_ids()

    def get_cumulative_logprob(self) -> float:
        return self.data.cumulative_logprob

    def is_finished(self) -> bool:
        return SequenceStatus.is_finished(self.status)

    def fork(self, new_seq_id: int) -> "Sequence":
        new_seq = copy.deepcopy(self)
        new_seq.seq_id = new_seq_id
        return new_seq

    def get_num_new_tokens(self) -> int:
        """Get the number of new tokens to be computed.

        Returns:
            The new number of tokens to be computed. I.e., 1 for decode, or
            the remaining prompt size for prefill.
        """
        if self.data.stage == SequenceStage.DECODE:
            return 1
        return self.data.get_num_uncomputed_tokens()

    def is_prefill(self) -> bool:
        return self.data.stage == SequenceStage.PREFILL

    def __repr__(self) -> str:
        return (f"Sequence(seq_id={self.seq_id}, "
                f"status={self.status.name}, "
                f"num_blocks={self.n_blocks}, ")


class SequenceGroupState(msgspec.Struct,
                         omit_defaults=True):  # type: ignore[call-arg]
    """Mutable state tied to a specific sequence group"""

    # for multi-step decoding
    num_steps: int = 1
    current_step: int = 0

    @property
    def remaining_steps(self) -> int:
        return self.num_steps - self.current_step


class SequenceGroup:
    """A group of sequences that are generated from the same prompt.

    Args:
        request_id: The ID of the request.
        seqs: The list of sequences.
        sampling_params: The sampling parameters used to generate the outputs.
        arrival_time: The arrival time of the request.
        lora_request: LoRA request.
        embeddings: The embeddings vectors of the prompt of the sequence group
            for an embedding model.
        pooling_params: The pooling parameters used to generate the pooling
            for an embedding model.
        encoder_seq: Optional, the single encoder sequence. Should be None
                     unless you are working with an encoder/decoder model.
        trace_headers: OpenTelemetry trace headers.
        prompt_adapter_request: Prompt Adapter request.
        priority: User-defined priority of the request.
    """

    def __init__(
        self,
        request_id: str,
        seqs: List[Sequence],
        arrival_time: float,
        sampling_params: Optional[SamplingParams] = None,
        lora_request: Optional[LoRARequest] = None,
        embeddings: Optional[List[float]] = None,
        pooling_params: Optional[PoolingParams] = None,
        encoder_seq: Optional[Sequence] = None,
        trace_headers: Optional[Mapping[str, str]] = None,
        prompt_adapter_request: Optional[PromptAdapterRequest] = None,
        priority: int = 0,
    ) -> None:
        self.request_id = request_id
        self.seqs = seqs
        self.first_seq = seqs[0]
        self.arrival_time = arrival_time
        self.is_single_seq = len(seqs) == 1
        self.seqs_dict = {seq.seq_id: seq for seq in seqs}

        self.sampling_params = sampling_params
        self.metrics = RequestMetrics(arrival_time=arrival_time,
                                      last_token_time=arrival_time,
                                      first_scheduled_time=None,
                                      first_token_time=None,
                                      time_in_queue=None)
        self.lora_request = lora_request
        self.prompt_logprobs: Optional[PromptLogprobs] = None
        self.state = SequenceGroupState()
        self.embeddings = embeddings
        self.pooling_params = pooling_params
        self.prompt_adapter_request = prompt_adapter_request
        self.encoder_seq = encoder_seq
        self.trace_headers = trace_headers
        self.priority = priority

        self.cached_request_output = None

    @property
    def prompt(self) -> Optional[str]:
        return self.first_seq.prompt

    @property
    def prompt_token_ids(self) -> List[int]:
        return self.first_seq.prompt_token_ids

    @property
    def prompt_embeds(self) -> Optional[torch.Tensor]:
        # All sequences in the group should have the same prompt.
        # We use the prompt of an arbitrary sequence.
        return self.seqs[0].prompt_embeds

    @property
    def encoder_prompt(self) -> Optional[str]:
        # There are either 0 or 1 encoder sequences
        # If one is present, its prompt is distinct
        # from the decoder's.
        return (self.encoder_seq.prompt
                if self.encoder_seq is not None else None)

    @property
    def encoder_prompt_token_ids(self) -> Optional[List[int]]:
        # There are either 0 or 1 encoder sequences
        # If one is present, its prompt token ids are
        # distinct from the decoder's.
        return (self.encoder_seq.prompt_token_ids
                if self.encoder_seq is not None else None)

    @property
    def multi_modal_data(self) -> MultiModalDataDict:
        return self.first_seq.multi_modal_data

    @property
    def multi_modal_placeholders(self) -> MultiModalPlaceholderDict:
        return self.first_seq.multi_modal_placeholders

    @property
    def mm_processor_kwargs(self) -> Dict[str, Any]:
        return self.first_seq.mm_processor_kwargs

    @property
    def lora_int_id(self) -> int:
        return self.lora_request.lora_int_id if self.lora_request else 0

    @property
    def prompt_adapter_id(self) -> int:
        return self.prompt_adapter_request.prompt_adapter_id \
                        if self.prompt_adapter_request else 0

    @property
    def prompt_adapter_num_virtual_tokens(self) -> int:
        return self.prompt_adapter_request.prompt_adapter_num_virtual_tokens\
                         if self.prompt_adapter_request else 0

    def init_multi_step(self, num_steps: int) -> None:
        self.state.num_steps = num_steps
        self.state.current_step = 0

    def init_multi_step_from_lookahead_slots(self, num_lookahead_slots: int,
                                             num_scheduler_steps: int,
                                             is_multi_step: bool,
                                             enable_chunking: bool) -> None:

        if not is_multi_step:
            self.init_multi_step(num_steps=num_scheduler_steps)
            return

        # Multi-Step case
        is_prefill = self.is_prefill()

        # The asserts below reflect the expectations of the current system.
        if is_prefill and enable_chunking:
            assert num_lookahead_slots == num_scheduler_steps
            self.init_multi_step(num_steps=num_lookahead_slots)
        else:
            is_decode: bool = not is_prefill
            # If it is a prefill, num_lookahead_slots must be 0
            assert num_lookahead_slots == 0 or is_decode
            # If it is a decode, num_lookahead_slots + 1 must match
            # the scheduler steps.
            assert num_lookahead_slots + 1 == num_scheduler_steps or is_prefill
            self.init_multi_step(num_steps=num_lookahead_slots + 1)

    def get_last_latency(self, now: float) -> float:
        """Sets the last token time for Request level timings."""
        # If still in prefill phase, raise Error.
        if self.is_prefill():
            raise ValueError(
                "seq_group.get_last_latency() should not be called "
                "if the seq_group is in prefill phase.")

        # Otherwise return token latency.
        latency = now - self.metrics.last_token_time
        self.metrics.last_token_time = now
        return latency

    def maybe_set_first_token_time(self, time: float) -> None:
        """Sets the first token time for Request level timings."""
        # Note: in a case where a sequence_group is swapped and
        #   recomputed, the time between iterations is counted
        #   in TPOT, rather than recalculating TTFT (since from the )
        #   POV of the user, there is simply a long generation delay.
        if (self.metrics.first_token_time is None
                and self.first_seq.get_output_len() == 1):
            self.metrics.first_token_time = time

    def maybe_set_first_scheduled_time(self, time: float) -> None:
        """Sets the first scheduled time and time in queue for Request
        level timings."""
        if self.metrics.first_scheduled_time is None:
            self.metrics.first_scheduled_time = time
            self.metrics.time_in_queue = time - self.metrics.arrival_time

    def set_finished_time(self, time: Optional[float]) -> None:
        """Sets the finished time for Request level timings."""
        self.metrics.finished_time = time

    def get_max_num_running_seqs(self) -> int:
        """The maximum number of sequences running in parallel in the remaining
        lifetime of the request."""
        return 0 if self.first_seq.is_finished() else 1

    def get_seqs(
        self,
        status: Optional[SequenceStatus] = None,
    ) -> List[Sequence]:
        if status is None:
            return self.seqs

        return self.seqs if self.first_seq.status == status else []

    def is_encoder_decoder(self) -> bool:
        return self.encoder_seq is not None

    def get_encoder_seq(self) -> Optional[Sequence]:
        return self.encoder_seq

    def get_finished_seqs(self) -> List[Sequence]:
        return self.seqs if self.first_seq.is_finished() else []

    def update_num_computed_tokens(self, num_new_computed_tokens: int):
        """Update number of tokens computed so far."""
        seq = self.first_seq
        if not seq.is_finished():
            seq.data.update_num_computed_tokens(num_new_computed_tokens)

    def get_num_uncomputed_tokens(self) -> int:
        num_uncomputed_tokens = 0
        seq = self.first_seq
        if not seq.is_finished():
            num_uncomputed_tokens += seq.data.get_num_uncomputed_tokens()
        return num_uncomputed_tokens

    def num_seqs(self, status: Optional[SequenceStatus] = None) -> int:
        # Optimization. We don't need to call get_seqs if we don't need to
        # filter by states.
        if status is None:
            return len(self.seqs)

        if self.is_single_seq:
            return 1 if self.seqs[0].status == status else 0

        return len(self.get_seqs(status))

    def num_finished_seqs(self) -> int:
        return 1 if self.first_seq.is_finished() else 0

    def is_finished(self) -> bool:
        return self.first_seq.is_finished()

    def is_prefill(self) -> bool:
        return self.first_seq.is_prefill()

    def __repr__(self) -> str:
        return (f"SequenceGroup(request_id={self.request_id}, "
                f"sampling_params={self.sampling_params}, "
                f"num_seqs={len(self.seqs)})")


class SequenceGroupMetadataDelta(
        msgspec.Struct,
        tag=True,  # type: ignore[call-arg]
        array_like=True,  # type: ignore[call-arg]
        omit_defaults=True):  # type: ignore[call-arg]
    """Delta of SequenceGroupMetadata.

    After sending the first SequenceGroupMetadata, vLLM scheduler
    only sends delta to reduce the data payload size.
    """
    seq_data_delta: Dict[int, SequenceDataDelta]
    request_id: str
    block_tables: Dict[int, List[int]]
    is_prompt: bool
    do_sample: bool = True
    token_chunk_size: Optional[int] = None
    computed_block_nums: Optional[List[int]] = None
    state: Optional[SequenceGroupState] = msgspec.field(
        default_factory=lambda: SequenceGroupState())


class SequenceGroupMetadata(
        msgspec.Struct,
        tag=True,  # type: ignore[call-arg]
        array_like=True,  # type: ignore[call-arg]
        omit_defaults=True):  # type: ignore[call-arg]
    """Metadata for a sequence group. Used to create `AttentionMetadata`.

    Args:
        request_id: The ID of the request.
        is_prompt: Whether the request is at prompt stage.
        seq_data: The sequence data. (Seq id -> sequence data)
        sampling_params: The sampling parameters used to generate the outputs.
        block_tables: The block tables. (Seq id -> list of physical block
            numbers)
        do_sample: True if sampling is required. Sampling is not required when
            e.g., prefill is chunked, and the current iteration only computes
            query tokens for prefill, we don't need sampling.
        token_chunk_size: The number of tokens to be processed (per sequence).
            None if chunking is not required.
        lora_request: LoRA request.
        computed_block_nums: The block numbers that are already computed,
            used in prefix caching.
        state: Internal state tied to this sequence group.
        multi_modal_data: Multi modal data.
        mm_processor_kwargs: Multimodal input processor / mapper overrides.
        encoder_seq_data: Optional sequence data for encoder prompt
                          (SequenceGroup.encoder_seq). Should be None
                          unless you are working with an encoder/decoder
                          model.
        cross_block_table: Optional cross-attention block table associated
                           with the encoder prompt
                           (SequenceGroup.encoder_seq). Should be None
                           unless you are working with an encoder/decoder
                           model.
        prompt_adapter_request: Prompt Adapter request.
    """

    request_id: str
    is_prompt: bool
    seq_data: Dict[int, SequenceData]
    sampling_params: Optional[SamplingParams]
    block_tables: Dict[int, List[int]]
    do_sample: bool = True
    pooling_params: Optional[PoolingParams] = None
    lora_request: Optional[LoRARequest] = None
    computed_block_nums: Optional[List[int]] = None
    state: Optional[SequenceGroupState] = msgspec.field(
        default_factory=lambda: SequenceGroupState())
    # "MultiModalDataDict" types. We have to use Any due to msgspec
    # doesn't allow to have union of 2 different dicts.
    multi_modal_data: Optional[Any] = None
    multi_modal_placeholders: Optional[MultiModalPlaceholderDict] = None
    mm_processor_kwargs: Optional[Dict[str, Any]] = None
    encoder_seq_data: Optional[SequenceData] = None
    cross_block_table: Optional[List[int]] = None
    prompt_adapter_request: Optional[PromptAdapterRequest] = None
    token_chunk_size: Optional[int] = None

    ### Stateful fields that are lazily defined. ###
    # The number of speculative tokens adopted in this request.
    # None means specuative decoding is not used.
    # Zero means speculative decoding is disabled for some reasons.
    # TODO: We should maintain this states out of the sequence group.
    num_speculative_tokens: Optional[int] = None

    def __post_init__(self):
        if self.seq_data is not None and self.token_chunk_size is None:
            if self.is_prompt:
                self.token_chunk_size = next(iter(
                    self.seq_data.values())).get_len()
            else:
                self.token_chunk_size = 1

    @property
    def lora_int_id(self) -> int:
        return self.lora_request.lora_int_id if self.lora_request else 0

    @property
    def prompt_adapter_id(self) -> int:
        return self.prompt_adapter_request.prompt_adapter_id \
                        if self.prompt_adapter_request else 0

    @property
    def prompt_adapter_num_virtual_tokens(self) -> int:
        return self.prompt_adapter_request.prompt_adapter_num_virtual_tokens \
                        if self.prompt_adapter_request else 0

    # Multi-Step Chunked-Prefill property
    @property
    def is_single_step_prompt(self) -> bool:
        # do_sample is true, only when the token_chunk_size matches the
        # num_uncomputed_tokens of the sequence. This indicates that
        # the prompt will finish processing in a single `execute_model`
        # step.
        return self.is_prompt and self.do_sample

    def get_first_seq_id(self) -> int:
        # This is an efficient way of fetching the seq_id when
        # we know this SequenceGroup has only one sequence.
        return next(iter(self.seq_data))

    def apply_delta(self,
                    sequence_group_metadata_delta: SequenceGroupMetadataDelta):
        for id, delta in sequence_group_metadata_delta.seq_data_delta.items():
            self.seq_data[id].apply_delta(delta)
        assert self.request_id == sequence_group_metadata_delta.request_id
        self.block_tables = sequence_group_metadata_delta.block_tables
        self.token_chunk_size = sequence_group_metadata_delta.token_chunk_size
        self.do_sample = sequence_group_metadata_delta.do_sample
        self.is_prompt = sequence_group_metadata_delta.is_prompt

    def finish_step(self) -> None:
        assert self.state is not None
        assert self.state.current_step < self.state.num_steps, \
            f"current step {self.state.current_step}, num_steps {self.state.num_steps}" # noqa
        self.state.current_step += 1


class SequenceOutput(
        msgspec.Struct,
        omit_defaults=True,  # type: ignore[call-arg]
        array_like=True):  # type: ignore[call-arg]
    """The model output associated with a sequence.

    Args:
        parent_seq_id: The ID of the parent sequence (for forking in beam
            search).
        output_token: The output token ID.
        logprobs: The logprobs of the output token.
            (Token id -> logP(x_i+1 | x_0, ..., x_i))
    """
    parent_seq_id: int
    output_token: int
    logprobs: Dict[int, Logprob]

    def __repr__(self) -> str:
        return (f"SequenceOutput(parent_seq_id={self.parent_seq_id}, "
                f"output_token={self.output_token}, "
                f"logprobs={self.logprobs})")

    def __eq__(self, other: object) -> bool:
        if not isinstance(other, SequenceOutput):
            raise NotImplementedError()
        equal = (self.parent_seq_id == other.parent_seq_id
                 and self.output_token == other.output_token)
        log_probs_equal = other.logprobs == self.logprobs
        return equal and log_probs_equal


class SequenceGroupOutput(ABC):
    """The base class for model outputs associated with a sequence group."""

    @abstractmethod
    def __repr__(self) -> str:
        pass

    @abstractmethod
    def __eq__(self, other: object) -> bool:
        pass


class CompletionSequenceGroupOutput(
        msgspec.Struct,
        omit_defaults=True,  # type: ignore[call-arg]
        array_like=True):  # type: ignore[call-arg]
    __metaclass__ = SequenceGroupOutput
    """The model output associated with a completion sequence group."""
    samples: List[SequenceOutput]
    # Prompt logprob for each prompt query token.
    prompt_logprobs: Optional[PromptLogprobs]

    def __repr__(self) -> str:
        return (f"CompletionSequenceGroupOutput(samples={self.samples}, "
                f"prompt_logprobs={self.prompt_logprobs})")

    def __eq__(self, other: object) -> bool:
        if not isinstance(other, CompletionSequenceGroupOutput):
            raise NotImplementedError()
        return (self.samples == other.samples
                and self.prompt_logprobs == other.prompt_logprobs)


class EmbeddingSequenceGroupOutput(
        msgspec.Struct,
        omit_defaults=True,  # type: ignore[call-arg]
        array_like=True,  # type: ignore[call-arg]
):
    """The model output associated with an embedding sequence group."""
    __metaclass__ = SequenceGroupOutput
    embeddings: List[int]

    def __repr__(self) -> str:
        return (f"EmbeddingSequenceGroupOutput("
                f"embeddings_shape={len(self.embeddings)})")

    def __eq__(self, other: object) -> bool:
        if not isinstance(other, EmbeddingSequenceGroupOutput):
            raise NotImplementedError()
        return self.embeddings == other.embeddings


# cannot use msgspec.Struct here because Dynamo does not support it
@dataclass
class IntermediateTensors:
    """For all pipeline stages except the last, we need to return the hidden
    states and residuals to be sent to the next stage. This data structure
    contains the hidden states and residuals for a request.
    """

    tensors: Dict[str, torch.Tensor]

    def __getitem__(self, key: Union[str, slice]):
        if isinstance(key, str):
            return self.tensors[key]
        elif isinstance(key, slice):
            return self.__class__({k: v[key] for k, v in self.tensors.items()})

    def __setitem__(self, key: str, value):
        self.tensors[key] = value

    def __len__(self):
        return len(self.tensors)

    def __eq__(self, other: object):
        return isinstance(other, self.__class__) and self

    def __repr__(self) -> str:
        return f"IntermediateTensors(tensors={self.tensors})"


class PoolerOutput(
        msgspec.Struct,
        omit_defaults=True,  # type: ignore[call-arg]
        array_like=True):  # type: ignore[call-arg]
    """The output from a pooling operation in the embedding model."""
    outputs: List[EmbeddingSequenceGroupOutput]

    # lazy import to avoid circular import
    from vllm.spec_decode.metrics import SpecDecodeWorkerMetrics
    spec_decode_worker_metrics: Optional[SpecDecodeWorkerMetrics] = None

    def __getitem__(self, idx: int) -> EmbeddingSequenceGroupOutput:
        return self.outputs[idx]

    def __setitem__(self, idx: int, value):
        self.outputs[idx] = value

    def __len__(self):
        return len(self.outputs)

    def __eq__(self, other: object):
        return isinstance(other,
                          self.__class__) and self.outputs == other.outputs


def get_all_seq_ids(
        seq_group_metadata_list: List[SequenceGroupMetadata]) -> List[int]:
    """Given a list of SequenceGroupMetadata, create a list of all
    sequence ids.
    """
    return [seq_id for sg in seq_group_metadata_list for seq_id in sg.seq_data]


def get_all_seq_ids_and_request_ids(
    seq_group_metadata_list: List[SequenceGroupMetadata]
) -> Tuple[List[int], Dict[str, Set[int]]]:
    """Given a list of SequenceGroupMetadata, create a list of all
    sequence ids.
    """
    seq_ids: List[int] = []
    request_id_seq_ids_mapping: DefaultDict[str, Set[int]] = defaultdict(set)
    for sg in seq_group_metadata_list:
        for seq_id in sg.seq_data:
            seq_ids.append(seq_id)
            request_id_seq_ids_mapping[sg.request_id].add(seq_id)
    return seq_ids, request_id_seq_ids_mapping


class HiddenStates(msgspec.Struct, array_like=True,
                   omit_defaults=True):  # type: ignore[call-arg]
    """Hidden states corresponding to in-progress sequences.
    Used in speculative decoding to pass hidden states from
    the target model to the proposer model.

    seq_ids are the sequence ids of each entry of the batch
    dimension of the hidden_states tensor"""
    # Scorer hidden states. For prefill step, it is used for hidden states of
    # all tokens, whereas for decode step, it use used for last accepted tokens.
    hidden_states: torch.Tensor
    # The sequence group metadata list. Only needed for decode step.
    seq_group_metadata_list: Optional[List[SequenceGroupMetadata]] = None
    # Scorer hidden states of the 2nd last token proposed by the proposer (
    # irrespective of whether it was accepted or not). Only used for cases when
    # last proposed token is accepted (i.e., in case of bonus tokens). For the
    # case of no bonus tokens, these are ignored.
    second_last_token_hidden_states: Optional[torch.Tensor] = None

    _seq_ids: List[int] = msgspec.field(default_factory=list)

    def __post_init__(self):
        if self.seq_group_metadata_list is not None:
            assert len(self.seq_group_metadata_list) == len(self.hidden_states)
            self._seq_ids = get_all_seq_ids(self.seq_group_metadata_list)

    @property
    def seq_ids(self) -> List[int]:
        return self._seq_ids

    def update(self,
               hidden_states: torch.Tensor,
               seq_group_metadata_list: List[SequenceGroupMetadata],
               second_last_token_hidden_states: Optional[torch.Tensor] = None):
        """Update hidden states from target model invocation. Only used for
        decode steps"""
        assert len(seq_group_metadata_list) == len(hidden_states)
        self._seq_ids.extend(get_all_seq_ids(seq_group_metadata_list))
        self.hidden_states = torch.cat([self.hidden_states, hidden_states])

        if self.second_last_token_hidden_states is not None:
            # Adding dummy hidden_states to this to maintain same shape
            self.second_last_token_hidden_states = torch.cat([
                self.second_last_token_hidden_states,
                torch.zeros_like(hidden_states)
                if second_last_token_hidden_states is None else
                second_last_token_hidden_states
            ])

    def prune(self,
              seq_group_metadata_list: List[SequenceGroupMetadata]) -> None:
        """Prune to provided list of sequence ids. Only used for decode steps.
        """
        # Currently this prunes all seq_ids not present in
        # seq_group_metadata_list which might cause problems where a sequence
        # may be "paused" then "resumed" later. This should only prune sequences
        # which are confirmed to be aborted.
        seq_ids = get_all_seq_ids(seq_group_metadata_list)
        if seq_ids != self._seq_ids:
            # Batch contents changed - prune removed sequences.
            index = [self._seq_ids.index(seq_id) for seq_id in seq_ids]
            self.hidden_states = self.hidden_states[index]
            if self.second_last_token_hidden_states is not None:
                self.second_last_token_hidden_states = self\
                    .second_last_token_hidden_states[index]
            self._seq_ids = seq_ids

    def expand_with_bonus_tokens(
            self, seq_with_bonus_token_in_last_step: set) -> None:
        """Expand hidden states for sequences with bonus tokens. This is in
        alignment with `MultiStepWorker._expand_execute_model_request`."""
        if self.second_last_token_hidden_states is None \
            or not seq_with_bonus_token_in_last_step:
            return

        index = []
        for seq_id in self._seq_ids:
            i = self._seq_ids.index(seq_id)
            if seq_id in seq_with_bonus_token_in_last_step:
                index.append(i + len(self._seq_ids))
            index.append(i)

        self.hidden_states = torch.cat(
            [self.hidden_states, self.second_last_token_hidden_states])[index]


class ExecuteModelRequest(
        msgspec.Struct,
        array_like=True,  # type: ignore[call-arg]
        omit_defaults=True):  # type: ignore[call-arg]
    """The model execution request, containing CPU metadata only. The LLM
    engine should create an instance of this class for each request batch."""
    # The sequence group metadata list.
    seq_group_metadata_list: List[Union[SequenceGroupMetadata,
                                        SequenceGroupMetadataDelta]]
    # Blocks to swap in. List of CPU -> GPU block number.
    blocks_to_swap_in: List[Tuple[int,
                                  int]] = msgspec.field(default_factory=list)
    # Blocks to swap out. List of GPU -> CPU block number.
    blocks_to_swap_out: List[Tuple[int,
                                   int]] = msgspec.field(default_factory=list)
    # Blocks to copy. Source to dest block.
    blocks_to_copy: List[Tuple[int, int]] = msgspec.field(default_factory=list)
    # Virtual engine ID for pipeline parallel.
    virtual_engine: int = 0
    # The number of slots for lookahead decoding.
    num_lookahead_slots: int = 0
    # The number of requests in the running queue.
    running_queue_size: int = 0
    # Optional hidden states from prior step.
    previous_hidden_states: Optional[HiddenStates] = None
    # The number of forward steps to run.
    num_steps: int = 1
    # Finished request ids since last step.
    finished_requests_ids: List[str] = msgspec.field(default_factory=list)
    # The last sampled token ids for multi step decoding.
    last_sampled_token_ids: Optional[torch.Tensor] = None
    # Async callback
    async_callback: Optional[Callable] = None

    @property
    def is_first_multi_step(self) -> bool:
        # TODO(will) make this be able to handle batches with variable number of
        # steps
        assert len(self.seq_group_metadata_list) > 0
        first_seq_group = self.seq_group_metadata_list[0]
        assert first_seq_group.state is not None
        return first_seq_group.state.current_step == 0

    @property
    def is_last_step(self) -> bool:
        # TODO(will) make this be able to handle batches with variable number of
        # steps
        assert len(self.seq_group_metadata_list) > 0
        first_seq_group = self.seq_group_metadata_list[0]
        assert first_seq_group.state is not None
        return first_seq_group.state.remaining_steps == 1

    @property
    def current_step(self) -> int:
        # TODO(will) make this be able to handle batches with variable number of
        # steps
        assert len(self.seq_group_metadata_list) > 0
        state = self.seq_group_metadata_list[0].state
        assert state is not None
        return state.current_step

    def clone(
        self, seq_group_metadata_list: List[Union[SequenceGroupMetadata,
                                                  SequenceGroupMetadataDelta]]
    ) -> "ExecuteModelRequest":
        """Clone the request with a new sequence group metadata list."""
        return ExecuteModelRequest(
            seq_group_metadata_list=seq_group_metadata_list,
            blocks_to_swap_in=self.blocks_to_swap_in.copy(),
            blocks_to_swap_out=self.blocks_to_swap_out.copy(),
            blocks_to_copy=self.blocks_to_copy.copy(),
            virtual_engine=self.virtual_engine,
            num_lookahead_slots=self.num_lookahead_slots,
            running_queue_size=self.running_queue_size,
            previous_hidden_states=self.previous_hidden_states,
            num_steps=self.num_steps,
            finished_requests_ids=self.finished_requests_ids,
            last_sampled_token_ids=self.last_sampled_token_ids.clone()
            if self.last_sampled_token_ids is not None else None,
            async_callback=self.async_callback)


@dataclass
class SequenceGroupBase:
    group_id: str  # the original request id before splitting

    assembled_seq_group: Optional[SequenceGroup] = None

    # seq id to a unique index inside this group
    seq_id_to_index: Dict[str, int] = field(default_factory=dict)

    # seq ids to be finished
    to_be_finished: Dict[str, SequenceGroup] = field(default_factory=dict)

    # seq id to finished sequences
    finished_reqs: Dict[str, SequenceGroup] = field(default_factory=dict)

    streaming: bool = False

    output_produced: bool = False

    @staticmethod
    def add_request(request_id: str, engine, params, *args, **kwargs):
        """When we are ready to add a request with request_id and params
        into the engine, we can split the request into multiple requests.
        """
        raise NotImplementedError

    def finish_seq(self, seq: SequenceGroup):
        """The sequence `seq` finishes, we should record the information.
        """
        del self.to_be_finished[seq.request_id]
        self.finished_reqs[seq.request_id] = seq

    def maybe_assemble_group(
            self, seq_group: SequenceGroup) -> Optional[SequenceGroup]:
        """Assemble the sequence group, for producing the final
        output, or adding request in the engine again.
        """
        raise NotImplementedError


class ParallelSampleSequenceGroup(SequenceGroupBase):

    @staticmethod
    def add_request(request_id: str, engine, params, **kwargs):
        original_params = params
        params = copy.deepcopy(original_params)
        params.n = 1
        group = ParallelSampleSequenceGroup(request_id)
        seqs = []
        for i in range(original_params.n):
            request_id_i = f"{request_id}_parallel_sample_{i}"
            group.seq_id_to_index[request_id_i] = i
            seq_group = engine._add_processed_request(
                request_id_i,
                params=params,
                **kwargs,
            )  # type: ignore
            assert seq_group is not None
            engine.seq_id_to_seq_group[request_id_i] = group
            group.to_be_finished[request_id_i] = seq_group
            seqs.append(seq_group.seqs[0])

        # for parallel sampling, the `assembled_seq_group` is always
        # available, since we have all the sequences ready, and they
        # will not change.
        group.assembled_seq_group = SequenceGroup(
            request_id=request_id,
            seqs=seqs,
            arrival_time=seq_group.arrival_time,
            sampling_params=original_params,
            lora_request=seq_group.lora_request,
            embeddings=seq_group.embeddings,
            pooling_params=seq_group.pooling_params,
            encoder_seq=seq_group.encoder_seq,
            trace_headers=seq_group.trace_headers,
            prompt_adapter_request=seq_group.prompt_adapter_request,
            priority=seq_group.priority,
        )

        group.streaming = params.output_kind == RequestOutputKind.DELTA
        group.output_produced = False

    def maybe_assemble_group(
            self, seq_group: SequenceGroup) -> Optional[SequenceGroup]:

        # in the streaming mode, we will return the assembled sequence
        # for the first sequence, and then return None for the rest of
        # sequences
        if self.streaming:
            if self.seq_id_to_index[seq_group.request_id] == 0:
                return self.assembled_seq_group
            return None

        # in the non-streaming mode, we will return the assembled sequence
        # once after all sequences finish, and then return None for the
        # rest of the time

        if len(self.to_be_finished) > 0:
            return None

        assert self.assembled_seq_group is not None
        params = self.assembled_seq_group.sampling_params
        assert isinstance(params, SamplingParams)
        if not self.output_produced:
            self.output_produced = True
            if params._real_n is not None:
                # Get the top-n sequences.
                n = params._real_n or params.n
                seqs = self.assembled_seq_group.seqs
                sorting_key = lambda seq: seq.get_cumulative_logprob()
                sorted_seqs = sorted(seqs, key=sorting_key, reverse=True)
                top_n_seqs = sorted_seqs[:n]
                self.assembled_seq_group.seqs = top_n_seqs
            return self.assembled_seq_group
        if self.output_produced:
            return None<|MERGE_RESOLUTION|>--- conflicted
+++ resolved
@@ -412,7 +412,6 @@
         self.lora_request = lora_request
         self.prompt_adapter_request = prompt_adapter_request
 
-<<<<<<< HEAD
         data: SequenceData
         if self.prompt_token_ids:
             data = SequenceData.from_seqs(self.prompt_token_ids)
@@ -422,9 +421,6 @@
 
         self.data = data
 
-=======
-        self.data = SequenceData.from_seqs(self.prompt_token_ids)
->>>>>>> bbc3619d
         self.output_logprobs: SampleLogprobs = []
         self.output_text = ""
 
@@ -448,7 +444,6 @@
     @cached_property
     def prompt(self) -> Optional[str]:
         inputs = self.inputs
-<<<<<<< HEAD
 
         if inputs["type"] == "token":
             return inputs.get("prompt")
@@ -456,12 +451,6 @@
         if inputs["type"] == "embed":
             return None
 
-=======
-
-        if inputs["type"] == "token":
-            return inputs.get("prompt")
-
->>>>>>> bbc3619d
         assert_never(inputs)
 
     @cached_property
@@ -471,12 +460,9 @@
         if inputs["type"] == "token":
             return inputs.get("prompt_token_ids", [])
 
-<<<<<<< HEAD
         if inputs["type"] == "embed":
             return []
 
-=======
->>>>>>> bbc3619d
         assert_never(inputs)
 
     @cached_property
@@ -486,12 +472,9 @@
         if inputs["type"] == "token":
             return None
 
-<<<<<<< HEAD
         if inputs["type"] == "embed":
             return inputs.get("prompt_embeds", [])
 
-=======
->>>>>>> bbc3619d
         assert_never(inputs)
 
     @cached_property
@@ -501,12 +484,21 @@
         if inputs["type"] == "token":
             return inputs.get("multi_modal_data", {})
 
-<<<<<<< HEAD
         if inputs["type"] == "embed":
             return inputs.get("multi_modal_data", {})
 
-=======
->>>>>>> bbc3619d
+        assert_never(inputs)
+
+    @property
+    def multi_modal_placeholders(self) -> MultiModalPlaceholderDict:
+        inputs = self.inputs
+
+        if inputs["type"] == "token":
+            return inputs.get("multi_modal_placeholders", {})
+
+        if inputs["type"] == "embed":
+            return {}
+
         assert_never(inputs)
 
     @cached_property
@@ -516,20 +508,8 @@
         if inputs["type"] == "token":
             return inputs.get("mm_processor_kwargs", {})
 
-<<<<<<< HEAD
         if inputs["type"] == "embed":
             return {}
-
-=======
->>>>>>> bbc3619d
-        assert_never(inputs)
-
-    @property
-    def multi_modal_placeholders(self) -> MultiModalPlaceholderDict:
-        inputs = self.inputs
-
-        if inputs["type"] == "token":
-            return inputs.get("multi_modal_placeholders", {})
 
         assert_never(inputs)
 
