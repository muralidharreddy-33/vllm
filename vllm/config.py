--- conflicted
+++ resolved
@@ -13,14 +13,9 @@
 from vllm.platforms import current_platform
 from vllm.tracing import is_otel_installed
 from vllm.transformers_utils.config import get_config, get_hf_text_config
-<<<<<<< HEAD
-from vllm.utils import (cuda_device_count_stateless, get_cpu_memory, is_cpu,
-                        is_hip, is_neuron, is_openvino, is_xpu,
-=======
 from vllm.utils import (STR_NOT_IMPL_ENC_DEC_CUDAGRAPH, GiB_bytes,
                         cuda_device_count_stateless, get_cpu_memory, is_cpu,
-                        is_hip, is_neuron, is_openvino, is_tpu, is_xpu,
->>>>>>> 774cd1d3
+                        is_hip, is_neuron, is_openvino, is_xpu,
                         print_warning_once)
 
 if TYPE_CHECKING:
