import enum
import json
from dataclasses import dataclass, field, fields
from typing import (TYPE_CHECKING, Any, ClassVar, Dict, List, Optional, Tuple,
                    Union)

import torch
from transformers import PretrainedConfig, PreTrainedTokenizerBase

import vllm.envs as envs
from vllm.logger import init_logger
from vllm.model_executor.layers.quantization import QUANTIZATION_METHODS
from vllm.model_executor.models import ModelRegistry
from vllm.tracing import is_otel_installed
from vllm.transformers_utils.config import get_config, get_hf_text_config
from vllm.utils import (cuda_device_count_stateless, get_cpu_memory, is_cpu,
                        is_hip, is_neuron, is_tpu, is_xpu, print_warning_once,
                        update_environment_variables)

if TYPE_CHECKING:
    from ray.util.placement_group import PlacementGroup

    from vllm.model_executor.model_loader.loader import BaseModelLoader

logger = init_logger(__name__)

_GB = 1 << 30
_EMBEDDING_MODEL_MAX_NUM_BATCHED_TOKENS = 32768


class ModelConfig:
    """Configuration for the model.

    Args:
        model: Name or path of the huggingface model to use.
            It is also used as the content for `model_name` tag in metrics 
            output when `served_model_name` is not specified. 
        tokenizer: Name or path of the huggingface tokenizer to use.
        tokenizer_mode: Tokenizer mode. "auto" will use the fast tokenizer if
            available, and "slow" will always use the slow tokenizer.
        trust_remote_code: Trust remote code (e.g., from HuggingFace) when
            downloading the model and tokenizer.
        dtype: Data type for model weights and activations. The "auto" option
            will use FP16 precision for FP32 and FP16 models, and BF16 precision
            for BF16 models.
        seed: Random seed for reproducibility.
        revision: The specific model version to use. It can be a branch name,
            a tag name, or a commit id. If unspecified, will use the default
            version.
        code_revision: The specific revision to use for the model code on
            Hugging Face Hub. It can be a branch name, a tag name, or a
            commit id. If unspecified, will use the default version.
        rope_scaling: Dictionary containing the scaling configuration for the
            RoPE embeddings. When using this flag, don't update
            `max_position_embeddings` to the expected new maximum.
        tokenizer_revision: The specific tokenizer version to use. It can be a
            branch name, a tag name, or a commit id. If unspecified, will use
            the default version.
        max_model_len: Maximum length of a sequence (including prompt and
            output). If None, will be derived from the model.
        quantization: Quantization method that was used to quantize the model
            weights. If None, we assume the model weights are not quantized.
        quantization_param_path: Path to JSON file containing scaling factors.
            Used to load KV cache scaling factors into the model when KV cache
            type is FP8_E4M3 on ROCm (AMD GPU). In the future these will also
            be used to load activation and weight scaling factors when the
            model dtype is FP8_E4M3 on ROCm.
        enforce_eager: Whether to enforce eager execution. If True, we will
            disable CUDA graph and always execute the model in eager mode.
            If False, we will use CUDA graph and eager execution in hybrid.
        max_context_len_to_capture: Maximum context len covered by CUDA graphs.
            When a sequence has context length larger than this, we fall back
            to eager mode (DEPRECATED. Use max_seq_len_to_capture instead).
        max_seq_len_to_capture: Maximum sequence len covered by CUDA graphs.
            When a sequence has context length larger than this, we fall back
            to eager mode
        disable_sliding_window: Whether to disable sliding window. If True,
            we will disable the sliding window functionality of the model.
            If the model does not support sliding window, this argument is
            ignored.
        skip_tokenizer_init: If true, skip initialization of tokenizer and
            detokenizer.
        served_model_name: The model name used in metrics tag `model_name`,
            matches the model name exposed via the APIs. If multiple model 
            names provided, the first name will be used. If not specified, 
            the model name will be the same as `model`.
    """

    def __init__(
        self,
        model: str,
        tokenizer: str,
        tokenizer_mode: str,
        trust_remote_code: bool,
        dtype: Union[str, torch.dtype],
        seed: int,
        revision: Optional[str] = None,
        code_revision: Optional[str] = None,
        rope_scaling: Optional[dict] = None,
        rope_theta: Optional[float] = None,
        tokenizer_revision: Optional[str] = None,
        max_model_len: Optional[int] = None,
        quantization: Optional[str] = None,
        quantization_param_path: Optional[str] = None,
        enforce_eager: bool = False,
        max_context_len_to_capture: Optional[int] = None,
        max_seq_len_to_capture: Optional[int] = None,
        max_logprobs: int = 20,
        disable_sliding_window: bool = False,
        skip_tokenizer_init: bool = False,
        served_model_name: Optional[Union[str, List[str]]] = None,
    ) -> None:
        self.model = model
        self.tokenizer = tokenizer
        self.tokenizer_mode = tokenizer_mode
        self.trust_remote_code = trust_remote_code
        self.seed = seed
        self.revision = revision
        self.code_revision = code_revision
        self.rope_scaling = rope_scaling
        self.rope_theta = rope_theta
        # The tokenizer version is consistent with the model version by default.
        if tokenizer_revision is None:
            self.tokenizer_revision = revision
        else:
            self.tokenizer_revision = tokenizer_revision
        self.quantization = quantization
        self.quantization_param_path = quantization_param_path
        self.enforce_eager = enforce_eager
        self.max_context_len_to_capture = max_context_len_to_capture
        if self.max_context_len_to_capture is not None:
            raise ValueError("`max_context_len_to_capture` is deprecated. "
                             "Use `max_seq_len_to_capture` instead.")
        self.max_seq_len_to_capture = (max_seq_len_to_capture
                                       or max_context_len_to_capture)
        self.max_logprobs = max_logprobs
        self.disable_sliding_window = disable_sliding_window
        self.skip_tokenizer_init = skip_tokenizer_init

        self.hf_config = get_config(self.model, trust_remote_code, revision,
                                    code_revision, rope_scaling, rope_theta)
        self.hf_text_config = get_hf_text_config(self.hf_config)
        self.dtype = _get_and_verify_dtype(self.hf_text_config, dtype)

        if (not self.disable_sliding_window
                and self.hf_text_config.model_type == "gemma2"
                and self.hf_text_config.sliding_window is not None):
            print_warning_once(
                "Gemma 2 uses sliding window attention for every odd layer, "
                "which is currently not supported by vLLM. Disabling sliding "
                "window and capping the max length to the sliding window size "
                f"({self.hf_text_config.sliding_window}).")
            self.disable_sliding_window = True

        self.max_model_len = _get_and_verify_max_len(
            hf_config=self.hf_text_config,
            max_model_len=max_model_len,
            disable_sliding_window=self.disable_sliding_window,
            sliding_window_len=self.get_hf_config_sliding_window())
        self.served_model_name = get_served_model_name(model,
                                                       served_model_name)
        if not self.skip_tokenizer_init:
            self._verify_tokenizer_mode()
        self._verify_embedding_mode()
        self._verify_quantization()
        self._verify_cuda_graph()

    def _verify_tokenizer_mode(self) -> None:
        tokenizer_mode = self.tokenizer_mode.lower()
        if tokenizer_mode not in ["auto", "slow"]:
            raise ValueError(
                f"Unknown tokenizer mode: {self.tokenizer_mode}. Must be "
                "either 'auto' or 'slow'.")
        self.tokenizer_mode = tokenizer_mode

    def _verify_embedding_mode(self) -> None:
        architectures = getattr(self.hf_config, "architectures", [])
        self.embedding_mode = any(
            ModelRegistry.is_embedding_model(arch) for arch in architectures)

    def _parse_quant_hf_config(self):
        quant_cfg = getattr(self.hf_config, "quantization_config", None)
        if quant_cfg is None:
            # compress-tensors uses a "compression_config" key
            quant_cfg = getattr(self.hf_config, "compression_config", None)
        return quant_cfg

    def _verify_quantization(self) -> None:
        supported_quantization = [*QUANTIZATION_METHODS]
        rocm_supported_quantization = ["gptq", "squeezellm"]
        if self.quantization is not None:
            self.quantization = self.quantization.lower()

        # Parse quantization method from the HF model config, if available.
        quant_cfg = self._parse_quant_hf_config()

        if quant_cfg is not None:
            quant_method = quant_cfg.get("quant_method", "").lower()

            # Detect which checkpoint is it
            for _, method in QUANTIZATION_METHODS.items():
                quantization_override = method.override_quantization_method(
                    quant_cfg, self.quantization)
                if quantization_override:
                    quant_method = quantization_override
                    self.quantization = quantization_override
                    break

            # Verify quantization configurations.
            if self.quantization is None:
                self.quantization = quant_method
            elif self.quantization != quant_method:
                raise ValueError(
                    "Quantization method specified in the model config "
                    f"({quant_method}) does not match the quantization "
                    f"method specified in the `quantization` argument "
                    f"({self.quantization}).")

        if self.quantization is not None:
            if self.quantization not in supported_quantization:
                raise ValueError(
                    f"Unknown quantization method: {self.quantization}. Must "
                    f"be one of {supported_quantization}.")
            if is_hip(
            ) and self.quantization not in rocm_supported_quantization:
                raise ValueError(
                    f"{self.quantization} quantization is currently not "
                    f"supported in ROCm.")
            if (self.quantization
                    not in ("fp8", "marlin", "gptq_marlin_24", "gptq_marlin")):
                logger.warning(
                    "%s quantization is not fully "
                    "optimized yet. The speed can be slower than "
                    "non-quantized models.", self.quantization)

    def _verify_cuda_graph(self) -> None:
        if self.max_seq_len_to_capture is None:
            self.max_seq_len_to_capture = self.max_model_len
        self.max_seq_len_to_capture = min(self.max_seq_len_to_capture,
                                          self.max_model_len)

    def verify_with_parallel_config(
        self,
        parallel_config: "ParallelConfig",
    ) -> None:
        total_num_attention_heads = getattr(self.hf_text_config,
                                            "num_attention_heads", 0)
        tensor_parallel_size = parallel_config.tensor_parallel_size
        if total_num_attention_heads % tensor_parallel_size != 0:
            raise ValueError(
                f"Total number of attention heads ({total_num_attention_heads})"
                " must be divisible by tensor parallel size "
                f"({tensor_parallel_size}).")

        total_num_hidden_layers = getattr(self.hf_text_config,
                                          "num_hidden_layers", 0)
        pipeline_parallel_size = parallel_config.pipeline_parallel_size
        if total_num_hidden_layers % pipeline_parallel_size != 0:
            raise ValueError(
                f"Total number of hidden layers ({total_num_hidden_layers}) "
                "must be divisible by pipeline parallel size "
                f"({pipeline_parallel_size}).")

        if self.quantization == "bitsandbytes" and (
                parallel_config.tensor_parallel_size > 1
                or parallel_config.pipeline_parallel_size > 1):
            raise ValueError(
                "BitAndBytes quantization with TP or PP is not supported yet.")

    def get_hf_config_sliding_window(self) -> Optional[int]:
        """Get the sliding window size, or None if disabled."""
<<<<<<< HEAD

        if (self.hf_text_config.model_type == "gemma2"
                and self.hf_text_config.sliding_window is not None):
            print_warning_once(
                "While Gemma 2 uses sliding window attention for every odd "
                "layer, vLLM currently ignores it and uses global attention "
                "for all layers. This might affect the model's behavior when "
                "the context length is larger than the sliding window size "
                f"({self.hf_text_config.sliding_window}).")
            return None
=======
>>>>>>> c3dde367

        # Some models, like Qwen2 and Qwen1.5, use `use_sliding_window` in
        # addition to sliding window size. We check if that field is present
        # and if it's False, return None.
        if (hasattr(self.hf_text_config, "use_sliding_window")
                and not self.hf_text_config.use_sliding_window):
            return None
        return getattr(self.hf_text_config, "sliding_window", None)

    def get_sliding_window(self) -> Optional[int]:
        """Get the sliding window size, or None if disabled.
        """
        # If user disables sliding window, return None.
        if self.disable_sliding_window:
            return None
        # Otherwise get the value from the hf config.
        return self.get_hf_config_sliding_window()

    def get_vocab_size(self) -> int:
        return self.hf_text_config.vocab_size

    def get_hidden_size(self) -> int:
        return self.hf_text_config.hidden_size

    def get_head_size(self) -> int:
        if hasattr(self.hf_text_config, "head_dim"):
            return self.hf_text_config.head_dim
        # FIXME(woosuk): This may not be true for all models.
        return (self.hf_text_config.hidden_size //
                self.hf_text_config.num_attention_heads)

    def get_total_num_kv_heads(self) -> int:
        """Returns the total number of KV heads."""
        # For GPTBigCode & Falcon:
        # NOTE: for falcon, when new_decoder_architecture is True, the
        # multi_query flag is ignored and we use n_head_kv for the number of
        # KV heads.
        falcon_model_types = ["falcon", "RefinedWeb", "RefinedWebModel"]
        new_decoder_arch_falcon = (
            self.hf_config.model_type in falcon_model_types
            and getattr(self.hf_config, "new_decoder_architecture", False))
        if not new_decoder_arch_falcon and getattr(self.hf_text_config,
                                                   "multi_query", False):
            # Multi-query attention, only one KV head.
            # Currently, tensor parallelism is not supported in this case.
            return 1

        # For DBRX and MPT
        if self.hf_config.model_type == "mpt":
            if "kv_n_heads" in self.hf_config.attn_config:
                return self.hf_config.attn_config["kv_n_heads"]
            return self.hf_config.num_attention_heads
        if self.hf_config.model_type == "dbrx":
            return getattr(self.hf_config.attn_config, "kv_n_heads",
                           self.hf_config.num_attention_heads)

        attributes = [
            # For Falcon:
            "n_head_kv",
            "num_kv_heads",
            # For LLaMA-2:
            "num_key_value_heads",
            # For ChatGLM:
            "multi_query_group_num",
        ]
        for attr in attributes:
            num_kv_heads = getattr(self.hf_text_config, attr, None)
            if num_kv_heads is not None:
                return num_kv_heads

        # For non-grouped-query attention models, the number of KV heads is
        # equal to the number of attention heads.
        return self.hf_text_config.num_attention_heads

    def get_num_kv_heads(self, parallel_config: "ParallelConfig") -> int:
        """Returns the number of KV heads per GPU."""
        total_num_kv_heads = self.get_total_num_kv_heads()
        # If tensor parallelism is used, we divide the number of KV heads by
        # the tensor parallel size. We will replicate the KV heads in the
        # case where the number of KV heads is smaller than the tensor
        # parallel size so each GPU has at least one KV head.
        return max(1,
                   total_num_kv_heads // parallel_config.tensor_parallel_size)

    def get_num_attention_heads(self,
                                parallel_config: "ParallelConfig") -> int:
        num_heads = getattr(self.hf_text_config, "num_attention_heads", 0)
        return num_heads // parallel_config.tensor_parallel_size

    def get_num_layers(self, parallel_config: "ParallelConfig") -> int:
        total_num_hidden_layers = self.hf_text_config.num_hidden_layers
        return total_num_hidden_layers // parallel_config.pipeline_parallel_size


class CacheConfig:
    """Configuration for the KV cache.

    Args:
        block_size: Size of a cache block in number of tokens.
        gpu_memory_utilization: Fraction of GPU memory to use for the
            vLLM execution.
        swap_space: Size of the CPU swap space per GPU (in GiB).
        cache_dtype: Data type for kv cache storage.
        num_gpu_blocks_override: Number of GPU blocks to use. This overrides the
            profiled num_gpu_blocks if specified. Does nothing if None.
    """

    def __init__(
        self,
        block_size: int,
        gpu_memory_utilization: float,
        swap_space: int,
        cache_dtype: str,
        num_gpu_blocks_override: Optional[int] = None,
        sliding_window: Optional[int] = None,
        enable_prefix_caching: bool = False,
    ) -> None:
        self.block_size = block_size
        self.gpu_memory_utilization = gpu_memory_utilization
        self.swap_space_bytes = swap_space * _GB
        self.num_gpu_blocks_override = num_gpu_blocks_override
        self.cache_dtype = cache_dtype
        self.sliding_window = sliding_window
        self.enable_prefix_caching = enable_prefix_caching
        self._verify_args()
        self._verify_cache_dtype()
        self._verify_prefix_caching()

        # Will be set after profiling.
        self.num_gpu_blocks = None
        self.num_cpu_blocks = None

    def metrics_info(self):
        # convert cache_config to dict(key: str, value: str) for prometheus
        # metrics info
        return {key: str(value) for key, value in self.__dict__.items()}

    def _verify_args(self) -> None:
        if self.gpu_memory_utilization > 1.0:
            raise ValueError(
                "GPU memory utilization must be less than 1.0. Got "
                f"{self.gpu_memory_utilization}.")

    def _verify_cache_dtype(self) -> None:
        if self.cache_dtype == "auto":
            pass
        elif self.cache_dtype in ("fp8", "fp8_e4m3", "fp8_e5m2"):
            logger.info(
                "Using fp8 data type to store kv cache. It reduces the GPU "
                "memory footprint and boosts the performance. "
                "Meanwhile, it may cause accuracy drop without a proper "
                "scaling factor")
        else:
            raise ValueError(f"Unknown kv cache dtype: {self.cache_dtype}")

    def _verify_prefix_caching(self) -> None:
        if not self.enable_prefix_caching:
            return

        if self.sliding_window is not None:
            raise NotImplementedError(
                "Prefix caching is not supported with sliding window. "
                "Run with --disable-sliding-window to use prefix caching.")
        if self.cache_dtype == "fp8":
            raise NotImplementedError(
                "Prefix caching is not supported for fp8 cache_dtype. "
                "Run with --kv-cache-dtype auto to use prefix caching.")

    def verify_with_parallel_config(
        self,
        parallel_config: "ParallelConfig",
    ) -> None:
        total_cpu_memory = get_cpu_memory()
        # FIXME(woosuk): Here, it is assumed that the GPUs in a tensor parallel
        # group are in the same node. However, the GPUs may span multiple nodes.
        num_gpus_per_node = parallel_config.tensor_parallel_size
        cpu_memory_usage = self.swap_space_bytes * num_gpus_per_node

        msg = (f"{cpu_memory_usage / _GB:.2f} GiB out of "
               f"the {total_cpu_memory / _GB:.2f} GiB total CPU memory is "
               "allocated for the swap space.")
        if cpu_memory_usage > 0.7 * total_cpu_memory:
            raise ValueError("Too large swap space. " + msg)
        elif cpu_memory_usage > 0.4 * total_cpu_memory:
            logger.warning("Possibly too large swap space. %s", msg)


@dataclass
class TokenizerPoolConfig:
    """Configuration for the tokenizer pool.

    Args:
        pool_size: Number of tokenizer workers in the pool.
        pool_type: Type of the pool.
        extra_config: Additional config for the pool.
            The way the config will be used depends on the
            pool type.
    """
    pool_size: int
    pool_type: str
    extra_config: dict

    def __post_init__(self):
        if self.pool_type not in ("ray", ):
            raise ValueError(f"Unknown pool type: {self.pool_type}")
        if not isinstance(self.extra_config, dict):
            raise ValueError("extra_config must be a dictionary.")

    @classmethod
    def create_config(
        cls, tokenizer_pool_size: int, tokenizer_pool_type: str,
        tokenizer_pool_extra_config: Optional[Union[str, dict]]
    ) -> Optional["TokenizerPoolConfig"]:
        """Create a TokenizerPoolConfig from the given parameters.

        If tokenizer_pool_size is 0, return None.

        Args:
            tokenizer_pool_size: Number of tokenizer workers in the pool.
            tokenizer_pool_type: Type of the pool.
            tokenizer_pool_extra_config: Additional config for the pool.
                The way the config will be used depends on the
                pool type. This can be a JSON string (will be parsed).
        """
        if tokenizer_pool_size:
            if isinstance(tokenizer_pool_extra_config, str):
                tokenizer_pool_extra_config_parsed = json.loads(
                    tokenizer_pool_extra_config)
            else:
                tokenizer_pool_extra_config_parsed = (
                    tokenizer_pool_extra_config or {})
            tokenizer_pool_config = cls(tokenizer_pool_size,
                                        tokenizer_pool_type,
                                        tokenizer_pool_extra_config_parsed)
        else:
            tokenizer_pool_config = None
        return tokenizer_pool_config


class LoadFormat(str, enum.Enum):
    AUTO = "auto"
    PT = "pt"
    SAFETENSORS = "safetensors"
    NPCACHE = "npcache"
    DUMMY = "dummy"
    TENSORIZER = "tensorizer"
    SHARDED_STATE = "sharded_state"
    BITSANDBYTES = "bitsandbytes"


@dataclass
class LoadConfig:
    """
        download_dir: Directory to download and load the weights, default to the
            default cache directory of huggingface.
        load_format: The format of the model weights to load:
            "auto" will try to load the weights in the safetensors format and
                fall back to the pytorch bin format if safetensors format is
                not available.
            "pt" will load the weights in the pytorch bin format.
            "safetensors" will load the weights in the safetensors format.
            "npcache" will load the weights in pytorch format and store
                a numpy cache to speed up the loading.
            "dummy" will initialize the weights with random values, which is
                mainly for profiling.
            "tensorizer" will use CoreWeave's tensorizer library for
                fast weight loading.
    """

    load_format: Union[str, LoadFormat, "BaseModelLoader"] = LoadFormat.AUTO
    download_dir: Optional[str] = None
    model_loader_extra_config: Optional[Union[str, dict]] = field(
        default_factory=dict)

    def __post_init__(self):
        model_loader_extra_config = self.model_loader_extra_config or {}
        if isinstance(model_loader_extra_config, str):
            self.model_loader_extra_config = json.loads(
                model_loader_extra_config)
        self._verify_load_format()

    def _verify_load_format(self) -> None:
        if not isinstance(self.load_format, str):
            return

        load_format = self.load_format.lower()
        self.load_format = LoadFormat(load_format)

        rocm_not_supported_load_format: List[str] = []
        if is_hip() and load_format in rocm_not_supported_load_format:
            rocm_supported_load_format = [
                f for f in LoadFormat.__members__
                if (f not in rocm_not_supported_load_format)
            ]
            raise ValueError(
                f"load format '{load_format}' is not supported in ROCm. "
                f"Supported load formats are "
                f"{rocm_supported_load_format}")


class ParallelConfig:
    """Configuration for the distributed execution.

    Args:
        pipeline_parallel_size: Number of pipeline parallel groups.
        tensor_parallel_size: Number of tensor parallel groups.
        worker_use_ray: Deprecated, use distributed_executor_backend instead.
        max_parallel_loading_workers: Maximum number of multiple batches
            when load model sequentially. To avoid RAM OOM when using tensor
            parallel and large models.
        disable_custom_all_reduce: Disable the custom all-reduce kernel and
            fall back to NCCL.
        tokenizer_pool_config: Config for the tokenizer pool.
            If None, will use synchronous tokenization.
        ray_workers_use_nsight: Whether to profile Ray workers with nsight, see
            https://docs.ray.io/en/latest/ray-observability/user-guides/profiling.html#profiling-nsight-profiler.
        placement_group: ray distributed model workers placement group.
        distributed_executor_backend: Backend to use for distributed model
            workers, either "ray" or "mp" (multiprocessing). If either
            pipeline_parallel_size or tensor_parallel_size is greater than 1,
            will default to "ray" if Ray is installed or "mp" otherwise.
    """

    def __init__(
        self,
        pipeline_parallel_size: int,
        tensor_parallel_size: int,
        worker_use_ray: Optional[bool] = None,
        max_parallel_loading_workers: Optional[int] = None,
        disable_custom_all_reduce: bool = False,
        tokenizer_pool_config: Optional[TokenizerPoolConfig] = None,
        ray_workers_use_nsight: bool = False,
        placement_group: Optional["PlacementGroup"] = None,
        distributed_executor_backend: Optional[str] = None,
    ) -> None:
        self.pipeline_parallel_size = pipeline_parallel_size
        self.tensor_parallel_size = tensor_parallel_size
        self.distributed_executor_backend = distributed_executor_backend
        self.max_parallel_loading_workers = max_parallel_loading_workers
        self.disable_custom_all_reduce = disable_custom_all_reduce
        self.tokenizer_pool_config = tokenizer_pool_config
        self.ray_workers_use_nsight = ray_workers_use_nsight
        self.placement_group = placement_group

        self.world_size = pipeline_parallel_size * self.tensor_parallel_size
        if worker_use_ray:
            if self.distributed_executor_backend is None:
                self.distributed_executor_backend = "ray"
            elif self.distributed_executor_backend != "ray":
                raise ValueError(f"worker-use-ray can't be used with "
                                 f"distributed executor backend "
                                 f"'{self.distributed_executor_backend}'.")

        if self.distributed_executor_backend is None and self.world_size > 1:
            # We use multiprocessing by default if world_size fits on the
            # current node and we aren't in a ray placement group.

            from vllm.executor import ray_utils
            backend = "mp"
            ray_found = ray_utils.ray is not None
            if cuda_device_count_stateless() < self.world_size:
                if not ray_found:
                    raise ValueError("Unable to load Ray which is "
                                     "required for multi-node inference")
                backend = "ray"
            elif ray_found:
                if self.placement_group:
                    backend = "ray"
                else:
                    from ray import is_initialized as ray_is_initialized
                    if ray_is_initialized():
                        from ray.util import get_current_placement_group
                        if get_current_placement_group():
                            backend = "ray"
            self.distributed_executor_backend = backend
            logger.info("Defaulting to use %s for distributed inference",
                        backend)
        # If CUDA_VISIBLE_DEVICES is set on ROCm prior to vLLM init,
        # propagate changes to HIP_VISIBLE_DEVICES (conversion handled by
        # the update_environment_variables function)
        if is_hip() and envs.CUDA_VISIBLE_DEVICES:
            update_environment_variables(
                {"CUDA_VISIBLE_DEVICES": envs.CUDA_VISIBLE_DEVICES})

        self._verify_args()

    def _verify_args(self) -> None:
        if self.pipeline_parallel_size > 1:
            raise NotImplementedError(
                "Pipeline parallelism is not supported yet.")
        if self.distributed_executor_backend not in ("ray", "mp", None):
            raise ValueError(
                "Unrecognized distributed executor backend. Supported values "
                "are 'ray' or 'mp'.")
        if not self.disable_custom_all_reduce and self.world_size > 1:
            if is_hip():
                self.disable_custom_all_reduce = True
                logger.info(
                    "Disabled the custom all-reduce kernel because it is not "
                    "supported on AMD GPUs.")
            elif self.pipeline_parallel_size > 1:
                self.disable_custom_all_reduce = True
                logger.info(
                    "Disabled the custom all-reduce kernel because it is not "
                    "supported with pipeline parallelism.")
        if self.ray_workers_use_nsight and (
                not self.distributed_executor_backend == "ray"):
            raise ValueError("Unable to use nsight profiling unless workers "
                             "run with Ray.")


class SchedulerConfig:
    """Scheduler configuration.

    Args:
        max_num_batched_tokens: Maximum number of tokens to be processed in
            a single iteration.
        max_num_seqs: Maximum number of sequences to be processed in a single
            iteration.
        max_model_len: Maximum length of a sequence (including prompt
            and generated text).
        use_v2_block_manager: Whether to use the BlockSpaceManagerV2 or not.
        num_lookahead_slots: The number of slots to allocate per sequence per
            step, beyond the known token ids. This is used in speculative
            decoding to store KV activations of tokens which may or may not be
            accepted.
        delay_factor: Apply a delay (of delay factor multiplied by previous
            prompt latency) before scheduling next prompt.
        enable_chunked_prefill: If True, prefill requests can be chunked based
            on the remaining max_num_batched_tokens.
        embedding_mode: Whether the running model is for embedding.
        preemption_mode: Whether to perform preemption by swapping or 
            recomputation. If not specified, we determine the mode as follows:
            We use recomputation by default since it incurs lower overhead than
            swapping. However, when the sequence group has multiple sequences
            (e.g., beam search), recomputation is not currently supported. In
            such a case, we use swapping instead.
    """

    def __init__(self,
                 max_num_batched_tokens: Optional[int],
                 max_num_seqs: int,
                 max_model_len: int,
                 use_v2_block_manager: bool = False,
                 num_lookahead_slots: int = 0,
                 delay_factor: float = 0.0,
                 enable_chunked_prefill: bool = False,
                 embedding_mode: Optional[bool] = False,
                 preemption_mode: Optional[str] = None) -> None:
        if max_num_batched_tokens is not None:
            self.max_num_batched_tokens = max_num_batched_tokens
        else:
            if enable_chunked_prefill:
                # It is the values that have the best balance between ITL
                # and TTFT on A100. Note it is not optimized for throughput.
                self.max_num_batched_tokens = 512
            elif embedding_mode:
                # For embedding, choose specific value for higher throughput
                self.max_num_batched_tokens = max(
                    max_model_len, _EMBEDDING_MODEL_MAX_NUM_BATCHED_TOKENS)
            else:
                # If max_model_len is too short, use 2048 as the default value
                # for higher throughput.
                self.max_num_batched_tokens = max(max_model_len, 2048)
        if enable_chunked_prefill:
            logger.info("Chunked prefill is enabled (EXPERIMENTAL).")

        self.max_num_seqs = max_num_seqs
        self.max_model_len = max_model_len
        self.use_v2_block_manager = use_v2_block_manager
        self.num_lookahead_slots = num_lookahead_slots
        self.delay_factor = delay_factor
        self.chunked_prefill_enabled = enable_chunked_prefill
        self.embedding_mode = embedding_mode
        self.preemption_mode = preemption_mode

        self._verify_args()

    def _verify_args(self) -> None:
        if (self.max_num_batched_tokens < self.max_model_len
                and not self.chunked_prefill_enabled):
            raise ValueError(
                f"max_num_batched_tokens ({self.max_num_batched_tokens}) is "
                f"smaller than max_model_len ({self.max_model_len}). "
                "This effectively limits the maximum sequence length to "
                "max_num_batched_tokens and makes vLLM reject longer "
                "sequences. Please increase max_num_batched_tokens or "
                "decrease max_model_len.")

        if self.max_num_batched_tokens < self.max_num_seqs:
            raise ValueError(
                f"max_num_batched_tokens ({self.max_num_batched_tokens}) must "
                "be greater than or equal to max_num_seqs "
                f"({self.max_num_seqs}).")

        if self.num_lookahead_slots < 0:
            raise ValueError(
                "num_lookahead_slots "
                f"({self.num_lookahead_slots}) must be greater than or "
                "equal to 0.")


class DeviceConfig:

    def __init__(self, device: str = "auto") -> None:
        if device == "auto":
            # Automated device type detection
            if is_neuron():
                self.device_type = "neuron"
            elif is_tpu():
                self.device_type = "tpu"
            elif is_cpu():
                self.device_type = "cpu"
            elif is_xpu():
                self.device_type = "xpu"
            else:
                # We don't call torch.cuda.is_available() here to
                # avoid initializing CUDA before workers are forked
                self.device_type = "cuda"
        else:
            # Device type is assigned explicitly
            self.device_type = device

        # Some device types require processing inputs on CPU
        if self.device_type in ["neuron"]:
            self.device = torch.device("cpu")
        elif self.device_type in ["tpu"]:
            self.device = None
        else:
            # Set device with device type
            self.device = torch.device(self.device_type)


class SpeculativeConfig:
    """Configuration for speculative decoding.

    The configuration is currently specialized to draft-model speculative
    decoding with top-1 proposals.
    """

    @staticmethod
    def maybe_create_spec_config(
        target_model_config: ModelConfig,
        target_parallel_config: ParallelConfig,
        target_dtype: str,
        speculative_model: Optional[str],
        speculative_draft_tensor_parallel_size: Optional[int],
        num_speculative_tokens: Optional[int],
        speculative_max_model_len: Optional[int],
        enable_chunked_prefill: bool,
        use_v2_block_manager: bool,
        speculative_disable_by_batch_size: Optional[int],
        ngram_prompt_lookup_max: Optional[int],
        ngram_prompt_lookup_min: Optional[int],
    ) -> Optional["SpeculativeConfig"]:
        """Create a SpeculativeConfig if possible, else return None.

        This function attempts to create a SpeculativeConfig object based on the
        provided parameters. If the necessary conditions are met, it returns an
        instance of SpeculativeConfig. Otherwise, it returns None.

        Args:
            target_model_config (ModelConfig): The configuration of the target
                model.
            target_parallel_config (ParallelConfig): The parallel configuration
                for the target model.
            target_dtype (str): The data type used for the target model.
            speculative_model (Optional[str]): The name of the speculative
                model, if provided.
            speculative_draft_tensor_parallel_size (Optional[int]): The degree
                of the tensor parallelism for the draft model.
            num_speculative_tokens (Optional[int]): The number of speculative
                tokens, if provided. Will default to the number in the draft
                model config if present, otherwise is required.
            speculative_max_model_len (Optional[int]): The maximum model len of
                the speculative model. Used when testing the ability to skip
                speculation for some sequences.
            enable_chunked_prefill (bool): Whether vLLM is configured to use
                chunked prefill or not. Used for raising an error since its not
                yet compatible with spec decode.
            use_v2_block_manager (bool): Whether vLLM is configured to use the
                v2 block manager or not. Used for raising an error since the v2
                block manager is required with spec decode.
            speculative_disable_by_batch_size (Optional[int]): Disable
                speculative decoding for new incoming requests when the number
                of enqueue requests  is larger than this value, if provided.
            ngram_prompt_lookup_max (Optional[int]): Max size of ngram token
                window, if provided.
            ngram_prompt_lookup_min (Optional[int]): Min size of ngram token
                window, if provided.

        Returns:
            Optional["SpeculativeConfig"]: An instance of SpeculativeConfig if
                the necessary conditions are met, else None.
        """

        if speculative_model is None:
            if num_speculative_tokens is not None:
                raise ValueError("num_speculative_tokens was provided without "
                                 "speculative_model.")
            return None

        if (speculative_disable_by_batch_size is not None
                and speculative_disable_by_batch_size < 2):
            raise ValueError("Expect the batch size threshold of disabling "
                             "speculative decoding is > 1, but got "
                             f"{speculative_disable_by_batch_size=}")

        if enable_chunked_prefill:
            raise ValueError(
                "Speculative decoding and chunked prefill are "
                f"currently mutually exclusive ({enable_chunked_prefill=}).")

        if not use_v2_block_manager:
            raise ValueError(
                "Speculative decoding requires usage of the V2 "
                "block manager. Enable it with --use-v2-block-manager.")

        # TODO: The user should be able to specify revision/quantization/max
        # model len for the draft model. It is not currently supported.
        draft_revision = None
        draft_code_revision = None
        draft_quantization = None

        if speculative_model == "[ngram]":
            if ngram_prompt_lookup_min is None:
                ngram_prompt_lookup_min = 1
            if ngram_prompt_lookup_max is None or ngram_prompt_lookup_max < 1:
                raise ValueError(f"{ngram_prompt_lookup_max=} must be > 0")
            if ngram_prompt_lookup_min < 1:
                raise ValueError(f"{ngram_prompt_lookup_min=} must be > 0")
            if ngram_prompt_lookup_min > ngram_prompt_lookup_max:
                raise ValueError(f"{ngram_prompt_lookup_min=} cannot be "
                                 f"larger than {ngram_prompt_lookup_max=}")

            # TODO: current we still need extract vocab_size from target model
            # config, in future, we may try refactor it out, and set
            # draft related config as None here.
            draft_model_config = target_model_config
            draft_parallel_config = target_parallel_config
        else:
            ngram_prompt_lookup_max = 0
            ngram_prompt_lookup_min = 0
            draft_model_config = ModelConfig(
                model=speculative_model,
                tokenizer=target_model_config.tokenizer,
                tokenizer_mode=target_model_config.tokenizer_mode,
                trust_remote_code=target_model_config.trust_remote_code,
                dtype=target_model_config.dtype,
                seed=target_model_config.seed,
                revision=draft_revision,
                code_revision=draft_code_revision,
                tokenizer_revision=target_model_config.tokenizer_revision,
                max_model_len=None,
                quantization=draft_quantization,
                enforce_eager=target_model_config.enforce_eager,
                max_seq_len_to_capture=target_model_config.
                max_seq_len_to_capture,
                max_logprobs=target_model_config.max_logprobs,
            )

            draft_hf_config = draft_model_config.hf_config
            if (draft_hf_config.model_type == "mlp_speculator"
                    and target_parallel_config.world_size != 1):
                # MLPSpeculator TP support will be added very soon
                raise ValueError(
                    "Speculative decoding with mlp_speculator models does not "
                    "yet support distributed inferencing (TP > 1).")

            if (num_speculative_tokens is not None
                    and hasattr(draft_hf_config, "num_lookahead_tokens")):
                draft_hf_config.num_lookahead_tokens = num_speculative_tokens

            n_predict = getattr(draft_hf_config, "n_predict", None)
            if n_predict is not None:
                if num_speculative_tokens is None:
                    # Default to max value defined in draft model config.
                    num_speculative_tokens = n_predict
                elif num_speculative_tokens > n_predict:
                    # Verify provided value doesn't exceed the maximum
                    # supported by the draft model.
                    raise ValueError(
                        "Expected both speculative_model and "
                        "num_speculative_tokens to be provided, but found "
                        f"{speculative_model=} and {num_speculative_tokens=}.")

            draft_model_config.max_model_len = (
                SpeculativeConfig._maybe_override_draft_max_model_len(
                    speculative_max_model_len,
                    draft_model_config.max_model_len,
                    target_model_config.max_model_len,
                ))

            draft_parallel_config = (
                SpeculativeConfig.create_draft_parallel_config(
                    target_parallel_config,
                    speculative_draft_tensor_parallel_size))

        if num_speculative_tokens is None:
            raise ValueError(
                "num_speculative_tokens must be provided with "
                "speculative_model unless the draft model config contains an "
                "n_predict parameter.")

        return SpeculativeConfig(
            draft_model_config,
            draft_parallel_config,
            num_speculative_tokens,
            speculative_disable_by_batch_size,
            ngram_prompt_lookup_max,
            ngram_prompt_lookup_min,
        )

    @staticmethod
    def _maybe_override_draft_max_model_len(
        speculative_max_model_len: Optional[int],
        draft_max_model_len: int,
        target_max_model_len: int,
    ) -> int:
        """Determine the max sequence len for the draft model. This is usually
        the draft_max_model_len, but may be the target_max_model_len if it is
        less than the draft_max_model_len, or may be speculative_max_model_len
        if it is specified.

        This is necessary so that sequences do not exceed the capacity of the
        draft model or the target model.

        speculative_max_model_len is mainly used for testing that sequences can
        skip speculation.
        """

        if speculative_max_model_len is not None:

            if speculative_max_model_len > draft_max_model_len:
                raise ValueError(f"{speculative_max_model_len=} cannot be "
                                 f"larger than {draft_max_model_len=}")

            if speculative_max_model_len > target_max_model_len:
                raise ValueError(f"{speculative_max_model_len=} cannot be "
                                 f"larger than {target_max_model_len=}")

            return speculative_max_model_len

        return min(
            draft_max_model_len,
            target_max_model_len,
        )

    @staticmethod
    def create_draft_parallel_config(
        target_parallel_config: ParallelConfig,
        speculative_draft_tensor_parallel_size: Optional[int]
    ) -> ParallelConfig:
        """Create a parallel config for use by the draft worker.

        This is mostly a copy of the target parallel config, except the tp_size.
        """
        if speculative_draft_tensor_parallel_size is None:
            speculative_draft_tensor_parallel_size = \
                  target_parallel_config.tensor_parallel_size
        elif speculative_draft_tensor_parallel_size != 1:
            # TODO(wooyeon): allow tp values larger than 1
            raise ValueError(
                f"{speculative_draft_tensor_parallel_size=} cannot be"
                f"other value than 1")

        draft_parallel_config = ParallelConfig(
            pipeline_parallel_size=target_parallel_config.
            pipeline_parallel_size,
            tensor_parallel_size=speculative_draft_tensor_parallel_size,
            distributed_executor_backend=target_parallel_config.
            distributed_executor_backend,
            max_parallel_loading_workers=target_parallel_config.
            max_parallel_loading_workers,
            disable_custom_all_reduce=target_parallel_config.
            disable_custom_all_reduce,
            tokenizer_pool_config=target_parallel_config.tokenizer_pool_config,
            ray_workers_use_nsight=target_parallel_config.
            ray_workers_use_nsight,
            placement_group=target_parallel_config.placement_group,
        )

        return draft_parallel_config

    def __init__(
        self,
        draft_model_config: ModelConfig,
        draft_parallel_config: ParallelConfig,
        num_speculative_tokens: int,
        speculative_disable_by_batch_size: Optional[int],
        ngram_prompt_lookup_max: Optional[int],
        ngram_prompt_lookup_min: Optional[int],
    ):
        """Create a SpeculativeConfig object.

        Args:
            draft_model_config: ModelConfig for the draft model.
            draft_parallel_config: ParallelConfig for the draft model.
            num_speculative_tokens: The number of tokens to sample from the
                draft model before scoring with the target model.
            speculative_disable_by_batch_size: Disable speculative
                decoding for new incoming requests when the number of
                enqueue requests is larger than this value.
            ngram_prompt_lookup_max: Max size of ngram token window.
            ngram_prompt_lookup_min: Min size of ngram token window.
        """
        self.draft_model_config = draft_model_config
        self.draft_parallel_config = draft_parallel_config
        self.num_speculative_tokens = num_speculative_tokens
        self.speculative_disable_by_batch_size = \
            speculative_disable_by_batch_size
        self.ngram_prompt_lookup_max = ngram_prompt_lookup_max or 0
        self.ngram_prompt_lookup_min = ngram_prompt_lookup_min or 0

        self._verify_args()

    def _verify_args(self) -> None:
        if self.num_speculative_tokens <= 0:
            raise ValueError("Expected num_speculative_tokens to be greater "
                             f"than zero ({self.num_speculative_tokens}).")

        if self.draft_model_config:
            self.draft_model_config.verify_with_parallel_config(
                self.draft_parallel_config)

    @property
    def num_lookahead_slots(self) -> int:
        """The number of additional slots the scheduler should allocate per
        step, in addition to the slots allocated for each known token.

        This is equal to the number of speculative tokens, as each speculative
        token must be scored.
        """
        return self.num_speculative_tokens

    def __repr__(self) -> str:
        if self.ngram_prompt_lookup_max > 0:
            draft_model = "[ngram]"
        else:
            draft_model = self.draft_model_config.model
        num_spec_tokens = self.num_speculative_tokens
        return f"SpeculativeConfig({draft_model=}, {num_spec_tokens=})"


@dataclass
class LoRAConfig:
    max_lora_rank: int
    max_loras: int
    fully_sharded_loras: bool = False
    max_cpu_loras: Optional[int] = None
    lora_dtype: Optional[torch.dtype] = None
    lora_extra_vocab_size: int = 256
    # This is a constant.
    lora_vocab_padding_size: ClassVar[int] = 256
    long_lora_scaling_factors: Optional[Tuple[float]] = None

    def __post_init__(self):
        # Keep this in sync with csrc/punica/bgmv/bgmv_config.h
        possible_max_ranks = (8, 16, 32, 64)
        possible_lora_extra_vocab_size = (0, 256, 512)
        if self.max_lora_rank not in possible_max_ranks:
            raise ValueError(
                f"max_lora_rank ({self.max_lora_rank}) must be one of "
                f"{possible_max_ranks}.")
        if self.lora_extra_vocab_size not in possible_lora_extra_vocab_size:
            raise ValueError(
                f"lora_extra_vocab_size ({self.lora_extra_vocab_size}) "
                f"must be one of {possible_lora_extra_vocab_size}.")
        if self.max_loras < 1:
            raise ValueError(f"max_loras ({self.max_loras}) must be >= 1.")
        if self.max_cpu_loras is None:
            self.max_cpu_loras = self.max_loras
        elif self.max_cpu_loras < self.max_loras:
            raise ValueError(
                f"max_cpu_loras ({self.max_cpu_loras}) must be >= "
                f"max_loras ({self.max_loras})")

    def verify_with_model_config(self, model_config: ModelConfig):
        if self.lora_dtype in (None, "auto"):
            self.lora_dtype = model_config.dtype
        elif isinstance(self.lora_dtype, str):
            self.lora_dtype = getattr(torch, self.lora_dtype)
        if model_config.quantization and model_config.quantization not in [
                "awq", "gptq"
        ]:
            # TODO support marlin and squeezellm
            logger.warning("%s quantization is not tested with LoRA yet.",
                           model_config.quantization)

    def verify_with_scheduler_config(self, scheduler_config: SchedulerConfig):
        if scheduler_config.max_num_batched_tokens > 65528:
            raise ValueError(
                "Due to limitations of the custom LoRA CUDA kernel, "
                "max_num_batched_tokens must be <= 65528 when "
                "LoRA is enabled.")
        if scheduler_config.chunked_prefill_enabled:
            raise ValueError("LoRA is not supported with chunked prefill yet.")


@dataclass
class VisionLanguageConfig:
    """Configs the input data format and how models should run for
    vision language models."""

    class ImageInputType(enum.Enum):
        """Image input type into the vision language model.

        An image roughly goes through the following transformation:
        Raw image --> pixel values --> image features --> image embeddings.

        The difference between different image input types is where the
        image encoder (pixel values --> image features) is run.
        Different image input types also correspond to different tensor shapes.

        For example, for Llava, PIXEL_VALUES: (1, 3, 336, 336).
        IMAGE_FEATURES: (1, 576, 1024).
        """
        PIXEL_VALUES = enum.auto()
        IMAGE_FEATURES = enum.auto()

    image_input_type: ImageInputType
    # The input id corresponding to image token.
    image_token_id: int
    # Used for running `run_prefill_max_token`.
    # For models that support varying resolution, this corresponds to
    # worst case scenario (biggest supported resolution).
    image_input_shape: tuple
    image_feature_size: int
    # The image processor to load from HuggingFace
    image_processor: Optional[str]
    image_processor_revision: Optional[str]

    @classmethod
    def get_image_input_enum_type(cls, value: str) -> ImageInputType:
        """Get the image input type from a string."""
        try:
            return cls.ImageInputType[value.upper()]
        except KeyError as e:
            raise ValueError(f"{value} is not a valid choice. "
                             f"Expecting to choose from "
                             f"{[x.name for x in cls.ImageInputType]}.") from e

    #TODO(ywang96): make this a cached property once we refactor the
    # VisionLanguageConfig class.
    def get_image_token_text(
            self, tokenizer: PreTrainedTokenizerBase) -> Tuple[str, str]:
        """Get the image token placeholder text to be inserted into the 
        text prompt and the string representation of the image token id.
        """
        image_token_str = tokenizer.decode(self.image_token_id)
        return image_token_str * self.image_feature_size, image_token_str

    def as_cli_args_dict(self) -> Dict[str, Any]:
        """Flatten vision language config to pure args.

        Compatible with what llm entrypoint expects.
        """
        result: Dict[str, Any] = {}
        for f in fields(self):
            value = getattr(self, f.name)
            if isinstance(value, enum.Enum):
                result[f.name] = value.name.lower()
            elif isinstance(value, tuple):
                result[f.name] = ",".join([str(item) for item in value])
            else:
                result[f.name] = value

        result["disable_image_processor"] = self.image_processor is None

        return result


_STR_DTYPE_TO_TORCH_DTYPE = {
    "half": torch.float16,
    "float16": torch.float16,
    "float": torch.float32,
    "float32": torch.float32,
    "bfloat16": torch.bfloat16,
}

_ROCM_NOT_SUPPORTED_DTYPE: List[str] = []  #


def _get_and_verify_dtype(
    config: PretrainedConfig,
    dtype: Union[str, torch.dtype],
) -> torch.dtype:
    # NOTE: getattr(config, "torch_dtype", torch.float32) is not correct
    # because config.torch_dtype can be None.
    config_dtype = getattr(config, "torch_dtype", None)
    if config_dtype is None:
        config_dtype = torch.float32

    if isinstance(dtype, str):
        dtype = dtype.lower()
        if dtype == "auto":
            if config_dtype == torch.float32:
                if config.model_type == "gemma2":
                    logger.info(
                        "For Gemma 2, we downcast float32 to bfloat16 instead "
                        "of float16 by default. Please specify `dtype` if you "
                        "want to use float16.")
                    torch_dtype = torch.bfloat16
                else:
                    # Following the common practice, we use float16 for float32
                    # models.
                    torch_dtype = torch.float16
            else:
                torch_dtype = config_dtype
        else:
            if dtype not in _STR_DTYPE_TO_TORCH_DTYPE:
                raise ValueError(f"Unknown dtype: {dtype}")
            torch_dtype = _STR_DTYPE_TO_TORCH_DTYPE[dtype]
    elif isinstance(dtype, torch.dtype):
        torch_dtype = dtype
    else:
        raise ValueError(f"Unknown dtype: {dtype}")

    # Verify the dtype.
    if torch_dtype != config_dtype:
        if torch_dtype == torch.float32:
            # Upcasting to float32 is allowed.
            logger.info("Upcasting %s to %s.", config_dtype, torch_dtype)
            pass
        elif config_dtype == torch.float32:
            # Downcasting from float32 to float16 or bfloat16 is allowed.
            logger.info("Downcasting %s to %s.", config_dtype, torch_dtype)
            pass
        else:
            # Casting between float16 and bfloat16 is allowed with a warning.
            logger.warning("Casting %s to %s.", config_dtype, torch_dtype)

    return torch_dtype


def _get_and_verify_max_len(
    hf_config: PretrainedConfig,
    max_model_len: Optional[int],
    disable_sliding_window: bool,
    sliding_window_len: Optional[int],
) -> int:
    """Get and verify the model's maximum length."""
    derived_max_model_len = float("inf")
    possible_keys = [
        # OPT
        "max_position_embeddings",
        # GPT-2
        "n_positions",
        # MPT
        "max_seq_len",
        # ChatGLM2
        "seq_length",
        # Command-R
        "model_max_length",
        # Others
        "max_sequence_length",
        "max_seq_length",
        "seq_len",
    ]
    # Choose the smallest "max_length" from the possible keys.
    max_len_key = None
    for key in possible_keys:
        max_len = getattr(hf_config, key, None)
        if max_len is not None:
            max_len_key = key if max_len < derived_max_model_len \
                else max_len_key
            derived_max_model_len = min(derived_max_model_len, max_len)

    # If sliding window is manually disabled, max_length should be less
    # than the sliding window length in the model config.
    if disable_sliding_window and sliding_window_len is not None:
        max_len_key = "sliding_window" \
            if sliding_window_len < derived_max_model_len else max_len_key
        derived_max_model_len = min(derived_max_model_len, sliding_window_len)

    # If none of the keys were found in the config, use a default and
    # log a warning.
    if derived_max_model_len == float("inf"):
        if max_model_len is not None:
            # If max_model_len is specified, we use it.
            return max_model_len

        default_max_len = 2048
        logger.warning(
            "The model's config.json does not contain any of the following "
            "keys to determine the original maximum length of the model: "
            "%s. Assuming the model's maximum length is %d.", possible_keys,
            default_max_len)
        derived_max_model_len = default_max_len

    rope_scaling = getattr(hf_config, "rope_scaling", None)
    # The correct one should be "longrope", kept "su" here
    # to be backward compatible
    if rope_scaling is not None and rope_scaling["type"] != "su" \
        and rope_scaling["type"] != "longrope":
        if disable_sliding_window:
            # TODO(robertgshaw): Find a model that supports rope_scaling
            # with sliding window to see if this case should be allowed.
            raise NotImplementedError(
                "Disabling sliding window is not supported for models "
                "with rope_scaling. Please raise an issue so we can "
                "investigate.")
        assert "factor" in rope_scaling
        scaling_factor = rope_scaling["factor"]
        if rope_scaling["type"] == "yarn":
            derived_max_model_len = rope_scaling[
                "original_max_position_embeddings"]
        derived_max_model_len *= scaling_factor

    # If the user specified a max length, make sure it is smaller than the
    # derived length from the HF model config.
    if max_model_len is None:
        max_model_len = int(derived_max_model_len)
    elif max_model_len > derived_max_model_len:
        # Some models might have a separate key for specifying model_max_length
        # that will be bigger than derived_max_model_len. We compare user input
        # with model_max_length and allow this override when it's smaller.
        model_max_length = getattr(hf_config, "model_max_length", None)
        if model_max_length is not None and max_model_len <= model_max_length:
            if disable_sliding_window:
                # TODO(robertgshaw): Find a model that has model_max_length
                # with sliding window to see if this case should be allowed.
                raise NotImplementedError(
                    "Disabling sliding window is not supported for models "
                    "model_max_length in the config. Please raise an issue "
                    "so we can investigate.")
            pass
        else:
            raise ValueError(
                f"User-specified max_model_len ({max_model_len}) is greater "
                "than the derived max_model_len "
                f"({max_len_key}={derived_max_model_len} or model_max_length="
                f"{model_max_length} in model's config.json). This may lead "
                "to incorrect model outputs or CUDA errors. Make sure the "
                "value is correct and within the model context size.")
    return int(max_model_len)


def get_served_model_name(model: str,
                          served_model_name: Optional[Union[str, List[str]]]):
    """
    If the input is a non-empty list, the first model_name in 
    `served_model_name` is taken. 
    If the input is a non-empty string, it is used directly. 
    For cases where the input is either an empty string or an 
    empty list, the fallback is to use `self.model`.
    """
    if not served_model_name:
        return model
    if isinstance(served_model_name, list):
        return served_model_name[0]
    return served_model_name


@dataclass
class DecodingConfig:
    """Dataclass which contains the decoding strategy of the engine"""

    # Which guided decoding algo to use. 'outlines' / 'lm-format-enforcer'
    guided_decoding_backend: str = 'outlines'

    def __post_init__(self):
        valid_guided_backends = ['outlines', 'lm-format-enforcer']
        backend = self.guided_decoding_backend
        if backend not in valid_guided_backends:
            raise ValueError(f"Invalid guided_decoding_backend '{backend},"
                             f"must be one of {valid_guided_backends}")


@dataclass
class ObservabilityConfig:
    """Configuration for observability."""
    otlp_traces_endpoint: Optional[str] = None

    def __post_init__(self):
        if not is_otel_installed() and self.otlp_traces_endpoint is not None:
            raise ValueError("OpenTelemetry packages must be installed before "
                             "configuring 'otlp_traces_endpoint'")


@dataclass(frozen=True)
class EngineConfig:
    """Dataclass which contains all engine-related configuration. This
    simplifies passing around the distinct configurations in the codebase.
    """

    model_config: ModelConfig
    cache_config: CacheConfig
    parallel_config: ParallelConfig
    scheduler_config: SchedulerConfig
    device_config: DeviceConfig
    load_config: LoadConfig
    lora_config: Optional[LoRAConfig]
    vision_language_config: Optional[VisionLanguageConfig]
    speculative_config: Optional[SpeculativeConfig]
    decoding_config: Optional[DecodingConfig]
    observability_config: Optional[ObservabilityConfig]

    def __post_init__(self):
        """Verify configs are valid & consistent with each other.
        """
        self.model_config.verify_with_parallel_config(self.parallel_config)
        self.cache_config.verify_with_parallel_config(self.parallel_config)

        if self.lora_config:
            self.lora_config.verify_with_model_config(self.model_config)
            self.lora_config.verify_with_scheduler_config(
                self.scheduler_config)

    def to_dict(self):
        """Return the configs as a dictionary, for use in **kwargs.
        """
        return dict(
            (field.name, getattr(self, field.name)) for field in fields(self))<|MERGE_RESOLUTION|>--- conflicted
+++ resolved
@@ -269,19 +269,6 @@
 
     def get_hf_config_sliding_window(self) -> Optional[int]:
         """Get the sliding window size, or None if disabled."""
-<<<<<<< HEAD
-
-        if (self.hf_text_config.model_type == "gemma2"
-                and self.hf_text_config.sliding_window is not None):
-            print_warning_once(
-                "While Gemma 2 uses sliding window attention for every odd "
-                "layer, vLLM currently ignores it and uses global attention "
-                "for all layers. This might affect the model's behavior when "
-                "the context length is larger than the sliding window size "
-                f"({self.hf_text_config.sliding_window}).")
-            return None
-=======
->>>>>>> c3dde367
 
         # Some models, like Qwen2 and Qwen1.5, use `use_sliding_window` in
         # addition to sliding window size. We check if that field is present
