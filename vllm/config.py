import ast
import copy
import enum
import hashlib
import json
import sys
import warnings
from contextlib import contextmanager
from dataclasses import dataclass, field, replace
from pathlib import Path
from typing import (TYPE_CHECKING, Any, Callable, ClassVar, Counter, Dict,
                    Final, List, Literal, Mapping, Optional, Protocol, Set,
                    Tuple, Type, Union)

import torch
from pydantic import BaseModel, Field, PrivateAttr
from transformers import PretrainedConfig

import vllm.envs as envs
from vllm.compilation.inductor_pass import CallableInductorPass, InductorPass
from vllm.logger import init_logger
from vllm.model_executor.layers.quantization import (QUANTIZATION_METHODS,
                                                     get_quantization_config)
from vllm.model_executor.models import ModelRegistry
from vllm.platforms import CpuArchEnum
from vllm.tracing import is_otel_available, otel_import_error_traceback
from vllm.transformers_utils.config import (
    ConfigFormat, get_config, get_hf_image_processor_config,
    get_hf_text_config, get_pooling_config,
    get_sentence_transformer_tokenizer_config, is_encoder_decoder,
    try_get_generation_config, uses_mrope)
from vllm.transformers_utils.s3_utils import S3Model
from vllm.transformers_utils.utils import is_s3
from vllm.utils import (GiB_bytes, LayerBlockType, cuda_device_count_stateless,
                        get_cpu_memory, random_uuid, resolve_obj_by_qualname)

if TYPE_CHECKING:
    from ray.util.placement_group import PlacementGroup

    from vllm.executor.executor_base import ExecutorBase
    from vllm.model_executor.layers.quantization.base_config import (
        QuantizationConfig)
    from vllm.model_executor.model_loader.loader import BaseModelLoader
    from vllm.transformers_utils.tokenizer_group.base_tokenizer_group import (
        BaseTokenizerGroup)
else:
    QuantizationConfig = None

logger = init_logger(__name__)

_POOLING_MODEL_MAX_NUM_BATCHED_TOKENS = 32768
_MULTIMODAL_MODEL_MAX_NUM_BATCHED_TOKENS = 5120

TaskOption = Literal["auto", "generate", "embedding", "embed", "classify",
                     "score", "reward"]

_ResolvedTask = Literal["generate", "embed", "classify", "score", "reward",
                        "draft"]

RunnerType = Literal["generate", "pooling", "draft"]

_RUNNER_TASKS: Dict[RunnerType, List[_ResolvedTask]] = {
    "generate": ["generate"],
    "pooling": ["embed", "classify", "score", "reward"],
    "draft": ["draft"],
}

_TASK_RUNNER: Dict[_ResolvedTask, RunnerType] = {
    task: runner
    for runner, tasks in _RUNNER_TASKS.items() for task in tasks
}

HfOverrides = Union[Dict[str, Any], Callable[[PretrainedConfig],
                                             PretrainedConfig]]


class SupportsHash(Protocol):

    def compute_hash(self) -> str:
        ...


class ModelConfig:
    """Configuration for the model.

    Args:
        model: Name or path of the huggingface model to use.
            It is also used as the content for `model_name` tag in metrics
            output when `served_model_name` is not specified.
        task: The task to use the model for. Each vLLM instance only supports
            one task, even if the same model can be used for multiple tasks.
            When the model only supports one task, "auto" can be used to select
            it; otherwise, you must specify explicitly which task to use.
        tokenizer: Name or path of the huggingface tokenizer to use.
        tokenizer_mode: Tokenizer mode. "auto" will use the fast tokenizer if
            available, "slow" will always use the slow tokenizer, and
            "mistral" will always use the tokenizer from `mistral_common`.
        trust_remote_code: Trust remote code (e.g., from HuggingFace) when
            downloading the model and tokenizer.
        allowed_local_media_path: Allowing API requests to read local images or
            videos from directories specified by the server file system.
            This is a security risk. Should only be enabled in trusted
            environments.
        dtype: Data type for model weights and activations. The "auto" option
            will use FP16 precision for FP32 and FP16 models, and BF16 precision
            for BF16 models.
        seed: Random seed for reproducibility.
        revision: The specific model version to use. It can be a branch name,
            a tag name, or a commit id. If unspecified, will use the default
            version.
        code_revision: The specific revision to use for the model code on
            Hugging Face Hub. It can be a branch name, a tag name, or a
            commit id. If unspecified, will use the default version.
        tokenizer_revision: The specific tokenizer version to use. It can be a
            branch name, a tag name, or a commit id. If unspecified, will use
            the default version.
        max_model_len: Maximum length of a sequence (including prompt and
            output). If None, will be derived from the model.
        spec_target_max_model_len: Specify the the maximum length for spec
            decoding draft models.
        quantization: Quantization method that was used to quantize the model
            weights. If None, we assume the model weights are not quantized.
        quantization_param_path: Path to JSON file containing scaling factors.
            Used to load KV cache scaling factors into the model when KV cache
            type is FP8_E4M3 on ROCm (AMD GPU). In the future these will also
            be used to load activation and weight scaling factors when the
            model dtype is FP8_E4M3 on ROCm.
        enforce_eager: Whether to enforce eager execution. If True, we will
            disable CUDA graph and always execute the model in eager mode.
            If False, we will use CUDA graph and eager execution in hybrid.
            If None, the user did not specify, so default to False.
        max_seq_len_to_capture: Maximum sequence len covered by CUDA graphs.
            When a sequence has context length larger than this, we fall back
            to eager mode. Additionally for encoder-decoder models, if the
            sequence length of the encoder input is larger than this, we fall
            back to the eager mode.
        max_logprobs: Maximum number of log probabilities. Defaults to 20.
        disable_sliding_window: Whether to disable sliding window. If True,
            we will disable the sliding window functionality of the model.
            If the model does not support sliding window, this argument is
            ignored.
        skip_tokenizer_init: If true, skip initialization of tokenizer and
            detokenizer.
        served_model_name: The model name used in metrics tag `model_name`,
            matches the model name exposed via the APIs. If multiple model
            names provided, the first name will be used. If not specified,
            the model name will be the same as `model`.
        limit_mm_per_prompt: Maximum number of data items per modality
            per prompt. Only applicable for multimodal models.
        use_async_output_proc: Whether to use async output processor.
            Defaults to True.
        config_format: The config format which shall be loaded.
            Defaults to 'auto' which defaults to 'hf'.
        hf_overrides: If a dictionary, contains arguments to be forwarded to the
            HuggingFace config. If a callable, it is called to update the
            HuggingFace config.
        mm_processor_kwargs: Arguments to be forwarded to the model's processor
            for multi-modal data, e.g., image processor.
        disable_mm_preprocessor_cache: If true, then disables caching of the
            multi-modal preprocessor/mapper. (not recommended)
        override_neuron_config: Initialize non default neuron config or
            override default neuron config that are specific to Neuron devices,
            this argument will be used to configure the neuron config that
            can not be gathered from the vllm arguments.
        override_pooler_config: Initialize non default pooling config or
            override default pooling config for the pooling model.
        logits_processor_pattern: Optional regex pattern specifying valid
            logits processor qualified names that can be passed with the
            `logits_processors` extra completion argument. Defaults to None,
            which allows no processors.
        generation_config: Configuration parameter file for generation.
    """

    def compute_hash(self) -> str:
        """
        WARNING: Whenever a new field is added to this config,
        ensure that it is included in the factors list if
        it affects the computation graph.

        Provide a hash that uniquely identifies all the configs
        that affect the structure of the computation
        graph from input ids/embeddings to the final hidden states,
        excluding anything before input ids/embeddings and after
        the final hidden states.
        """
        factors: List[Any] = []
        factors.append(self.model)
        factors.append(self.dtype)
        factors.append(self.quantization)
        factors.append(self.quantization_param_path)
        factors.append(self.revision)
        factors.append(self.code_revision)
        factors.append(self.trust_remote_code)
        factors.append(self.rope_scaling)
        factors.append(self.rope_theta)
        return hashlib.sha256(str(factors).encode()).hexdigest()

    def __init__(
        self,
        model: str,
        task: Union[TaskOption, Literal["draft"]],
        tokenizer: str,
        tokenizer_mode: str,
        trust_remote_code: bool,
        dtype: Union[str, torch.dtype],
        seed: int,
        allowed_local_media_path: str = "",
        revision: Optional[str] = None,
        code_revision: Optional[str] = None,
        rope_scaling: Optional[Dict[str, Any]] = None,
        rope_theta: Optional[float] = None,
        tokenizer_revision: Optional[str] = None,
        max_model_len: Optional[int] = None,
        spec_target_max_model_len: Optional[int] = None,
        quantization: Optional[str] = None,
        quantization_param_path: Optional[str] = None,
        enforce_eager: Optional[bool] = None,
        max_seq_len_to_capture: Optional[int] = None,
        max_logprobs: int = 20,
        disable_sliding_window: bool = False,
        skip_tokenizer_init: bool = False,
        served_model_name: Optional[Union[str, List[str]]] = None,
        limit_mm_per_prompt: Optional[Mapping[str, int]] = None,
        use_async_output_proc: bool = True,
        config_format: ConfigFormat = ConfigFormat.AUTO,
        hf_overrides: Optional[HfOverrides] = None,
        mm_processor_kwargs: Optional[Dict[str, Any]] = None,
        disable_mm_preprocessor_cache: bool = False,
        override_neuron_config: Optional[Dict[str, Any]] = None,
        override_pooler_config: Optional["PoolerConfig"] = None,
        logits_processor_pattern: Optional[str] = None,
        generation_config: Optional[str] = None,
        enable_sleep_mode: bool = False,
    ) -> None:
        self.model = model
        self.tokenizer = tokenizer
        self.tokenizer_mode = tokenizer_mode
        self.trust_remote_code = trust_remote_code
        self.allowed_local_media_path = allowed_local_media_path
        self.seed = seed
        self.revision = revision
        self.code_revision = code_revision
        self.rope_scaling = rope_scaling
        self.rope_theta = rope_theta

        if hf_overrides is None:
            hf_overrides = {}

        if callable(hf_overrides):
            hf_overrides_kw = {}
            hf_overrides_fn = hf_overrides
        else:
            hf_overrides_kw = hf_overrides
            hf_overrides_fn = None

        if rope_scaling is not None:
            hf_override: Dict[str, Any] = {"rope_scaling": rope_scaling}
            hf_overrides_kw.update(hf_override)
            msg = ("`--rope-scaling` will be removed in a future release. "
                   f"'Please instead use `--hf-overrides '{hf_override!r}'`")
            warnings.warn(DeprecationWarning(msg), stacklevel=2)
        if rope_theta is not None:
            hf_override = {"rope_theta": rope_theta}
            hf_overrides_kw.update(hf_override)
            msg = ("`--rope-theta` will be removed in a future release. "
                   f"'Please instead use `--hf-overrides '{hf_override!r}'`")
            warnings.warn(DeprecationWarning(msg), stacklevel=2)

        self.maybe_pull_model_tokenizer_for_s3(model, tokenizer)

        # The tokenizer version is consistent with the model version by default.
        if tokenizer_revision is None:
            self.tokenizer_revision = revision
        else:
            self.tokenizer_revision = tokenizer_revision
        self.quantization = quantization
        self.quantization_param_path = quantization_param_path
        self.enforce_eager = enforce_eager
        self.max_seq_len_to_capture = max_seq_len_to_capture
        self.max_logprobs = max_logprobs
        self.disable_sliding_window = disable_sliding_window
        self.skip_tokenizer_init = skip_tokenizer_init
        self.enable_sleep_mode = enable_sleep_mode

        from vllm.platforms import current_platform

        if self.enable_sleep_mode and not current_platform.is_cuda():
            raise ValueError("Sleep mode is only supported on CUDA devices.")

        hf_config = get_config(self.model, trust_remote_code, revision,
                               code_revision, config_format)

        if hf_overrides_kw:
            logger.info("Overriding HF config with %s", hf_overrides_kw)
            hf_config.update(hf_overrides_kw)
        if hf_overrides_fn:
            logger.info("Overriding HF config with %s", hf_overrides_fn)
            hf_config = hf_overrides_fn(hf_config)

        self.hf_config = hf_config

        self.hf_text_config = get_hf_text_config(self.hf_config)
        self.encoder_config = self._get_encoder_config()
        self.hf_image_processor_config = get_hf_image_processor_config(
            self.model, revision)
        self.dtype = _get_and_verify_dtype(self.hf_text_config, dtype)
        self.use_async_output_proc = use_async_output_proc
        self.mm_processor_kwargs = mm_processor_kwargs
        self.disable_mm_preprocessor_cache = disable_mm_preprocessor_cache

        # Set enforce_eager to False if the value is unset.
        if self.enforce_eager is None:
            self.enforce_eager = False

        sliding_window = getattr(self.hf_text_config, "sliding_window", None)
        has_interleaved_attention = (sliding_window is not None) and (
            isinstance(sliding_window, list) or
            (self.hf_text_config.model_type in ["gemma2", "cohere2"]))

        if (not self.disable_sliding_window and has_interleaved_attention):
            if envs.VLLM_ATTENTION_BACKEND == "XFORMERS":
                sliding_window_len_min = get_min_sliding_window(
                    self.hf_text_config.sliding_window)

                logger.warning_once(
                    f"{self.hf_text_config.model_type} has interleaved "
                    "attention, which is currently not supported by the "
                    "XFORMERS backend. Disabling sliding window and capping "
                    "the max length to the sliding window size "
                    f"({sliding_window_len_min}).")
                self.disable_sliding_window = True
            else:
                # for a model with interleaved attention,
                # the scheduler and the model treat it as full attention
                # (i.e., not dropping any tokens outside the window).
                # only the attention layer itself is aware of the sliding
                # window, and use the window size to compute the attention.
                self.hf_text_config.interleaved_sliding_window = sliding_window
                delattr(self.hf_text_config, "sliding_window")
                sliding_window = None

        self.max_model_len = _get_and_verify_max_len(
            hf_config=self.hf_text_config,
            max_model_len=max_model_len,
            disable_sliding_window=self.disable_sliding_window,
            sliding_window_len=self.get_hf_config_sliding_window(),
            spec_target_max_model_len=spec_target_max_model_len,
            encoder_config=self.encoder_config)
        self.served_model_name = get_served_model_name(model,
                                                       served_model_name)
        self.multimodal_config = self._init_multimodal_config(
            limit_mm_per_prompt)
        if not self.skip_tokenizer_init:
            self._verify_tokenizer_mode()

        self.is_attention_free = self._init_attention_free()
        self.is_hybrid = self._init_is_hybrid()
        self.has_inner_state = self._init_has_inner_state()

        if current_platform.is_neuron():
            self.override_neuron_config = override_neuron_config
        else:
            self.override_neuron_config = None

        supported_tasks, task = self._resolve_task(task, self.hf_config)
        self.supported_tasks = supported_tasks
        self.task: Final = task
        if self.task in ("draft", "generate"):
            self.truncation_side = "left"
        else:
            self.truncation_side = "right"

        self.pooler_config = self._init_pooler_config(override_pooler_config)
        self.logits_processor_pattern = logits_processor_pattern

        self.generation_config = generation_config

        self._verify_quantization()
        self._verify_cuda_graph()
        self._verify_bnb_config()

    def maybe_pull_model_tokenizer_for_s3(self, model: str,
                                          tokenizer: str) -> None:
        """
        Pull the model config or tokenizer to a temporary
        directory in case of S3.

        Args:
            model: The model name or path.
            tokenizer: The tokenizer name or path.

        """
        if is_s3(model) or is_s3(tokenizer):
            if is_s3(model):
                s3_model = S3Model()
                s3_model.pull_files(model, allow_pattern=["*config.json"])
                self.model_weights = self.model
                self.model = s3_model.dir

            if is_s3(tokenizer):
                s3_tokenizer = S3Model()
                s3_tokenizer.pull_files(
                    model, ignore_pattern=["*.pt", "*.safetensors", "*.bin"])
                self.tokenizer = s3_tokenizer.dir

    def _init_multimodal_config(
        self, limit_mm_per_prompt: Optional[Mapping[str, int]]
    ) -> Optional["MultiModalConfig"]:
        architectures = getattr(self.hf_config, "architectures", [])
        if ModelRegistry.is_multimodal_model(architectures):
            return MultiModalConfig(limit_per_prompt=limit_mm_per_prompt or {})

        if limit_mm_per_prompt:
            raise ValueError("`limit_mm_per_prompt` is only supported for "
                             "multimodal models.")

        return None

    def _get_encoder_config(self):
        return get_sentence_transformer_tokenizer_config(
            self.model, self.revision)

    def _init_pooler_config(
        self,
        override_pooler_config: Optional["PoolerConfig"],
    ) -> Optional["PoolerConfig"]:

        if self.runner_type == "pooling":
            user_config = override_pooler_config or PoolerConfig()

            base_config = get_pooling_config(self.model, self.revision)
            if base_config is not None:
                # Only set values that are not overridden by the user
                for k, v in base_config.items():
                    if getattr(user_config, k) is None:
                        setattr(user_config, k, v)

            return user_config

        return None

    def _init_attention_free(self) -> bool:
        architectures = getattr(self.hf_config, "architectures", [])
        return ModelRegistry.is_attention_free_model(architectures)

    def _init_is_hybrid(self) -> bool:
        architectures = getattr(self.hf_config, "architectures", [])
        return ModelRegistry.is_hybrid_model(architectures)

    def _init_has_inner_state(self) -> bool:
        architectures = getattr(self.hf_config, "architectures", [])
        return ModelRegistry.model_has_inner_state(architectures)

    def _verify_tokenizer_mode(self) -> None:
        tokenizer_mode = self.tokenizer_mode.lower()
        if tokenizer_mode not in ["auto", "slow", "mistral"]:
            raise ValueError(
                f"Unknown tokenizer mode: {self.tokenizer_mode}. Must be "
                "either 'auto', 'slow' or 'mistral'.")
        self.tokenizer_mode = tokenizer_mode

    def _get_preferred_task(
        self,
        architectures: List[str],
        supported_tasks: Set[_ResolvedTask],
    ) -> Optional[_ResolvedTask]:
        model_id = self.model
        if get_pooling_config(model_id, self.revision):
            return "embed"
        if ModelRegistry.is_cross_encoder_model(architectures):
            return "score"

        suffix_to_preferred_task: List[Tuple[str, _ResolvedTask]] = [
            # Other models follow this pattern
            ("ForCausalLM", "generate"),
            ("ForConditionalGeneration", "generate"),
            ("ForSequenceClassification", "classify"),
            ("ChatModel", "generate"),
            ("LMHeadModel", "generate"),
            ("EmbeddingModel", "embed"),
            ("RewardModel", "reward"),
        ]
        _, arch = ModelRegistry.inspect_model_cls(architectures)

        for suffix, pref_task in suffix_to_preferred_task:
            if arch.endswith(suffix) and pref_task in supported_tasks:
                return pref_task

        return None

    def _resolve_task(
        self,
        task_option: Union[TaskOption, Literal["draft"]],
        hf_config: PretrainedConfig,
    ) -> Tuple[Set[_ResolvedTask], _ResolvedTask]:
        if task_option == "draft":
            return {"draft"}, "draft"

        architectures = getattr(hf_config, "architectures", [])

        runner_support: Dict[RunnerType, bool] = {
            # NOTE: Listed from highest to lowest priority,
            # in case the model supports multiple of them
            "generate": ModelRegistry.is_text_generation_model(architectures),
            "pooling": ModelRegistry.is_pooling_model(architectures),
        }
        supported_runner_types_lst: List[RunnerType] = [
            runner_type
            for runner_type, is_supported in runner_support.items()
            if is_supported
        ]

        supported_tasks_lst: List[_ResolvedTask] = [
            task for runner_type in supported_runner_types_lst
            for task in _RUNNER_TASKS[runner_type]
        ]
        supported_tasks = set(supported_tasks_lst)

        if task_option == "auto":
            selected_task = next(iter(supported_tasks_lst))

            if len(supported_tasks_lst) > 1:
                preferred_task = self._get_preferred_task(
                    architectures, supported_tasks)
                if preferred_task is not None:
                    selected_task = preferred_task

                logger.info(
                    "This model supports multiple tasks: %s. "
                    "Defaulting to '%s'.", supported_tasks, selected_task)
        else:
            # Aliases
            if task_option == "embedding":
                preferred_task = self._get_preferred_task(
                    architectures, supported_tasks)
                if preferred_task != "embed":
                    msg = ("The 'embedding' task will be restricted to "
                           "embedding models in a future release. Please "
                           "pass `--task classify`, `--task score`, or "
                           "`--task reward` explicitly for other pooling "
                           "models.")
                    warnings.warn(msg, DeprecationWarning, stacklevel=2)

                task_option = preferred_task or "embed"

            if task_option not in supported_tasks:
                msg = (
                    f"This model does not support the '{task_option}' task. "
                    f"Supported tasks: {supported_tasks}")
                raise ValueError(msg)

            selected_task = task_option

        return supported_tasks, selected_task

    def _parse_quant_hf_config(self):
        quant_cfg = getattr(self.hf_config, "quantization_config", None)
        if quant_cfg is None:
            # compressed-tensors uses a "compression_config" key
            quant_cfg = getattr(self.hf_config, "compression_config", None)
        return quant_cfg

    def _verify_quantization(self) -> None:
        supported_quantization = QUANTIZATION_METHODS
        optimized_quantization_methods = [
            "fp8", "marlin", "modelopt", "gptq_marlin_24", "gptq_marlin",
            "awq_marlin", "fbgemm_fp8", "compressed_tensors",
            "compressed-tensors", "experts_int8", "quark"
        ]
        if self.quantization is not None:
            self.quantization = self.quantization.lower()

        # Parse quantization method from the HF model config, if available.
        quant_cfg = self._parse_quant_hf_config()

        if quant_cfg is not None:
            quant_method = quant_cfg.get("quant_method", "").lower()

            # Detect which checkpoint is it
            for name in QUANTIZATION_METHODS:
                method = get_quantization_config(name)
                quantization_override = method.override_quantization_method(
                    quant_cfg, self.quantization)
                if quantization_override:
                    quant_method = quantization_override
                    self.quantization = quantization_override
                    break

            # Verify quantization configurations.
            if self.quantization is None:
                self.quantization = quant_method
            elif self.quantization != quant_method:
                raise ValueError(
                    "Quantization method specified in the model config "
                    f"({quant_method}) does not match the quantization "
                    f"method specified in the `quantization` argument "
                    f"({self.quantization}).")

        if self.quantization is not None:
            if self.quantization not in supported_quantization:
                raise ValueError(
                    f"Unknown quantization method: {self.quantization}. Must "
                    f"be one of {supported_quantization}.")
            from vllm.platforms import current_platform
            current_platform.verify_quantization(self.quantization)
            if self.quantization not in optimized_quantization_methods:
                logger.warning(
                    "%s quantization is not fully "
                    "optimized yet. The speed can be slower than "
                    "non-quantized models.", self.quantization)

    def _verify_cuda_graph(self) -> None:
        if self.max_seq_len_to_capture is None:
            self.max_seq_len_to_capture = self.max_model_len
        self.max_seq_len_to_capture = min(self.max_seq_len_to_capture,
                                          self.max_model_len)

        MODEL_NOT_SUPPORT_CUDA_GRAPH = ['mllama']
        if (self.hf_config.model_type in MODEL_NOT_SUPPORT_CUDA_GRAPH
                and not self.enforce_eager):
            logger.warning(
                "CUDA graph is not supported for %s yet, fallback to the eager "
                "mode.", self.hf_config.model_type)
            self.enforce_eager = True

    def _verify_bnb_config(self) -> None:
        """
        The current version of bitsandbytes (0.44.0) with 8-bit models does not
        yet support CUDA graph.
        """
        is_bitsandbytes = self.quantization == "bitsandbytes"
        has_quantization_config = (getattr(self.hf_config,
                                           "quantization_config", None)
                                   is not None)
        is_8bit = (self.hf_config.quantization_config.get(
            "load_in_8bit", False) if has_quantization_config else False)
        if all([
                is_bitsandbytes,
                has_quantization_config,
                is_8bit,
                not self.enforce_eager,
        ]):
            logger.warning(
                "CUDA graph is not supported on BitAndBytes 8bit yet, "
                "fallback to the eager mode.")
            self.enforce_eager = True

    def verify_async_output_proc(self, parallel_config, speculative_config,
                                 device_config) -> None:
        if not self.use_async_output_proc:
            # Nothing to check
            return

        if parallel_config.pipeline_parallel_size > 1:
            logger.warning("Async output processing can not be enabled "
                           "with pipeline parallel")
            self.use_async_output_proc = False
            return

        # Reminder: Please update docs/source/features/compatibility_matrix.md
        # If the feature combo become valid
        from vllm.platforms import current_platform
        if not current_platform.is_async_output_supported(self.enforce_eager):
            logger.warning(
                "Async output processing is not supported on the "
                "current platform type %s.", current_platform.device_type)
            self.use_async_output_proc = False
            return

        if envs.VLLM_USE_RAY_SPMD_WORKER:
            logger.warning(
                "Async output processing can not be enabled with ray spmd")
            self.use_async_output_proc = False
            return

        # Async postprocessor is not necessary for pooling models
        # since there is no token generation
        if self.runner_type == "pooling":
            self.use_async_output_proc = False

        # Reminder: Please update docs/source/features/compatibility_matrix.md
        # If the feature combo become valid
        if speculative_config:
            logger.warning("Async output processing is not supported with"
                           " speculative decoding currently.")
            self.use_async_output_proc = False

    def verify_with_parallel_config(
        self,
        parallel_config: "ParallelConfig",
    ) -> None:
        total_num_attention_heads = getattr(self.hf_text_config,
                                            "num_attention_heads", 0)
        tensor_parallel_size = parallel_config.tensor_parallel_size
        if total_num_attention_heads % tensor_parallel_size != 0:
            raise ValueError(
                f"Total number of attention heads ({total_num_attention_heads})"
                " must be divisible by tensor parallel size "
                f"({tensor_parallel_size}).")

        pipeline_parallel_size = parallel_config.pipeline_parallel_size
        if pipeline_parallel_size > 1:
            architectures = getattr(self.hf_config, "architectures", [])
            if not ModelRegistry.is_pp_supported_model(architectures):
                raise NotImplementedError(
                    "Pipeline parallelism is not supported for this model. "
                    "Supported models implement the `SupportsPP` interface.")

            if self.use_async_output_proc:
                logger.warning("Async output processor is not supported with "
                               "pipeline parallelism currently. Disabling it.")
                self.use_async_output_proc = False

    def get_hf_config_sliding_window(
            self) -> Union[Optional[int], List[Optional[int]]]:
        """Get the sliding window size, or None if disabled."""

        # Some models, like Qwen2 and Qwen1.5, use `use_sliding_window` in
        # addition to sliding window size. We check if that field is present
        # and if it's False, return None.
        if (hasattr(self.hf_text_config, "use_sliding_window")
                and not self.hf_text_config.use_sliding_window):
            return None
        return getattr(self.hf_text_config, "sliding_window", None)

    def get_sliding_window(self) -> Optional[Union[int, List[Optional[int]]]]:
        """Get the sliding window size, or None if disabled.
        """
        # If user disables sliding window, return None.
        if self.disable_sliding_window:
            return None
        # Otherwise get the value from the hf config.
        return self.get_hf_config_sliding_window()

    def get_vocab_size(self) -> int:
        return self.hf_text_config.vocab_size

    def get_hidden_size(self) -> int:
        return self.hf_text_config.hidden_size

    def get_head_size(self) -> int:
        # TODO remove hard code
        if hasattr(self.hf_text_config,
                   "model_type") and (self.hf_text_config.model_type
                                      in ('deepseek_v2', 'deepseek_v3')):
            qk_rope_head_dim = getattr(self.hf_text_config, "qk_rope_head_dim",
                                       0)
            qk_nope_head_dim = getattr(self.hf_text_config, "qk_nope_head_dim",
                                       0)
            if qk_rope_head_dim and qk_nope_head_dim:
                return qk_rope_head_dim + qk_nope_head_dim

        if self.is_attention_free:
            return 0

        if hasattr(self.hf_text_config, "head_dim"):
            return self.hf_text_config.head_dim
        # FIXME(woosuk): This may not be true for all models.
        return (self.hf_text_config.hidden_size //
                self.hf_text_config.num_attention_heads)

    def get_total_num_kv_heads(self) -> int:
        """Returns the total number of KV heads."""
        # For GPTBigCode & Falcon:
        # NOTE: for falcon, when new_decoder_architecture is True, the
        # multi_query flag is ignored and we use n_head_kv for the number of
        # KV heads.
        falcon_model_types = ["falcon", "RefinedWeb", "RefinedWebModel"]
        new_decoder_arch_falcon = (
            self.hf_config.model_type in falcon_model_types
            and getattr(self.hf_config, "new_decoder_architecture", False))
        if not new_decoder_arch_falcon and getattr(self.hf_text_config,
                                                   "multi_query", False):
            # Multi-query attention, only one KV head.
            # Currently, tensor parallelism is not supported in this case.
            return 1

        # For DBRX and MPT
        if self.hf_config.model_type == "mpt":
            if "kv_n_heads" in self.hf_config.attn_config:
                return self.hf_config.attn_config["kv_n_heads"]
            return self.hf_config.num_attention_heads
        if self.hf_config.model_type == "dbrx":
            return getattr(self.hf_config.attn_config, "kv_n_heads",
                           self.hf_config.num_attention_heads)

        if self.is_attention_free:
            return 0

        attributes = [
            # For Falcon:
            "n_head_kv",
            "num_kv_heads",
            # For LLaMA-2:
            "num_key_value_heads",
            # For ChatGLM:
            "multi_query_group_num",
        ]
        for attr in attributes:
            num_kv_heads = getattr(self.hf_text_config, attr, None)
            if num_kv_heads is not None:
                return num_kv_heads

        # For non-grouped-query attention models, the number of KV heads is
        # equal to the number of attention heads.
        return self.hf_text_config.num_attention_heads

    def get_num_kv_heads(self, parallel_config: "ParallelConfig") -> int:
        """Returns the number of KV heads per GPU."""
        total_num_kv_heads = self.get_total_num_kv_heads()
        # If tensor parallelism is used, we divide the number of KV heads by
        # the tensor parallel size. We will replicate the KV heads in the
        # case where the number of KV heads is smaller than the tensor
        # parallel size so each GPU has at least one KV head.
        return max(1,
                   total_num_kv_heads // parallel_config.tensor_parallel_size)

    def get_num_attention_heads(self,
                                parallel_config: "ParallelConfig") -> int:
        num_heads = getattr(self.hf_text_config, "num_attention_heads", 0)
        return num_heads // parallel_config.tensor_parallel_size

    def get_layers_start_end_indices(
            self, parallel_config: "ParallelConfig") -> Tuple[int, int]:
        from vllm.distributed.utils import get_pp_indices
        total_num_hidden_layers = getattr(self.hf_text_config,
                                          "num_hidden_layers", 0)
        pp_rank = parallel_config.rank // parallel_config.tensor_parallel_size
        pp_size = parallel_config.pipeline_parallel_size
        start, end = get_pp_indices(total_num_hidden_layers, pp_rank, pp_size)
        return start, end

    def get_num_layers(self, parallel_config: "ParallelConfig") -> int:
        start, end = self.get_layers_start_end_indices(parallel_config)
        return end - start

    def get_num_layers_by_block_type(
        self,
        parallel_config: "ParallelConfig",
        block_type: LayerBlockType = LayerBlockType.attention,
    ) -> int:
        # This function relies on 'layers_block_type' in hf_config,
        # for w/o this attribute, we will need to have workarounds like so
        attn_block_type = block_type == LayerBlockType.attention
        is_transformer = not self.is_hybrid and not self.is_attention_free
        start, end = self.get_layers_start_end_indices(parallel_config)

        if is_transformer:
            # Handle the basic case first
            return end - start if attn_block_type else 0
        elif self.is_attention_free:
            # Attention free
            # Note that this code assumes there
            # is only one type of attention-free block type.
            return 0 if attn_block_type else end - start
        else:
            # Hybrid model
            layers_block_type_value = getattr(self.hf_config,
                                              "layers_block_type", None)
            if layers_block_type_value is None:
                raise ValueError("The model is an hybrid without a"
                                 "layers_block_type in the hf_config,"
                                 "cannot determine the num of "
                                 f"{block_type.value} layers")

            return sum(t == block_type.value
                       for t in layers_block_type_value[start:end])

    def get_multimodal_config(self) -> "MultiModalConfig":
        """
        Get the multimodal configuration of the model.

        Raises:
            ValueError: If the model is not multimodal.
        """
        if self.multimodal_config is None:
            raise ValueError("The model is not multimodal.")

        return self.multimodal_config

    def try_get_generation_config(self) -> Dict[str, Any]:
        if self.generation_config is None or self.generation_config == "auto":
            config = try_get_generation_config(
                self.model,
                trust_remote_code=self.trust_remote_code,
                revision=self.revision,
            )
        else:
            config = try_get_generation_config(
                self.generation_config,
                trust_remote_code=self.trust_remote_code,
            )

        if config is None:
            return {}

        return config.to_diff_dict()

    def get_diff_sampling_param(self) -> Dict[str, Any]:
        """
        This method returns a dictionary containing the parameters
        that differ from the default sampling parameters, but only
        if `generation_config` is set. If `generation_config` is not
        set, an empty dictionary is returned.

        Returns:
            Dict[str, Any]: A dictionary with the differing sampling
            parameters if `generation_config` is set, otherwise an
            empty dictionary.
        """
        if self.generation_config is None:
            # When generation_config is not set
            return {}
        config = self.try_get_generation_config()
        available_params = [
            "repetition_penalty",
            "temperature",
            "top_k",
            "top_p",
            "min_p",
        ]
        if any(p in config for p in available_params):
            diff_sampling_param = {
                p: config.get(p)
                for p in available_params if config.get(p) is not None
            }
        else:
            diff_sampling_param = {}
        return diff_sampling_param

    @property
    def is_encoder_decoder(self) -> bool:
        """Extract the HF encoder/decoder model flag."""
        return is_encoder_decoder(self.hf_config)

    @property
    def uses_mrope(self) -> bool:
        return uses_mrope(self.hf_config)

    @property
    def is_multimodal_model(self) -> bool:
        return self.multimodal_config is not None

    @property
    def is_cross_encoder(self) -> bool:
        architectures = getattr(self.hf_config, "architectures", [])
        return ModelRegistry.is_cross_encoder_model(architectures)

    @property
    def supported_runner_types(self) -> Set[RunnerType]:
        return {_TASK_RUNNER[task] for task in self.supported_tasks}

    @property
    def runner_type(self) -> RunnerType:
        return _TASK_RUNNER[self.task]


class CacheConfig:
    """Configuration for the KV cache.

    Args:
        block_size: Size of a cache block in number of tokens.
        gpu_memory_utilization: Fraction of GPU memory to use for the
            vLLM execution.
        swap_space: Size of the CPU swap space per GPU (in GiB).
        cache_dtype: Data type for kv cache storage.
        is_attention_free: Whether the model is attention-free.
        num_gpu_blocks_override: Number of GPU blocks to use. This overrides the
            profiled num_gpu_blocks if specified. Does nothing if None.
        sliding_window: Sliding window size for the KV cache. Can not work with
            prefix caching enabled.
        enable_prefix_caching: Whether to enable prefix caching.
        cpu_offload_gb: Size of the CPU offload buffer in GiB.
    """

    def compute_hash(self) -> str:
        """
        WARNING: Whenever a new field is added to this config,
        ensure that it is included in the factors list if
        it affects the computation graph.

        Provide a hash that uniquely identifies all the configs
        that affect the structure of the computation
        graph from input ids/embeddings to the final hidden states,
        excluding anything before input ids/embeddings and after
        the final hidden states.
        """
        factors: List[Any] = []
        factors.append(self.cache_dtype)
        # `cpu_offload_gb` does not use `torch.compile` yet.
        hash_str = hashlib.md5(str(factors).encode()).hexdigest()
        return hash_str

    def __init__(
        self,
        block_size: int,
        gpu_memory_utilization: float,
        swap_space: float,
        cache_dtype: str,
        is_attention_free: bool = False,
        num_gpu_blocks_override: Optional[int] = None,
        sliding_window: Optional[int] = None,
        enable_prefix_caching: bool = False,
        cpu_offload_gb: float = 0,
    ) -> None:
        self.block_size = block_size
        self.gpu_memory_utilization = gpu_memory_utilization
        self.swap_space_bytes = swap_space * GiB_bytes
        self.num_gpu_blocks_override = num_gpu_blocks_override
        self.cache_dtype = cache_dtype
        self.is_attention_free = is_attention_free
        self.sliding_window = sliding_window
        self.enable_prefix_caching = enable_prefix_caching
        self.cpu_offload_gb = cpu_offload_gb

        self._verify_args()
        self._verify_cache_dtype()
        self._verify_prefix_caching()

        # Will be set after profiling.
        self.num_gpu_blocks: Optional[int] = None
        self.num_cpu_blocks: Optional[int] = None

    def metrics_info(self):
        # convert cache_config to dict(key: str, value: str) for prometheus
        # metrics info
        return {key: str(value) for key, value in self.__dict__.items()}

    def _verify_args(self) -> None:
        if self.gpu_memory_utilization > 1.0:
            raise ValueError(
                "GPU memory utilization must be less than 1.0. Got "
                f"{self.gpu_memory_utilization}.")

    def _verify_cache_dtype(self) -> None:
        if self.cache_dtype == "auto":
            pass
        elif self.cache_dtype in ("fp8", "fp8_e4m3", "fp8_e5m2"):
            logger.info(
                "Using fp8 data type to store kv cache. It reduces the GPU "
                "memory footprint and boosts the performance. "
                "Meanwhile, it may cause accuracy drop without a proper "
                "scaling factor")
        else:
            raise ValueError(f"Unknown kv cache dtype: {self.cache_dtype}")

    def _verify_prefix_caching(self) -> None:
        if not self.enable_prefix_caching:
            return

        if self.sliding_window is not None:
            raise NotImplementedError(
                "Prefix caching is not supported with sliding window. "
                "Run with --disable-sliding-window to use prefix caching.")

    def verify_with_parallel_config(
        self,
        parallel_config: "ParallelConfig",
    ) -> None:
        total_cpu_memory = get_cpu_memory()
        # FIXME(woosuk): Here, it is assumed that the GPUs in a tensor parallel
        # group are in the same node. However, the GPUs may span multiple nodes.
        num_gpus_per_node = parallel_config.tensor_parallel_size
        cpu_memory_usage = self.swap_space_bytes * num_gpus_per_node

        msg = (f"{cpu_memory_usage / GiB_bytes:.2f} GiB out of the "
               f"{total_cpu_memory / GiB_bytes:.2f} GiB total CPU memory "
               "is allocated for the swap space.")
        if cpu_memory_usage > 0.7 * total_cpu_memory:
            raise ValueError("Too large swap space. " + msg)
        elif cpu_memory_usage > 0.4 * total_cpu_memory:
            logger.warning("Possibly too large swap space. %s", msg)


@dataclass
class TokenizerPoolConfig:
    """Configuration for the tokenizer pool.

    Args:
        pool_size: Number of tokenizer workers in the pool.
        pool_type: Type of the pool.
        extra_config: Additional config for the pool.
            The way the config will be used depends on the
            pool type.
    """
    pool_size: int
    pool_type: Union[str, Type["BaseTokenizerGroup"]]
    extra_config: dict

    def compute_hash(self) -> str:
        """
        WARNING: Whenever a new field is added to this config,
        ensure that it is included in the factors list if
        it affects the computation graph.

        Provide a hash that uniquely identifies all the configs
        that affect the structure of the computation
        graph from input ids/embeddings to the final hidden states,
        excluding anything before input ids/embeddings and after
        the final hidden states.
        """
        # no factors to consider.
        # this config will not affect the computation graph.
        factors: List[Any] = []
        hash_str = hashlib.md5(str(factors).encode()).hexdigest()
        return hash_str

    def __post_init__(self):
        if self.pool_type not in ("ray", ) and not isinstance(
                self.pool_type, type):
            raise ValueError(f"Unknown pool type: {self.pool_type}")
        if not isinstance(self.extra_config, dict):
            raise ValueError("extra_config must be a dictionary.")

    @classmethod
    def create_config(
        cls, tokenizer_pool_size: int,
        tokenizer_pool_type: Union[str, Type["BaseTokenizerGroup"]],
        tokenizer_pool_extra_config: Optional[Union[str, dict]]
    ) -> Optional["TokenizerPoolConfig"]:
        """Create a TokenizerPoolConfig from the given parameters.

        If tokenizer_pool_size is 0, return None.

        Args:
            tokenizer_pool_size: Number of tokenizer workers in the pool.
            tokenizer_pool_type: Type of the pool.
            tokenizer_pool_extra_config: Additional config for the pool.
                The way the config will be used depends on the
                pool type. This can be a JSON string (will be parsed).
        """
        if tokenizer_pool_size:
            if isinstance(tokenizer_pool_extra_config, str):
                tokenizer_pool_extra_config_parsed = json.loads(
                    tokenizer_pool_extra_config)
            else:
                tokenizer_pool_extra_config_parsed = (
                    tokenizer_pool_extra_config or {})
            tokenizer_pool_config = cls(tokenizer_pool_size,
                                        tokenizer_pool_type,
                                        tokenizer_pool_extra_config_parsed)
        else:
            tokenizer_pool_config = None
        return tokenizer_pool_config


class LoadFormat(str, enum.Enum):
    AUTO = "auto"
    PT = "pt"
    SAFETENSORS = "safetensors"
    NPCACHE = "npcache"
    DUMMY = "dummy"
    TENSORIZER = "tensorizer"
    SHARDED_STATE = "sharded_state"
    GGUF = "gguf"
    BITSANDBYTES = "bitsandbytes"
    MISTRAL = "mistral"
    RUNAI_STREAMER = "runai_streamer"


@dataclass
class LoadConfig:
    """
        download_dir: Directory to download and load the weights, default to the
            default cache directory of huggingface.
        load_format: The format of the model weights to load:
            "auto" will try to load the weights in the safetensors format and
                fall back to the pytorch bin format if safetensors format is
                not available.
            "pt" will load the weights in the pytorch bin format.
            "safetensors" will load the weights in the safetensors format.
            "npcache" will load the weights in pytorch format and store
                a numpy cache to speed up the loading.
            "dummy" will initialize the weights with random values, which is
                mainly for profiling.
            "tensorizer" will use CoreWeave's tensorizer library for
                fast weight loading.
            "bitsandbytes" will load nf4 type weights.
        model_loader_extra_config: The extra config for the model loader.
        ignore_patterns: The list of patterns to ignore when loading the model.
            Default to "original/**/*" to avoid repeated loading of llama's
            checkpoints.
    """

    load_format: Union[str, LoadFormat, "BaseModelLoader"] = LoadFormat.AUTO
    download_dir: Optional[str] = None
    model_loader_extra_config: Optional[Union[str, dict]] = field(
        default_factory=dict)
    ignore_patterns: Optional[Union[List[str], str]] = None

    def compute_hash(self) -> str:
        """
        WARNING: Whenever a new field is added to this config,
        ensure that it is included in the factors list if
        it affects the computation graph.

        Provide a hash that uniquely identifies all the configs
        that affect the structure of the computation
        graph from input ids/embeddings to the final hidden states,
        excluding anything before input ids/embeddings and after
        the final hidden states.
        """
        # no factors to consider.
        # this config will not affect the computation graph.
        factors: List[Any] = []
        hash_str = hashlib.md5(str(factors).encode()).hexdigest()
        return hash_str

    def __post_init__(self):
        model_loader_extra_config = self.model_loader_extra_config or {}
        if isinstance(model_loader_extra_config, str):
            self.model_loader_extra_config = json.loads(
                model_loader_extra_config)
        if isinstance(self.load_format, str):
            load_format = self.load_format.lower()
            self.load_format = LoadFormat(load_format)

        if self.ignore_patterns is not None and len(self.ignore_patterns) > 0:
            logger.info(
                "Ignoring the following patterns when downloading weights: %s",
                self.ignore_patterns)
        else:
            self.ignore_patterns = ["original/**/*"]


@dataclass
class ParallelConfig:
    """Configuration for the distributed execution."""

    pipeline_parallel_size: int = 1  # Number of pipeline parallel groups.
    tensor_parallel_size: int = 1  # Number of tensor parallel groups.

    # Deprecated, use distributed_executor_backend instead.
    worker_use_ray: Optional[bool] = None

    # Maximum number of multiple batches
    # when load model sequentially. To avoid RAM OOM when using tensor
    # parallel and large models.
    max_parallel_loading_workers: Optional[int] = None

    # Disable the custom all-reduce kernel and fall back to NCCL.
    disable_custom_all_reduce: bool = False

    # Config for the tokenizer pool. If None, will use synchronous tokenization.
    tokenizer_pool_config: Optional[TokenizerPoolConfig] = None

    # Whether to profile Ray workers with nsight, see https://docs.ray.io/en/latest/ray-observability/user-guides/profiling.html#profiling-nsight-profiler.
    ray_workers_use_nsight: bool = False

    # ray distributed model workers placement group.
    placement_group: Optional["PlacementGroup"] = None

    # Backend to use for distributed model
    # workers, either "ray" or "mp" (multiprocessing). If the product
    # of pipeline_parallel_size and tensor_parallel_size is less than
    # or equal to the number of GPUs available, "mp" will be used to
    # keep processing on a single host. Otherwise, this will default
    # to "ray" if Ray is installed and fail otherwise. Note that tpu
    # and hpu only support Ray for distributed inference.
    distributed_executor_backend: Optional[Union[str,
                                                 Type["ExecutorBase"]]] = None

    # the full name of the worker class to use. If "auto", the worker class
    # will be determined based on the platform.
    worker_cls: str = "auto"
    sd_worker_cls: str = "auto"

    world_size: int = field(init=False)

    rank: int = 0

    def compute_hash(self):
        """
        Provide a hash that uniquely identifies all the configs
        that affect the structure of the computation
        graph from input ids/embeddings to the final hidden states,
        excluding anything before input ids/embeddings and after
        the final hidden states.
        """
        factors: List[Any] = []
        factors.append(self.pipeline_parallel_size)
        factors.append(self.tensor_parallel_size)
        return hashlib.sha256(str(factors).encode()).hexdigest()

    def __post_init__(self) -> None:
        self.world_size = self.pipeline_parallel_size * \
            self.tensor_parallel_size

        if self.worker_use_ray:
            if self.distributed_executor_backend is None:
                self.distributed_executor_backend = "ray"
            elif not self.use_ray:
                raise ValueError(f"worker-use-ray can't be used with "
                                 f"distributed executor backend "
                                 f"'{self.distributed_executor_backend}'.")
        ray_only_devices = ["tpu"]
        from vllm.platforms import current_platform
        if (current_platform.device_type in ray_only_devices
                and self.world_size > 1):
            if self.distributed_executor_backend is None:
                self.distributed_executor_backend = "ray"
            if self.distributed_executor_backend != "ray":
                raise ValueError(
                    f"{current_platform.device_type.upper()} backend only "
                    "supports Ray for distributed inference.")

        if self.distributed_executor_backend is None and self.world_size > 1:
            # We use multiprocessing by default if world_size fits on the
            # current node and we aren't in a ray placement group.

            from vllm.executor import ray_utils
            backend = "mp"
            ray_found = ray_utils.ray_is_available()
            if current_platform.is_neuron():
                # neuron uses single process to control multiple devices
                backend = "uni"
            elif (current_platform.is_cuda()
                  and cuda_device_count_stateless() < self.world_size):
                if not ray_found:
                    raise ValueError("Unable to load Ray which is "
                                     "required for multi-node inference, "
                                     "please install Ray with `pip install "
                                     "ray`.") from ray_utils.ray_import_err
                backend = "ray"
            elif ray_found:
                if self.placement_group:
                    backend = "ray"
                else:
                    from ray import is_initialized as ray_is_initialized
                    if ray_is_initialized():
                        from ray.util import get_current_placement_group
                        if get_current_placement_group():
                            backend = "ray"
            self.distributed_executor_backend = backend
            logger.info("Defaulting to use %s for distributed inference",
                        backend)

        self._verify_args()

    @property
    def use_ray(self) -> bool:
        return self.distributed_executor_backend == "ray" or (
            isinstance(self.distributed_executor_backend, type)
            and self.distributed_executor_backend.uses_ray)

    def _verify_args(self) -> None:
        # Lazy import to avoid circular import
        from vllm.executor.executor_base import ExecutorBase
        from vllm.platforms import current_platform
        if self.distributed_executor_backend not in (
<<<<<<< HEAD
                "ray", "mp", "uni", None) and not (isinstance(
=======
                "ray", "mp", "uni",
                "external_launcher", None) and not (isinstance(
>>>>>>> 8d7aa9de
                    self.distributed_executor_backend, type) and issubclass(
                        self.distributed_executor_backend, ExecutorBase)):
            raise ValueError(
                "Unrecognized distributed executor backend "
                f"{self.distributed_executor_backend}. Supported "
<<<<<<< HEAD
                "values are 'ray', 'mp' 'uni', or custom ExecutorBase"
                " subclass.")
=======
                "values are 'ray', 'mp' 'uni', 'external_launcher' or"
                " custom ExecutorBase subclass.")
>>>>>>> 8d7aa9de
        if self.use_ray:
            from vllm.executor import ray_utils
            ray_utils.assert_ray_available()
        if current_platform.is_rocm():
            self.disable_custom_all_reduce = True
            logger.info(
                "Disabled the custom all-reduce kernel because it is not "
                "supported on AMD GPUs.")
        if self.ray_workers_use_nsight and not self.use_ray:
            raise ValueError("Unable to use nsight profiling unless workers "
                             "run with Ray.")


@dataclass
class SchedulerConfig:
    """Scheduler configuration."""

    runner_type: str = "generate"  # The runner type to launch for the model.

    # Maximum number of tokens to be processed in a single iteration.
    max_num_batched_tokens: int = field(default=None)  # type: ignore

    # Maximum number of sequences to be processed in a single iteration.
    max_num_seqs: int = 128

    # Maximum length of a sequence (including prompt and generated text).
    max_model_len: int = 8192

    # The number of slots to allocate per sequence per
    # step, beyond the known token ids. This is used in speculative
    # decoding to store KV activations of tokens which may or may not be
    # accepted.
    num_lookahead_slots: int = 0

    # Apply a delay (of delay factor multiplied by previous
    # prompt latency) before scheduling next prompt.
    delay_factor: float = 0.0

    # If True, prefill requests can be chunked based
    # on the remaining max_num_batched_tokens.
    enable_chunked_prefill: bool = False

    is_multimodal_model: bool = False

    # NOTE: The following multimodal encoder budget will be initialized to
    # max_num_batched_tokens and overridden in case max multimodal embedding
    # size is larger.
    # TODO (ywang96): Make these configurable.
    # Multimodal encoder compute budget, only used in V1
    max_num_encoder_input_tokens: int = field(default=None)  # type: ignore

    # Multimodal encoder cache size, only used in V1
    encoder_cache_size: int = field(default=None)  # type: ignore

    # Whether to perform preemption by swapping or
    # recomputation. If not specified, we determine the mode as follows:
    # We use recomputation by default since it incurs lower overhead than
    # swapping. However, when the sequence group has multiple sequences
    # (e.g., beam search), recomputation is not currently supported. In
    # such a case, we use swapping instead.
    preemption_mode: Optional[str] = None

    num_scheduler_steps: int = 1

    multi_step_stream_outputs: bool = False

    # Private API. If used, scheduler sends delta data to
    # workers instead of an entire data. It should be enabled only
    # when SPMD worker architecture is enabled. I.e.,
    # VLLM_USE_RAY_SPMD_WORKER=1
    send_delta_data: bool = False

    # The scheduling policy to use. "fcfs" (default) or "priority".
    policy: str = "fcfs"

    chunked_prefill_enabled: bool = field(init=False)

    def compute_hash(self) -> str:
        """
        WARNING: Whenever a new field is added to this config,
        ensure that it is included in the factors list if
        it affects the computation graph.

        Provide a hash that uniquely identifies all the configs
        that affect the structure of the computation
        graph from input ids/embeddings to the final hidden states,
        excluding anything before input ids/embeddings and after
        the final hidden states.
        """
        # no factors to consider.
        # this config will not affect the computation graph.
        factors: List[Any] = []
        hash_str = hashlib.md5(str(factors).encode()).hexdigest()
        return hash_str

    def __post_init__(self) -> None:
        if self.max_num_batched_tokens is None:
            if self.enable_chunked_prefill:
                if self.num_scheduler_steps > 1:
                    # Multi-step Chunked-Prefill doesn't allow prompt-chunking
                    # for now. Have max_num_batched_tokens set to max_model_len
                    # so we don't reject sequences on account of a short
                    # max_num_batched_tokens.
                    self.max_num_batched_tokens = max(self.max_model_len, 2048)
                else:
                    # This value is chosen to have a balance between ITL
                    # and TTFT. Note it is not optimized for throughput.
                    self.max_num_batched_tokens = 2048
            else:
                # If max_model_len is too short, use 2048 as the default value
                # for higher throughput.
                self.max_num_batched_tokens = max(self.max_model_len, 2048)

            if self.runner_type == "pooling":
                # Choose specific value for higher throughput
                self.max_num_batched_tokens = max(
                    self.max_num_batched_tokens,
                    _POOLING_MODEL_MAX_NUM_BATCHED_TOKENS,
                )
            if self.is_multimodal_model:
                # The value needs to be at least the number of multimodal tokens
                self.max_num_batched_tokens = max(
                    self.max_num_batched_tokens,
                    _MULTIMODAL_MODEL_MAX_NUM_BATCHED_TOKENS,
                )

        self.max_num_encoder_input_tokens = self.max_num_batched_tokens
        self.encoder_cache_size = self.max_num_batched_tokens

        if self.enable_chunked_prefill:
            logger.info(
                "Chunked prefill is enabled with max_num_batched_tokens=%d.",
                self.max_num_batched_tokens)

        self.chunked_prefill_enabled = self.enable_chunked_prefill
        self._verify_args()

    def _verify_args(self) -> None:
        if (self.max_num_batched_tokens < self.max_model_len
                and not self.chunked_prefill_enabled):
            raise ValueError(
                f"max_num_batched_tokens ({self.max_num_batched_tokens}) is "
                f"smaller than max_model_len ({self.max_model_len}). "
                "This effectively limits the maximum sequence length to "
                "max_num_batched_tokens and makes vLLM reject longer "
                "sequences. Please increase max_num_batched_tokens or "
                "decrease max_model_len.")

        if self.max_num_batched_tokens < self.max_num_seqs:
            raise ValueError(
                f"max_num_batched_tokens ({self.max_num_batched_tokens}) must "
                "be greater than or equal to max_num_seqs "
                f"({self.max_num_seqs}).")

        if self.num_lookahead_slots < 0:
            raise ValueError(
                "num_lookahead_slots "
                f"({self.num_lookahead_slots}) must be greater than or "
                "equal to 0.")

        if self.num_scheduler_steps < 1:
            raise ValueError(
                "num_scheduler_steps "
                f"({self.num_scheduler_steps}) must be greater than or "
                "equal to 1.")

    @property
    def is_multi_step(self) -> bool:
        return self.num_scheduler_steps > 1


class DeviceConfig:
    device: Optional[torch.device]
    device_type: str

    def compute_hash(self) -> str:
        """
        WARNING: Whenever a new field is added to this config,
        ensure that it is included in the factors list if
        it affects the computation graph.

        Provide a hash that uniquely identifies all the configs
        that affect the structure of the computation
        graph from input ids/embeddings to the final hidden states,
        excluding anything before input ids/embeddings and after
        the final hidden states.
        """
        # no factors to consider.
        # the device/platform information will be summarized
        # by torch/vllm automatically.
        factors: List[Any] = []
        hash_str = hashlib.md5(str(factors).encode()).hexdigest()
        return hash_str

    def __init__(self, device: str = "auto") -> None:
        if device == "auto":
            # Automated device type detection
            from vllm.platforms import current_platform
            self.device_type = current_platform.device_type
            if not self.device_type:
                raise RuntimeError("Failed to infer device type")
        else:
            # Device type is assigned explicitly
            self.device_type = device

        # Some device types require processing inputs on CPU
        if self.device_type in ["neuron", "openvino"]:
            self.device = torch.device("cpu")
        elif self.device_type in ["tpu"]:
            self.device = None
        else:
            # Set device with device type
            self.device = torch.device(self.device_type)


class SpeculativeConfig:
    """Configuration for speculative decoding.

    The configuration is currently specialized to draft-model speculative
    decoding with top-1 proposals.
    """

    def compute_hash(self) -> str:
        """
        WARNING: Whenever a new field is added to this config,
        ensure that it is included in the factors list if
        it affects the computation graph.

        Provide a hash that uniquely identifies all the configs
        that affect the structure of the computation
        graph from input ids/embeddings to the final hidden states,
        excluding anything before input ids/embeddings and after
        the final hidden states.
        """
        # no factors to consider.
        # spec decode does not use `torch.compile` yet.
        factors: List[Any] = []
        hash_str = hashlib.md5(str(factors).encode()).hexdigest()
        return hash_str

    @staticmethod
    def maybe_create_spec_config(
        target_model_config: ModelConfig,
        target_parallel_config: ParallelConfig,
        target_dtype: str,
        speculative_model: Optional[str],
        speculative_model_quantization: Optional[str],
        speculative_draft_tensor_parallel_size: Optional[int],
        num_speculative_tokens: Optional[int],
        speculative_disable_mqa_scorer: Optional[bool],
        speculative_max_model_len: Optional[int],
        enable_chunked_prefill: bool,
        disable_log_stats: bool,
        speculative_disable_by_batch_size: Optional[int],
        ngram_prompt_lookup_max: Optional[int],
        ngram_prompt_lookup_min: Optional[int],
        draft_token_acceptance_method: str,
        typical_acceptance_sampler_posterior_threshold: Optional[float],
        typical_acceptance_sampler_posterior_alpha: Optional[float],
        disable_logprobs: Optional[bool],
    ) -> Optional["SpeculativeConfig"]:
        """Create a SpeculativeConfig if possible, else return None.

        This function attempts to create a SpeculativeConfig object based on the
        provided parameters. If the necessary conditions are met, it returns an
        instance of SpeculativeConfig. Otherwise, it returns None.

        Args:
            target_model_config (ModelConfig): The configuration of the target
                model.
            target_parallel_config (ParallelConfig): The parallel configuration
                for the target model.
            target_dtype (str): The data type used for the target model.
            speculative_model (Optional[str]): The name of the speculative
                model, if provided.
            speculative_model_quantization (Optional[str]): Quantization method
                that was used to quantize the speculative model weights. If
                None, we assume the model weights are not quantized.
            speculative_draft_tensor_parallel_size (Optional[int]): The degree
                of the tensor parallelism for the draft model.
            num_speculative_tokens (Optional[int]): The number of speculative
                tokens, if provided. Will default to the number in the draft
                model config if present, otherwise is required.
            speculative_disable_mqa_scorer (Optional[bool]): Disable the MQA
                scorer for the speculative model and fall back to batch
                expansion for scoring.
            speculative_max_model_len (Optional[int]): The maximum model len of
                the speculative model. Used when testing the ability to skip
                speculation for some sequences.
            enable_chunked_prefill (bool): Whether vLLM is configured to use
                chunked prefill or not. Used for raising an error since its not
                yet compatible with spec decode.
            speculative_disable_by_batch_size (Optional[int]): Disable
                speculative decoding for new incoming requests when the number
                of enqueue requests  is larger than this value, if provided.
            ngram_prompt_lookup_max (Optional[int]): Max size of ngram token
                window, if provided.
            ngram_prompt_lookup_min (Optional[int]): Min size of ngram token
                window, if provided.
            draft_token_acceptance_method (str): The method to use for
                accepting draft tokens. This can take two possible
                values 'rejection_sampler' and 'typical_acceptance_sampler'
                for RejectionSampler and TypicalAcceptanceSampler
                respectively.
            typical_acceptance_sampler_posterior_threshold (Optional[float]):
                A threshold value that sets a lower bound on the posterior
                probability of a token in the target model for it to be
                accepted. This threshold is used only when we use the
                TypicalAcceptanceSampler for token acceptance.
            typical_acceptance_sampler_posterior_alpha (Optional[float]):
                A scaling factor for the entropy-based threshold in the
                TypicalAcceptanceSampler.
            disable_logprobs (Optional[bool]): If set to True, token log
                probabilities are not returned during speculative decoding.
                If set to False, token log probabilities are returned
                according to the log probability settings in SamplingParams.
                If not specified, it defaults to True.

        Returns:
            Optional["SpeculativeConfig"]: An instance of SpeculativeConfig if
                the necessary conditions are met, else None.
        """

        if speculative_model is None:
            if num_speculative_tokens is not None:
                raise ValueError("num_speculative_tokens was provided without "
                                 "speculative_model.")
            return None

        if (speculative_disable_by_batch_size is not None
                and speculative_disable_by_batch_size < 2):
            raise ValueError("Expect the batch size threshold of disabling "
                             "speculative decoding is > 1, but got "
                             f"{speculative_disable_by_batch_size=}")

        # TODO: The user should be able to specify revision/max model len
        # for the draft model. It is not currently supported.
        draft_revision = None
        draft_code_revision = None
        draft_quantization = speculative_model_quantization

        if speculative_model == "[ngram]":
            if ngram_prompt_lookup_min is None:
                ngram_prompt_lookup_min = 1
            if ngram_prompt_lookup_max is None or ngram_prompt_lookup_max < 1:
                raise ValueError(f"{ngram_prompt_lookup_max=} must be > 0")
            if ngram_prompt_lookup_min < 1:
                raise ValueError(f"{ngram_prompt_lookup_min=} must be > 0")
            if ngram_prompt_lookup_min > ngram_prompt_lookup_max:
                raise ValueError(f"{ngram_prompt_lookup_min=} cannot be "
                                 f"larger than {ngram_prompt_lookup_max=}")

            # TODO: current we still need extract vocab_size from target model
            # config, in future, we may try refactor it out, and set
            # draft related config as None here.
            draft_model_config = target_model_config
            draft_parallel_config = target_parallel_config
        else:
            ngram_prompt_lookup_max = 0
            ngram_prompt_lookup_min = 0
            draft_model_config = ModelConfig(
                model=speculative_model,
                task="draft",
                tokenizer=target_model_config.tokenizer,
                tokenizer_mode=target_model_config.tokenizer_mode,
                trust_remote_code=target_model_config.trust_remote_code,
                allowed_local_media_path=target_model_config.
                allowed_local_media_path,
                dtype=target_model_config.dtype,
                seed=target_model_config.seed,
                revision=draft_revision,
                code_revision=draft_code_revision,
                tokenizer_revision=target_model_config.tokenizer_revision,
                max_model_len=None,
                spec_target_max_model_len=target_model_config.max_model_len,
                quantization=draft_quantization,
                enforce_eager=target_model_config.enforce_eager,
                max_seq_len_to_capture=target_model_config.
                max_seq_len_to_capture,
                max_logprobs=target_model_config.max_logprobs,
            )

            draft_hf_config = draft_model_config.hf_config

            if (num_speculative_tokens is not None
                    and hasattr(draft_hf_config, "num_lookahead_tokens")):
                draft_hf_config.num_lookahead_tokens = num_speculative_tokens

            n_predict = getattr(draft_hf_config, "n_predict", None)
            if n_predict is not None:
                if num_speculative_tokens is None:
                    # Default to max value defined in draft model config.
                    num_speculative_tokens = n_predict
                elif num_speculative_tokens > n_predict:
                    # Verify provided value doesn't exceed the maximum
                    # supported by the draft model.
                    raise ValueError(
                        "This speculative model supports a maximum of "
                        f"num_speculative_tokens={n_predict}, but "
                        f"{num_speculative_tokens=} was provided.")

            if enable_chunked_prefill and draft_hf_config.model_type in (
                    "medusa", "mlp_speculator", "eagle"):
                raise ValueError(
                    "Chunked prefill and hidden-state based draft models are "
                    "not compatible.")

            speculative_draft_tensor_parallel_size = \
                SpeculativeConfig._verify_and_get_draft_model_tensor_parallel_size(
                    target_parallel_config,
                    speculative_draft_tensor_parallel_size,
                    draft_hf_config
            )

            draft_model_config.max_model_len = (
                SpeculativeConfig._maybe_override_draft_max_model_len(
                    speculative_max_model_len,
                    draft_model_config.max_model_len,
                    target_model_config.max_model_len,
                ))

            draft_parallel_config = (
                SpeculativeConfig.create_draft_parallel_config(
                    target_parallel_config,
                    speculative_draft_tensor_parallel_size, draft_hf_config))

        if num_speculative_tokens is None:
            raise ValueError(
                "num_speculative_tokens must be provided with "
                "speculative_model unless the draft model config contains an "
                "n_predict parameter.")

        if typical_acceptance_sampler_posterior_threshold is None:
            typical_acceptance_sampler_posterior_threshold = 0.09
        if typical_acceptance_sampler_posterior_alpha is None:
            typical_acceptance_sampler_posterior_alpha = 0.3
        if disable_logprobs is None:
            disable_logprobs = True

        return SpeculativeConfig(
            draft_model_config,
            draft_parallel_config,
            num_speculative_tokens,
            speculative_disable_mqa_scorer,
            speculative_disable_by_batch_size,
            ngram_prompt_lookup_max,
            ngram_prompt_lookup_min,
            draft_token_acceptance_method=draft_token_acceptance_method,
            typical_acceptance_sampler_posterior_threshold=\
                typical_acceptance_sampler_posterior_threshold,
            typical_acceptance_sampler_posterior_alpha=\
                typical_acceptance_sampler_posterior_alpha,
            disable_logprobs=disable_logprobs,
            disable_log_stats=disable_log_stats,
        )

    @staticmethod
    def _maybe_override_draft_max_model_len(
        speculative_max_model_len: Optional[int],
        draft_max_model_len: int,
        target_max_model_len: int,
    ) -> int:
        """Determine the max sequence len for the draft model. This is usually
        the draft_max_model_len, but may be the target_max_model_len if it is
        less than the draft_max_model_len, or may be speculative_max_model_len
        if it is specified.

        This is necessary so that sequences do not exceed the capacity of the
        draft model or the target model.

        speculative_max_model_len is mainly used for testing that sequences can
        skip speculation.
        """

        if speculative_max_model_len is not None:

            if speculative_max_model_len > draft_max_model_len:
                raise ValueError(f"{speculative_max_model_len=} cannot be "
                                 f"larger than {draft_max_model_len=}")

            if speculative_max_model_len > target_max_model_len:
                raise ValueError(f"{speculative_max_model_len=} cannot be "
                                 f"larger than {target_max_model_len=}")

            return speculative_max_model_len

        return min(
            draft_max_model_len,
            target_max_model_len,
        )

    @staticmethod
    def _verify_and_get_draft_model_tensor_parallel_size(
            target_parallel_config: ParallelConfig,
            speculative_draft_tensor_parallel_size: Optional[int],
            draft_hf_config: PretrainedConfig) -> int:
        """
        Verifies and adjusts the tensor parallel size for a draft model
        specified using speculative_draft_tensor_parallel_size.
        """
        # If speculative_draft_tensor_parallel_size is unset then set it
        # appropriately else verify that it is set correctly.
        if speculative_draft_tensor_parallel_size is None:
            if draft_hf_config.model_type == "mlp_speculator":
                speculative_draft_tensor_parallel_size = 1
                if target_parallel_config.tensor_parallel_size > 1:
                    logger.warning(
                        "MLPSpeculator cannot currently be run with tp>1; "
                        "setting speculative_draft_tensor_parallel_size=1")
            else:
                speculative_draft_tensor_parallel_size = \
                    target_parallel_config.tensor_parallel_size
        elif speculative_draft_tensor_parallel_size not in (
                1, target_parallel_config.tensor_parallel_size):
            raise ValueError(
                f"{speculative_draft_tensor_parallel_size=} cannot be "
                f"other value than 1 or target model tensor_parallel_size")
        return speculative_draft_tensor_parallel_size

    @staticmethod
    def create_draft_parallel_config(
        target_parallel_config: ParallelConfig,
        speculative_draft_tensor_parallel_size: int,
        draft_hf_config: PretrainedConfig,
    ) -> ParallelConfig:
        """Create a parallel config for use by the draft worker.

        This is mostly a copy of the target parallel config, except the tp_size.
        """
        draft_parallel_config = ParallelConfig(
            pipeline_parallel_size=target_parallel_config.
            pipeline_parallel_size,
            tensor_parallel_size=speculative_draft_tensor_parallel_size,
            distributed_executor_backend=target_parallel_config.
            distributed_executor_backend,
            max_parallel_loading_workers=target_parallel_config.
            max_parallel_loading_workers,
            disable_custom_all_reduce=target_parallel_config.
            disable_custom_all_reduce,
            tokenizer_pool_config=target_parallel_config.tokenizer_pool_config,
            ray_workers_use_nsight=target_parallel_config.
            ray_workers_use_nsight,
            placement_group=target_parallel_config.placement_group,
        )

        return draft_parallel_config

    def __init__(
        self,
        draft_model_config: ModelConfig,
        draft_parallel_config: ParallelConfig,
        num_speculative_tokens: int,
        speculative_disable_mqa_scorer: Optional[bool],
        speculative_disable_by_batch_size: Optional[int],
        ngram_prompt_lookup_max: Optional[int],
        ngram_prompt_lookup_min: Optional[int],
        draft_token_acceptance_method: str,
        typical_acceptance_sampler_posterior_threshold: float,
        typical_acceptance_sampler_posterior_alpha: float,
        disable_logprobs: bool,
        disable_log_stats: bool,
    ):
        """Create a SpeculativeConfig object.

        Args:
            draft_model_config: ModelConfig for the draft model.
            draft_parallel_config: ParallelConfig for the draft model.
            num_speculative_tokens: The number of tokens to sample from the
                draft model before scoring with the target model.
            speculative_disable_by_batch_size: Disable speculative
                decoding for new incoming requests when the number of
                enqueue requests is larger than this value.
            ngram_prompt_lookup_max: Max size of ngram token window.
            ngram_prompt_lookup_min: Min size of ngram token window.
            draft_token_acceptance_method (str): The method to use for
                accepting draft tokens. This can take two possible
                values 'rejection_sampler' and 'typical_acceptance_sampler'
                for RejectionSampler and TypicalAcceptanceSampler
                respectively.
            typical_acceptance_sampler_posterior_threshold (Optional[float]):
                A threshold value that sets a lower bound on the posterior
                probability of a token in the target model for it to be
                accepted. This threshold is used only when we use the
                TypicalAcceptanceSampler for token acceptance.
            typical_acceptance_sampler_posterior_alpha (Optional[float]):
                A scaling factor for the entropy-based threshold in the
                TypicalAcceptanceSampler.
            disable_logprobs: If set to True, token log probabilities will not
                be returned even if requested by sampling parameters. This
                reduces latency by skipping logprob calculation in proposal
                sampling, target sampling, and after accepted tokens are
                determined. If set to False, log probabilities will be
                returned.
            disable_log_stats: Whether to disable periodic printing of stage
                times in speculative decoding.
        """
        self.draft_model_config = draft_model_config
        self.draft_parallel_config = draft_parallel_config
        self.num_speculative_tokens = num_speculative_tokens
        self.speculative_disable_mqa_scorer = speculative_disable_mqa_scorer
        self.speculative_disable_by_batch_size = \
            speculative_disable_by_batch_size
        self.ngram_prompt_lookup_max = ngram_prompt_lookup_max or 0
        self.ngram_prompt_lookup_min = ngram_prompt_lookup_min or 0
        self.draft_token_acceptance_method = draft_token_acceptance_method
        self.typical_acceptance_sampler_posterior_threshold = \
            typical_acceptance_sampler_posterior_threshold
        self.typical_acceptance_sampler_posterior_alpha = \
            typical_acceptance_sampler_posterior_alpha
        self.disable_logprobs = disable_logprobs
        self.disable_log_stats = disable_log_stats

        self._verify_args()

    def _verify_args(self) -> None:
        if self.num_speculative_tokens <= 0:
            raise ValueError("Expected num_speculative_tokens to be greater "
                             f"than zero ({self.num_speculative_tokens}).")

        if self.draft_model_config:
            self.draft_model_config.verify_with_parallel_config(
                self.draft_parallel_config)
            # Validate and set draft token acceptance related settings.

        if (self.draft_token_acceptance_method is None):
            raise ValueError("draft_token_acceptance_method is not set. "
                             "Expected values are rejection_sampler or "
                             "typical_acceptance_sampler.")

        if (self.draft_token_acceptance_method != 'rejection_sampler'
                and self.draft_token_acceptance_method !=
                'typical_acceptance_sampler'):
            raise ValueError(
                "Expected draft_token_acceptance_method to be either "
                "rejection_sampler or typical_acceptance_sampler. Instead it "
                f"is {self.draft_token_acceptance_method}")

        if (self.typical_acceptance_sampler_posterior_threshold < 0
                or self.typical_acceptance_sampler_posterior_alpha < 0):
            raise ValueError(
                "Expected typical_acceptance_sampler_posterior_threshold "
                "and typical_acceptance_sampler_posterior_alpha to be > 0. "
                "Instead found "
                f"typical_acceptance_sampler_posterior_threshold = "
                f"{self.typical_acceptance_sampler_posterior_threshold} and "
                f"typical_acceptance_sampler_posterior_alpha = "
                f"{self.typical_acceptance_sampler_posterior_alpha}")

    @property
    def num_lookahead_slots(self) -> int:
        """The number of additional slots the scheduler should allocate per
        step, in addition to the slots allocated for each known token.

        This is equal to the number of speculative tokens, as each speculative
        token must be scored.
        """
        return self.num_speculative_tokens

    def __repr__(self) -> str:
        if self.ngram_prompt_lookup_max > 0:
            draft_model = "[ngram]"
        else:
            draft_model = self.draft_model_config.model
        num_spec_tokens = self.num_speculative_tokens
        return f"SpeculativeConfig({draft_model=}, {num_spec_tokens=})"


@dataclass
class LoRAConfig:
    max_lora_rank: int
    max_loras: int
    fully_sharded_loras: bool = False
    max_cpu_loras: Optional[int] = None
    lora_dtype: Optional[Union[torch.dtype, str]] = None
    lora_extra_vocab_size: int = 256
    # This is a constant.
    lora_vocab_padding_size: ClassVar[int] = 256
    long_lora_scaling_factors: Optional[Tuple[float]] = None
    bias_enabled: bool = False

    def compute_hash(self) -> str:
        """
        WARNING: Whenever a new field is added to this config,
        ensure that it is included in the factors list if
        it affects the computation graph.

        Provide a hash that uniquely identifies all the configs
        that affect the structure of the computation
        graph from input ids/embeddings to the final hidden states,
        excluding anything before input ids/embeddings and after
        the final hidden states.
        """
        # no factors to consider.
        # LoRA is not compatible with `torch.compile` .
        factors: List[Any] = []
        hash_str = hashlib.md5(str(factors).encode()).hexdigest()
        return hash_str

    def __post_init__(self):
        # Setting the maximum rank to 256 should be able to satisfy the vast
        # majority of applications.
        possible_max_ranks = (8, 16, 32, 64, 128, 256)
        possible_lora_extra_vocab_size = (0, 256, 512)
        if self.max_lora_rank not in possible_max_ranks:
            raise ValueError(
                f"max_lora_rank ({self.max_lora_rank}) must be one of "
                f"{possible_max_ranks}.")
        if self.lora_extra_vocab_size not in possible_lora_extra_vocab_size:
            raise ValueError(
                f"lora_extra_vocab_size ({self.lora_extra_vocab_size}) "
                f"must be one of {possible_lora_extra_vocab_size}.")
        if self.max_loras < 1:
            raise ValueError(f"max_loras ({self.max_loras}) must be >= 1.")
        if self.max_cpu_loras is None:
            self.max_cpu_loras = self.max_loras
        elif self.max_cpu_loras < self.max_loras:
            raise ValueError(
                f"max_cpu_loras ({self.max_cpu_loras}) must be >= "
                f"max_loras ({self.max_loras})")

    def verify_with_cache_config(self, cache_config: CacheConfig):
        # TODO LoRA supports CPU offload.
        if cache_config.cpu_offload_gb > 0:
            raise ValueError("CPU offload is not supported with LoRA yet.")

    def verify_with_model_config(self, model_config: ModelConfig):
        if self.lora_dtype in (None, "auto"):
            self.lora_dtype = model_config.dtype
        elif isinstance(self.lora_dtype, str):
            self.lora_dtype = getattr(torch, self.lora_dtype)
        if model_config.quantization and model_config.quantization not in [
                "awq", "gptq"
        ]:
            # TODO support marlin
            logger.warning("%s quantization is not tested with LoRA yet.",
                           model_config.quantization)

    def verify_with_scheduler_config(self, scheduler_config: SchedulerConfig):
        # Reminder: Please update docs/source/features/compatibility_matrix.md
        # If the feature combo become valid
        if scheduler_config.chunked_prefill_enabled:
            logger.warning("LoRA with chunked prefill is still experimental "
                           "and may be unstable.")


@dataclass
class PromptAdapterConfig:
    max_prompt_adapters: int
    max_prompt_adapter_token: int
    max_cpu_prompt_adapters: Optional[int] = None
    prompt_adapter_dtype: Optional[torch.dtype] = None

    def compute_hash(self) -> str:
        """
        WARNING: Whenever a new field is added to this config,
        ensure that it is included in the factors list if
        it affects the computation graph.

        Provide a hash that uniquely identifies all the configs
        that affect the structure of the computation
        graph from input ids/embeddings to the final hidden states,
        excluding anything before input ids/embeddings and after
        the final hidden states.
        """
        # no factors to consider.
        # this config will not affect the computation graph.
        factors: List[Any] = []
        hash_str = hashlib.md5(str(factors).encode()).hexdigest()
        return hash_str

    def __post_init__(self):

        if self.max_prompt_adapters < 1:
            raise ValueError(f"max_prompt_adapters "
                             f"({self.max_prompt_adapters}) must be >= 1.")
        if self.max_prompt_adapter_token == 0:
            raise ValueError("max_prompt_adapter_token must be set.")
        if self.max_cpu_prompt_adapters is None:
            self.max_cpu_prompt_adapters = self.max_prompt_adapters

    def verify_with_model_config(self, model_config: ModelConfig):
        if self.prompt_adapter_dtype in (None, "auto"):
            self.prompt_adapter_dtype = model_config.dtype
        elif isinstance(self.prompt_adapter_dtype, str):
            self.prompt_adapter_dtype = getattr(torch,
                                                self.prompt_adapter_dtype)


@dataclass
class MultiModalConfig:
    """Controls the behavior of multimodal models."""

    limit_per_prompt: Mapping[str, int] = field(default_factory=dict)
    """
    The maximum number of input items allowed per prompt for each modality.
    """

    def compute_hash(self) -> str:
        """
        WARNING: Whenever a new field is added to this config,
        ensure that it is included in the factors list if
        it affects the computation graph.

        Provide a hash that uniquely identifies all the configs
        that affect the structure of the computation
        graph from input ids/embeddings to the final hidden states,
        excluding anything before input ids/embeddings and after
        the final hidden states.
        """
        # no factors to consider.
        # this config will not affect the computation graph.
        factors: List[Any] = []
        hash_str = hashlib.md5(str(factors).encode()).hexdigest()
        return hash_str

    # TODO: Add configs to init vision tower or not.


@dataclass
class PoolerConfig:
    """Controls the behavior of output pooling in pooling models."""

    pooling_type: Optional[str] = None
    """
    The pooling method of the pooling model. This should be a key in
    :class:`vllm.model_executor.layers.pooler.PoolingType`.
    """

    normalize: Optional[bool] = None
    """
    Whether to normalize the pooled outputs. Usually, this should be set to
    ``True`` for embedding outputs.
    """

    softmax: Optional[bool] = None
    """
    Whether to apply softmax to the pooled outputs. Usually, this should be set
    to ``True`` for classification outputs.
    """

    step_tag_id: Optional[int] = None
    """
    If set, only the score corresponding to the ``step_tag_id`` in the
    generated sentence should be returned. Otherwise, the scores for all tokens
    are returned.
    """

    returned_token_ids: Optional[List[int]] = None
    """
    A list of indices for the vocabulary dimensions to be extracted,
    such as the token IDs of ``good_token`` and ``bad_token`` in the
    ``math-shepherd-mistral-7b-prm`` model.
    """

    def compute_hash(self) -> str:
        """
        WARNING: Whenever a new field is added to this config,
        ensure that it is included in the factors list if
        it affects the computation graph.

        Provide a hash that uniquely identifies all the configs
        that affect the structure of the computation
        graph from input ids/embeddings to the final hidden states,
        excluding anything before input ids/embeddings and after
        the final hidden states.
        """
        # no factors to consider.
        # this config will not affect the computation graph.
        factors: List[Any] = []
        hash_str = hashlib.md5(str(factors).encode()).hexdigest()
        return hash_str

    @staticmethod
    def from_json(json_str: str) -> "PoolerConfig":
        return PoolerConfig(**json.loads(json_str))


_STR_DTYPE_TO_TORCH_DTYPE = {
    "half": torch.float16,
    "float16": torch.float16,
    "float": torch.float32,
    "float32": torch.float32,
    "bfloat16": torch.bfloat16,
}

_ROCM_NOT_SUPPORTED_DTYPE: List[str] = []  #


def _get_and_verify_dtype(
    config: PretrainedConfig,
    dtype: Union[str, torch.dtype],
) -> torch.dtype:
    # NOTE: getattr(config, "torch_dtype", torch.float32) is not correct
    # because config.torch_dtype can be None.
    config_dtype = getattr(config, "torch_dtype", None)
    if config_dtype is None:
        config_dtype = torch.float32

    if isinstance(dtype, str):
        dtype = dtype.lower()
        if dtype == "auto":
            if config_dtype == torch.float32:
                if config.model_type == "gemma2":
                    logger.info(
                        "For Gemma 2, we downcast float32 to bfloat16 instead "
                        "of float16 by default. Please specify `dtype` if you "
                        "want to use float16.")
                    torch_dtype = torch.bfloat16
                else:
                    # Following the common practice, we use float16 for float32
                    # models.
                    torch_dtype = torch.float16
            else:
                torch_dtype = config_dtype

            from vllm.platforms import current_platform
            if (current_platform.is_cpu()
                    and current_platform.get_cpu_architecture()
                    == CpuArchEnum.POWERPC
                    and (config_dtype == torch.float16
                         or config_dtype == torch.float32)):
                logger.info(
                    "For POWERPC, we cast models to bfloat16 instead of "
                    "using float16 by default. Float16 is not currently "
                    "supported for POWERPC.")
                torch_dtype = torch.bfloat16

            # TODO: change this condition to check if the platform support bf16
            # instead of checking the OS. For instance M2 shall supports bf16
            # already. But we need to modify `cpu_extension.cmake` to activate
            # the feature in the build.
            if (current_platform.is_cpu() and sys.platform.startswith("darwin")
                    and current_platform.get_cpu_architecture()
                    == CpuArchEnum.ARM and config_dtype == torch.bfloat16):
                logger.info("For macOS with Apple Silicon, currently bfloat16 "
                            "is not supported. Setting dtype to float16.")
                torch_dtype = torch.float16

            if current_platform.is_hpu() and config_dtype == torch.float16:
                logger.info(
                    "For HPU, we cast models to bfloat16 instead of"
                    "using float16 by default. Please specify `dtype` if you "
                    "want to use float16.")
                torch_dtype = torch.bfloat16
        else:
            if dtype not in _STR_DTYPE_TO_TORCH_DTYPE:
                raise ValueError(f"Unknown dtype: {dtype}")
            torch_dtype = _STR_DTYPE_TO_TORCH_DTYPE[dtype]
    elif isinstance(dtype, torch.dtype):
        torch_dtype = dtype
    else:
        raise ValueError(f"Unknown dtype: {dtype}")

    # Verify the dtype.
    if torch_dtype != config_dtype:
        if torch_dtype == torch.float32:
            # Upcasting to float32 is allowed.
            logger.info("Upcasting %s to %s.", config_dtype, torch_dtype)
            pass
        elif config_dtype == torch.float32:
            # Downcasting from float32 to float16 or bfloat16 is allowed.
            logger.info("Downcasting %s to %s.", config_dtype, torch_dtype)
            pass
        else:
            # Casting between float16 and bfloat16 is allowed with a warning.
            logger.warning("Casting %s to %s.", config_dtype, torch_dtype)

    return torch_dtype


def _get_and_verify_max_len(
    hf_config: PretrainedConfig,
    max_model_len: Optional[int],
    disable_sliding_window: bool,
    sliding_window_len: Optional[Union[int, List[Optional[int]]]],
    spec_target_max_model_len: Optional[int] = None,
    encoder_config: Optional[Any] = None,
) -> int:
    """Get and verify the model's maximum length."""
    derived_max_model_len = float("inf")
    possible_keys = [
        # OPT
        "max_position_embeddings",
        # GPT-2
        "n_positions",
        # MPT
        "max_seq_len",
        # ChatGLM2
        "seq_length",
        # Command-R
        "model_max_length",
        # Whisper
        "max_target_positions",
        # Others
        "max_sequence_length",
        "max_seq_length",
        "seq_len",
    ]
    # Choose the smallest "max_length" from the possible keys.
    max_len_key = None
    for key in possible_keys:
        max_len = getattr(hf_config, key, None)
        if max_len is not None:
            max_len_key = key if max_len < derived_max_model_len \
                else max_len_key
            derived_max_model_len = min(derived_max_model_len, max_len)

    # If sliding window is manually disabled, max_length should be less
    # than the sliding window length in the model config.
    if disable_sliding_window and sliding_window_len is not None:

        sliding_window_len_min = get_min_sliding_window(sliding_window_len)
        max_len_key = "sliding_window" \
            if sliding_window_len_min < derived_max_model_len else max_len_key
        derived_max_model_len = min(derived_max_model_len,
                                    sliding_window_len_min)

    # If none of the keys were found in the config, use a default and
    # log a warning.
    if derived_max_model_len == float("inf"):
        if max_model_len is not None:
            # If max_model_len is specified, we use it.
            return max_model_len

        if spec_target_max_model_len is not None:
            # If this is a speculative draft model, we use the max model len
            # from the target model.
            return spec_target_max_model_len

        default_max_len = 2048
        logger.warning(
            "The model's config.json does not contain any of the following "
            "keys to determine the original maximum length of the model: "
            "%s. Assuming the model's maximum length is %d.", possible_keys,
            default_max_len)
        derived_max_model_len = default_max_len

    rope_scaling = getattr(hf_config, "rope_scaling", None)
    if rope_scaling is not None:
        # No need to consider "type" key because of patch_rope_scaling when
        # loading HF config
        rope_type = rope_scaling["rope_type"]

        if rope_type not in ("su", "longrope", "llama3"):
            if disable_sliding_window:
                # TODO(robertgshaw): Find a model that supports rope_scaling
                # with sliding window to see if this case should be allowed.
                raise NotImplementedError(
                    "Disabling sliding window is not supported for models "
                    "with rope_scaling. Please raise an issue so we can "
                    "investigate.")

            # NOTE: rope_type == "default" does not define factor
            # https://github.com/huggingface/transformers/blob/v4.45.2/src/transformers/modeling_rope_utils.py
            scaling_factor = rope_scaling.get("factor", 1.0)

            if rope_type == "yarn":
                derived_max_model_len = rope_scaling[
                    "original_max_position_embeddings"]
            derived_max_model_len *= scaling_factor

    if encoder_config and "max_seq_length" in encoder_config:
        derived_max_model_len = encoder_config["max_seq_length"]

    # If the user specified a max length, make sure it is smaller than the
    # derived length from the HF model config.
    if max_model_len is None:
        max_model_len = int(derived_max_model_len)
    elif max_model_len > derived_max_model_len:
        # Some models might have a separate key for specifying model_max_length
        # that will be bigger than derived_max_model_len. We compare user input
        # with model_max_length and allow this override when it's smaller.
        model_max_length = getattr(hf_config, "model_max_length", None)
        if model_max_length is not None and max_model_len <= model_max_length:
            if disable_sliding_window:
                # TODO(robertgshaw): Find a model that has model_max_length
                # with sliding window to see if this case should be allowed.
                raise NotImplementedError(
                    "Disabling sliding window is not supported for models "
                    "model_max_length in the config. Please raise an issue "
                    "so we can investigate.")
        else:
            msg = (
                f"User-specified max_model_len ({max_model_len}) is greater "
                f"than the derived max_model_len ({max_len_key}="
                f"{derived_max_model_len} or model_max_length="
                f"{model_max_length} in model's config.json). This may lead "
                "to incorrect model outputs or CUDA errors.")
            if envs.VLLM_ALLOW_LONG_MAX_MODEL_LEN:
                logger.warning(
                    "%s Make sure the value is correct and within the "
                    "model context size.", msg)
            else:
                raise ValueError(
                    f"{msg} To allow overriding this maximum, set "
                    "the env var VLLM_ALLOW_LONG_MAX_MODEL_LEN=1")
    return int(max_model_len)


def get_min_sliding_window(
        sliding_window: Union[int, List[Optional[int]]]) -> int:
    if isinstance(sliding_window, list):
        return min(s for s in sliding_window if s is not None)

    return sliding_window


def get_served_model_name(model: str,
                          served_model_name: Optional[Union[str, List[str]]]):
    """
    If the input is a non-empty list, the first model_name in
    `served_model_name` is taken.
    If the input is a non-empty string, it is used directly.
    For cases where the input is either an empty string or an
    empty list, the fallback is to use `self.model`.
    """
    if not served_model_name:
        return model
    if isinstance(served_model_name, list):
        return served_model_name[0]
    return served_model_name


@dataclass
class DecodingConfig:
    """Dataclass which contains the decoding strategy of the engine"""

    # Which guided decoding algo to use.
    # 'outlines' / 'lm-format-enforcer' / 'xgrammar'
    guided_decoding_backend: str = 'xgrammar'

    def compute_hash(self) -> str:
        """
        WARNING: Whenever a new field is added to this config,
        ensure that it is included in the factors list if
        it affects the computation graph.

        Provide a hash that uniquely identifies all the configs
        that affect the structure of the computation
        graph from input ids/embeddings to the final hidden states,
        excluding anything before input ids/embeddings and after
        the final hidden states.
        """
        # no factors to consider.
        # this config will not affect the computation graph.
        factors: List[Any] = []
        hash_str = hashlib.md5(str(factors).encode()).hexdigest()
        return hash_str

    def __post_init__(self):
        valid_guided_backends = ['outlines', 'lm-format-enforcer', 'xgrammar']
        backend = self.guided_decoding_backend
        if backend not in valid_guided_backends:
            raise ValueError(f"Invalid guided_decoding_backend '{backend},"
                             f"must be one of {valid_guided_backends}")


@dataclass
class ObservabilityConfig:
    """Configuration for observability."""
    otlp_traces_endpoint: Optional[str] = None

    # Collecting detailed timing information for each request can be expensive.

    # If set, collects the model forward time for the request.
    collect_model_forward_time: bool = False

    # If set, collects the model execute time for the request.
    collect_model_execute_time: bool = False

    def compute_hash(self) -> str:
        """
        WARNING: Whenever a new field is added to this config,
        ensure that it is included in the factors list if
        it affects the computation graph.

        Provide a hash that uniquely identifies all the configs
        that affect the structure of the computation
        graph from input ids/embeddings to the final hidden states,
        excluding anything before input ids/embeddings and after
        the final hidden states.
        """
        # no factors to consider.
        # this config will not affect the computation graph.
        factors: List[Any] = []
        hash_str = hashlib.md5(str(factors).encode()).hexdigest()
        return hash_str

    def __post_init__(self):
        if not is_otel_available() and self.otlp_traces_endpoint is not None:
            raise ValueError(
                "OpenTelemetry is not available. Unable to configure "
                "'otlp_traces_endpoint'. Ensure OpenTelemetry packages are "
                f"installed. Original error:\n{otel_import_error_traceback}")


class KVTransferConfig(BaseModel):
    """Configuration for distributed KV cache transfer."""

    # The KV connector for vLLM to transmit KV caches between vLLM instances.
    kv_connector: Optional[str] = None

    # The device used by kv connector to buffer the KV cache.
    # Currently only support 'cuda'.
    kv_buffer_device: Optional[str] = "cuda"

    # The buffer size for TorchDistributedConnector. Measured in number of
    # bytes. Recommended value: 1e9 (about 1GB).
    kv_buffer_size: float = 1e9

    # Whether this vLLM instance produces, consumes KV cache, or both. Choices
    # are 'kv_producer', 'kv_consumer', and 'both'.
    kv_role: Optional[str] = None

    # The rank of this vLLM instance in the KV cache transfer. Typical value:
    # 0 for prefill instance, 1 for decode instance.
    # Currently only 1P1D is supported.
    kv_rank: Optional[int] = None

    # The number of parallel instances for KV cache transfer. For
    # PyNcclConnector, this should be 2.
    kv_parallel_size: int = 1

    # The KV connector ip, used to build distributed connection
    kv_ip: str = "127.0.0.1"

    # The KV connector port, used to build distributed connection
    kv_port: int = 14579

    def compute_hash(self) -> str:
        """
        WARNING: Whenever a new field is added to this config,
        ensure that it is included in the factors list if
        it affects the computation graph.

        Provide a hash that uniquely identifies all the configs
        that affect the structure of the computation
        graph from input ids/embeddings to the final hidden states,
        excluding anything before input ids/embeddings and after
        the final hidden states.
        """
        # no factors to consider.
        # this config will not affect the computation graph.
        factors: List[Any] = []
        hash_str = hashlib.md5(str(factors).encode()).hexdigest()
        return hash_str

    @classmethod
    def from_cli(cls, cli_value: str) -> "KVTransferConfig":
        """Parse the CLI value for the kv cache transfer config."""
        return KVTransferConfig.model_validate_json(cli_value)

    def model_post_init(self, __context: Any) -> None:

        if self.kv_role is not None and self.kv_role not in [
                "kv_producer", "kv_consumer", "kv_both"
        ]:
            raise ValueError(
                f"Unsupported kv_role: {self.kv_role}. "
                f"Supported roles are `kv_producer`, `kv_consumer`, "
                f"and `kv_both`")

        if self.kv_connector is not None and self.kv_role is None:
            raise ValueError("Please specify kv_disagg_role when kv_connector "
                             "is set, supported roles are `kv_producer`, "
                             "`kv_consumer`, and `kv_both`")

    @property
    def is_kv_transfer_instance(self) -> bool:
        return self.kv_connector is not None and \
            self.kv_role in ["kv_producer", "kv_consumer", "kv_both"]

    @property
    def need_kv_parallel_group(self) -> bool:
        # for those database-based connector, vLLM does not need to create
        # parallel group, and in that case the kv parallel size will be 1.
        return self.kv_connector is not None and self.kv_parallel_size > 1

    @property
    def is_kv_producer(self) -> bool:
        return self.kv_connector is not None and \
            self.kv_role in ["kv_producer", "kv_both"]

    @property
    def is_kv_consumer(self) -> bool:
        return self.kv_connector is not None and \
            self.kv_role in ["kv_consumer", "kv_both"]


class CompilationLevel:
    # constants for the levels of the compilation process
    NO_COMPILATION = 0
    DYNAMO_AS_IS = 1
    DYNAMO_ONCE = 2
    PIECEWISE = 3


class CompilationConfig(BaseModel):
    """
    Configuration for compilation.
    It has three parts:
    - Top-level Compilation control:
        - level: the level of compilation.
            - 0: no compilation.
            - 1: dynamo as is.
            - 2: dynamo once.
            - 3: piecewise compilation.
        - debug_dump_path: the path to dump the debug information.
        - cache_dir: the directory to store the compiled graph, to
            accelerate Inductor compilation. By default, it will use
            model-related information to generate a cache directory.
        - backend: the backend for compilation. It needs to be a string.
            - "" (empty string): use the default backend.
            - "eager"/"openxla"/...: use the specified backend registered in PyTorch.
            - "full.module.name": a qualified name which can be used to import the backend function.
            We use string to avoid serialization issues when using compilation in a distributed setting.
            When the compilation level is 1 or 2, the backend is used for the compilation directly (it sees the whole graph).
            When the compilation level is 3, the backend is used for the piecewise compilation (it sees a part of the graph).
        - custom_ops: fine-grained control over which custom ops to enable/disable.
            Use 'all' to enable all, 'none' to disable all.
            Also specify a list of custom op names to enable (prefixed with a '+'),
            or disable (prefixed with a '-').
            Examples:
                - 'all,-op1' to enable all except op1
                - 'none,+op1,+op2' to enable only op1 and op2
            By default, all custom ops are enabled when running without Inductor
                and disabled when running with Inductor (compile_level >= Inductor).
        - splitting_ops: a list of ops to split the full graph into subgraphs, used in piecewise compilation.
    - CudaGraph capture:
        - use_cudagraph: whether to use cudagraph inside compilation.
            - False: cudagraph inside compilation is not used.
            - True: cudagraph inside compilation is used. It requires
                that all input buffers have fixed addresses, and all
                splitting ops write their outputs to input buffers.
            Note that this is orthogonal to the cudagraph capture logic
            outside of compilation.
            TODO: move outside cudagraph logic into compilation.
            torch.compile will handle cudagraph capture logic in the future.
        - cudagraph_capture_sizes: sizes to capture cudagraph.
            - None (default): capture sizes are inferred from vllm config.
            - List[int]: capture sizes are specified as given.
        - cudagraph_num_of_warmups: number of warmup runs for cudagraph.
            It means the first several runs will be treated as warmup runs.
            Only after that, the execution will be recorded, and the recorded
            cudagraph will be used for subsequent runs.
        - cudagraph_copy_inputs: whether to copy input tensors for
            cudagraph. If the caller can guarantee that the same input buffers
            are always used, it can set this to False. Otherwise, it should
            set this to True, and the compiler will copy the input to an
            internally managed buffer. Default is False.
    - Inductor compilation:
        - use_inductor: whether to use inductor compilation.
            - False: inductor compilation is not used. graph runs in eager.
            - True: inductor compilation is used. one graph for symbolic shape
                is compiled. In addition, compile for cudagraph sizes that are
                in candidate_compile_sizes, using configurations
                in inductor_compile_config.
        - candidate_compile_sizes: sizes to compile for inductor.
        - inductor_compile_config: additional configurations for inductor.
            - None: use default configurations.
        - inductor_passes: additional passes for inductor. It is a dictionary
            from pass name to pass function qualified name. We use function
            name because the config uses json format. If we pass the config
            from Python, functions can also be passed directly via Python object
            constructor, e.g. `CompilationConfig(inductor_passes={"a": func})`
        - custom inductor passes: see PassConfig for more details

    Why we have different sizes for cudagraph and inductor:
    - cudagraph: a cudagraph captured for a specific size can only be used
        for the same size. We need to capture all the sizes we want to use.
    - inductor: a graph compiled by inductor for a general shape can be used
        for different sizes. Inductor can also compile for specific sizes,
        where it can have more information to optimize the graph with fully
        static shapes. However, we find the general shape compilation is
        sufficient for most cases. It might be beneficial to compile for
        certain small batchsizes, where inductor is good at optimizing.
    """ # noqa
    level: int = 0
    debug_dump_path: str = ""
    cache_dir: str = ""
    backend: str = ""
    custom_ops: List[str] = Field(default_factory=list)
    splitting_ops: List[str] = Field(default=None)  # type: ignore

    use_inductor: bool = True
    candidate_compile_sizes: Optional[List[int]] = Field(default=None)
    inductor_compile_config: Dict = Field(default_factory=dict)
    inductor_passes: Dict[str, str] = Field(default_factory=dict)

    use_cudagraph: bool = False
    cudagraph_num_of_warmups: int = 0
    cudagraph_capture_sizes: Optional[List[int]] = None
    cudagraph_copy_inputs: bool = False

    class PassConfig(BaseModel):
        """
        Configuration for custom Inductor passes.
        This is separate from general CompilationConfig so that inductor passes
        don't all have access to full configuration - that would create a cycle
        as the PassManager is set as a property of config.
        - dump_graph_stages: list of stages for which we want to dump the graph.
            Each pass defines its own stages (before, after, maybe in-between).
        - dump_graph_dir: directory to dump the graphs. Default is .
        - enable_fusion: whether to enable the custom fusion pass.
        - enable_reshape: whether to enable the custom reshape elimination pass.
            TODO better pass enabling system.
        """
        dump_graph_stages: List[str] = Field(default_factory=list)
        dump_graph_dir: Path = Field(default=Path("."))
        enable_fusion: bool = True
        enable_reshape: bool = True

        def uuid(self):
            """
            Produces a hash unique to the pass configuration.
            Any new fields that affect compilation should be added to the hash.
            Do not include dump_graph_* in the hash - they don't affect
            compilation.
            """
            dict_ = self.model_dump(
                include={"enable_fusion", "enable_reshape"})
            encoded = json.dumps(dict_, sort_keys=True).encode("utf-8")
            return hashlib.sha256(encoded).digest()

        def model_post_init(self, __context: Any) -> None:
            if not self.enable_reshape and self.enable_fusion:
                logger.warning_once(
                    "Fusion enabled but reshape elimination disabled."
                    "RMSNorm + quant (fp8) fusion might not work")

    pass_config: PassConfig = Field(default_factory=PassConfig)

    # not configurable, computed after init
    compile_sizes: List[int] = PrivateAttr
    capture_sizes: List[int] = PrivateAttr
    max_capture_size: int = PrivateAttr
    local_cache_dir: str = PrivateAttr  # local cache dir for each rank
    # optimization:
    # Intuitively, bs_to_padded_graph_size should be Dict[int, int].
    # since we know all keys are in a range [0, max_capture_size],
    # we can optimize it to List[int] for better lookup performance.
    bs_to_padded_graph_size: List[int] = PrivateAttr

    # keep track of enabled and disabled custom ops
    enabled_custom_ops: Counter[str] = PrivateAttr
    disabled_custom_ops: Counter[str] = PrivateAttr
    traced_files: Set[str] = PrivateAttr
    compilation_time: float = PrivateAttr

    # Per-model forward context
    # Map from layer name to the attention cls
    static_forward_context: Dict[str, Any] = PrivateAttr

    def compute_hash(self) -> str:
        """
        WARNING: Whenever a new field is added to this config,
        ensure that it is included in the factors list if
        it affects the computation graph.

        Provide a hash that uniquely identifies all the configs
        that affect the structure of the computation
        graph from input ids/embeddings to the final hidden states,
        excluding anything before input ids/embeddings and after
        the final hidden states.
        """
        factors: List[Any] = []
        factors.append(self.level)
        factors.append(self.backend)
        factors.append(self.custom_ops)
        factors.append(self.splitting_ops)
        factors.append(self.use_inductor)
        factors.append(self.inductor_compile_config)
        factors.append(self.inductor_passes)
        factors.append(self.pass_config.uuid())
        return hashlib.sha256(str(factors).encode()).hexdigest()

    def __repr__(self) -> str:
        exclude = {
            "static_forward_context",
            "enabled_custom_ops",
            "disabled_custom_ops",
            "compilation_time",
            "bs_to_padded_graph_size",
            "pass_config",
            "traced_files",
        }
        return self.model_dump_json(exclude=exclude, exclude_unset=True)

    __str__ = __repr__

    @classmethod
    def from_cli(cls, cli_value: str) -> "CompilationConfig":
        """Parse the CLI value for the compilation config."""
        if cli_value in ["0", "1", "2", "3"]:
            return cls(level=int(cli_value))
        # do not use `eval`, it is dangerous and can execute arbitrary code
        dict_value = ast.literal_eval(cli_value)
        return CompilationConfig.model_validate(dict_value)

    def model_post_init(self, __context: Any) -> None:

        count_none = self.custom_ops.count("none")
        count_all = self.custom_ops.count("all")
        assert count_none + count_all <= 1, "Can only specify 'none' or 'all'"

        if self.splitting_ops is None:
            if envs.VLLM_USE_V1:
                # v1 must split the graph on attention ops
                # for piecewise cudagraph
                self.splitting_ops = [
                    "vllm.unified_attention",
                    "vllm.unified_attention_with_output",
                ]
            else:
                # v0 uses full graph compilation
                self.splitting_ops = []

        for k, v in self.inductor_passes.items():
            if not isinstance(v, str):
                assert callable(v), (
                    f"pass {k} should be callable or a qualified name")
                self.inductor_compile_config[k] = v if isinstance(
                    v, InductorPass) else CallableInductorPass(v)
                continue

            # resolve function from qualified name
            names = v.split(".")
            module = ".".join(names[:-1])
            func_name = names[-1]
            func = __import__(module).__dict__[func_name]
            self.inductor_compile_config[k] = func if isinstance(
                func, InductorPass) else CallableInductorPass(func)

        self.enabled_custom_ops = Counter()
        self.disabled_custom_ops = Counter()
        self.traced_files = set()
        self.static_forward_context = {}
        self.compilation_time = 0.0

    def init_backend(self, vllm_config: "VllmConfig") -> Union[str, Callable]:
        if self.level == CompilationLevel.NO_COMPILATION:
            raise ValueError("No compilation level is set.")

        from torch._dynamo.backends.registry import list_backends
        torch_backends = list_backends(exclude_tags=tuple())
        if self.level in [
                CompilationLevel.DYNAMO_AS_IS, CompilationLevel.DYNAMO_ONCE
        ]:
            if self.backend == "":
                return "eager"
            if self.backend in torch_backends:
                return self.backend
            return resolve_obj_by_qualname(self.backend)

        # TODO: pass user-specified backend to piecewise compilation
        # merge with the config use_inductor
        assert self.level == CompilationLevel.PIECEWISE

        from vllm.compilation.backends import VllmBackend
        return VllmBackend(vllm_config)

    def init_with_cudagraph_sizes(self, sizes_to_specialize: List[int]):
        """To complete the initialization of config,
        we need to know the cudagraph sizes."""

        if self.cudagraph_capture_sizes is None:
            self.capture_sizes = sizes_to_specialize
        else:
            self.capture_sizes = self.cudagraph_capture_sizes
            logger.info(("cudagraph sizes specified by model runner"
                         " %s is overridden by config %s"),
                        sizes_to_specialize, self.cudagraph_capture_sizes)

        if self.candidate_compile_sizes is None:
            self.candidate_compile_sizes = []
        self.compile_sizes = [
            x for x in self.candidate_compile_sizes if x in self.capture_sizes
        ]
        ignored_sizes = [
            x for x in self.candidate_compile_sizes
            if x not in self.capture_sizes
        ]
        if ignored_sizes:
            logger.warning(("candidate_compile_sizes %s are ignored "
                            "because they are not cudagraph capture sizes."),
                           ignored_sizes)

        # sort to make sure cudagraph capture sizes are in descending order
        self.capture_sizes.sort(reverse=True)
        self.max_capture_size = self.capture_sizes[
            0] if self.capture_sizes else 0

        # pre-compute the mapping from batch size to padded graph size
        self.bs_to_padded_graph_size = [
            0 for i in range(self.max_capture_size + 1)
        ]
        for end, start in zip(self.capture_sizes,
                              self.capture_sizes[1:] + [0]):
            for bs in range(start, end):
                if bs == start:
                    self.bs_to_padded_graph_size[bs] = start
                else:
                    self.bs_to_padded_graph_size[bs] = end
        self.bs_to_padded_graph_size[
            self.max_capture_size] = self.max_capture_size


@dataclass
class VllmConfig:
    """Dataclass which contains all vllm-related configuration. This
    simplifies passing around the distinct configurations in the codebase.
    """

    model_config: ModelConfig = field(default=None, init=True)  # type: ignore
    cache_config: CacheConfig = field(default=None, init=True)  # type: ignore
    parallel_config: ParallelConfig = field(default_factory=ParallelConfig,
                                            init=True)
    scheduler_config: SchedulerConfig = field(default_factory=SchedulerConfig,
                                              init=True)
    device_config: DeviceConfig = field(default=None,
                                        init=True)  # type: ignore
    load_config: LoadConfig = field(default=None, init=True)  # type: ignore
    lora_config: Optional[LoRAConfig] = None
    speculative_config: Optional[SpeculativeConfig] = None
    decoding_config: Optional[DecodingConfig] = None
    observability_config: Optional[ObservabilityConfig] = None
    prompt_adapter_config: Optional[PromptAdapterConfig] = None
    quant_config: Optional[QuantizationConfig] = None
    compilation_config: CompilationConfig = field(default=None,
                                                  init=True)  # type: ignore
    kv_transfer_config: KVTransferConfig = field(default=None,
                                                 init=True)  # type: ignore
    # some opaque config, only used to provide additional information
    # for the hash computation, mainly used for testing and debugging.
    additional_config: SupportsHash = field(default=None,
                                            init=True)  # type: ignore
    instance_id: str = ""

    def compute_hash(self) -> str:
        """
        WARNING: Whenever a new field is added to this config,
        ensure that it is included in the factors list if
        it affects the computation graph.

        Provide a hash that uniquely identifies all the configs
        that affect the structure of the computation
        graph from input ids/embeddings to the final hidden states,
        excluding anything before input ids/embeddings and after
        the final hidden states.
        """
        factors: List[Any] = []
        # summarize system state
        from torch._inductor.codecache import CacheBase
        system_factors = CacheBase.get_system()
        factors.append(system_factors)

        # summarize pytorch state
        from torch._inductor.codecache import torch_key
        torch_factors = torch_key()
        factors.append(torch_factors)

        # summarize vllm config
        vllm_factors: List[Any] = []
        from vllm import __version__
        vllm_factors.append(__version__)
        if self.model_config:
            vllm_factors.append(self.model_config.compute_hash())
        else:
            vllm_factors.append("None")
        if self.cache_config:
            vllm_factors.append(self.cache_config.compute_hash())
        else:
            vllm_factors.append("None")
        if self.parallel_config:
            vllm_factors.append(self.parallel_config.compute_hash())
        else:
            vllm_factors.append("None")
        if self.scheduler_config:
            vllm_factors.append(self.scheduler_config.compute_hash())
        else:
            vllm_factors.append("None")
        if self.device_config:
            vllm_factors.append(self.device_config.compute_hash())
        else:
            vllm_factors.append("None")
        if self.load_config:
            vllm_factors.append(self.load_config.compute_hash())
        else:
            vllm_factors.append("None")
        if self.lora_config:
            vllm_factors.append(self.lora_config.compute_hash())
        else:
            vllm_factors.append("None")
        if self.speculative_config:
            vllm_factors.append(self.speculative_config.compute_hash())
        else:
            vllm_factors.append("None")
        if self.decoding_config:
            vllm_factors.append(self.decoding_config.compute_hash())
        else:
            vllm_factors.append("None")
        if self.observability_config:
            vllm_factors.append(self.observability_config.compute_hash())
        else:
            vllm_factors.append("None")
        if self.prompt_adapter_config:
            vllm_factors.append(self.prompt_adapter_config.compute_hash())
        else:
            vllm_factors.append("None")
        if self.quant_config:
            pass  # should be captured by model_config.quantization
        if self.compilation_config:
            vllm_factors.append(self.compilation_config.compute_hash())
        else:
            vllm_factors.append("None")
        if self.kv_transfer_config:
            vllm_factors.append(self.kv_transfer_config.compute_hash())
        else:
            vllm_factors.append("None")
        if self.additional_config:
            vllm_factors.append(self.additional_config.compute_hash())
        else:
            vllm_factors.append("None")
        factors.append(vllm_factors)

        hash_str = hashlib.md5(str(factors).encode()).hexdigest()[:10]
        return hash_str

    def pad_for_cudagraph(self, batch_size: int) -> int:
        # if batch_size > self.compilation_config.max_capture_size,
        # it should raise an IndexError.
        # the caller should make sure the batch_size is within the range,
        # i.e., batch_size <= self.compilation_config.max_capture_size
        return self.compilation_config.bs_to_padded_graph_size[batch_size]

    @staticmethod
    def _get_quantization_config(
            model_config: ModelConfig,
            load_config: LoadConfig) -> Optional[QuantizationConfig]:
        """Get the quantization config."""
        from vllm.platforms import current_platform
        if model_config.quantization is not None:
            from vllm.model_executor.model_loader.weight_utils import (
                get_quant_config)
            quant_config = get_quant_config(model_config, load_config)
            capability_tuple = current_platform.get_device_capability()

            if capability_tuple is not None:
                capability = capability_tuple.to_int()
                if capability < quant_config.get_min_capability():
                    raise ValueError(
                        f"The quantization method {model_config.quantization} "
                        "is not supported for the current GPU. Minimum "
                        f"capability: {quant_config.get_min_capability()}. "
                        f"Current capability: {capability}.")
            supported_dtypes = quant_config.get_supported_act_dtypes()
            if model_config.dtype not in supported_dtypes:
                raise ValueError(
                    f"{model_config.dtype} is not supported for quantization "
                    f"method {model_config.quantization}. Supported dtypes: "
                    f"{supported_dtypes}")
            return quant_config
        return None

    def with_hf_config(
        self,
        hf_config: PretrainedConfig,
        architectures: Optional[list[str]] = None,
    ) -> "VllmConfig":
        if architectures is not None:
            hf_config = copy.deepcopy(hf_config)
            hf_config.architectures = architectures

        model_config = copy.deepcopy(self.model_config)
        model_config.hf_config = hf_config

        return replace(self, model_config=model_config)

    def __post_init__(self):
        """Verify configs are valid & consistent with each other.
        """
        if self.model_config is not None:
            self.model_config.verify_async_output_proc(self.parallel_config,
                                                       self.speculative_config,
                                                       self.device_config)
            self.model_config.verify_with_parallel_config(self.parallel_config)

        if self.cache_config is not None:
            self.cache_config.verify_with_parallel_config(self.parallel_config)

        if self.lora_config:
            self.lora_config.verify_with_cache_config(self.cache_config)
            self.lora_config.verify_with_model_config(self.model_config)
            self.lora_config.verify_with_scheduler_config(
                self.scheduler_config)
        if self.prompt_adapter_config:
            self.prompt_adapter_config.verify_with_model_config(
                self.model_config)

        if self.quant_config is None and \
            self.model_config is not None and self.load_config is not None:
            self.quant_config = VllmConfig._get_quantization_config(
                self.model_config, self.load_config)

        from vllm.platforms import current_platform
        if self.scheduler_config is not None and \
            self.model_config is not None and \
            self.scheduler_config.chunked_prefill_enabled and \
            self.model_config.dtype == torch.float32 and \
            current_platform.get_device_capability() == (7, 5):
            logger.warning_once(
                "Turing devices tensor cores do not support float32 matmul. "
                "To workaround this limitation, vLLM will set 'ieee' input "
                "precision for chunked prefill triton kernels.")

        if self.compilation_config is None:
            self.compilation_config = CompilationConfig()
        if envs.VLLM_USE_V1 and self.model_config is not None and \
            not self.model_config.enforce_eager:
            # NOTE(woosuk): Currently, we use inductor because the piecewise
            # CUDA graphs do not work properly with the custom CUDA kernels.
            # FIXME(woosuk): Disable inductor to reduce the compilation time
            # and avoid any potential issues with the inductor.
            self.compilation_config.custom_ops = ["none"]
            self.compilation_config.use_cudagraph = True
            self.compilation_config.use_inductor = True
            self.compilation_config.cudagraph_num_of_warmups = 1
            self.compilation_config.pass_config.enable_fusion = False
            self.compilation_config.pass_config.enable_reshape = False
            self.compilation_config.level = CompilationLevel.PIECEWISE

        self._set_cudagraph_sizes()

        if self.cache_config is not None and \
            self.cache_config.cpu_offload_gb > 0 and \
            self.compilation_config.level != CompilationLevel.NO_COMPILATION:
            logger.warning(
                "CPU offload is not supported with `torch.compile` yet."
                " Disabling `torch.compile`.")
            self.compilation_config.level = CompilationLevel.NO_COMPILATION

        if self.lora_config is not None and self.compilation_config.level !=\
             CompilationLevel.NO_COMPILATION:
            logger.warning("LoRA is not supported with `torch.compile` yet. "
                           "Disabling `torch.compile`.")
            self.compilation_config.level = CompilationLevel.NO_COMPILATION

        current_platform.check_and_update_config(self)

        if not self.instance_id:
            self.instance_id = random_uuid()[:5]

    def _set_cudagraph_sizes(self):
        """
        cudagraph batchsize padding logic:

        `[1, 2, 4] + [8 * i for i in range(1, 1025)]` is a list of all possible
        batch sizes that cudagraph will capture.

        Depending on the engine's configuration of `max_num_seqs`, the
        candidate batch sizes to capture cudagraph will shrink to the subset
        which just cover the range of `[1, max_num_seqs]`. In the common case,
        `max_num_seqs` is 256, and the cudagraph batch sizes will be
        `[1, 2, 4, 8, 16, 24, 32, 40, ..., 256]`.

        However, if users specify the cudagraph capture sizes through
        compilation config, we will use the specified sizes instead.

        In the end, `vllm_config.compilation_config.capture_sizes` will be the
        final sizes to capture cudagraph (in descending order).

        During runtime, if batchsize is larger than
        `vllm_config.compilation_config.capture_sizes`,
        no cudagraph will be used.
        If the batch size is no larger than
        `vllm_config.compilation_config.capture_sizes`,
        we can quickly find the padded graph size for a given batch size by
        looking up `vllm_config.compilation_config.bs_to_padded_graph_size`.
        """

        # calculate the default `batch_size_capture_list`
        if not envs.VLLM_USE_V1:
            batch_size_capture_list = []
            max_batchsize_to_capture = 0
            if self.scheduler_config is not None and \
                self.model_config is not None and \
                    not self.model_config.enforce_eager:

                possible_sizes = [1, 2, 4] + [8 * i for i in range(1, 1025)]
                # find the minimum size that is larger than max_num_seqs,
                # which then becomes the max_batchsize_to_capture
                larger_sizes = [
                    x for x in possible_sizes
                    if x >= self.scheduler_config.max_num_seqs
                ]
                if larger_sizes:
                    max_batchsize_to_capture = larger_sizes[0]
                else:
                    max_batchsize_to_capture = possible_sizes[-1]

                # filter out the sizes that are
                # larger than max_batchsize_to_capture
                batch_size_capture_list = [
                    size for size in possible_sizes
                    if size <= max_batchsize_to_capture
                ]
        else:
            batch_size_capture_list = []
            if self.model_config is not None and \
                not self.model_config.enforce_eager:
                batch_size_capture_list = [1, 2, 4
                                           ] + [i for i in range(8, 513, 8)]

        self.compilation_config.init_with_cudagraph_sizes(
            batch_size_capture_list)

    def __str__(self):
        return (
            f"model={self.model_config.model!r},"
            f" speculative_config={self.speculative_config!r},"
            f" tokenizer={self.model_config.tokenizer!r}, "
            f"skip_tokenizer_init={self.model_config.skip_tokenizer_init},"
            f" tokenizer_mode={self.model_config.tokenizer_mode}, "
            f"revision={self.model_config.revision}, "
            f"override_neuron_config={self.model_config.override_neuron_config},"
            f" tokenizer_revision={self.model_config.tokenizer_revision}, "
            f"trust_remote_code={self.model_config.trust_remote_code}, "
            f"dtype={self.model_config.dtype}, "
            f"max_seq_len={self.model_config.max_model_len},"
            f" download_dir={self.load_config.download_dir!r}, "
            f"load_format={self.load_config.load_format}, "
            f"tensor_parallel_size={self.parallel_config.tensor_parallel_size},"
            f" pipeline_parallel_size={self.parallel_config.pipeline_parallel_size}, "  # noqa
            f"disable_custom_all_reduce={self.parallel_config.disable_custom_all_reduce}, "  # noqa
            f"quantization={self.model_config.quantization}, "
            f"enforce_eager={self.model_config.enforce_eager}, "
            f"kv_cache_dtype={self.cache_config.cache_dtype}, "
            f"quantization_param_path={self.model_config.quantization_param_path},"
            f" device_config={self.device_config.device}, "
            f"decoding_config={self.decoding_config!r}, "
            f"observability_config={self.observability_config!r}, "
            f"seed={self.model_config.seed}, "
            f"served_model_name={self.model_config.served_model_name}, "
            f"num_scheduler_steps={self.scheduler_config.num_scheduler_steps}, "
            f"multi_step_stream_outputs={self.scheduler_config.multi_step_stream_outputs}, "  # noqa
            f"enable_prefix_caching={self.cache_config.enable_prefix_caching}, "
            f"chunked_prefill_enabled={self.scheduler_config.chunked_prefill_enabled}, "  # noqa
            f"use_async_output_proc={self.model_config.use_async_output_proc}, "
            f"disable_mm_preprocessor_cache={self.model_config.disable_mm_preprocessor_cache!r}, "  # noqa
            f"mm_processor_kwargs={self.model_config.mm_processor_kwargs}, "
            f"pooler_config={self.model_config.pooler_config!r}, "
            f"compilation_config={self.compilation_config!r}")


_current_vllm_config: Optional[VllmConfig] = None


@contextmanager
def set_current_vllm_config(vllm_config: VllmConfig):
    """
    Temporarily set the current VLLM config.
    Used during model initialization.
    We save the current VLLM config in a global variable,
    so that all modules can access it, e.g. custom ops
    can access the VLLM config to determine how to dispatch.
    """
    global _current_vllm_config
    old_vllm_config = _current_vllm_config
    from vllm.compilation.counter import compilation_counter
    num_models_seen = compilation_counter.num_models_seen
    try:
        _current_vllm_config = vllm_config
        yield
    finally:
        logger.debug("enabled custom ops: %s",
                     vllm_config.compilation_config.enabled_custom_ops)
        logger.debug("disabled custom ops: %s",
                     vllm_config.compilation_config.disabled_custom_ops)
        if vllm_config.compilation_config.level == CompilationLevel.PIECEWISE \
            and compilation_counter.num_models_seen == num_models_seen:
            # If the model supports compilation,
            # compilation_counter.num_models_seen should be increased
            # by at least 1.
            # If it is not increased, it means the model does not support
            # compilation (does not have @support_torch_compile decorator).
            logger.warning(
                "`torch.compile` is turned on, but the model %s"
                " does not support it. Please open an issue on GitHub"
                "if you want it to be supported.",
                vllm_config.model_config.model)
        _current_vllm_config = old_vllm_config


def get_current_vllm_config() -> VllmConfig:
    if _current_vllm_config is None:
        # in ci, usually when we test custom ops/modules directly,
        # we don't set the vllm config. In that case, we set a default
        # config.
        logger.warning("Current VLLM config is not set.")
        from vllm.config import VllmConfig
        return VllmConfig()
    return _current_vllm_config<|MERGE_RESOLUTION|>--- conflicted
+++ resolved
@@ -1348,24 +1348,15 @@
         from vllm.executor.executor_base import ExecutorBase
         from vllm.platforms import current_platform
         if self.distributed_executor_backend not in (
-<<<<<<< HEAD
-                "ray", "mp", "uni", None) and not (isinstance(
-=======
                 "ray", "mp", "uni",
                 "external_launcher", None) and not (isinstance(
->>>>>>> 8d7aa9de
                     self.distributed_executor_backend, type) and issubclass(
                         self.distributed_executor_backend, ExecutorBase)):
             raise ValueError(
                 "Unrecognized distributed executor backend "
                 f"{self.distributed_executor_backend}. Supported "
-<<<<<<< HEAD
-                "values are 'ray', 'mp' 'uni', or custom ExecutorBase"
-                " subclass.")
-=======
                 "values are 'ray', 'mp' 'uni', 'external_launcher' or"
                 " custom ExecutorBase subclass.")
->>>>>>> 8d7aa9de
         if self.use_ray:
             from vllm.executor import ray_utils
             ray_utils.assert_ray_available()
