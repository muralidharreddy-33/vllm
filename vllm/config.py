--- conflicted
+++ resolved
@@ -853,11 +853,8 @@
                  enable_chunked_prefill: bool = False,
                  embedding_mode: Optional[bool] = False,
                  preemption_mode: Optional[str] = None,
-<<<<<<< HEAD
+                 num_scheduler_steps: int = 1,
                  _send_delta_data: bool = False) -> None:
-=======
-                 num_scheduler_steps: int = 1) -> None:
->>>>>>> 951fdd66
         if max_num_batched_tokens is not None:
             self.max_num_batched_tokens = max_num_batched_tokens
         else:
@@ -886,11 +883,8 @@
         self.chunked_prefill_enabled = enable_chunked_prefill
         self.embedding_mode = embedding_mode
         self.preemption_mode = preemption_mode
-<<<<<<< HEAD
+        self.num_scheduler_steps = num_scheduler_steps
         self._send_delta_data = _send_delta_data
-=======
-        self.num_scheduler_steps = num_scheduler_steps
->>>>>>> 951fdd66
         self._verify_args()
 
     def _verify_args(self) -> None:
