import enum
import json
from dataclasses import dataclass, field
from typing import (TYPE_CHECKING, Any, ClassVar, Dict, Final, List, Literal,
                    Mapping, Optional, Set, Tuple, Type, Union)

import torch
from transformers import PretrainedConfig

import vllm.envs as envs
from vllm.logger import init_logger
from vllm.model_executor.layers.quantization import QUANTIZATION_METHODS
from vllm.model_executor.models import ModelRegistry
from vllm.platforms import current_platform
from vllm.tracing import is_otel_available, otel_import_error_traceback
<<<<<<< HEAD
from vllm.transformers_utils.config import (
    ConfigFormat, get_config, get_hf_image_processor_config,
    get_hf_text_config, get_pooling_config,
    get_sentence_transformer_tokenizer_config)
=======
from vllm.transformers_utils.config import (ConfigFormat, get_config,
                                            get_hf_image_processor_config,
                                            get_hf_text_config,
                                            is_encoder_decoder, uses_mrope)
>>>>>>> db7db4aa
from vllm.utils import (GiB_bytes, cuda_device_count_stateless, get_cpu_memory,
                        print_warning_once)

if TYPE_CHECKING:
    from ray.util.placement_group import PlacementGroup

    from vllm.executor.executor_base import ExecutorBase
    from vllm.model_executor.layers.quantization.base_config import (
        QuantizationConfig)
    from vllm.model_executor.model_loader.loader import BaseModelLoader
    from vllm.transformers_utils.tokenizer_group.base_tokenizer_group import (
        BaseTokenizerGroup)
else:
    QuantizationConfig = None

logger = init_logger(__name__)

_EMBEDDING_MODEL_MAX_NUM_BATCHED_TOKENS = 32768
_MULTIMODAL_MODEL_MAX_NUM_BATCHED_TOKENS = 5120

TaskOption = Literal["auto", "generate", "embedding"]

# "draft" is only used internally for speculative decoding
_Task = Literal["generate", "embedding", "draft"]


class ModelConfig:
    """Configuration for the model.

    Args:
        model: Name or path of the huggingface model to use.
            It is also used as the content for `model_name` tag in metrics
            output when `served_model_name` is not specified.
        task: The task to use the model for. Each vLLM instance only supports
            one task, even if the same model can be used for multiple tasks.
            When the model only supports one task, "auto" can be used to select
            it; otherwise, you must specify explicitly which task to use.
        tokenizer: Name or path of the huggingface tokenizer to use.
        tokenizer_mode: Tokenizer mode. "auto" will use the fast tokenizer if
            available, "slow" will always use the slow tokenizer, and
            "mistral" will always use the tokenizer from `mistral_common`.
        trust_remote_code: Trust remote code (e.g., from HuggingFace) when
            downloading the model and tokenizer.
        allowed_local_media_path: Allowing API requests to read local images or
            videos from directories specified by the server file system.
            This is a security risk. Should only be enabled in trusted
            environments.
        dtype: Data type for model weights and activations. The "auto" option
            will use FP16 precision for FP32 and FP16 models, and BF16 precision
            for BF16 models.
        seed: Random seed for reproducibility.
        revision: The specific model version to use. It can be a branch name,
            a tag name, or a commit id. If unspecified, will use the default
            version.
        code_revision: The specific revision to use for the model code on
            Hugging Face Hub. It can be a branch name, a tag name, or a
            commit id. If unspecified, will use the default version.
        rope_scaling: Dictionary containing the scaling configuration for the
            RoPE embeddings. When using this flag, don't update
            `max_position_embeddings` to the expected new maximum.
        tokenizer_revision: The specific tokenizer version to use. It can be a
            branch name, a tag name, or a commit id. If unspecified, will use
            the default version.
        max_model_len: Maximum length of a sequence (including prompt and
            output). If None, will be derived from the model.
        quantization: Quantization method that was used to quantize the model
            weights. If None, we assume the model weights are not quantized.
        quantization_param_path: Path to JSON file containing scaling factors.
            Used to load KV cache scaling factors into the model when KV cache
            type is FP8_E4M3 on ROCm (AMD GPU). In the future these will also
            be used to load activation and weight scaling factors when the
            model dtype is FP8_E4M3 on ROCm.
        enforce_eager: Whether to enforce eager execution. If True, we will
            disable CUDA graph and always execute the model in eager mode.
            If False, we will use CUDA graph and eager execution in hybrid.
            If None, the user did not specify, so default to False.
        max_seq_len_to_capture: Maximum sequence len covered by CUDA graphs.
            When a sequence has context length larger than this, we fall back
            to eager mode. Additionally for encoder-decoder models, if the
            sequence length of the encoder input is larger than this, we fall
            back to the eager mode.
        disable_sliding_window: Whether to disable sliding window. If True,
            we will disable the sliding window functionality of the model.
            If the model does not support sliding window, this argument is
            ignored.
        skip_tokenizer_init: If true, skip initialization of tokenizer and
            detokenizer.
        served_model_name: The model name used in metrics tag `model_name`,
            matches the model name exposed via the APIs. If multiple model
            names provided, the first name will be used. If not specified,
            the model name will be the same as `model`.
        limit_mm_per_prompt: Maximum number of data instances per modality
            per prompt. Only applicable for multimodal models.
        override_neuron_config: Initialize non default neuron config or
            override default neuron config that are specific to Neuron devices,
            this argument will be used to configure the neuron config that
            can not be gathered from the vllm arguments.
        config_format: The config format which shall be loaded.
            Defaults to 'auto' which defaults to 'hf'.
        mm_processor_kwargs: Arguments to be forwarded to the model's processor
            for multi-modal data, e.g., image processor.
        pooling_type: Used to configure the pooling method in the embedding 
            model.
        pooling_norm: Used to determine whether to normalize the pooled 
            data in the embedding model.
        pooling_softmax: Used to determine whether to softmax the pooled 
            data in the embedding model.
        pooling_step_tag_id: When pooling_step_tag_id is not -1, it indicates 
            that the score corresponding to the pooling_step_tag_id in the 
            generated sentence should be returned. Otherwise, it returns 
            the scores for all tokens.
        pooling_returned_token_ids: pooling_returned_token_ids represents a 
            list of indices for the vocabulary dimensions to be extracted, 
            such as the token IDs of good_token and bad_token in the 
            math-shepherd-mistral-7b-prm model.
    """

    def __init__(
            self,
            model: str,
            task: Union[TaskOption, _Task],
            tokenizer: str,
            tokenizer_mode: str,
            trust_remote_code: bool,
            dtype: Union[str, torch.dtype],
            seed: int,
            allowed_local_media_path: str = "",
            revision: Optional[str] = None,
            code_revision: Optional[str] = None,
            rope_scaling: Optional[dict] = None,
            rope_theta: Optional[float] = None,
            tokenizer_revision: Optional[str] = None,
            max_model_len: Optional[int] = None,
            spec_target_max_model_len: Optional[int] = None,
            quantization: Optional[str] = None,
            quantization_param_path: Optional[str] = None,
            enforce_eager: Optional[bool] = None,
            max_seq_len_to_capture: Optional[int] = None,
            max_logprobs: int = 20,
            disable_sliding_window: bool = False,
            skip_tokenizer_init: bool = False,
            served_model_name: Optional[Union[str, List[str]]] = None,
            limit_mm_per_prompt: Optional[Mapping[str, int]] = None,
            use_async_output_proc: bool = True,
            override_neuron_config: Optional[Dict[str, Any]] = None,
            config_format: ConfigFormat = ConfigFormat.AUTO,
            chat_template_text_format: str = "string",
            mm_processor_kwargs: Optional[Dict[str, Any]] = None,
            pooling_type: Optional[str] = None,
            pooling_norm: Optional[bool] = None,
            pooling_softmax: Optional[bool] = None,
            pooling_step_tag_id: Optional[int] = None,
            pooling_returned_token_ids: Optional[List[int]] = None) -> None:
        self.model = model
        self.tokenizer = tokenizer
        self.tokenizer_mode = tokenizer_mode
        self.trust_remote_code = trust_remote_code
        self.allowed_local_media_path = allowed_local_media_path
        self.seed = seed
        self.revision = revision
        self.code_revision = code_revision
        self.rope_scaling = rope_scaling
        self.rope_theta = rope_theta
        # The tokenizer version is consistent with the model version by default.
        if tokenizer_revision is None:
            self.tokenizer_revision = revision
        else:
            self.tokenizer_revision = tokenizer_revision
        self.quantization = quantization
        self.quantization_param_path = quantization_param_path
        self.enforce_eager = enforce_eager
        self.max_seq_len_to_capture = max_seq_len_to_capture
        self.max_logprobs = max_logprobs
        self.disable_sliding_window = disable_sliding_window
        self.skip_tokenizer_init = skip_tokenizer_init

        self.hf_config = get_config(self.model, trust_remote_code, revision,
                                    code_revision, rope_scaling, rope_theta,
                                    config_format)
        self.hf_text_config = get_hf_text_config(self.hf_config)
        self.encoder_config = self._get_encoder_config()
        self.hf_image_processor_config = get_hf_image_processor_config(
            self.model, revision)
        self.dtype = _get_and_verify_dtype(self.hf_text_config, dtype)
        self.use_async_output_proc = use_async_output_proc
        self.chat_template_text_format = chat_template_text_format
        self.mm_processor_kwargs = mm_processor_kwargs

        # Set enforce_eager to False if the value is unset.
        if self.enforce_eager is None:
            self.enforce_eager = False

        sliding_window = getattr(self.hf_text_config, "sliding_window", None)
        has_interleaved_attention = (sliding_window is not None) and (
            isinstance(sliding_window, list) or
            (self.hf_text_config.model_type in ["gemma2"]))

        if (not self.disable_sliding_window and has_interleaved_attention):
            sliding_window_len_min = get_min_sliding_window(
                self.hf_text_config.sliding_window)

            print_warning_once(
                f"{self.hf_text_config.model_type} has interleaved attention, "
                "which is currently not supported by vLLM. Disabling sliding "
                "window and capping the max length to the sliding window size "
                f"({sliding_window_len_min}).")
            self.disable_sliding_window = True

        self.max_model_len = _get_and_verify_max_len(
            hf_config=self.hf_text_config,
            max_model_len=max_model_len,
            disable_sliding_window=self.disable_sliding_window,
            sliding_window_len=self.get_hf_config_sliding_window(),
            spec_target_max_model_len=spec_target_max_model_len,
            encoder_config=self.encoder_config)
        self.served_model_name = get_served_model_name(model,
                                                       served_model_name)
        self.multimodal_config = self._init_multimodal_config(
            limit_mm_per_prompt)
        if not self.skip_tokenizer_init:
            self._verify_tokenizer_mode()

        self.is_attention_free = self._init_attention_free()
        self.has_inner_state = self._init_has_inner_state()

        if current_platform.is_neuron():
            self.override_neuron_config = override_neuron_config
        else:
            self.override_neuron_config = None

        supported_tasks, task = self._resolve_task(task, self.hf_config)
        self.supported_tasks = supported_tasks
        self.task: Final = task
        self.pooler_config = self._init_pooler_config(
            pooling_type,
            pooling_norm,
            pooling_softmax,
            pooling_step_tag_id,
            pooling_returned_token_ids,
        )

        self._verify_quantization()
        self._verify_cuda_graph()
        self._verify_bnb_config()

    def _init_multimodal_config(
        self, limit_mm_per_prompt: Optional[Mapping[str, int]]
    ) -> Optional["MultiModalConfig"]:
        architectures = getattr(self.hf_config, "architectures", [])
        if ModelRegistry.is_multimodal_model(architectures):
            return MultiModalConfig(limit_per_prompt=limit_mm_per_prompt or {})

        if limit_mm_per_prompt:
            raise ValueError("`limit_mm_per_prompt` is only supported for "
                             "multimodal models.")

        return None

    def _get_encoder_config(self):
        return get_sentence_transformer_tokenizer_config(
            self.model, self.revision)

    def _init_pooler_config(
        self,
        pooling_type: Optional[str] = None,
        pooling_norm: Optional[bool] = None,
        pooling_softmax: Optional[bool] = None,
        pooling_step_tag_id: Optional[int] = None,
        pooling_returned_token_ids: Optional[List[int]] = None
    ) -> Optional["PoolerConfig"]:
        if self.task == "embedding":
            pooling_config = get_pooling_config(self.model, self.revision)
            if pooling_config is not None:
                # override if user does not
                # specifies pooling_type and/or pooling_norm
                if pooling_type is None:
                    pooling_type = pooling_config["pooling_type"]
                if pooling_norm is None:
                    pooling_norm = pooling_config["normalize"]
            return PoolerConfig(
                pooling_type=pooling_type,
                pooling_norm=pooling_norm,
                pooling_softmax=pooling_softmax,
                pooling_step_tag_id=pooling_step_tag_id,
                pooling_returned_token_ids=pooling_returned_token_ids)
        return None

    def _init_attention_free(self) -> bool:
        architectures = getattr(self.hf_config, "architectures", [])
        return ModelRegistry.is_attention_free_model(architectures)

    def _init_has_inner_state(self) -> bool:
        architectures = getattr(self.hf_config, "architectures", [])
        return ModelRegistry.model_has_inner_state(architectures)

    def _verify_tokenizer_mode(self) -> None:
        tokenizer_mode = self.tokenizer_mode.lower()
        if tokenizer_mode not in ["auto", "slow", "mistral"]:
            raise ValueError(
                f"Unknown tokenizer mode: {self.tokenizer_mode}. Must be "
                "either 'auto', 'slow' or 'mistral'.")
        self.tokenizer_mode = tokenizer_mode

    def _resolve_task(
        self,
        task_option: Union[TaskOption, _Task],
        hf_config: PretrainedConfig,
    ) -> Tuple[Set[_Task], _Task]:
        if task_option == "draft":
            return {"draft"}, "draft"

        architectures = getattr(hf_config, "architectures", [])

        task_support: Dict[_Task, bool] = {
            # NOTE: Listed from highest to lowest priority,
            # in case the model supports multiple of them
            "generate": ModelRegistry.is_text_generation_model(architectures),
            "embedding": ModelRegistry.is_embedding_model(architectures),
        }
        supported_tasks_lst: List[_Task] = [
            task for task, is_supported in task_support.items() if is_supported
        ]
        supported_tasks = set(supported_tasks_lst)

        if task_option == "auto":
            selected_task = next(iter(supported_tasks_lst))

            if len(supported_tasks) > 1:
                logger.info(
                    "This model supports multiple tasks: %s. "
                    "Defaulting to '%s'.", supported_tasks, selected_task)
        else:
            if task_option not in supported_tasks:
                msg = (
                    f"This model does not support the '{task_option}' task. "
                    f"Supported tasks: {supported_tasks}")
                raise ValueError(msg)

            selected_task = task_option

        return supported_tasks, selected_task

    def _parse_quant_hf_config(self):
        quant_cfg = getattr(self.hf_config, "quantization_config", None)
        if quant_cfg is None:
            # compressed-tensors uses a "compression_config" key
            quant_cfg = getattr(self.hf_config, "compression_config", None)
        return quant_cfg

    def _verify_quantization(self) -> None:
        supported_quantization = [*QUANTIZATION_METHODS]
        rocm_supported_quantization = [
            "awq", "gptq", "fp8", "compressed_tensors", "compressed-tensors",
            "fbgemm_fp8"
        ]
        optimized_quantization_methods = [
            "fp8", "marlin", "modelopt", "gptq_marlin_24", "gptq_marlin",
            "awq_marlin", "fbgemm_fp8", "compressed_tensors",
            "compressed-tensors", "experts_int8"
        ]
        tpu_supported_quantization = ["tpu_int8"]
        neuron_supported_quantization = ["neuron_quant"]
        if self.quantization is not None:
            self.quantization = self.quantization.lower()

        # Parse quantization method from the HF model config, if available.
        quant_cfg = self._parse_quant_hf_config()

        if quant_cfg is not None:
            quant_method = quant_cfg.get("quant_method", "").lower()

            # Detect which checkpoint is it
            for _, method in QUANTIZATION_METHODS.items():
                quantization_override = method.override_quantization_method(
                    quant_cfg, self.quantization)
                if quantization_override:
                    quant_method = quantization_override
                    self.quantization = quantization_override
                    break

            # Verify quantization configurations.
            if self.quantization is None:
                self.quantization = quant_method
            elif self.quantization != quant_method:
                raise ValueError(
                    "Quantization method specified in the model config "
                    f"({quant_method}) does not match the quantization "
                    f"method specified in the `quantization` argument "
                    f"({self.quantization}).")

        if self.quantization is not None:
            if self.quantization not in supported_quantization:
                raise ValueError(
                    f"Unknown quantization method: {self.quantization}. Must "
                    f"be one of {supported_quantization}.")
            if current_platform.is_rocm(
            ) and self.quantization not in rocm_supported_quantization:
                raise ValueError(
                    f"{self.quantization} quantization is currently not "
                    f"supported in ROCm.")
            if current_platform.is_tpu(
            ) and self.quantization not in tpu_supported_quantization:
                raise ValueError(
                    f"{self.quantization} quantization is currently not "
                    f"supported in TPU Backend.")
            if self.quantization not in optimized_quantization_methods:
                logger.warning(
                    "%s quantization is not fully "
                    "optimized yet. The speed can be slower than "
                    "non-quantized models.", self.quantization)
            if (self.quantization == "awq" and current_platform.is_rocm()
                    and not envs.VLLM_USE_TRITON_AWQ):
                logger.warning(
                    "Using AWQ quantization with ROCm, but VLLM_USE_TRITON_AWQ"
                    " is not set, enabling VLLM_USE_TRITON_AWQ.")
                envs.VLLM_USE_TRITON_AWQ = True
            if current_platform.is_neuron(
            ) and self.quantization not in neuron_supported_quantization:
                raise ValueError(
                    f"{self.quantization} quantization is currently not "
                    f"supported in Neuron Backend.")

    def _verify_cuda_graph(self) -> None:
        if self.max_seq_len_to_capture is None:
            self.max_seq_len_to_capture = self.max_model_len
        self.max_seq_len_to_capture = min(self.max_seq_len_to_capture,
                                          self.max_model_len)

    def _verify_bnb_config(self) -> None:
        """
        The current version of bitsandbytes (0.44.0) with 8-bit models does not
        yet support CUDA graph.
        """
        is_bitsandbytes = self.quantization == "bitsandbytes"
        has_quantization_config = (getattr(self.hf_config,
                                           "quantization_config", None)
                                   is not None)
        is_8bit = (self.hf_config.quantization_config.get(
            "load_in_8bit", False) if has_quantization_config else False)
        if all([
                is_bitsandbytes,
                has_quantization_config,
                is_8bit,
                not self.enforce_eager,
        ]):
            logger.warning(
                "CUDA graph is not supported on BitAndBytes 8bit yet, "
                "fallback to the eager mode.")
            self.enforce_eager = True

    def verify_async_output_proc(self, parallel_config, speculative_config,
                                 device_config) -> None:
        if not self.use_async_output_proc:
            # Nothing to check
            return

        if parallel_config.pipeline_parallel_size > 1:
            logger.warning("Async output processing can not be enabled "
                           "with pipeline parallel")
            self.use_async_output_proc = False
            return

        # Reminder: Please update docs/source/serving/compatibility_matrix.rst
        # If the feature combo become valid
        if device_config.device_type not in ("cuda", "tpu", "xpu", "hpu"):
            logger.warning(
                "Async output processing is only supported for CUDA, TPU, XPU "
                "and HPU."
                "Disabling it for other platforms.")
            self.use_async_output_proc = False
            return

        if envs.VLLM_USE_RAY_SPMD_WORKER:
            logger.warning(
                "Async output processing can not be enabled with ray spmd")
            self.use_async_output_proc = False
            return

        # Reminder: Please update docs/source/serving/compatibility_matrix.rst
        # If the feature combo become valid
        if device_config.device_type == "cuda" and self.enforce_eager:
            logger.warning(
                "To see benefits of async output processing, enable CUDA "
                "graph. Since, enforce-eager is enabled, async output "
                "processor cannot be used")
            self.use_async_output_proc = not self.enforce_eager
            return

        # Async postprocessor is not necessary with embedding mode
        # since there is no token generation
        if self.task == "embedding":
            self.use_async_output_proc = False

        # Reminder: Please update docs/source/serving/compatibility_matrix.rst
        # If the feature combo become valid
        if speculative_config:
            logger.warning("Async output processing is not supported with"
                           " speculative decoding currently.")
            self.use_async_output_proc = False

    def verify_with_parallel_config(
        self,
        parallel_config: "ParallelConfig",
    ) -> None:
        total_num_attention_heads = getattr(self.hf_text_config,
                                            "num_attention_heads", 0)
        tensor_parallel_size = parallel_config.tensor_parallel_size
        if total_num_attention_heads % tensor_parallel_size != 0:
            raise ValueError(
                f"Total number of attention heads ({total_num_attention_heads})"
                " must be divisible by tensor parallel size "
                f"({tensor_parallel_size}).")

        pipeline_parallel_size = parallel_config.pipeline_parallel_size
        if pipeline_parallel_size > 1:
            architectures = getattr(self.hf_config, "architectures", [])
            if not ModelRegistry.is_pp_supported_model(architectures):
                raise NotImplementedError(
                    "Pipeline parallelism is not supported for this model. "
                    "Supported models implement the `SupportsPP` interface.")

            if self.use_async_output_proc:
                logger.warning("Async output processor is not supported with "
                               "pipeline parallelism currently. Disabling it.")
                self.use_async_output_proc = False

    def get_hf_config_sliding_window(
            self) -> Union[Optional[int], List[Optional[int]]]:
        """Get the sliding window size, or None if disabled."""

        # Some models, like Qwen2 and Qwen1.5, use `use_sliding_window` in
        # addition to sliding window size. We check if that field is present
        # and if it's False, return None.
        if (hasattr(self.hf_text_config, "use_sliding_window")
                and not self.hf_text_config.use_sliding_window):
            return None
        return getattr(self.hf_text_config, "sliding_window", None)

    def get_sliding_window(self) -> Optional[Union[int, List[Optional[int]]]]:
        """Get the sliding window size, or None if disabled.
        """
        # If user disables sliding window, return None.
        if self.disable_sliding_window:
            return None
        # Otherwise get the value from the hf config.
        return self.get_hf_config_sliding_window()

    def get_vocab_size(self) -> int:
        return self.hf_text_config.vocab_size

    def get_hidden_size(self) -> int:
        return self.hf_text_config.hidden_size

    def get_head_size(self) -> int:
        # TODO remove hard code
        if hasattr(self.hf_text_config, "model_type"
                   ) and self.hf_text_config.model_type == 'deepseek_v2':
            # FlashAttention supports only head_size 32, 64, 128, 256,
            # we need to pad head_size 192 to 256
            return 256

        if self.is_attention_free:
            return 0

        if hasattr(self.hf_text_config, "head_dim"):
            return self.hf_text_config.head_dim
        # FIXME(woosuk): This may not be true for all models.
        return (self.hf_text_config.hidden_size //
                self.hf_text_config.num_attention_heads)

    def get_total_num_kv_heads(self) -> int:
        """Returns the total number of KV heads."""
        # For GPTBigCode & Falcon:
        # NOTE: for falcon, when new_decoder_architecture is True, the
        # multi_query flag is ignored and we use n_head_kv for the number of
        # KV heads.
        falcon_model_types = ["falcon", "RefinedWeb", "RefinedWebModel"]
        new_decoder_arch_falcon = (
            self.hf_config.model_type in falcon_model_types
            and getattr(self.hf_config, "new_decoder_architecture", False))
        if not new_decoder_arch_falcon and getattr(self.hf_text_config,
                                                   "multi_query", False):
            # Multi-query attention, only one KV head.
            # Currently, tensor parallelism is not supported in this case.
            return 1

        # For DBRX and MPT
        if self.hf_config.model_type == "mpt":
            if "kv_n_heads" in self.hf_config.attn_config:
                return self.hf_config.attn_config["kv_n_heads"]
            return self.hf_config.num_attention_heads
        if self.hf_config.model_type == "dbrx":
            return getattr(self.hf_config.attn_config, "kv_n_heads",
                           self.hf_config.num_attention_heads)

        if self.is_attention_free:
            return 0

        attributes = [
            # For Falcon:
            "n_head_kv",
            "num_kv_heads",
            # For LLaMA-2:
            "num_key_value_heads",
            # For ChatGLM:
            "multi_query_group_num",
        ]
        for attr in attributes:
            num_kv_heads = getattr(self.hf_text_config, attr, None)
            if num_kv_heads is not None:
                return num_kv_heads

        # For non-grouped-query attention models, the number of KV heads is
        # equal to the number of attention heads.
        return self.hf_text_config.num_attention_heads

    def get_num_kv_heads(self, parallel_config: "ParallelConfig") -> int:
        """Returns the number of KV heads per GPU."""
        total_num_kv_heads = self.get_total_num_kv_heads()
        # If tensor parallelism is used, we divide the number of KV heads by
        # the tensor parallel size. We will replicate the KV heads in the
        # case where the number of KV heads is smaller than the tensor
        # parallel size so each GPU has at least one KV head.
        return max(1,
                   total_num_kv_heads // parallel_config.tensor_parallel_size)

    def get_num_attention_heads(self,
                                parallel_config: "ParallelConfig") -> int:
        num_heads = getattr(self.hf_text_config, "num_attention_heads", 0)
        return num_heads // parallel_config.tensor_parallel_size

    def get_num_layers(self, parallel_config: "ParallelConfig") -> int:
        from vllm.distributed.utils import get_pp_indices
        total_num_hidden_layers = getattr(self.hf_text_config,
                                          "num_hidden_layers", 0)
        pp_rank = parallel_config.rank // parallel_config.tensor_parallel_size
        pp_size = parallel_config.pipeline_parallel_size
        start, end = get_pp_indices(total_num_hidden_layers, pp_rank, pp_size)
        return end - start

    def get_num_attention_layers(self,
                                 parallel_config: "ParallelConfig") -> int:
        if self.is_attention_free:
            return 0

        num_layers = self.get_num_layers(parallel_config)

        # Transformers supports layers_block_type @property
        layers = getattr(self.hf_config, "layers_block_type",
                         ["attention"] * num_layers)
        return len([t for t in layers if t == "attention"])

    def get_multimodal_config(self) -> "MultiModalConfig":
        """
        Get the multimodal configuration of the model.

        Raises:
            ValueError: If the model is not multimodal.
        """
        if self.multimodal_config is None:
            raise ValueError("The model is not multimodal.")

        return self.multimodal_config

    @property
    def is_encoder_decoder(self) -> bool:
        """Extract the HF encoder/decoder model flag."""
        return is_encoder_decoder(self.hf_config)

    @property
    def uses_mrope(self) -> bool:
        return uses_mrope(self.hf_config)

    @property
    def is_multimodal_model(self) -> bool:
        return self.multimodal_config is not None


class CacheConfig:
    """Configuration for the KV cache.

    Args:
        block_size: Size of a cache block in number of tokens.
        gpu_memory_utilization: Fraction of GPU memory to use for the
            vLLM execution.
        swap_space: Size of the CPU swap space per GPU (in GiB).
        cache_dtype: Data type for kv cache storage.
        num_gpu_blocks_override: Number of GPU blocks to use. This overrides the
            profiled num_gpu_blocks if specified. Does nothing if None.
    """

    def __init__(
        self,
        block_size: int,
        gpu_memory_utilization: float,
        swap_space: float,
        cache_dtype: str,
        is_attention_free: bool = False,
        num_gpu_blocks_override: Optional[int] = None,
        sliding_window: Optional[int] = None,
        enable_prefix_caching: bool = False,
        cpu_offload_gb: float = 0,
    ) -> None:
        self.block_size = block_size
        self.gpu_memory_utilization = gpu_memory_utilization
        self.swap_space_bytes = swap_space * GiB_bytes
        self.num_gpu_blocks_override = num_gpu_blocks_override
        self.cache_dtype = cache_dtype
        self.is_attention_free = is_attention_free
        self.sliding_window = sliding_window
        self.enable_prefix_caching = enable_prefix_caching
        self.cpu_offload_gb = cpu_offload_gb

        self._verify_args()
        self._verify_cache_dtype()
        self._verify_prefix_caching()

        # Will be set after profiling.
        self.num_gpu_blocks: Optional[int] = None
        self.num_cpu_blocks: Optional[int] = None

    def metrics_info(self):
        # convert cache_config to dict(key: str, value: str) for prometheus
        # metrics info
        return {key: str(value) for key, value in self.__dict__.items()}

    def _verify_args(self) -> None:
        if self.gpu_memory_utilization > 1.0:
            raise ValueError(
                "GPU memory utilization must be less than 1.0. Got "
                f"{self.gpu_memory_utilization}.")

    def _verify_cache_dtype(self) -> None:
        if self.cache_dtype == "auto":
            pass
        elif self.cache_dtype in ("fp8", "fp8_e4m3", "fp8_e5m2"):
            logger.info(
                "Using fp8 data type to store kv cache. It reduces the GPU "
                "memory footprint and boosts the performance. "
                "Meanwhile, it may cause accuracy drop without a proper "
                "scaling factor")
        else:
            raise ValueError(f"Unknown kv cache dtype: {self.cache_dtype}")

    def _verify_prefix_caching(self) -> None:
        if not self.enable_prefix_caching:
            return

        if self.sliding_window is not None:
            raise NotImplementedError(
                "Prefix caching is not supported with sliding window. "
                "Run with --disable-sliding-window to use prefix caching.")

    def verify_with_parallel_config(
        self,
        parallel_config: "ParallelConfig",
    ) -> None:
        total_cpu_memory = get_cpu_memory()
        # FIXME(woosuk): Here, it is assumed that the GPUs in a tensor parallel
        # group are in the same node. However, the GPUs may span multiple nodes.
        num_gpus_per_node = parallel_config.tensor_parallel_size
        cpu_memory_usage = self.swap_space_bytes * num_gpus_per_node

        msg = (f"{cpu_memory_usage / GiB_bytes:.2f} GiB out of the "
               f"{total_cpu_memory / GiB_bytes:.2f} GiB total CPU memory "
               "is allocated for the swap space.")
        if cpu_memory_usage > 0.7 * total_cpu_memory:
            raise ValueError("Too large swap space. " + msg)
        elif cpu_memory_usage > 0.4 * total_cpu_memory:
            logger.warning("Possibly too large swap space. %s", msg)


@dataclass
class TokenizerPoolConfig:
    """Configuration for the tokenizer pool.

    Args:
        pool_size: Number of tokenizer workers in the pool.
        pool_type: Type of the pool.
        extra_config: Additional config for the pool.
            The way the config will be used depends on the
            pool type.
    """
    pool_size: int
    pool_type: Union[str, Type["BaseTokenizerGroup"]]
    extra_config: dict

    def __post_init__(self):
        if self.pool_type not in ("ray", ) and not isinstance(
                self.pool_type, type):
            raise ValueError(f"Unknown pool type: {self.pool_type}")
        if not isinstance(self.extra_config, dict):
            raise ValueError("extra_config must be a dictionary.")

    @classmethod
    def create_config(
        cls, tokenizer_pool_size: int,
        tokenizer_pool_type: Union[str, Type["BaseTokenizerGroup"]],
        tokenizer_pool_extra_config: Optional[Union[str, dict]]
    ) -> Optional["TokenizerPoolConfig"]:
        """Create a TokenizerPoolConfig from the given parameters.

        If tokenizer_pool_size is 0, return None.

        Args:
            tokenizer_pool_size: Number of tokenizer workers in the pool.
            tokenizer_pool_type: Type of the pool.
            tokenizer_pool_extra_config: Additional config for the pool.
                The way the config will be used depends on the
                pool type. This can be a JSON string (will be parsed).
        """
        if tokenizer_pool_size:
            if isinstance(tokenizer_pool_extra_config, str):
                tokenizer_pool_extra_config_parsed = json.loads(
                    tokenizer_pool_extra_config)
            else:
                tokenizer_pool_extra_config_parsed = (
                    tokenizer_pool_extra_config or {})
            tokenizer_pool_config = cls(tokenizer_pool_size,
                                        tokenizer_pool_type,
                                        tokenizer_pool_extra_config_parsed)
        else:
            tokenizer_pool_config = None
        return tokenizer_pool_config


class LoadFormat(str, enum.Enum):
    AUTO = "auto"
    PT = "pt"
    SAFETENSORS = "safetensors"
    NPCACHE = "npcache"
    DUMMY = "dummy"
    TENSORIZER = "tensorizer"
    SHARDED_STATE = "sharded_state"
    GGUF = "gguf"
    BITSANDBYTES = "bitsandbytes"
    MISTRAL = "mistral"


@dataclass
class LoadConfig:
    """
        download_dir: Directory to download and load the weights, default to the
            default cache directory of huggingface.
        load_format: The format of the model weights to load:
            "auto" will try to load the weights in the safetensors format and
                fall back to the pytorch bin format if safetensors format is
                not available.
            "pt" will load the weights in the pytorch bin format.
            "safetensors" will load the weights in the safetensors format.
            "npcache" will load the weights in pytorch format and store
                a numpy cache to speed up the loading.
            "dummy" will initialize the weights with random values, which is
                mainly for profiling.
            "tensorizer" will use CoreWeave's tensorizer library for
                fast weight loading.
            "bitsandbytes" will load nf4 type weights.
        ignore_patterns: The list of patterns to ignore when loading the model.
            Default to "original/**/*" to avoid repeated loading of llama's
            checkpoints.
    """

    load_format: Union[str, LoadFormat, "BaseModelLoader"] = LoadFormat.AUTO
    download_dir: Optional[str] = None
    model_loader_extra_config: Optional[Union[str, dict]] = field(
        default_factory=dict)
    ignore_patterns: Optional[Union[List[str], str]] = None

    def __post_init__(self):
        model_loader_extra_config = self.model_loader_extra_config or {}
        if isinstance(model_loader_extra_config, str):
            self.model_loader_extra_config = json.loads(
                model_loader_extra_config)
        self._verify_load_format()

        if self.ignore_patterns is not None and len(self.ignore_patterns) > 0:
            logger.info(
                "Ignoring the following patterns when downloading weights: %s",
                self.ignore_patterns)
        else:
            self.ignore_patterns = ["original/**/*"]

    def _verify_load_format(self) -> None:
        if not isinstance(self.load_format, str):
            return

        load_format = self.load_format.lower()
        self.load_format = LoadFormat(load_format)

        rocm_not_supported_load_format: List[str] = []
        if current_platform.is_rocm(
        ) and load_format in rocm_not_supported_load_format:
            rocm_supported_load_format = [
                f for f in LoadFormat.__members__
                if (f not in rocm_not_supported_load_format)
            ]
            raise ValueError(
                f"load format '{load_format}' is not supported in ROCm. "
                f"Supported load formats are "
                f"{rocm_supported_load_format}")


class ParallelConfig:
    """Configuration for the distributed execution.

    Args:
        pipeline_parallel_size: Number of pipeline parallel groups.
        tensor_parallel_size: Number of tensor parallel groups.
        worker_use_ray: Deprecated, use distributed_executor_backend instead.
        max_parallel_loading_workers: Maximum number of multiple batches
            when load model sequentially. To avoid RAM OOM when using tensor
            parallel and large models.
        disable_custom_all_reduce: Disable the custom all-reduce kernel and
            fall back to NCCL.
        tokenizer_pool_config: Config for the tokenizer pool.
            If None, will use synchronous tokenization.
        ray_workers_use_nsight: Whether to profile Ray workers with nsight, see
            https://docs.ray.io/en/latest/ray-observability/user-guides/profiling.html#profiling-nsight-profiler.
        placement_group: ray distributed model workers placement group.
        distributed_executor_backend: Backend to use for distributed model
            workers, either "ray" or "mp" (multiprocessing). If either
            pipeline_parallel_size or tensor_parallel_size is greater than 1,
            will default to "ray" if Ray is installed or "mp" otherwise.
    """

    def __init__(
        self,
        pipeline_parallel_size: int,
        tensor_parallel_size: int,
        worker_use_ray: Optional[bool] = None,
        max_parallel_loading_workers: Optional[int] = None,
        disable_custom_all_reduce: bool = False,
        tokenizer_pool_config: Optional[TokenizerPoolConfig] = None,
        ray_workers_use_nsight: bool = False,
        placement_group: Optional["PlacementGroup"] = None,
        distributed_executor_backend: Optional[Union[
            str, Type["ExecutorBase"]]] = None,
    ) -> None:
        self.pipeline_parallel_size = pipeline_parallel_size
        self.tensor_parallel_size = tensor_parallel_size
        self.distributed_executor_backend = distributed_executor_backend
        self.max_parallel_loading_workers = max_parallel_loading_workers
        self.disable_custom_all_reduce = disable_custom_all_reduce
        self.tokenizer_pool_config = tokenizer_pool_config
        self.ray_workers_use_nsight = ray_workers_use_nsight
        self.placement_group = placement_group
        self.world_size = pipeline_parallel_size * self.tensor_parallel_size

        if worker_use_ray:
            if self.distributed_executor_backend is None:
                self.distributed_executor_backend = "ray"
            elif not self.use_ray:
                raise ValueError(f"worker-use-ray can't be used with "
                                 f"distributed executor backend "
                                 f"'{self.distributed_executor_backend}'.")

        if current_platform.is_tpu() and self.world_size > 1:
            if self.distributed_executor_backend is None:
                self.distributed_executor_backend = "ray"
            if self.distributed_executor_backend != "ray":
                raise ValueError(
                    "TPU backend only supports Ray for distributed inference.")

        if current_platform.is_hpu() and self.world_size > 1:
            if self.distributed_executor_backend is None:
                self.distributed_executor_backend = "ray"
            if self.distributed_executor_backend != "ray":
                raise ValueError(
                    "HPU backend only supports Ray for distributed inference.")

        if self.distributed_executor_backend is None and self.world_size > 1:
            # We use multiprocessing by default if world_size fits on the
            # current node and we aren't in a ray placement group.

            from vllm.executor import ray_utils
            backend = "mp"
            ray_found = ray_utils.ray_is_available()
            if (current_platform.is_cuda()
                    and cuda_device_count_stateless() < self.world_size):
                if not ray_found:
                    raise ValueError("Unable to load Ray which is "
                                     "required for multi-node inference, "
                                     "please install Ray with `pip install "
                                     "ray`.") from ray_utils.ray_import_err
                backend = "ray"
            elif ray_found:
                if self.placement_group:
                    backend = "ray"
                else:
                    from ray import is_initialized as ray_is_initialized
                    if ray_is_initialized():
                        from ray.util import get_current_placement_group
                        if get_current_placement_group():
                            backend = "ray"
            self.distributed_executor_backend = backend
            logger.info("Defaulting to use %s for distributed inference",
                        backend)

        self._verify_args()
        self.rank: int = 0

    @property
    def use_ray(self) -> bool:
        return self.distributed_executor_backend == "ray" or (
            isinstance(self.distributed_executor_backend, type)
            and self.distributed_executor_backend.uses_ray)

    def _verify_args(self) -> None:
        # Lazy import to avoid circular import
        from vllm.executor.executor_base import ExecutorBase

        if self.distributed_executor_backend not in (
                "ray", "mp", None) and not (isinstance(
                    self.distributed_executor_backend, type) and issubclass(
                        self.distributed_executor_backend, ExecutorBase)):
            raise ValueError(
                "Unrecognized distributed executor backend "
                f"{self.distributed_executor_backend}. Supported "
                "values are 'ray', 'mp' or custom ExecutorBase subclass.")
        if self.use_ray:
            from vllm.executor import ray_utils
            ray_utils.assert_ray_available()
        if current_platform.is_rocm():
            self.disable_custom_all_reduce = True
            logger.info(
                "Disabled the custom all-reduce kernel because it is not "
                "supported on AMD GPUs.")
        if self.ray_workers_use_nsight and not self.use_ray:
            raise ValueError("Unable to use nsight profiling unless workers "
                             "run with Ray.")


class SchedulerConfig:
    """Scheduler configuration.

    Args:
        task: The task to use the model for.
        max_num_batched_tokens: Maximum number of tokens to be processed in
            a single iteration.
        max_num_seqs: Maximum number of sequences to be processed in a single
            iteration.
        max_model_len: Maximum length of a sequence (including prompt
            and generated text).
        num_lookahead_slots: The number of slots to allocate per sequence per
            step, beyond the known token ids. This is used in speculative
            decoding to store KV activations of tokens which may or may not be
            accepted.
        delay_factor: Apply a delay (of delay factor multiplied by previous
            prompt latency) before scheduling next prompt.
        enable_chunked_prefill: If True, prefill requests can be chunked based
            on the remaining max_num_batched_tokens.
        preemption_mode: Whether to perform preemption by swapping or
            recomputation. If not specified, we determine the mode as follows:
            We use recomputation by default since it incurs lower overhead than
            swapping. However, when the sequence group has multiple sequences
            (e.g., beam search), recomputation is not currently supported. In
            such a case, we use swapping instead.
        send_delta_data: Private API. If used, scheduler sends delta data to
            workers instead of an entire data. It should be enabled only
            when SPMD worker architecture is enabled. I.e.,
            VLLM_USE_RAY_SPMD_WORKER=1
        policy: The scheduling policy to use. "fcfs" (default) or "priority".
    """

    def __init__(self,
                 task: _Task,
                 max_num_batched_tokens: Optional[int],
                 max_num_seqs: int,
                 max_model_len: int,
                 num_lookahead_slots: int = 0,
                 delay_factor: float = 0.0,
                 enable_chunked_prefill: bool = False,
                 is_multimodal_model: bool = False,
                 preemption_mode: Optional[str] = None,
                 num_scheduler_steps: int = 1,
                 multi_step_stream_outputs: bool = False,
                 send_delta_data: bool = False,
                 policy: str = "fcfs") -> None:
        if max_num_batched_tokens is None:
            if enable_chunked_prefill:
                if num_scheduler_steps > 1:
                    # Multi-step Chunked-Prefill doesn't allow prompt-chunking
                    # for now. Have max_num_batched_tokens set to max_model_len
                    # so we don't reject sequences on account of a short
                    # max_num_batched_tokens.
                    max_num_batched_tokens = max(max_model_len, 2048)
                else:
                    # It is the values that have the best balance between ITL
                    # and TTFT on A100. Note it is not optimized for throughput.
                    max_num_batched_tokens = 512
            else:
                # If max_model_len is too short, use 2048 as the default value
                # for higher throughput.
                max_num_batched_tokens = max(max_model_len, 2048)

            if task == "embedding":
                # For embedding, choose specific value for higher throughput
                max_num_batched_tokens = max(
                    max_num_batched_tokens,
                    _EMBEDDING_MODEL_MAX_NUM_BATCHED_TOKENS,
                )
            if is_multimodal_model:
                # The value needs to be at least the number of multimodal tokens
                max_num_batched_tokens = max(
                    max_num_batched_tokens,
                    _MULTIMODAL_MODEL_MAX_NUM_BATCHED_TOKENS,
                )

        self.max_num_batched_tokens = max_num_batched_tokens

        if enable_chunked_prefill:
            logger.info(
                "Chunked prefill is enabled with max_num_batched_tokens=%d.",
                self.max_num_batched_tokens)

        self.task: Final = task
        self.max_num_seqs = max_num_seqs
        self.max_model_len = max_model_len
        self.num_lookahead_slots = num_lookahead_slots
        self.delay_factor = delay_factor
        self.chunked_prefill_enabled = enable_chunked_prefill
        self.preemption_mode = preemption_mode
        self.num_scheduler_steps = num_scheduler_steps
        self.multi_step_stream_outputs = multi_step_stream_outputs
        self.send_delta_data = send_delta_data
        self.policy = policy
        self._verify_args()

    def _verify_args(self) -> None:
        if (self.max_num_batched_tokens < self.max_model_len
                and not self.chunked_prefill_enabled):
            raise ValueError(
                f"max_num_batched_tokens ({self.max_num_batched_tokens}) is "
                f"smaller than max_model_len ({self.max_model_len}). "
                "This effectively limits the maximum sequence length to "
                "max_num_batched_tokens and makes vLLM reject longer "
                "sequences. Please increase max_num_batched_tokens or "
                "decrease max_model_len.")

        if self.max_num_batched_tokens < self.max_num_seqs:
            raise ValueError(
                f"max_num_batched_tokens ({self.max_num_batched_tokens}) must "
                "be greater than or equal to max_num_seqs "
                f"({self.max_num_seqs}).")

        if self.num_lookahead_slots < 0:
            raise ValueError(
                "num_lookahead_slots "
                f"({self.num_lookahead_slots}) must be greater than or "
                "equal to 0.")

        if self.num_scheduler_steps < 1:
            raise ValueError(
                "num_scheduler_steps "
                f"({self.num_scheduler_steps}) must be greater than or "
                "equal to 1.")

    @property
    def is_multi_step(self) -> bool:
        return self.num_scheduler_steps > 1


class DeviceConfig:
    device: Optional[torch.device]

    def __init__(self, device: str = "auto") -> None:
        if device == "auto":
            # Automated device type detection
            if current_platform.is_cuda_alike():
                self.device_type = "cuda"
            elif current_platform.is_neuron():
                self.device_type = "neuron"
            elif current_platform.is_hpu():
                self.device_type = "hpu"
            elif current_platform.is_openvino():
                self.device_type = "openvino"
            elif current_platform.is_tpu():
                self.device_type = "tpu"
            elif current_platform.is_cpu():
                self.device_type = "cpu"
            elif current_platform.is_xpu():
                self.device_type = "xpu"
            else:
                raise RuntimeError("Failed to infer device type")
        else:
            # Device type is assigned explicitly
            self.device_type = device

        # Some device types require processing inputs on CPU
        if self.device_type in ["neuron", "openvino"]:
            self.device = torch.device("cpu")
        elif self.device_type in ["tpu"]:
            self.device = None
        else:
            # Set device with device type
            self.device = torch.device(self.device_type)


class SpeculativeConfig:
    """Configuration for speculative decoding.

    The configuration is currently specialized to draft-model speculative
    decoding with top-1 proposals.
    """

    @staticmethod
    def maybe_create_spec_config(
        target_model_config: ModelConfig,
        target_parallel_config: ParallelConfig,
        target_dtype: str,
        speculative_model: Optional[str],
        speculative_model_quantization: Optional[str],
        speculative_draft_tensor_parallel_size: Optional[int],
        num_speculative_tokens: Optional[int],
        speculative_disable_mqa_scorer: Optional[bool],
        speculative_max_model_len: Optional[int],
        enable_chunked_prefill: bool,
        disable_log_stats: bool,
        speculative_disable_by_batch_size: Optional[int],
        ngram_prompt_lookup_max: Optional[int],
        ngram_prompt_lookup_min: Optional[int],
        draft_token_acceptance_method: str,
        typical_acceptance_sampler_posterior_threshold: Optional[float],
        typical_acceptance_sampler_posterior_alpha: Optional[float],
        disable_logprobs: Optional[bool],
    ) -> Optional["SpeculativeConfig"]:
        """Create a SpeculativeConfig if possible, else return None.

        This function attempts to create a SpeculativeConfig object based on the
        provided parameters. If the necessary conditions are met, it returns an
        instance of SpeculativeConfig. Otherwise, it returns None.

        Args:
            target_model_config (ModelConfig): The configuration of the target
                model.
            target_parallel_config (ParallelConfig): The parallel configuration
                for the target model.
            target_dtype (str): The data type used for the target model.
            speculative_model (Optional[str]): The name of the speculative
                model, if provided.
            speculative_model_quantization (Optional[str]): Quantization method
                that was used to quantize the speculative model weights. If
                None, we assume the model weights are not quantized.
            speculative_draft_tensor_parallel_size (Optional[int]): The degree
                of the tensor parallelism for the draft model.
            num_speculative_tokens (Optional[int]): The number of speculative
                tokens, if provided. Will default to the number in the draft
                model config if present, otherwise is required.
            speculative_disable_mqa_scorer (Optional[bool]): Disable the MQA
                scorer for the speculative model and fall back to batch
                expansion for scoring.
            speculative_max_model_len (Optional[int]): The maximum model len of
                the speculative model. Used when testing the ability to skip
                speculation for some sequences.
            enable_chunked_prefill (bool): Whether vLLM is configured to use
                chunked prefill or not. Used for raising an error since its not
                yet compatible with spec decode.
            speculative_disable_by_batch_size (Optional[int]): Disable
                speculative decoding for new incoming requests when the number
                of enqueue requests  is larger than this value, if provided.
            ngram_prompt_lookup_max (Optional[int]): Max size of ngram token
                window, if provided.
            ngram_prompt_lookup_min (Optional[int]): Min size of ngram token
                window, if provided.
            draft_token_acceptance_method (str): The method to use for
                accepting draft tokens. This can take two possible
                values 'rejection_sampler' and 'typical_acceptance_sampler'
                for RejectionSampler and TypicalAcceptanceSampler
                respectively.
            typical_acceptance_sampler_posterior_threshold (Optional[float]):
                A threshold value that sets a lower bound on the posterior
                probability of a token in the target model for it to be
                accepted. This threshold is used only when we use the
                TypicalAcceptanceSampler for token acceptance.
            typical_acceptance_sampler_posterior_alpha (Optional[float]):
                A scaling factor for the entropy-based threshold in the
                TypicalAcceptanceSampler.
            disable_logprobs (Optional[bool]): If set to True, token log
                probabilities are not returned during speculative decoding.
                If set to False, token log probabilities are returned
                according to the log probability settings in SamplingParams.
                If not specified, it defaults to True.

        Returns:
            Optional["SpeculativeConfig"]: An instance of SpeculativeConfig if
                the necessary conditions are met, else None.
        """

        if speculative_model is None:
            if num_speculative_tokens is not None:
                raise ValueError("num_speculative_tokens was provided without "
                                 "speculative_model.")
            return None

        if (speculative_disable_by_batch_size is not None
                and speculative_disable_by_batch_size < 2):
            raise ValueError("Expect the batch size threshold of disabling "
                             "speculative decoding is > 1, but got "
                             f"{speculative_disable_by_batch_size=}")

        # Reminder: Please update docs/source/serving/compatibility_matrix.rst
        # If the feature combo become valid
        if enable_chunked_prefill:
            raise ValueError(
                "Speculative decoding and chunked prefill are "
                f"currently mutually exclusive ({enable_chunked_prefill=}).")

        # TODO: The user should be able to specify revision/max model len
        # for the draft model. It is not currently supported.
        draft_revision = None
        draft_code_revision = None
        draft_quantization = speculative_model_quantization

        if speculative_model == "[ngram]":
            if ngram_prompt_lookup_min is None:
                ngram_prompt_lookup_min = 1
            if ngram_prompt_lookup_max is None or ngram_prompt_lookup_max < 1:
                raise ValueError(f"{ngram_prompt_lookup_max=} must be > 0")
            if ngram_prompt_lookup_min < 1:
                raise ValueError(f"{ngram_prompt_lookup_min=} must be > 0")
            if ngram_prompt_lookup_min > ngram_prompt_lookup_max:
                raise ValueError(f"{ngram_prompt_lookup_min=} cannot be "
                                 f"larger than {ngram_prompt_lookup_max=}")

            # TODO: current we still need extract vocab_size from target model
            # config, in future, we may try refactor it out, and set
            # draft related config as None here.
            draft_model_config = target_model_config
            draft_parallel_config = target_parallel_config
        else:
            ngram_prompt_lookup_max = 0
            ngram_prompt_lookup_min = 0
            draft_model_config = ModelConfig(
                model=speculative_model,
                task="draft",
                tokenizer=target_model_config.tokenizer,
                tokenizer_mode=target_model_config.tokenizer_mode,
                trust_remote_code=target_model_config.trust_remote_code,
                allowed_local_media_path=target_model_config.
                allowed_local_media_path,
                dtype=target_model_config.dtype,
                seed=target_model_config.seed,
                revision=draft_revision,
                code_revision=draft_code_revision,
                tokenizer_revision=target_model_config.tokenizer_revision,
                max_model_len=None,
                spec_target_max_model_len=target_model_config.max_model_len,
                quantization=draft_quantization,
                enforce_eager=target_model_config.enforce_eager,
                max_seq_len_to_capture=target_model_config.
                max_seq_len_to_capture,
                max_logprobs=target_model_config.max_logprobs,
            )

            draft_hf_config = draft_model_config.hf_config

            if (num_speculative_tokens is not None
                    and hasattr(draft_hf_config, "num_lookahead_tokens")):
                draft_hf_config.num_lookahead_tokens = num_speculative_tokens

            n_predict = getattr(draft_hf_config, "n_predict", None)
            if n_predict is not None:
                if num_speculative_tokens is None:
                    # Default to max value defined in draft model config.
                    num_speculative_tokens = n_predict
                elif num_speculative_tokens > n_predict:
                    # Verify provided value doesn't exceed the maximum
                    # supported by the draft model.
                    raise ValueError(
                        "This speculative model supports a maximum of "
                        f"num_speculative_tokens={n_predict}, but "
                        f"{num_speculative_tokens=} was provided.")

            draft_model_config.max_model_len = (
                SpeculativeConfig._maybe_override_draft_max_model_len(
                    speculative_max_model_len,
                    draft_model_config.max_model_len,
                    target_model_config.max_model_len,
                ))

            draft_parallel_config = (
                SpeculativeConfig.create_draft_parallel_config(
                    target_parallel_config,
                    speculative_draft_tensor_parallel_size, draft_hf_config))

        if num_speculative_tokens is None:
            raise ValueError(
                "num_speculative_tokens must be provided with "
                "speculative_model unless the draft model config contains an "
                "n_predict parameter.")

        if typical_acceptance_sampler_posterior_threshold is None:
            typical_acceptance_sampler_posterior_threshold = 0.09
        if typical_acceptance_sampler_posterior_alpha is None:
            typical_acceptance_sampler_posterior_alpha = 0.3
        if disable_logprobs is None:
            disable_logprobs = True

        return SpeculativeConfig(
            draft_model_config,
            draft_parallel_config,
            num_speculative_tokens,
            speculative_disable_mqa_scorer,
            speculative_disable_by_batch_size,
            ngram_prompt_lookup_max,
            ngram_prompt_lookup_min,
            draft_token_acceptance_method=draft_token_acceptance_method,
            typical_acceptance_sampler_posterior_threshold=\
                typical_acceptance_sampler_posterior_threshold,
            typical_acceptance_sampler_posterior_alpha=\
                typical_acceptance_sampler_posterior_alpha,
            disable_logprobs=disable_logprobs,
            disable_log_stats=disable_log_stats,
        )

    @staticmethod
    def _maybe_override_draft_max_model_len(
        speculative_max_model_len: Optional[int],
        draft_max_model_len: int,
        target_max_model_len: int,
    ) -> int:
        """Determine the max sequence len for the draft model. This is usually
        the draft_max_model_len, but may be the target_max_model_len if it is
        less than the draft_max_model_len, or may be speculative_max_model_len
        if it is specified.

        This is necessary so that sequences do not exceed the capacity of the
        draft model or the target model.

        speculative_max_model_len is mainly used for testing that sequences can
        skip speculation.
        """

        if speculative_max_model_len is not None:

            if speculative_max_model_len > draft_max_model_len:
                raise ValueError(f"{speculative_max_model_len=} cannot be "
                                 f"larger than {draft_max_model_len=}")

            if speculative_max_model_len > target_max_model_len:
                raise ValueError(f"{speculative_max_model_len=} cannot be "
                                 f"larger than {target_max_model_len=}")

            return speculative_max_model_len

        return min(
            draft_max_model_len,
            target_max_model_len,
        )

    @staticmethod
    def create_draft_parallel_config(
        target_parallel_config: ParallelConfig,
        speculative_draft_tensor_parallel_size: Optional[int],
        draft_hf_config: PretrainedConfig,
    ) -> ParallelConfig:
        """Create a parallel config for use by the draft worker.

        This is mostly a copy of the target parallel config, except the tp_size.
        """
        if speculative_draft_tensor_parallel_size is None:
            if draft_hf_config.model_type == "mlp_speculator":
                speculative_draft_tensor_parallel_size = 1
                if target_parallel_config.tensor_parallel_size > 1:
                    logger.warning(
                        "MLPSpeculator cannot currently be run with tp>1; "
                        "setting speculative_draft_tensor_parallel_size=1")
            else:
                speculative_draft_tensor_parallel_size = \
                    target_parallel_config.tensor_parallel_size
        elif speculative_draft_tensor_parallel_size not in (
                1, target_parallel_config.tensor_parallel_size):
            raise ValueError(
                f"{speculative_draft_tensor_parallel_size=} cannot be "
                f"other value than 1 or target model tensor_parallel_size")

        draft_parallel_config = ParallelConfig(
            pipeline_parallel_size=target_parallel_config.
            pipeline_parallel_size,
            tensor_parallel_size=speculative_draft_tensor_parallel_size,
            distributed_executor_backend=target_parallel_config.
            distributed_executor_backend,
            max_parallel_loading_workers=target_parallel_config.
            max_parallel_loading_workers,
            disable_custom_all_reduce=target_parallel_config.
            disable_custom_all_reduce,
            tokenizer_pool_config=target_parallel_config.tokenizer_pool_config,
            ray_workers_use_nsight=target_parallel_config.
            ray_workers_use_nsight,
            placement_group=target_parallel_config.placement_group,
        )

        return draft_parallel_config

    def __init__(
        self,
        draft_model_config: ModelConfig,
        draft_parallel_config: ParallelConfig,
        num_speculative_tokens: int,
        speculative_disable_mqa_scorer: Optional[bool],
        speculative_disable_by_batch_size: Optional[int],
        ngram_prompt_lookup_max: Optional[int],
        ngram_prompt_lookup_min: Optional[int],
        draft_token_acceptance_method: str,
        typical_acceptance_sampler_posterior_threshold: float,
        typical_acceptance_sampler_posterior_alpha: float,
        disable_logprobs: bool,
        disable_log_stats: bool,
    ):
        """Create a SpeculativeConfig object.

        Args:
            draft_model_config: ModelConfig for the draft model.
            draft_parallel_config: ParallelConfig for the draft model.
            num_speculative_tokens: The number of tokens to sample from the
                draft model before scoring with the target model.
            speculative_disable_by_batch_size: Disable speculative
                decoding for new incoming requests when the number of
                enqueue requests is larger than this value.
            ngram_prompt_lookup_max: Max size of ngram token window.
            ngram_prompt_lookup_min: Min size of ngram token window.
            draft_token_acceptance_method (str): The method to use for
                accepting draft tokens. This can take two possible
                values 'rejection_sampler' and 'typical_acceptance_sampler'
                for RejectionSampler and TypicalAcceptanceSampler
                respectively.
            typical_acceptance_sampler_posterior_threshold (Optional[float]):
                A threshold value that sets a lower bound on the posterior
                probability of a token in the target model for it to be
                accepted. This threshold is used only when we use the
                TypicalAcceptanceSampler for token acceptance.
            typical_acceptance_sampler_posterior_alpha (Optional[float]):
                A scaling factor for the entropy-based threshold in the
                TypicalAcceptanceSampler.
            disable_logprobs: If set to True, token log probabilities will not
                be returned even if requested by sampling parameters. This
                reduces latency by skipping logprob calculation in proposal
                sampling, target sampling, and after accepted tokens are
                determined. If set to False, log probabilities will be
                returned.
            disable_log_stats: Whether to disable periodic printing of stage
                times in speculative decoding.
        """
        self.draft_model_config = draft_model_config
        self.draft_parallel_config = draft_parallel_config
        self.num_speculative_tokens = num_speculative_tokens
        self.speculative_disable_mqa_scorer = speculative_disable_mqa_scorer
        self.speculative_disable_by_batch_size = \
            speculative_disable_by_batch_size
        self.ngram_prompt_lookup_max = ngram_prompt_lookup_max or 0
        self.ngram_prompt_lookup_min = ngram_prompt_lookup_min or 0
        self.draft_token_acceptance_method = draft_token_acceptance_method
        self.typical_acceptance_sampler_posterior_threshold = \
            typical_acceptance_sampler_posterior_threshold
        self.typical_acceptance_sampler_posterior_alpha = \
            typical_acceptance_sampler_posterior_alpha
        self.disable_logprobs = disable_logprobs
        self.disable_log_stats = disable_log_stats

        self._verify_args()

    def _verify_args(self) -> None:
        if self.num_speculative_tokens <= 0:
            raise ValueError("Expected num_speculative_tokens to be greater "
                             f"than zero ({self.num_speculative_tokens}).")

        if self.draft_model_config:
            self.draft_model_config.verify_with_parallel_config(
                self.draft_parallel_config)
            # Validate and set draft token acceptance related settings.

        if (self.draft_token_acceptance_method is None):
            raise ValueError("draft_token_acceptance_method is not set. "
                             "Expected values are rejection_sampler or "
                             "typical_acceptance_sampler.")

        if (self.draft_token_acceptance_method != 'rejection_sampler'
                and self.draft_token_acceptance_method !=
                'typical_acceptance_sampler'):
            raise ValueError(
                "Expected draft_token_acceptance_method to be either "
                "rejection_sampler or typical_acceptance_sampler. Instead it "
                f"is {self.draft_token_acceptance_method}")

        if (self.typical_acceptance_sampler_posterior_threshold < 0
                or self.typical_acceptance_sampler_posterior_alpha < 0):
            raise ValueError(
                "Expected typical_acceptance_sampler_posterior_threshold "
                "and typical_acceptance_sampler_posterior_alpha to be > 0. "
                "Instead found "
                f"typical_acceptance_sampler_posterior_threshold = "
                f"{self.typical_acceptance_sampler_posterior_threshold} and "
                f"typical_acceptance_sampler_posterior_alpha = "
                f"{self.typical_acceptance_sampler_posterior_alpha}")

    @property
    def num_lookahead_slots(self) -> int:
        """The number of additional slots the scheduler should allocate per
        step, in addition to the slots allocated for each known token.

        This is equal to the number of speculative tokens, as each speculative
        token must be scored.
        """
        return self.num_speculative_tokens

    def __repr__(self) -> str:
        if self.ngram_prompt_lookup_max > 0:
            draft_model = "[ngram]"
        else:
            draft_model = self.draft_model_config.model
        num_spec_tokens = self.num_speculative_tokens
        return f"SpeculativeConfig({draft_model=}, {num_spec_tokens=})"


@dataclass
class LoRAConfig:
    max_lora_rank: int
    max_loras: int
    fully_sharded_loras: bool = False
    max_cpu_loras: Optional[int] = None
    lora_dtype: Optional[Union[torch.dtype, str]] = None
    lora_extra_vocab_size: int = 256
    # This is a constant.
    lora_vocab_padding_size: ClassVar[int] = 256
    long_lora_scaling_factors: Optional[Tuple[float]] = None

    def __post_init__(self):
        # Setting the maximum rank to 256 should be able to satisfy the vast
        # majority of applications.
        possible_max_ranks = (8, 16, 32, 64, 128, 256)
        possible_lora_extra_vocab_size = (0, 256, 512)
        if self.max_lora_rank not in possible_max_ranks:
            raise ValueError(
                f"max_lora_rank ({self.max_lora_rank}) must be one of "
                f"{possible_max_ranks}.")
        if self.lora_extra_vocab_size not in possible_lora_extra_vocab_size:
            raise ValueError(
                f"lora_extra_vocab_size ({self.lora_extra_vocab_size}) "
                f"must be one of {possible_lora_extra_vocab_size}.")
        if self.max_loras < 1:
            raise ValueError(f"max_loras ({self.max_loras}) must be >= 1.")
        if self.max_cpu_loras is None:
            self.max_cpu_loras = self.max_loras
        elif self.max_cpu_loras < self.max_loras:
            raise ValueError(
                f"max_cpu_loras ({self.max_cpu_loras}) must be >= "
                f"max_loras ({self.max_loras})")

    def verify_with_model_config(self, model_config: ModelConfig):
        if self.lora_dtype in (None, "auto"):
            self.lora_dtype = model_config.dtype
        elif isinstance(self.lora_dtype, str):
            self.lora_dtype = getattr(torch, self.lora_dtype)
        if model_config.quantization and model_config.quantization not in [
                "awq", "gptq"
        ]:
            # TODO support marlin
            logger.warning("%s quantization is not tested with LoRA yet.",
                           model_config.quantization)

    def verify_with_scheduler_config(self, scheduler_config: SchedulerConfig):
        # Reminder: Please update docs/source/serving/compatibility_matrix.rst
        # If the feature combo become valid
        if scheduler_config.chunked_prefill_enabled:
            raise ValueError("LoRA is not supported with chunked prefill yet.")


@dataclass
class PromptAdapterConfig:
    max_prompt_adapters: int
    max_prompt_adapter_token: int
    max_cpu_prompt_adapters: Optional[int] = None
    prompt_adapter_dtype: Optional[torch.dtype] = None

    def __post_init__(self):

        if self.max_prompt_adapters < 1:
            raise ValueError(f"max_prompt_adapters "
                             f"({self.max_prompt_adapters}) must be >= 1.")
        if self.max_prompt_adapter_token == 0:
            raise ValueError("max_prompt_adapter_token must be set.")
        if self.max_cpu_prompt_adapters is None:
            self.max_cpu_prompt_adapters = self.max_prompt_adapters

    def verify_with_model_config(self, model_config: ModelConfig):
        if self.prompt_adapter_dtype in (None, "auto"):
            self.prompt_adapter_dtype = model_config.dtype
        elif isinstance(self.prompt_adapter_dtype, str):
            self.prompt_adapter_dtype = getattr(torch,
                                                self.prompt_adapter_dtype)


@dataclass
class MultiModalConfig:
    """Controls the behavior of multimodal models."""

    limit_per_prompt: Mapping[str, int] = field(default_factory=dict)
    """
    The maximum number of multi-modal input instances allowed per prompt
    for each :class:`~vllm.multimodal.MultiModalPlugin`.
    """

    # TODO: Add configs to init vision tower or not.


@dataclass
class PoolerConfig:
    """Controls the behavior of pooler in embedding model"""

    pooling_type: Optional[str] = None
    pooling_norm: Optional[bool] = None
    pooling_softmax: Optional[bool] = None
    pooling_step_tag_id: Optional[int] = None
    pooling_returned_token_ids: Optional[List[int]] = None


_STR_DTYPE_TO_TORCH_DTYPE = {
    "half": torch.float16,
    "float16": torch.float16,
    "float": torch.float32,
    "float32": torch.float32,
    "bfloat16": torch.bfloat16,
}

_ROCM_NOT_SUPPORTED_DTYPE: List[str] = []  #


def _get_and_verify_dtype(
    config: PretrainedConfig,
    dtype: Union[str, torch.dtype],
) -> torch.dtype:
    # NOTE: getattr(config, "torch_dtype", torch.float32) is not correct
    # because config.torch_dtype can be None.
    config_dtype = getattr(config, "torch_dtype", None)
    if config_dtype is None:
        config_dtype = torch.float32

    if isinstance(dtype, str):
        dtype = dtype.lower()
        if dtype == "auto":
            if config_dtype == torch.float32:
                if config.model_type == "gemma2":
                    logger.info(
                        "For Gemma 2, we downcast float32 to bfloat16 instead "
                        "of float16 by default. Please specify `dtype` if you "
                        "want to use float16.")
                    torch_dtype = torch.bfloat16
                else:
                    # Following the common practice, we use float16 for float32
                    # models.
                    torch_dtype = torch.float16
            else:
                torch_dtype = config_dtype

            if current_platform.is_hpu() and config_dtype == torch.float16:
                logger.info(
                    "For HPU, we cast models to bfloat16 instead of"
                    "using float16 by default. Please specify `dtype` if you "
                    "want to use float16.")
                torch_dtype = torch.bfloat16
        else:
            if dtype not in _STR_DTYPE_TO_TORCH_DTYPE:
                raise ValueError(f"Unknown dtype: {dtype}")
            torch_dtype = _STR_DTYPE_TO_TORCH_DTYPE[dtype]
    elif isinstance(dtype, torch.dtype):
        torch_dtype = dtype
    else:
        raise ValueError(f"Unknown dtype: {dtype}")

    # Verify the dtype.
    if torch_dtype != config_dtype:
        if torch_dtype == torch.float32:
            # Upcasting to float32 is allowed.
            logger.info("Upcasting %s to %s.", config_dtype, torch_dtype)
            pass
        elif config_dtype == torch.float32:
            # Downcasting from float32 to float16 or bfloat16 is allowed.
            logger.info("Downcasting %s to %s.", config_dtype, torch_dtype)
            pass
        else:
            # Casting between float16 and bfloat16 is allowed with a warning.
            logger.warning("Casting %s to %s.", config_dtype, torch_dtype)

    return torch_dtype


def _get_and_verify_max_len(
    hf_config: PretrainedConfig,
    max_model_len: Optional[int],
    disable_sliding_window: bool,
    sliding_window_len: Optional[Union[int, List[Optional[int]]]],
    spec_target_max_model_len: Optional[int] = None,
    encoder_config: Optional[Any] = None,
) -> int:
    """Get and verify the model's maximum length."""
    derived_max_model_len = float("inf")
    possible_keys = [
        # OPT
        "max_position_embeddings",
        # GPT-2
        "n_positions",
        # MPT
        "max_seq_len",
        # ChatGLM2
        "seq_length",
        # Command-R
        "model_max_length",
        # Others
        "max_sequence_length",
        "max_seq_length",
        "seq_len",
    ]
    # Choose the smallest "max_length" from the possible keys.
    max_len_key = None
    for key in possible_keys:
        max_len = getattr(hf_config, key, None)
        if max_len is not None:
            max_len_key = key if max_len < derived_max_model_len \
                else max_len_key
            derived_max_model_len = min(derived_max_model_len, max_len)

    # If sliding window is manually disabled, max_length should be less
    # than the sliding window length in the model config.
    if disable_sliding_window and sliding_window_len is not None:

        sliding_window_len_min = get_min_sliding_window(sliding_window_len)
        max_len_key = "sliding_window" \
            if sliding_window_len_min < derived_max_model_len else max_len_key
        derived_max_model_len = min(derived_max_model_len,
                                    sliding_window_len_min)

    # If none of the keys were found in the config, use a default and
    # log a warning.
    if derived_max_model_len == float("inf"):
        if max_model_len is not None:
            # If max_model_len is specified, we use it.
            return max_model_len

        if spec_target_max_model_len is not None:
            # If this is a speculative draft model, we use the max model len
            # from the target model.
            return spec_target_max_model_len

        default_max_len = 2048
        logger.warning(
            "The model's config.json does not contain any of the following "
            "keys to determine the original maximum length of the model: "
            "%s. Assuming the model's maximum length is %d.", possible_keys,
            default_max_len)
        derived_max_model_len = default_max_len

    rope_scaling = getattr(hf_config, "rope_scaling", None)
    if rope_scaling is not None:
        # No need to consider "type" key because of patch_rope_scaling when
        # loading HF config
        rope_type = rope_scaling["rope_type"]

        if rope_type not in ("su", "longrope", "llama3"):
            if disable_sliding_window:
                # TODO(robertgshaw): Find a model that supports rope_scaling
                # with sliding window to see if this case should be allowed.
                raise NotImplementedError(
                    "Disabling sliding window is not supported for models "
                    "with rope_scaling. Please raise an issue so we can "
                    "investigate.")

            # NOTE: rope_type == "default" does not define factor
            # https://github.com/huggingface/transformers/blob/v4.45.2/src/transformers/modeling_rope_utils.py
            scaling_factor = rope_scaling.get("factor", 1.0)

            if rope_type == "yarn":
                derived_max_model_len = rope_scaling[
                    "original_max_position_embeddings"]
            derived_max_model_len *= scaling_factor

    if encoder_config and "max_seq_length" in encoder_config:
        derived_max_model_len = encoder_config["max_seq_length"]

    # If the user specified a max length, make sure it is smaller than the
    # derived length from the HF model config.
    if max_model_len is None:
        max_model_len = int(derived_max_model_len)
    elif max_model_len > derived_max_model_len:
        # Some models might have a separate key for specifying model_max_length
        # that will be bigger than derived_max_model_len. We compare user input
        # with model_max_length and allow this override when it's smaller.
        model_max_length = getattr(hf_config, "model_max_length", None)
        if model_max_length is not None and max_model_len <= model_max_length:
            if disable_sliding_window:
                # TODO(robertgshaw): Find a model that has model_max_length
                # with sliding window to see if this case should be allowed.
                raise NotImplementedError(
                    "Disabling sliding window is not supported for models "
                    "model_max_length in the config. Please raise an issue "
                    "so we can investigate.")
        else:
            msg = (
                f"User-specified max_model_len ({max_model_len}) is greater "
                f"than the derived max_model_len ({max_len_key}="
                f"{derived_max_model_len} or model_max_length="
                f"{model_max_length} in model's config.json). This may lead "
                "to incorrect model outputs or CUDA errors.")
            if envs.VLLM_ALLOW_LONG_MAX_MODEL_LEN:
                logger.warning(
                    "%s Make sure the value is correct and within the "
                    "model context size.", msg)
            else:
                raise ValueError(
                    f"{msg} To allow overriding this maximum, set "
                    "the env var VLLM_ALLOW_LONG_MAX_MODEL_LEN=1")
    return int(max_model_len)


def get_min_sliding_window(
        sliding_window: Union[int, List[Optional[int]]]) -> int:
    if isinstance(sliding_window, list):
        return min(s for s in sliding_window if s is not None)

    return sliding_window


def get_served_model_name(model: str,
                          served_model_name: Optional[Union[str, List[str]]]):
    """
    If the input is a non-empty list, the first model_name in
    `served_model_name` is taken.
    If the input is a non-empty string, it is used directly.
    For cases where the input is either an empty string or an
    empty list, the fallback is to use `self.model`.
    """
    if not served_model_name:
        return model
    if isinstance(served_model_name, list):
        return served_model_name[0]
    return served_model_name


@dataclass
class DecodingConfig:
    """Dataclass which contains the decoding strategy of the engine"""

    # Which guided decoding algo to use. 'outlines' / 'lm-format-enforcer'
    guided_decoding_backend: str = 'outlines'

    def __post_init__(self):
        valid_guided_backends = ['outlines', 'lm-format-enforcer']
        backend = self.guided_decoding_backend
        if backend not in valid_guided_backends:
            raise ValueError(f"Invalid guided_decoding_backend '{backend},"
                             f"must be one of {valid_guided_backends}")


@dataclass
class ObservabilityConfig:
    """Configuration for observability."""
    otlp_traces_endpoint: Optional[str] = None

    # Collecting detailed timing information for each request can be expensive.

    # If set, collects the model forward time for the request.
    collect_model_forward_time: bool = False

    # If set, collects the model execute time for the request.
    collect_model_execute_time: bool = False

    def __post_init__(self):
        if not is_otel_available() and self.otlp_traces_endpoint is not None:
            raise ValueError(
                "OpenTelemetry is not available. Unable to configure "
                "'otlp_traces_endpoint'. Ensure OpenTelemetry packages are "
                f"installed. Original error:\n{otel_import_error_traceback}")


@dataclass
class VllmConfig:
    """Dataclass which contains all vllm-related configuration. This
    simplifies passing around the distinct configurations in the codebase.
    """

    model_config: ModelConfig
    cache_config: CacheConfig
    parallel_config: ParallelConfig
    scheduler_config: SchedulerConfig
    device_config: DeviceConfig
    load_config: LoadConfig
    lora_config: Optional[LoRAConfig] = None
    speculative_config: Optional[SpeculativeConfig] = None
    decoding_config: Optional[DecodingConfig] = None
    observability_config: Optional[ObservabilityConfig] = None
    prompt_adapter_config: Optional[PromptAdapterConfig] = None
    quant_config: Optional[QuantizationConfig] = None

    @staticmethod
    def _get_quantization_config(
            model_config: ModelConfig,
            load_config: LoadConfig) -> Optional[QuantizationConfig]:
        """Get the quantization config."""
        if model_config.quantization is not None:
            from vllm.model_executor.model_loader.weight_utils import (
                get_quant_config)
            quant_config = get_quant_config(model_config, load_config)
            capability_tuple = current_platform.get_device_capability()

            if capability_tuple is not None:
                capability = capability_tuple.to_int()
                if capability < quant_config.get_min_capability():
                    raise ValueError(
                        f"The quantization method {model_config.quantization} "
                        "is not supported for the current GPU. Minimum "
                        f"capability: {quant_config.get_min_capability()}. "
                        f"Current capability: {capability}.")
            supported_dtypes = quant_config.get_supported_act_dtypes()
            if model_config.dtype not in supported_dtypes:
                raise ValueError(
                    f"{model_config.dtype} is not supported for quantization "
                    f"method {model_config.quantization}. Supported dtypes: "
                    f"{supported_dtypes}")
            return quant_config
        return None

    def __post_init__(self):
        """Verify configs are valid & consistent with each other.
        """
        self.model_config.verify_async_output_proc(self.parallel_config,
                                                   self.speculative_config,
                                                   self.device_config)
        self.model_config.verify_with_parallel_config(self.parallel_config)
        self.cache_config.verify_with_parallel_config(self.parallel_config)

        if self.lora_config:
            self.lora_config.verify_with_model_config(self.model_config)
            self.lora_config.verify_with_scheduler_config(
                self.scheduler_config)
        if self.prompt_adapter_config:
            self.prompt_adapter_config.verify_with_model_config(
                self.model_config)

        if self.quant_config is None and \
            self.model_config is not None and self.load_config is not None:
            self.quant_config = VllmConfig._get_quantization_config(
                self.model_config, self.load_config)<|MERGE_RESOLUTION|>--- conflicted
+++ resolved
@@ -13,17 +13,10 @@
 from vllm.model_executor.models import ModelRegistry
 from vllm.platforms import current_platform
 from vllm.tracing import is_otel_available, otel_import_error_traceback
-<<<<<<< HEAD
 from vllm.transformers_utils.config import (
     ConfigFormat, get_config, get_hf_image_processor_config,
     get_hf_text_config, get_pooling_config,
-    get_sentence_transformer_tokenizer_config)
-=======
-from vllm.transformers_utils.config import (ConfigFormat, get_config,
-                                            get_hf_image_processor_config,
-                                            get_hf_text_config,
-                                            is_encoder_decoder, uses_mrope)
->>>>>>> db7db4aa
+    get_sentence_transformer_tokenizer_config, is_encoder_decoder, uses_mrope)
 from vllm.utils import (GiB_bytes, cuda_device_count_stateless, get_cpu_memory,
                         print_warning_once)
 
