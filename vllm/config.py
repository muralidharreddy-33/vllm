--- conflicted
+++ resolved
@@ -1412,11 +1412,8 @@
     vision_language_config: Optional[VisionLanguageConfig]
     speculative_config: Optional[SpeculativeConfig]
     decoding_config: Optional[DecodingConfig]
-<<<<<<< HEAD
+    observability_config: Optional[ObservabilityConfig]
     prompt_adapter_config: Optional[PromptAdapterConfig]
-=======
-    observability_config: Optional[ObservabilityConfig]
->>>>>>> 7879f24d
 
     def __post_init__(self):
         """Verify configs are valid & consistent with each other.
