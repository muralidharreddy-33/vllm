from typing import Optional, Union, ClassVar
from dataclasses import dataclass
import os
from packaging.version import Version

import torch
from transformers import PretrainedConfig

from vllm.logger import init_logger
from vllm.transformers_utils.config import get_config
from vllm.utils import get_cpu_memory, is_hip, is_neuron, get_nvcc_cuda_version

logger = init_logger(__name__)

_GB = 1 << 30


class ModelConfig:
    """Configuration for the model.

    Args:
        model: Name or path of the huggingface model to use.
        tokenizer: Name or path of the huggingface tokenizer to use.
        tokenizer_mode: Tokenizer mode. "auto" will use the fast tokenizer if
            available, and "slow" will always use the slow tokenizer.
        trust_remote_code: Trust remote code (e.g., from HuggingFace) when
            downloading the model and tokenizer.
        download_dir: Directory to download and load the weights, default to the
            default cache directory of huggingface.
        kv_cache_scales_path: Path to files containing JSON serialization of a map
            of layer indices to their respective KV cache scaling factors. Used to
            load aforementioned scaling factors into the model when KV cache type
            is FP8_E4M3 on ROCm (AMD GPU).
        load_format: The format of the model weights to load:
            "auto" will try to load the weights in the safetensors format and
                fall back to the pytorch bin format if safetensors format is
                not available.
            "pt" will load the weights in the pytorch bin format.
            "safetensors" will load the weights in the safetensors format.
            "npcache" will load the weights in pytorch format and store
                a numpy cache to speed up the loading.
            "dummy" will initialize the weights with random values, which is
                mainly for profiling.
        dtype: Data type for model weights and activations. The "auto" option
            will use FP16 precision for FP32 and FP16 models, and BF16 precision
            for BF16 models.
        seed: Random seed for reproducibility.
        revision: The specific model version to use. It can be a branch name,
            a tag name, or a commit id. If unspecified, will use the default
            version.
        code_revision: The specific revision to use for the model code on
            Hugging Face Hub. It can be a branch name, a tag name, or a 
            commit id. If unspecified, will use the default version.
        tokenizer_revision: The specific tokenizer version to use. It can be a
            branch name, a tag name, or a commit id. If unspecified, will use
            the default version.
        max_model_len: Maximum length of a sequence (including prompt and
            output). If None, will be derived from the model.
        quantization: Quantization method that was used to quantize the model
            weights. If None, we assume the model weights are not quantized.
        enforce_eager: Whether to enforce eager execution. If True, we will
            disable CUDA graph and always execute the model in eager mode.
            If False, we will use CUDA graph and eager execution in hybrid.
        max_context_len_to_capture: Maximum context len covered by CUDA graphs.
            When a sequence has context length larger than this, we fall back
            to eager mode.
    """

    def __init__(
        self,
        model: str,
        tokenizer: str,
        tokenizer_mode: str,
        trust_remote_code: bool,
        download_dir: Optional[str],
        kv_cache_scales_path: Optional[str],
        load_format: str,
        dtype: Union[str, torch.dtype],
        seed: int,
        revision: Optional[str] = None,
        code_revision: Optional[str] = None,
        tokenizer_revision: Optional[str] = None,
        max_model_len: Optional[int] = None,
        quantization: Optional[str] = None,
        enforce_eager: bool = False,
        max_context_len_to_capture: Optional[int] = None,
        max_logprobs: int = 5,
    ) -> None:
        self.model = model
        self.tokenizer = tokenizer
        self.tokenizer_mode = tokenizer_mode
        self.trust_remote_code = trust_remote_code
        self.download_dir = download_dir
        self.kv_cache_scales_path = kv_cache_scales_path
        self.load_format = load_format
        self.dtype = dtype
        self.seed = seed
        self.revision = revision
        self.code_revision = code_revision
        self.tokenizer_revision = tokenizer_revision
        self.quantization = quantization
        self.enforce_eager = enforce_eager
        self.max_context_len_to_capture = max_context_len_to_capture
<<<<<<< HEAD
=======
        self.max_logprobs = max_logprobs

>>>>>>> 2daf23ab
        if os.environ.get("VLLM_USE_MODELSCOPE", "False").lower() == "true":
            # download model from ModelScope hub,
            # lazy import so that modelscope is not required for normal use.
            from modelscope.hub.snapshot_download import snapshot_download  # pylint: disable=C
            if not os.path.exists(model):
                model_path = snapshot_download(model_id=model,
                                               cache_dir=download_dir,
                                               revision=revision)
            else:
                model_path = model
            self.model = model_path
            self.download_dir = model_path
            self.tokenizer = model_path

        self.hf_config = get_config(self.model, trust_remote_code, revision,
                                    code_revision)
        self.dtype = _get_and_verify_dtype(self.hf_config, dtype)
        self.max_model_len = _get_and_verify_max_len(self.hf_config,
                                                     max_model_len)
        self._verify_load_format()
        self._verify_tokenizer_mode()
        self._verify_quantization()
        self._verify_cuda_graph()

    def _verify_load_format(self) -> None:
        load_format = self.load_format.lower()
        supported_load_format = [
            "auto", "pt", "safetensors", "npcache", "dummy"
        ]
        rocm_not_supported_load_format = []
        if load_format not in supported_load_format:
            raise ValueError(
                f"Unknown load format: {self.load_format}. Must be one of "
                "'auto', 'pt', 'safetensors', 'npcache', or 'dummy'.")
        if is_hip() and load_format in rocm_not_supported_load_format:
            rocm_supported_load_format = [
                f for f in supported_load_format
                if (f not in rocm_not_supported_load_format)
            ]
            raise ValueError(
                f"load format \'{load_format}\' is not supported in ROCm. "
                f"Supported load format are "
                f"{rocm_supported_load_format}")

        # TODO: Remove this check once HF updates the pt weights of Mixtral.
        architectures = getattr(self.hf_config, "architectures", [])
        if "MixtralForCausalLM" in architectures and load_format == "pt":
            raise ValueError(
                "Currently, the 'pt' format is not supported for Mixtral. "
                "Please use the 'safetensors' format instead. ")
        self.load_format = load_format

    def _verify_tokenizer_mode(self) -> None:
        tokenizer_mode = self.tokenizer_mode.lower()
        if tokenizer_mode not in ["auto", "slow"]:
            raise ValueError(
                f"Unknown tokenizer mode: {self.tokenizer_mode}. Must be "
                "either 'auto' or 'slow'.")
        self.tokenizer_mode = tokenizer_mode

    def _verify_quantization(self) -> None:
        supported_quantization = ["awq", "gptq", "squeezellm", "marlin"]
        rocm_not_supported_quantization = ["awq", "marlin"]
        if self.quantization is not None:
            self.quantization = self.quantization.lower()

        # Parse quantization method from the HF model config, if available.
        hf_quant_config = getattr(self.hf_config, "quantization_config", None)
        if hf_quant_config is not None:

            hf_quant_method = str(hf_quant_config["quant_method"]).lower()
            # If the GPTQ model is serialized in marlin format, use marlin.
            if (hf_quant_method == "gptq"
                    and "is_marlin_format" in hf_quant_config
                    and hf_quant_config["is_marlin_format"]):
                hf_quant_method = "marlin"
            if self.quantization is None:
                self.quantization = hf_quant_method
            elif self.quantization != hf_quant_method:
                raise ValueError(
                    "Quantization method specified in the model config "
                    f"({hf_quant_method}) does not match the quantization "
                    f"method specified in the `quantization` argument "
                    f"({self.quantization}).")

        if self.quantization is not None:
            if self.quantization not in supported_quantization:
                raise ValueError(
                    f"Unknown quantization method: {self.quantization}. Must "
                    f"be one of {supported_quantization}.")
            if is_hip(
            ) and self.quantization in rocm_not_supported_quantization:
                raise ValueError(
                    f"{self.quantization} quantization is currently not supported "
                    f"in ROCm.")
            if self.quantization != "marlin":
                logger.warning(
                    f"{self.quantization} quantization is not fully "
                    "optimized yet. The speed can be slower than "
                    "non-quantized models.")

    def _verify_cuda_graph(self) -> None:
        if self.max_context_len_to_capture is None:
            self.max_context_len_to_capture = self.max_model_len
        self.max_context_len_to_capture = min(self.max_context_len_to_capture,
                                              self.max_model_len)

    def verify_with_parallel_config(
        self,
        parallel_config: "ParallelConfig",
    ) -> None:
        total_num_attention_heads = self.hf_config.num_attention_heads
        tensor_parallel_size = parallel_config.tensor_parallel_size
        if total_num_attention_heads % tensor_parallel_size != 0:
            raise ValueError(
                f"Total number of attention heads ({total_num_attention_heads})"
                " must be divisible by tensor parallel size "
                f"({tensor_parallel_size}).")

        total_num_hidden_layers = self.hf_config.num_hidden_layers
        pipeline_parallel_size = parallel_config.pipeline_parallel_size
        if total_num_hidden_layers % pipeline_parallel_size != 0:
            raise ValueError(
                f"Total number of hidden layers ({total_num_hidden_layers}) "
                "must be divisible by pipeline parallel size "
                f"({pipeline_parallel_size}).")

    def get_sliding_window(self) -> Optional[int]:
        return getattr(self.hf_config, "sliding_window", None)

    def get_vocab_size(self) -> int:
        return self.hf_config.vocab_size

    def get_hidden_size(self) -> int:
        return self.hf_config.hidden_size

    def get_head_size(self) -> int:
        if hasattr(self.hf_config, "head_dim"):
            return self.hf_config.head_dim
        # FIXME(woosuk): This may not be true for all models.
        return self.hf_config.hidden_size // self.hf_config.num_attention_heads

    def get_total_num_kv_heads(self) -> int:
        """Returns the total number of KV heads."""
        # For GPTBigCode & Falcon:
        # NOTE: for falcon, when new_decoder_architecture is True, the
        # multi_query flag is ignored and we use n_head_kv for the number of
        # KV heads.
        falcon_model_types = ["falcon", "RefinedWeb", "RefinedWebModel"]
        new_decoder_arch_falcon = (
            self.hf_config.model_type in falcon_model_types
            and getattr(self.hf_config, "new_decoder_architecture", False))
        if not new_decoder_arch_falcon and getattr(self.hf_config,
                                                   "multi_query", False):
            # Multi-query attention, only one KV head.
            # Currently, tensor parallelism is not supported in this case.
            return 1

        attributes = [
            # For Falcon:
            "n_head_kv",
            "num_kv_heads",
            # For LLaMA-2:
            "num_key_value_heads",
            # For ChatGLM:
            "multi_query_group_num",
        ]
        for attr in attributes:
            num_kv_heads = getattr(self.hf_config, attr, None)
            if num_kv_heads is not None:
                return num_kv_heads

        # For non-grouped-query attention models, the number of KV heads is
        # equal to the number of attention heads.
        return self.hf_config.num_attention_heads

    def get_num_kv_heads(self, parallel_config: "ParallelConfig") -> int:
        """Returns the number of KV heads per GPU."""
        total_num_kv_heads = self.get_total_num_kv_heads()
        # If tensor parallelism is used, we divide the number of KV heads by
        # the tensor parallel size. We will replicate the KV heads in the
        # case where the number of KV heads is smaller than the tensor
        # parallel size so each GPU has at least one KV head.
        return max(1,
                   total_num_kv_heads // parallel_config.tensor_parallel_size)

    def get_num_layers(self, parallel_config: "ParallelConfig") -> int:
        total_num_hidden_layers = self.hf_config.num_hidden_layers
        return total_num_hidden_layers // parallel_config.pipeline_parallel_size


class CacheConfig:
    """Configuration for the KV cache.

    Args:
        block_size: Size of a cache block in number of tokens.
        gpu_memory_utilization: Fraction of GPU memory to use for the
            vLLM execution.
        swap_space: Size of the CPU swap space per GPU (in GiB).
        cache_dtype: Data type for kv cache storage.
    """

    def __init__(
        self,
        block_size: int,
        gpu_memory_utilization: float,
        swap_space: int,
        cache_dtype: str,
        sliding_window: Optional[int] = None,
        enable_prefix_caching: bool = False,
    ) -> None:
        self.block_size = block_size
        self.gpu_memory_utilization = gpu_memory_utilization
        self.swap_space_bytes = swap_space * _GB
        self.cache_dtype = cache_dtype
        self.sliding_window = sliding_window
        self.enable_prefix_caching = enable_prefix_caching
        self._verify_args()
        self._verify_cache_dtype()

        # Will be set after profiling.
        self.num_gpu_blocks = None
        self.num_cpu_blocks = None

    def metrics_info(self):
        # convert cache_config to dict(key: str, value: str) for prometheus metrics info
        return {key: str(value) for key, value in self.__dict__.items()}

    def _verify_args(self) -> None:
        if self.gpu_memory_utilization > 1.0:
            raise ValueError(
                "GPU memory utilization must be less than 1.0. Got "
                f"{self.gpu_memory_utilization}.")

    def _verify_cache_dtype(self) -> None:
        if self.cache_dtype == "auto":
            pass
<<<<<<< HEAD
        elif self.cache_dtype == "fp8":
            if not is_hip():
                nvcc_cuda_version = get_nvcc_cuda_version()
                if nvcc_cuda_version < Version("11.8"):
                    raise ValueError(
                        "FP8 is not supported when cuda version is lower than 11.8."
                    )
=======
        elif self.cache_dtype == "fp8_e5m2":
            if is_hip():
                raise NotImplementedError(
                    "FP8_E5M2 KV Cache on AMD GPU has not been supported yet.")
            nvcc_cuda_version = get_nvcc_cuda_version()
            if nvcc_cuda_version and nvcc_cuda_version < Version("11.8"):
                raise ValueError(
                    "FP8 is not supported when cuda version is lower than 11.8."
                )
>>>>>>> 2daf23ab
            logger.info(
                "Using fp8 data type to store kv cache. It reduces "
                "the GPU memory footprint and boosts the performance. "
                "But it may cause slight accuracy drop without scaling factors. "
                "FP8_E5M2 (without scaling) is only supported on cuda version greater than 11.8."
                "On ROCm (AMD GPU), FP8_E4M3 is instead supported for common inference criteria.")
        else:
            raise ValueError(f"Unknown kv cache dtype: {self.cache_dtype}")

    def verify_with_parallel_config(
        self,
        parallel_config: "ParallelConfig",
    ) -> None:
        total_cpu_memory = get_cpu_memory()
        # FIXME(woosuk): Here, it is assumed that the GPUs in a tensor parallel
        # group are in the same node. However, the GPUs may span multiple nodes.
        num_gpus_per_node = parallel_config.tensor_parallel_size
        cpu_memory_usage = self.swap_space_bytes * num_gpus_per_node

        msg = (f"{cpu_memory_usage / _GB:.2f} GiB out of "
               f"the {total_cpu_memory / _GB:.2f} GiB total CPU memory is "
               "allocated for the swap space.")
        if cpu_memory_usage > 0.7 * total_cpu_memory:
            raise ValueError("Too large swap space. " + msg)
        elif cpu_memory_usage > 0.4 * total_cpu_memory:
            logger.warning("Possibly too large swap space. " + msg)


class ParallelConfig:
    """Configuration for the distributed execution.

    Args:
        pipeline_parallel_size: Number of pipeline parallel groups.
        tensor_parallel_size: Number of tensor parallel groups.
        worker_use_ray: Whether to use Ray for model workers. Will be set to
            True if either pipeline_parallel_size or tensor_parallel_size is
            greater than 1.
        max_parallel_loading_workers: Maximum number of multiple batches
            when load model sequentially. To avoid RAM OOM when using tensor
            parallel and large models.
        disable_custom_all_reduce: Disable the custom all-reduce kernel and
            fall back to NCCL.
        ray_workers_use_nsight: Whether to profile Ray workers with nsight, see
            https://docs.ray.io/en/latest/ray-observability/user-guides/profiling.html#profiling-nsight-profiler.
    """

    def __init__(
        self,
        pipeline_parallel_size: int,
        tensor_parallel_size: int,
        worker_use_ray: bool,
        max_parallel_loading_workers: Optional[int] = None,
        disable_custom_all_reduce: bool = False,
        ray_workers_use_nsight: bool = False,
    ) -> None:
        self.pipeline_parallel_size = pipeline_parallel_size
        if is_neuron():
            # For Neuron device support, here we assign TP=1 to avoid sharding within vLLM directly.
            # Transformer-neuronx would take neuron_tp_degree attribute, and distribute the workload
            # to multiple NeuronCores.
            self.tensor_parallel_size = 1
            self.neuron_tp_degree = tensor_parallel_size
        else:
            self.tensor_parallel_size = tensor_parallel_size
        self.worker_use_ray = worker_use_ray
        self.max_parallel_loading_workers = max_parallel_loading_workers
        self.disable_custom_all_reduce = disable_custom_all_reduce
        self.ray_workers_use_nsight = ray_workers_use_nsight

        self.world_size = pipeline_parallel_size * self.tensor_parallel_size
        # Ray worker is not supported for Neuron backend.
        if self.world_size > 1 and not is_neuron():
            self.worker_use_ray = True
        self._verify_args()

    def _verify_args(self) -> None:
        if self.pipeline_parallel_size > 1:
            raise NotImplementedError(
                "Pipeline parallelism is not supported yet.")
        if not self.disable_custom_all_reduce and self.world_size > 1:
            if is_hip():
                self.disable_custom_all_reduce = True
                logger.info(
                    "Disabled the custom all-reduce kernel because it is not "
                    "supported on AMD GPUs.")
            elif self.pipeline_parallel_size > 1:
                self.disable_custom_all_reduce = True
                logger.info(
                    "Disabled the custom all-reduce kernel because it is not "
                    "supported with pipeline parallelism.")
        if self.ray_workers_use_nsight and not self.worker_use_ray:
            raise ValueError("Unable to use nsight profiling unless workers "
                             "run with Ray.")

        # FIXME(woosuk): Fix the stability issues and re-enable the custom
        # all-reduce kernel.
        if not self.disable_custom_all_reduce and self.world_size > 1:
            self.disable_custom_all_reduce = True
            logger.info(
                "Custom all-reduce kernels are temporarily disabled due to "
                "stability issues. We will re-enable them once the issues are "
                "resolved.")


class SchedulerConfig:
    """Scheduler configuration.

    Args:
        max_num_batched_tokens: Maximum number of tokens to be processed in
            a single iteration.
        max_num_seqs: Maximum number of sequences to be processed in a single
            iteration.
        max_model_len: Maximum length of a sequence (including prompt
            and generated text).
        max_paddings: Maximum number of paddings to be added to a batch.
    """

    def __init__(
        self,
        max_num_batched_tokens: Optional[int],
        max_num_seqs: int,
        max_model_len: int,
        max_paddings: int,
    ) -> None:
        if max_num_batched_tokens is not None:
            self.max_num_batched_tokens = max_num_batched_tokens
        else:
            # If max_model_len is too short, use 2048 as the default value for
            # higher throughput.
            self.max_num_batched_tokens = max(max_model_len, 2048)
        self.max_num_seqs = max_num_seqs
        self.max_model_len = max_model_len
        self.max_paddings = max_paddings
        self._verify_args()

    def _verify_args(self) -> None:
        if self.max_num_batched_tokens < self.max_model_len:
            raise ValueError(
                f"max_num_batched_tokens ({self.max_num_batched_tokens}) is "
                f"smaller than max_model_len ({self.max_model_len}). "
                "This effectively limits the maximum sequence length to "
                "max_num_batched_tokens and makes vLLM reject longer "
                "sequences. Please increase max_num_batched_tokens or "
                "decrease max_model_len.")
        if self.max_num_batched_tokens < self.max_num_seqs:
            raise ValueError(
                f"max_num_batched_tokens ({self.max_num_batched_tokens}) must "
                "be greater than or equal to max_num_seqs "
                f"({self.max_num_seqs}).")


class DeviceConfig:

    def __init__(self, device: str = "auto") -> None:
        if device == "auto":
            # Automated device type detection
            if torch.cuda.is_available():
                self.device_type = "cuda"
            elif is_neuron():
                self.device_type = "neuron"
            else:
                raise RuntimeError("No supported device detected.")
        else:
            # Device type is assigned explicitly
            self.device_type = device

        # Some device types require processing inputs on CPU
        if self.device_type in ["neuron"]:
            self.device = torch.device("cpu")
        else:
            # Set device with device type
            self.device = torch.device(self.device_type)

    @property
    def is_neuron(self):
        return self.device_type == "neuron"


@dataclass
class LoRAConfig:
    max_lora_rank: int
    max_loras: int
    max_cpu_loras: Optional[int] = None
    lora_dtype: Optional[torch.dtype] = None
    lora_extra_vocab_size: int = 256
    # This is a constant.
    lora_vocab_padding_size: ClassVar[int] = 256

    def __post_init__(self):
        # Keep this in sync with csrc/punica/bgmv/bgmv_config.h
        possible_max_ranks = (8, 16, 32, 64)
        possible_lora_extra_vocab_size = (0, 256, 512)
        if self.max_lora_rank not in possible_max_ranks:
            raise ValueError(
                f"max_lora_rank ({self.max_lora_rank}) must be one of "
                f"{possible_max_ranks}.")
        if self.lora_extra_vocab_size not in possible_lora_extra_vocab_size:
            raise ValueError(
                f"lora_extra_vocab_size ({self.lora_extra_vocab_size}) "
                f"must be one of {possible_lora_extra_vocab_size}.")
        if self.max_loras < 1:
            raise ValueError(f"max_loras ({self.max_loras}) must be >= 1.")
        if self.max_cpu_loras is None:
            self.max_cpu_loras = self.max_loras
        elif self.max_cpu_loras < self.max_loras:
            raise ValueError(
                f"max_cpu_loras ({self.max_cpu_loras}) must be >= "
                f"max_loras ({self.max_loras})")

    def verify_with_model_config(self, model_config: ModelConfig):
        if self.lora_dtype in (None, "auto"):
            self.lora_dtype = model_config.dtype
        elif isinstance(self.lora_dtype, str):
            self.lora_dtype = getattr(torch, self.lora_dtype)
        if model_config.quantization is not None:
            raise ValueError(
                "LoRA is not supported with quantized models yet.")

    def verify_with_scheduler_config(self, scheduler_config: SchedulerConfig):
        if scheduler_config.max_num_batched_tokens > 65528:
            raise ValueError(
                "Due to limitations of the custom LoRA CUDA kernel, "
                "max_num_batched_tokens must be <= 65528 when "
                "LoRA is enabled.")


_STR_DTYPE_TO_TORCH_DTYPE = {
    "half": torch.float16,
    "float16": torch.float16,
    "float": torch.float32,
    "float32": torch.float32,
    "bfloat16": torch.bfloat16,
}

_ROCM_NOT_SUPPORTED_DTYPE = ["float", "float32"]


def _get_and_verify_dtype(
    config: PretrainedConfig,
    dtype: Union[str, torch.dtype],
) -> torch.dtype:
    # NOTE: getattr(config, "torch_dtype", torch.float32) is not correct
    # because config.torch_dtype can be None.
    config_dtype = getattr(config, "torch_dtype", None)
    if config_dtype is None:
        config_dtype = torch.float32

    if isinstance(dtype, str):
        dtype = dtype.lower()
        if dtype == "auto":
            if config_dtype == torch.float32:
                # Following the common practice, we use float16 for float32
                # models.
                torch_dtype = torch.float16
            else:
                torch_dtype = config_dtype
        else:
            if dtype not in _STR_DTYPE_TO_TORCH_DTYPE:
                raise ValueError(f"Unknown dtype: {dtype}")
            torch_dtype = _STR_DTYPE_TO_TORCH_DTYPE[dtype]
    elif isinstance(dtype, torch.dtype):
        torch_dtype = dtype
    else:
        raise ValueError(f"Unknown dtype: {dtype}")

    if is_hip() and torch_dtype == torch.float32:
        rocm_supported_dtypes = [
            k for k, v in _STR_DTYPE_TO_TORCH_DTYPE.items()
            if (k not in _ROCM_NOT_SUPPORTED_DTYPE)
        ]
        raise ValueError(f"dtype \'{dtype}\' is not supported in ROCm. "
                         f"Supported dtypes are {rocm_supported_dtypes}")

    # Verify the dtype.
    if torch_dtype != config_dtype:
        if torch_dtype == torch.float32:
            # Upcasting to float32 is allowed.
            pass
        elif config_dtype == torch.float32:
            # Downcasting from float32 to float16 or bfloat16 is allowed.
            pass
        else:
            # Casting between float16 and bfloat16 is allowed with a warning.
            logger.warning(f"Casting {config_dtype} to {torch_dtype}.")

    return torch_dtype


def _get_and_verify_max_len(
    hf_config: PretrainedConfig,
    max_model_len: Optional[int],
) -> int:
    """Get and verify the model's maximum length."""
    derived_max_model_len = float("inf")
    possible_keys = [
        # OPT
        "max_position_embeddings",
        # GPT-2
        "n_positions",
        # MPT
        "max_seq_len",
        # ChatGLM2
        "seq_length",
        # Others
        "max_sequence_length",
        "max_seq_length",
        "seq_len",
    ]
    for key in possible_keys:
        max_len_key = getattr(hf_config, key, None)
        if max_len_key is not None:
            derived_max_model_len = min(derived_max_model_len, max_len_key)
    if derived_max_model_len == float("inf"):
        if max_model_len is not None:
            # If max_model_len is specified, we use it.
            return max_model_len

        default_max_len = 2048
        logger.warning(
            "The model's config.json does not contain any of the following "
            "keys to determine the original maximum length of the model: "
            f"{possible_keys}. Assuming the model's maximum length is "
            f"{default_max_len}.")
        derived_max_model_len = default_max_len

    rope_scaling = getattr(hf_config, "rope_scaling", None)
    if rope_scaling is not None:
        assert "factor" in rope_scaling
        scaling_factor = rope_scaling["factor"]
        if rope_scaling["type"] == "yarn":
            derived_max_model_len = rope_scaling[
                "original_max_position_embeddings"]
        derived_max_model_len *= scaling_factor

    if max_model_len is None:
        max_model_len = derived_max_model_len
    elif max_model_len > derived_max_model_len:
        raise ValueError(
            f"User-specified max_model_len ({max_model_len}) is greater than "
            f"the derived max_model_len ({max_len_key}={derived_max_model_len}"
            " in model's config.json). This may lead to incorrect model "
            "outputs or CUDA errors. Make sure the value is correct and "
            "within the model context size.")
    return int(max_model_len)<|MERGE_RESOLUTION|>--- conflicted
+++ resolved
@@ -101,11 +101,8 @@
         self.quantization = quantization
         self.enforce_eager = enforce_eager
         self.max_context_len_to_capture = max_context_len_to_capture
-<<<<<<< HEAD
-=======
         self.max_logprobs = max_logprobs
 
->>>>>>> 2daf23ab
         if os.environ.get("VLLM_USE_MODELSCOPE", "False").lower() == "true":
             # download model from ModelScope hub,
             # lazy import so that modelscope is not required for normal use.
@@ -343,7 +340,6 @@
     def _verify_cache_dtype(self) -> None:
         if self.cache_dtype == "auto":
             pass
-<<<<<<< HEAD
         elif self.cache_dtype == "fp8":
             if not is_hip():
                 nvcc_cuda_version = get_nvcc_cuda_version()
@@ -351,17 +347,6 @@
                     raise ValueError(
                         "FP8 is not supported when cuda version is lower than 11.8."
                     )
-=======
-        elif self.cache_dtype == "fp8_e5m2":
-            if is_hip():
-                raise NotImplementedError(
-                    "FP8_E5M2 KV Cache on AMD GPU has not been supported yet.")
-            nvcc_cuda_version = get_nvcc_cuda_version()
-            if nvcc_cuda_version and nvcc_cuda_version < Version("11.8"):
-                raise ValueError(
-                    "FP8 is not supported when cuda version is lower than 11.8."
-                )
->>>>>>> 2daf23ab
             logger.info(
                 "Using fp8 data type to store kv cache. It reduces "
                 "the GPU memory footprint and boosts the performance. "
