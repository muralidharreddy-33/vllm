--- conflicted
+++ resolved
@@ -538,12 +538,7 @@
     def _resolve_task(
         self,
         task_option: Union[TaskOption, Literal["draft"]],
-<<<<<<< HEAD
-        hf_config: PretrainedConfig,
     ) -> tuple[set[_ResolvedTask], _ResolvedTask]:
-=======
-    ) -> Tuple[Set[_ResolvedTask], _ResolvedTask]:
->>>>>>> b3f7aacc
         if task_option == "draft":
             return {"draft"}, "draft"
 
