from typing import Optional, Union, ClassVar
from dataclasses import dataclass
import os
from packaging.version import Version

import torch
from transformers import PretrainedConfig

from vllm.logger import init_logger
from vllm.transformers_utils.config import get_config
from vllm.utils import get_cpu_memory, is_hip, is_neuron, get_nvcc_cuda_version

logger = init_logger(__name__)

_GB = 1 << 30


class ModelConfig:
    """Configuration for the model.

    Args:
        model: Name or path of the huggingface model to use.
        tokenizer: Name or path of the huggingface tokenizer to use.
        tokenizer_mode: Tokenizer mode. "auto" will use the fast tokenizer if
            available, and "slow" will always use the slow tokenizer.
        trust_remote_code: Trust remote code (e.g., from HuggingFace) when
            downloading the model and tokenizer.
        download_dir: Directory to download and load the weights, default to the
            default cache directory of huggingface.
        load_format: The format of the model weights to load:
            "auto" will try to load the weights in the safetensors format and
                fall back to the pytorch bin format if safetensors format is
                not available.
            "pt" will load the weights in the pytorch bin format.
            "safetensors" will load the weights in the safetensors format.
            "npcache" will load the weights in pytorch format and store
                a numpy cache to speed up the loading.
            "dummy" will initialize the weights with random values, which is
                mainly for profiling.
        dtype: Data type for model weights and activations. The "auto" option
            will use FP16 precision for FP32 and FP16 models, and BF16 precision
            for BF16 models.
        seed: Random seed for reproducibility.
        revision: The specific model version to use. It can be a branch name,
            a tag name, or a commit id. If unspecified, will use the default
            version.
        code_revision: The specific revision to use for the model code on
            Hugging Face Hub. It can be a branch name, a tag name, or a 
            commit id. If unspecified, will use the default version.
        tokenizer_revision: The specific tokenizer version to use. It can be a
            branch name, a tag name, or a commit id. If unspecified, will use
            the default version.
        max_model_len: Maximum length of a sequence (including prompt and
            output). If None, will be derived from the model.
        quantization: Quantization method that was used to quantize the model
            weights. If None, we assume the model weights are not quantized.
        enforce_eager: Whether to enforce eager execution. If True, we will
            disable CUDA graph and always execute the model in eager mode.
            If False, we will use CUDA graph and eager execution in hybrid.
        max_context_len_to_capture: Maximum context len covered by CUDA graphs.
            When a sequence has context length larger than this, we fall back
            to eager mode.
    """

    def __init__(
        self,
        model: str,
        tokenizer: str,
        tokenizer_mode: str,
        trust_remote_code: bool,
        download_dir: Optional[str],
        load_format: str,
        dtype: Union[str, torch.dtype],
        seed: int,
        revision: Optional[str] = None,
        code_revision: Optional[str] = None,
        tokenizer_revision: Optional[str] = None,
        max_model_len: Optional[int] = None,
        quantization: Optional[str] = None,
        enforce_eager: bool = False,
        max_context_len_to_capture: Optional[int] = None,
        max_logprobs: int = 5,
    ) -> None:
        self.model = model
        self.tokenizer = tokenizer
        self.tokenizer_mode = tokenizer_mode
        self.trust_remote_code = trust_remote_code
        self.download_dir = download_dir
        self.load_format = load_format
        self.seed = seed
        self.revision = revision
        self.code_revision = code_revision
        self.tokenizer_revision = tokenizer_revision
        self.quantization = quantization
        self.enforce_eager = enforce_eager
        self.max_context_len_to_capture = max_context_len_to_capture
        self.max_logprobs = max_logprobs

        if os.environ.get("VLLM_USE_MODELSCOPE", "False").lower() == "true":
            # download model from ModelScope hub,
            # lazy import so that modelscope is not required for normal use.
            from modelscope.hub.snapshot_download import snapshot_download  # pylint: disable=C
            if not os.path.exists(model):
                model_path = snapshot_download(model_id=model,
                                               cache_dir=download_dir,
                                               revision=revision)
            else:
                model_path = model
            self.model = model_path
            self.download_dir = model_path
            self.tokenizer = model_path

        self.hf_config = get_config(self.model, trust_remote_code, revision,
                                    code_revision)
        self.dtype = _get_and_verify_dtype(self.hf_config, dtype)
        self.max_model_len = _get_and_verify_max_len(self.hf_config,
                                                     max_model_len)
        self._verify_load_format()
        self._verify_tokenizer_mode()
        self._verify_quantization()
        self._verify_cuda_graph()

    def _verify_load_format(self) -> None:
        load_format = self.load_format.lower()
        supported_load_format = [
            "auto", "pt", "safetensors", "npcache", "dummy"
        ]
        rocm_not_supported_load_format = []
        if load_format not in supported_load_format:
            raise ValueError(
                f"Unknown load format: {self.load_format}. Must be one of "
                "'auto', 'pt', 'safetensors', 'npcache', or 'dummy'.")
        if is_hip() and load_format in rocm_not_supported_load_format:
            rocm_supported_load_format = [
                f for f in supported_load_format
                if (f not in rocm_not_supported_load_format)
            ]
            raise ValueError(
                f"load format \'{load_format}\' is not supported in ROCm. "
                f"Supported load format are "
                f"{rocm_supported_load_format}")

        # TODO: Remove this check once HF updates the pt weights of Mixtral.
        architectures = getattr(self.hf_config, "architectures", [])
        if "MixtralForCausalLM" in architectures and load_format == "pt":
            raise ValueError(
                "Currently, the 'pt' format is not supported for Mixtral. "
                "Please use the 'safetensors' format instead. ")
        self.load_format = load_format

    def _verify_tokenizer_mode(self) -> None:
        tokenizer_mode = self.tokenizer_mode.lower()
        if tokenizer_mode not in ["auto", "slow"]:
            raise ValueError(
                f"Unknown tokenizer mode: {self.tokenizer_mode}. Must be "
                "either 'auto' or 'slow'.")
        self.tokenizer_mode = tokenizer_mode

    def _verify_quantization(self) -> None:
        supported_quantization = ["awq", "gptq", "squeezellm", "marlin"]
        rocm_not_supported_quantization = ["awq", "marlin"]
        if self.quantization is not None:
            self.quantization = self.quantization.lower()

        # Parse quantization method from the HF model config, if available.
        hf_quant_config = getattr(self.hf_config, "quantization_config", None)
        if hf_quant_config is not None:

            hf_quant_method = str(hf_quant_config["quant_method"]).lower()
            # If the GPTQ model is serialized in marlin format, use marlin.
            if (hf_quant_method == "gptq"
                    and "is_marlin_format" in hf_quant_config
                    and hf_quant_config["is_marlin_format"]):
                hf_quant_method = "marlin"
            if self.quantization is None:
                self.quantization = hf_quant_method
            elif self.quantization != hf_quant_method:
                raise ValueError(
                    "Quantization method specified in the model config "
                    f"({hf_quant_method}) does not match the quantization "
                    f"method specified in the `quantization` argument "
                    f"({self.quantization}).")

        if self.quantization is not None:
            if self.quantization not in supported_quantization:
                raise ValueError(
                    f"Unknown quantization method: {self.quantization}. Must "
                    f"be one of {supported_quantization}.")
            if is_hip(
            ) and self.quantization in rocm_not_supported_quantization:
                raise ValueError(
                    f"{self.quantization} quantization is currently not supported "
                    f"in ROCm.")
            if self.quantization != "marlin":
                logger.warning(
                    f"{self.quantization} quantization is not fully "
                    "optimized yet. The speed can be slower than "
                    "non-quantized models.")

    def _verify_cuda_graph(self) -> None:
        if self.max_context_len_to_capture is None:
            self.max_context_len_to_capture = self.max_model_len
        self.max_context_len_to_capture = min(self.max_context_len_to_capture,
                                              self.max_model_len)

    def verify_with_parallel_config(
        self,
        parallel_config: "ParallelConfig",
    ) -> None:
        total_num_attention_heads = self.hf_config.num_attention_heads
        tensor_parallel_size = parallel_config.tensor_parallel_size
        if total_num_attention_heads % tensor_parallel_size != 0:
            raise ValueError(
                f"Total number of attention heads ({total_num_attention_heads})"
                " must be divisible by tensor parallel size "
                f"({tensor_parallel_size}).")

        total_num_hidden_layers = self.hf_config.num_hidden_layers
        pipeline_parallel_size = parallel_config.pipeline_parallel_size
        if total_num_hidden_layers % pipeline_parallel_size != 0:
            raise ValueError(
                f"Total number of hidden layers ({total_num_hidden_layers}) "
                "must be divisible by pipeline parallel size "
                f"({pipeline_parallel_size}).")

    def get_sliding_window(self) -> Optional[int]:
        return getattr(self.hf_config, "sliding_window", None)

    def get_vocab_size(self) -> int:
        return self.hf_config.vocab_size

    def get_hidden_size(self) -> int:
        return self.hf_config.hidden_size

    def get_head_size(self) -> int:
        if hasattr(self.hf_config, "head_dim"):
            return self.hf_config.head_dim
        # FIXME(woosuk): This may not be true for all models.
        return self.hf_config.hidden_size // self.hf_config.num_attention_heads

    def get_total_num_kv_heads(self) -> int:
        """Returns the total number of KV heads."""
        # For GPTBigCode & Falcon:
        # NOTE: for falcon, when new_decoder_architecture is True, the
        # multi_query flag is ignored and we use n_head_kv for the number of
        # KV heads.
        falcon_model_types = ["falcon", "RefinedWeb", "RefinedWebModel"]
        new_decoder_arch_falcon = (
            self.hf_config.model_type in falcon_model_types
            and getattr(self.hf_config, "new_decoder_architecture", False))
        if not new_decoder_arch_falcon and getattr(self.hf_config,
                                                   "multi_query", False):
            # Multi-query attention, only one KV head.
            # Currently, tensor parallelism is not supported in this case.
            return 1

        attributes = [
            # For Falcon:
            "n_head_kv",
            "num_kv_heads",
            # For LLaMA-2:
            "num_key_value_heads",
            # For ChatGLM:
            "multi_query_group_num",
        ]
        for attr in attributes:
            num_kv_heads = getattr(self.hf_config, attr, None)
            if num_kv_heads is not None:
                return num_kv_heads

        # For non-grouped-query attention models, the number of KV heads is
        # equal to the number of attention heads.
        return self.hf_config.num_attention_heads

    def get_num_kv_heads(self, parallel_config: "ParallelConfig") -> int:
        """Returns the number of KV heads per GPU."""
        total_num_kv_heads = self.get_total_num_kv_heads()
        # If tensor parallelism is used, we divide the number of KV heads by
        # the tensor parallel size. We will replicate the KV heads in the
        # case where the number of KV heads is smaller than the tensor
        # parallel size so each GPU has at least one KV head.
        return max(1,
                   total_num_kv_heads // parallel_config.tensor_parallel_size)

    def get_num_layers(self, parallel_config: "ParallelConfig") -> int:
        total_num_hidden_layers = self.hf_config.num_hidden_layers
        return total_num_hidden_layers // parallel_config.pipeline_parallel_size


class CacheConfig:
    """Configuration for the KV cache.

    Args:
        block_size: Size of a cache block in number of tokens.
        gpu_memory_utilization: Fraction of GPU memory to use for the
            vLLM execution.
        swap_space: Size of the CPU swap space per GPU (in GiB).
        cache_dtype: Data type for kv cache storage.
    """

    def __init__(
        self,
        block_size: int,
        gpu_memory_utilization: float,
        swap_space: int,
        cache_dtype: str,
        sliding_window: Optional[int] = None,
        enable_prefix_caching: bool = False,
    ) -> None:
        self.block_size = block_size
        self.gpu_memory_utilization = gpu_memory_utilization
        self.swap_space_bytes = swap_space * _GB
        self.cache_dtype = cache_dtype
        self.sliding_window = sliding_window
        self.enable_prefix_caching = enable_prefix_caching
        self._verify_args()
        self._verify_cache_dtype()

        # Will be set after profiling.
        self.num_gpu_blocks = None
        self.num_cpu_blocks = None

    def metrics_info(self):
        # convert cache_config to dict(key: str, value: str) for prometheus metrics info
        return {key: str(value) for key, value in self.__dict__.items()}

    def _verify_args(self) -> None:
        if self.gpu_memory_utilization > 1.0:
            raise ValueError(
                "GPU memory utilization must be less than 1.0. Got "
                f"{self.gpu_memory_utilization}.")

    def _verify_cache_dtype(self) -> None:
        if self.cache_dtype == "auto":
            pass
        elif self.cache_dtype == "fp8_e5m2":
            if is_hip():
                raise NotImplementedError(
                    "FP8_E5M2 KV Cache on AMD GPU has not been supported yet.")
            nvcc_cuda_version = get_nvcc_cuda_version()
            if nvcc_cuda_version and nvcc_cuda_version < Version("11.8"):
                raise ValueError(
                    "FP8 is not supported when cuda version is lower than 11.8."
                )
            logger.info(
                "Using fp8_e5m2 data type to store kv cache. It reduces "
                "the GPU memory footprint and boosts the performance. "
                "But it may cause slight accuracy drop. "
                "Currently we only support fp8 without scaling factors and "
                "make e5m2 as a default format.")
        else:
            raise ValueError(f"Unknown kv cache dtype: {self.cache_dtype}")

    def verify_with_parallel_config(
        self,
        parallel_config: "ParallelConfig",
    ) -> None:
        total_cpu_memory = get_cpu_memory()
        # FIXME(woosuk): Here, it is assumed that the GPUs in a tensor parallel
        # group are in the same node. However, the GPUs may span multiple nodes.
        num_gpus_per_node = parallel_config.tensor_parallel_size
        cpu_memory_usage = self.swap_space_bytes * num_gpus_per_node

        msg = (f"{cpu_memory_usage / _GB:.2f} GiB out of "
               f"the {total_cpu_memory / _GB:.2f} GiB total CPU memory is "
               "allocated for the swap space.")
        if cpu_memory_usage > 0.7 * total_cpu_memory:
            raise ValueError("Too large swap space. " + msg)
        elif cpu_memory_usage > 0.4 * total_cpu_memory:
            logger.warning("Possibly too large swap space. " + msg)


class ParallelConfig:
    """Configuration for the distributed execution.

    Args:
        pipeline_parallel_size: Number of pipeline parallel groups.
        tensor_parallel_size: Number of tensor parallel groups.
        worker_use_ray: Whether to use Ray for model workers. Will be set to
            True if either pipeline_parallel_size or tensor_parallel_size is
            greater than 1.
        max_parallel_loading_workers: Maximum number of multiple batches
            when load model sequentially. To avoid RAM OOM when using tensor
            parallel and large models.
        disable_custom_all_reduce: Disable the custom all-reduce kernel and
            fall back to NCCL.
<<<<<<< HEAD
        num_tokenizer_actors: Number of tokenizer actors to use for
            asynchronous tokenization with Ray. If 0, will use
            synchronous tokenization.
        tokenizer_actor_options: Options for tokenizer Ray Actors.
=======
        ray_workers_use_nsight: Whether to profile Ray workers with nsight, see
            https://docs.ray.io/en/latest/ray-observability/user-guides/profiling.html#profiling-nsight-profiler.
>>>>>>> 05af6da8
    """

    def __init__(
        self,
        pipeline_parallel_size: int,
        tensor_parallel_size: int,
        worker_use_ray: bool,
        max_parallel_loading_workers: Optional[int] = None,
        disable_custom_all_reduce: bool = False,
<<<<<<< HEAD
        num_tokenizer_actors: int = 0,
        tokenizer_actor_options: Optional[dict] = None,
=======
        ray_workers_use_nsight: bool = False,
>>>>>>> 05af6da8
    ) -> None:
        self.pipeline_parallel_size = pipeline_parallel_size
        if is_neuron():
            # For Neuron device support, here we assign TP=1 to avoid sharding within vLLM directly.
            # Transformer-neuronx would take neuron_tp_degree attribute, and distribute the workload
            # to multiple NeuronCores.
            self.tensor_parallel_size = 1
            self.neuron_tp_degree = tensor_parallel_size
        else:
            self.tensor_parallel_size = tensor_parallel_size
        self.worker_use_ray = worker_use_ray
        self.max_parallel_loading_workers = max_parallel_loading_workers
        self.disable_custom_all_reduce = disable_custom_all_reduce
<<<<<<< HEAD
        self.num_tokenizer_actors = num_tokenizer_actors
        self.tokenizer_actor_options = tokenizer_actor_options
=======
        self.ray_workers_use_nsight = ray_workers_use_nsight
>>>>>>> 05af6da8

        self.world_size = pipeline_parallel_size * self.tensor_parallel_size
        # Ray worker is not supported for Neuron backend.
        if self.world_size > 1 and not is_neuron():
            self.worker_use_ray = True
        self._verify_args()

    def _verify_args(self) -> None:
        if self.pipeline_parallel_size > 1:
            raise NotImplementedError(
                "Pipeline parallelism is not supported yet.")
        if not self.disable_custom_all_reduce and self.world_size > 1:
            if is_hip():
                self.disable_custom_all_reduce = True
                logger.info(
                    "Disabled the custom all-reduce kernel because it is not "
                    "supported on AMD GPUs.")
            elif self.pipeline_parallel_size > 1:
                self.disable_custom_all_reduce = True
                logger.info(
                    "Disabled the custom all-reduce kernel because it is not "
                    "supported with pipeline parallelism.")
        if self.ray_workers_use_nsight and not self.worker_use_ray:
            raise ValueError("Unable to use nsight profiling unless workers "
                             "run with Ray.")

        # FIXME(woosuk): Fix the stability issues and re-enable the custom
        # all-reduce kernel.
        if not self.disable_custom_all_reduce and self.world_size > 1:
            self.disable_custom_all_reduce = True
            logger.info(
                "Custom all-reduce kernels are temporarily disabled due to "
                "stability issues. We will re-enable them once the issues are "
                "resolved.")


class SchedulerConfig:
    """Scheduler configuration.

    Args:
        max_num_batched_tokens: Maximum number of tokens to be processed in
            a single iteration.
        max_num_seqs: Maximum number of sequences to be processed in a single
            iteration.
        max_model_len: Maximum length of a sequence (including prompt
            and generated text).
        max_paddings: Maximum number of paddings to be added to a batch.
    """

    def __init__(
        self,
        max_num_batched_tokens: Optional[int],
        max_num_seqs: int,
        max_model_len: int,
        max_paddings: int,
    ) -> None:
        if max_num_batched_tokens is not None:
            self.max_num_batched_tokens = max_num_batched_tokens
        else:
            # If max_model_len is too short, use 2048 as the default value for
            # higher throughput.
            self.max_num_batched_tokens = max(max_model_len, 2048)
        self.max_num_seqs = max_num_seqs
        self.max_model_len = max_model_len
        self.max_paddings = max_paddings
        self._verify_args()

    def _verify_args(self) -> None:
        if self.max_num_batched_tokens < self.max_model_len:
            raise ValueError(
                f"max_num_batched_tokens ({self.max_num_batched_tokens}) is "
                f"smaller than max_model_len ({self.max_model_len}). "
                "This effectively limits the maximum sequence length to "
                "max_num_batched_tokens and makes vLLM reject longer "
                "sequences. Please increase max_num_batched_tokens or "
                "decrease max_model_len.")
        if self.max_num_batched_tokens < self.max_num_seqs:
            raise ValueError(
                f"max_num_batched_tokens ({self.max_num_batched_tokens}) must "
                "be greater than or equal to max_num_seqs "
                f"({self.max_num_seqs}).")


class DeviceConfig:

    def __init__(self, device: str = "auto") -> None:
        if device == "auto":
            # Automated device type detection
            if torch.cuda.is_available():
                self.device_type = "cuda"
            elif is_neuron():
                self.device_type = "neuron"
            else:
                raise RuntimeError("No supported device detected.")
        else:
            # Device type is assigned explicitly
            self.device_type = device

        # Some device types require processing inputs on CPU
        if self.device_type in ["neuron"]:
            self.device = torch.device("cpu")
        else:
            # Set device with device type
            self.device = torch.device(self.device_type)

    @property
    def is_neuron(self):
        return self.device_type == "neuron"


@dataclass
class LoRAConfig:
    max_lora_rank: int
    max_loras: int
    max_cpu_loras: Optional[int] = None
    lora_dtype: Optional[torch.dtype] = None
    lora_extra_vocab_size: int = 256
    # This is a constant.
    lora_vocab_padding_size: ClassVar[int] = 256

    def __post_init__(self):
        # Keep this in sync with csrc/punica/bgmv/bgmv_config.h
        possible_max_ranks = (8, 16, 32, 64)
        possible_lora_extra_vocab_size = (0, 256, 512)
        if self.max_lora_rank not in possible_max_ranks:
            raise ValueError(
                f"max_lora_rank ({self.max_lora_rank}) must be one of "
                f"{possible_max_ranks}.")
        if self.lora_extra_vocab_size not in possible_lora_extra_vocab_size:
            raise ValueError(
                f"lora_extra_vocab_size ({self.lora_extra_vocab_size}) "
                f"must be one of {possible_lora_extra_vocab_size}.")
        if self.max_loras < 1:
            raise ValueError(f"max_loras ({self.max_loras}) must be >= 1.")
        if self.max_cpu_loras is None:
            self.max_cpu_loras = self.max_loras
        elif self.max_cpu_loras < self.max_loras:
            raise ValueError(
                f"max_cpu_loras ({self.max_cpu_loras}) must be >= "
                f"max_loras ({self.max_loras})")

    def verify_with_model_config(self, model_config: ModelConfig):
        if self.lora_dtype in (None, "auto"):
            self.lora_dtype = model_config.dtype
        elif isinstance(self.lora_dtype, str):
            self.lora_dtype = getattr(torch, self.lora_dtype)
        if model_config.quantization is not None:
            raise ValueError(
                "LoRA is not supported with quantized models yet.")

    def verify_with_scheduler_config(self, scheduler_config: SchedulerConfig):
        if scheduler_config.max_num_batched_tokens > 65528:
            raise ValueError(
                "Due to limitations of the custom LoRA CUDA kernel, "
                "max_num_batched_tokens must be <= 65528 when "
                "LoRA is enabled.")


_STR_DTYPE_TO_TORCH_DTYPE = {
    "half": torch.float16,
    "float16": torch.float16,
    "float": torch.float32,
    "float32": torch.float32,
    "bfloat16": torch.bfloat16,
}

_ROCM_NOT_SUPPORTED_DTYPE = ["float", "float32"]


def _get_and_verify_dtype(
    config: PretrainedConfig,
    dtype: Union[str, torch.dtype],
) -> torch.dtype:
    # NOTE: getattr(config, "torch_dtype", torch.float32) is not correct
    # because config.torch_dtype can be None.
    config_dtype = getattr(config, "torch_dtype", None)
    if config_dtype is None:
        config_dtype = torch.float32

    if isinstance(dtype, str):
        dtype = dtype.lower()
        if dtype == "auto":
            if config_dtype == torch.float32:
                # Following the common practice, we use float16 for float32
                # models.
                torch_dtype = torch.float16
            else:
                torch_dtype = config_dtype
        else:
            if dtype not in _STR_DTYPE_TO_TORCH_DTYPE:
                raise ValueError(f"Unknown dtype: {dtype}")
            torch_dtype = _STR_DTYPE_TO_TORCH_DTYPE[dtype]
    elif isinstance(dtype, torch.dtype):
        torch_dtype = dtype
    else:
        raise ValueError(f"Unknown dtype: {dtype}")

    if is_hip() and torch_dtype == torch.float32:
        rocm_supported_dtypes = [
            k for k, v in _STR_DTYPE_TO_TORCH_DTYPE.items()
            if (k not in _ROCM_NOT_SUPPORTED_DTYPE)
        ]
        raise ValueError(f"dtype \'{dtype}\' is not supported in ROCm. "
                         f"Supported dtypes are {rocm_supported_dtypes}")

    # Verify the dtype.
    if torch_dtype != config_dtype:
        if torch_dtype == torch.float32:
            # Upcasting to float32 is allowed.
            pass
        elif config_dtype == torch.float32:
            # Downcasting from float32 to float16 or bfloat16 is allowed.
            pass
        else:
            # Casting between float16 and bfloat16 is allowed with a warning.
            logger.warning(f"Casting {config_dtype} to {torch_dtype}.")

    return torch_dtype


def _get_and_verify_max_len(
    hf_config: PretrainedConfig,
    max_model_len: Optional[int],
) -> int:
    """Get and verify the model's maximum length."""
    derived_max_model_len = float("inf")
    possible_keys = [
        # OPT
        "max_position_embeddings",
        # GPT-2
        "n_positions",
        # MPT
        "max_seq_len",
        # ChatGLM2
        "seq_length",
        # Others
        "max_sequence_length",
        "max_seq_length",
        "seq_len",
    ]
    for key in possible_keys:
        max_len_key = getattr(hf_config, key, None)
        if max_len_key is not None:
            derived_max_model_len = min(derived_max_model_len, max_len_key)
    if derived_max_model_len == float("inf"):
        if max_model_len is not None:
            # If max_model_len is specified, we use it.
            return max_model_len

        default_max_len = 2048
        logger.warning(
            "The model's config.json does not contain any of the following "
            "keys to determine the original maximum length of the model: "
            f"{possible_keys}. Assuming the model's maximum length is "
            f"{default_max_len}.")
        derived_max_model_len = default_max_len

    rope_scaling = getattr(hf_config, "rope_scaling", None)
    if rope_scaling is not None:
        assert "factor" in rope_scaling
        scaling_factor = rope_scaling["factor"]
        if rope_scaling["type"] == "yarn":
            derived_max_model_len = rope_scaling[
                "original_max_position_embeddings"]
        derived_max_model_len *= scaling_factor

    if max_model_len is None:
        max_model_len = derived_max_model_len
    elif max_model_len > derived_max_model_len:
        raise ValueError(
            f"User-specified max_model_len ({max_model_len}) is greater than "
            f"the derived max_model_len ({max_len_key}={derived_max_model_len}"
            " in model's config.json). This may lead to incorrect model "
            "outputs or CUDA errors. Make sure the value is correct and "
            "within the model context size.")
    return int(max_model_len)<|MERGE_RESOLUTION|>--- conflicted
+++ resolved
@@ -384,15 +384,12 @@
             parallel and large models.
         disable_custom_all_reduce: Disable the custom all-reduce kernel and
             fall back to NCCL.
-<<<<<<< HEAD
         num_tokenizer_actors: Number of tokenizer actors to use for
             asynchronous tokenization with Ray. If 0, will use
             synchronous tokenization.
         tokenizer_actor_options: Options for tokenizer Ray Actors.
-=======
         ray_workers_use_nsight: Whether to profile Ray workers with nsight, see
             https://docs.ray.io/en/latest/ray-observability/user-guides/profiling.html#profiling-nsight-profiler.
->>>>>>> 05af6da8
     """
 
     def __init__(
@@ -402,12 +399,9 @@
         worker_use_ray: bool,
         max_parallel_loading_workers: Optional[int] = None,
         disable_custom_all_reduce: bool = False,
-<<<<<<< HEAD
         num_tokenizer_actors: int = 0,
         tokenizer_actor_options: Optional[dict] = None,
-=======
         ray_workers_use_nsight: bool = False,
->>>>>>> 05af6da8
     ) -> None:
         self.pipeline_parallel_size = pipeline_parallel_size
         if is_neuron():
@@ -421,12 +415,9 @@
         self.worker_use_ray = worker_use_ray
         self.max_parallel_loading_workers = max_parallel_loading_workers
         self.disable_custom_all_reduce = disable_custom_all_reduce
-<<<<<<< HEAD
         self.num_tokenizer_actors = num_tokenizer_actors
         self.tokenizer_actor_options = tokenizer_actor_options
-=======
         self.ray_workers_use_nsight = ray_workers_use_nsight
->>>>>>> 05af6da8
 
         self.world_size = pipeline_parallel_size * self.tensor_parallel_size
         # Ray worker is not supported for Neuron backend.
