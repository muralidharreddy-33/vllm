--- conflicted
+++ resolved
@@ -266,15 +266,9 @@
             "fbgemm_fp8"
         ]
         optimized_quantization_methods = [
-<<<<<<< HEAD
-            "fp8", "marlin", "gptq_marlin_24", "gptq_marlin", "awq_marlin",
-            "fbgemm_fp8", "compressed_tensors", "compressed-tensors",
-            "experts_int8", "phimoe_fp8"
-=======
             "fp8", "marlin", "modelopt", "gptq_marlin_24", "gptq_marlin",
             "awq_marlin", "fbgemm_fp8", "compressed_tensors",
-            "compressed-tensors", "experts_int8"
->>>>>>> 7193774b
+            "compressed-tensors", "experts_int8", "phimoe_fp8"
         ]
         tpu_supported_quantization = ["tpu_int8"]
         neuron_supported_quantization = ["neuron_quant"]
