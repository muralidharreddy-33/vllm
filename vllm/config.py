import enum
import json
import os
from dataclasses import dataclass, field, fields
from typing import (TYPE_CHECKING, ClassVar, List, Mapping, Optional, Tuple,
                    Type, Union)

import torch
from transformers import PretrainedConfig

import vllm.envs as envs
from vllm.logger import init_logger
from vllm.model_executor.layers.quantization import QUANTIZATION_METHODS
from vllm.model_executor.models import ModelRegistry
<<<<<<< HEAD
from vllm.transformers_utils.config import get_config, get_hf_text_config
from vllm.utils import (get_cpu_memory, is_cpu, is_hip, is_neuron,
=======
from vllm.platforms import current_platform
from vllm.tracing import is_otel_available, otel_import_error_traceback
from vllm.transformers_utils.config import (get_config,
                                            get_hf_image_processor_config,
                                            get_hf_text_config)
from vllm.utils import (STR_NOT_IMPL_ENC_DEC_CUDAGRAPH, GiB_bytes,
                        cuda_device_count_stateless, get_cpu_memory, is_cpu,
                        is_hip, is_neuron, is_openvino, is_xpu,
>>>>>>> b98cc28f
                        print_warning_once)

if TYPE_CHECKING:
    from ray.util.placement_group import PlacementGroup

    from vllm.executor.executor_base import ExecutorBase
    from vllm.model_executor.model_loader.loader import BaseModelLoader
    from vllm.transformers_utils.tokenizer_group.base_tokenizer_group import (
        BaseTokenizerGroup)

logger = init_logger(__name__)

_EMBEDDING_MODEL_MAX_NUM_BATCHED_TOKENS = 32768

_PP_SUPPORTED_MODELS = [
    "AquilaModel",
    "AquilaForCausalLM",
    "DeepseekV2ForCausalLM",
    "InternLMForCausalLM",
    "JAISLMHeadModel",
    "LlamaForCausalLM",
    "LLaMAForCausalLM",
    "MistralForCausalLM",
    "Phi3ForCausalLM",
    "GPT2LMHeadModel",
    "MixtralForCausalLM",
    "NemotronForCausalLM",
    "Qwen2ForCausalLM",
    "Qwen2MoeForCausalLM",
    "QWenLMHeadModel",
]


class ModelConfig:
    """Configuration for the model.

    Args:
        model: Name or path of the huggingface model to use.
            It is also used as the content for `model_name` tag in metrics 
            output when `served_model_name` is not specified. 
        tokenizer: Name or path of the huggingface tokenizer to use.
        tokenizer_mode: Tokenizer mode. "auto" will use the fast tokenizer if
            available, "slow" will always use the slow tokenizer, and
            "mistral" will always use the tokenizer from `mistral_common`.
        trust_remote_code: Trust remote code (e.g., from HuggingFace) when
            downloading the model and tokenizer.
        dtype: Data type for model weights and activations. The "auto" option
            will use FP16 precision for FP32 and FP16 models, and BF16 precision
            for BF16 models.
        seed: Random seed for reproducibility.
        revision: The specific model version to use. It can be a branch name,
            a tag name, or a commit id. If unspecified, will use the default
            version.
        code_revision: The specific revision to use for the model code on
            Hugging Face Hub. It can be a branch name, a tag name, or a
            commit id. If unspecified, will use the default version.
        rope_scaling: Dictionary containing the scaling configuration for the
            RoPE embeddings. When using this flag, don't update
            `max_position_embeddings` to the expected new maximum.
        tokenizer_revision: The specific tokenizer version to use. It can be a
            branch name, a tag name, or a commit id. If unspecified, will use
            the default version.
        max_model_len: Maximum length of a sequence (including prompt and
            output). If None, will be derived from the model.
        quantization: Quantization method that was used to quantize the model
            weights. If None, we assume the model weights are not quantized.
        quantization_param_path: Path to JSON file containing scaling factors.
            Used to load KV cache scaling factors into the model when KV cache
            type is FP8_E4M3 on ROCm (AMD GPU). In the future these will also
            be used to load activation and weight scaling factors when the
            model dtype is FP8_E4M3 on ROCm.
        enforce_eager: Whether to enforce eager execution. If True, we will
            disable CUDA graph and always execute the model in eager mode.
            If False, we will use CUDA graph and eager execution in hybrid.
            If None, the user did not specify, so default to False -
            except for encoder/decoder models, which currently require
            eager mode.
        max_context_len_to_capture: Maximum context len covered by CUDA graphs.
            When a sequence has context length larger than this, we fall back
            to eager mode (DEPRECATED. Use max_seq_len_to_capture instead).
        max_seq_len_to_capture: Maximum sequence len covered by CUDA graphs.
            When a sequence has context length larger than this, we fall back
            to eager mode
        disable_sliding_window: Whether to disable sliding window. If True,
            we will disable the sliding window functionality of the model.
            If the model does not support sliding window, this argument is
            ignored.
        skip_tokenizer_init: If true, skip initialization of tokenizer and
            detokenizer.
        served_model_name: The model name used in metrics tag `model_name`,
            matches the model name exposed via the APIs. If multiple model 
            names provided, the first name will be used. If not specified, 
            the model name will be the same as `model`.
        limit_mm_per_prompt: Maximum number of data instances per modality 
            per prompt. Only applicable for multimodal models.
    """

    def __init__(
        self,
        model: str,
        tokenizer: str,
        tokenizer_mode: str,
        trust_remote_code: bool,
        dtype: Union[str, torch.dtype],
        seed: int,
        revision: Optional[str] = None,
        code_revision: Optional[str] = None,
        rope_scaling: Optional[dict] = None,
        rope_theta: Optional[float] = None,
        tokenizer_revision: Optional[str] = None,
        max_model_len: Optional[int] = None,
        spec_target_max_model_len: Optional[int] = None,
        quantization: Optional[str] = None,
        quantization_param_path: Optional[str] = None,
<<<<<<< HEAD
        quantized_weights_path: Optional[str] = None,
        enforce_eager: bool = False,
=======
        enforce_eager: Optional[bool] = None,
>>>>>>> b98cc28f
        max_context_len_to_capture: Optional[int] = None,
        max_seq_len_to_capture: Optional[int] = None,
        max_logprobs: int = 20,
        disable_sliding_window: bool = False,
        skip_tokenizer_init: bool = False,
        served_model_name: Optional[Union[str, List[str]]] = None,
        limit_mm_per_prompt: Optional[Mapping[str, int]] = None,
        use_async_output_proc: bool = True,
    ) -> None:
        self.model = model
        self.tokenizer = tokenizer
        self.tokenizer_mode = tokenizer_mode
        self.trust_remote_code = trust_remote_code
        self.seed = seed
        self.revision = revision
        self.code_revision = code_revision
        self.rope_scaling = rope_scaling
        self.rope_theta = rope_theta
        # The tokenizer version is consistent with the model version by default.
        if tokenizer_revision is None:
            self.tokenizer_revision = revision
        else:
            self.tokenizer_revision = tokenizer_revision
        self.quantization = quantization
        self.quantization_param_path = quantization_param_path
        self.quantized_weights_path = quantized_weights_path
        self.enforce_eager = enforce_eager
        if max_context_len_to_capture is not None:
            raise ValueError("`max_context_len_to_capture` is deprecated. "
                             "Use `max_seq_len_to_capture` instead.")
        self.max_seq_len_to_capture = max_seq_len_to_capture
        self.max_logprobs = max_logprobs
        self.disable_sliding_window = disable_sliding_window
        self.skip_tokenizer_init = skip_tokenizer_init

        self.hf_config = get_config(self.model, trust_remote_code, revision,
                                    code_revision, rope_scaling, rope_theta)
        self.hf_text_config = get_hf_text_config(self.hf_config)
        self.hf_image_processor_config = get_hf_image_processor_config(
            self.model, revision)
        self.dtype = _get_and_verify_dtype(self.hf_text_config, dtype)
<<<<<<< HEAD
=======
        self.use_async_output_proc = use_async_output_proc

        # Choose a default enforce_eager value if the user did not specify
        # a value (enforce_eager is None)
        if getattr(self.hf_config, 'is_encoder_decoder', False):
            if self.enforce_eager is None:
                # *Only for encoder/decoder models* and
                # *only if enforce_eager is unset*, override
                # to enforce_eager=True
                #
                # Add a logger message since it is *somewhat* non-intuitive that
                # enforce_eager is True when the user has not specified its
                # value.
                logger.info("Forcing enforce_eager == True because "
                            "enforce_eager setting was unspecified and "
                            "CUDAGraph is not supported with encoder/ "
                            "decoder models.")
                self.enforce_eager = True

            if not self.enforce_eager:
                # Eager mode explicitly disabled by user for an encoder/
                # decoder model; however CUDAGRAPH + encoder/decoder is
                # not currently supported
                raise ValueError(STR_NOT_IMPL_ENC_DEC_CUDAGRAPH)
        elif self.enforce_eager is None:
            # *Only for decoder-only models*, enforce_eager
            # defaults to False if unset. This is intuitive
            # so no logging message needed.
            self.enforce_eager = False
>>>>>>> b98cc28f

        if (not self.disable_sliding_window
                and self.hf_text_config.model_type == "gemma2"
                and self.hf_text_config.sliding_window is not None):
            print_warning_once(
                "Gemma 2 uses sliding window attention for every odd layer, "
                "which is currently not supported by vLLM. Disabling sliding "
                "window and capping the max length to the sliding window size "
                f"({self.hf_text_config.sliding_window}).")
            self.disable_sliding_window = True

        self.max_model_len = _get_and_verify_max_len(
            hf_config=self.hf_text_config,
            max_model_len=max_model_len,
            disable_sliding_window=self.disable_sliding_window,
            sliding_window_len=self.get_hf_config_sliding_window(),
            spec_target_max_model_len=spec_target_max_model_len)
        self.served_model_name = get_served_model_name(model,
                                                       served_model_name)
        self.multimodal_config = self._init_multimodal_config(
            limit_mm_per_prompt)
        if not self.skip_tokenizer_init:
            self._verify_tokenizer_mode()
        self._verify_embedding_mode()
        self._verify_quantization()
        self._verify_cuda_graph()

    def _init_multimodal_config(
        self, limit_mm_per_prompt: Optional[Mapping[str, int]]
    ) -> Optional["MultiModalConfig"]:
        architectures = getattr(self.hf_config, "architectures", [])
        if any(
                ModelRegistry.is_multimodal_model(arch)
                for arch in architectures):
            return MultiModalConfig(limit_per_prompt=limit_mm_per_prompt or {})
        else:
            if limit_mm_per_prompt:
                raise ValueError(
                    "limit_mm_per_prompt is only supported for multimodal "
                    "models.")
            return None

    def _verify_tokenizer_mode(self) -> None:
        tokenizer_mode = self.tokenizer_mode.lower()
        if tokenizer_mode not in ["auto", "slow", "mistral"]:
            raise ValueError(
                f"Unknown tokenizer mode: {self.tokenizer_mode}. Must be "
                "either 'auto', 'slow' or 'mistral'.")
        self.tokenizer_mode = tokenizer_mode

    def _verify_embedding_mode(self) -> None:
        architectures = getattr(self.hf_config, "architectures", [])
        self.embedding_mode = any(
            ModelRegistry.is_embedding_model(arch) for arch in architectures)

    def _parse_quant_hf_config(self):
        quant_cfg = getattr(self.hf_config, "quantization_config", None)
        if quant_cfg is None:
            # compressed-tensors uses a "compression_config" key
            quant_cfg = getattr(self.hf_config, "compression_config", None)
        return quant_cfg

    def _verify_quantization(self) -> None:
        supported_quantization = [*QUANTIZATION_METHODS]
<<<<<<< HEAD
        rocm_supported_quantization = ["awq", "gptq", "squeezellm", "fp8"]
=======
        rocm_supported_quantization = ["gptq", "squeezellm", "fp8"]
        optimized_quantization_methods = [
            "fp8", "marlin", "gptq_marlin_24", "gptq_marlin", "awq_marlin",
            "fbgemm_fp8", "compressed_tensors", "compressed-tensors",
            "experts_int8"
        ]
        tpu_supported_quantization = ["tpu_int8"]
>>>>>>> b98cc28f
        if self.quantization is not None:
            self.quantization = self.quantization.lower()

        # Parse quantization method from the HF model config, if available.
        quant_cfg = self._parse_quant_hf_config()

        if quant_cfg is not None:
            quant_method = quant_cfg.get("quant_method", "").lower()

            # Detect which checkpoint is it
            for _, method in QUANTIZATION_METHODS.items():
                quantization_override = method.override_quantization_method(
                    quant_cfg, self.quantization)
                if quantization_override:
                    quant_method = quantization_override
                    self.quantization = quantization_override
                    break

            # Verify quantization configurations.
            if self.quantization is None:
                self.quantization = quant_method
            elif self.quantization != quant_method:
                raise ValueError(
                    "Quantization method specified in the model config "
                    f"({quant_method}) does not match the quantization "
                    f"method specified in the `quantization` argument "
                    f"({self.quantization}).")

        if self.quantization is not None:
            if self.quantization not in supported_quantization:
                raise ValueError(
                    f"Unknown quantization method: {self.quantization}. Must "
                    f"be one of {supported_quantization}.")
            if is_hip(
            ) and self.quantization not in rocm_supported_quantization:
                raise ValueError(
                    f"{self.quantization} quantization is currently not "
                    f"supported in ROCm.")
            if current_platform.is_tpu(
            ) and self.quantization not in tpu_supported_quantization:
                raise ValueError(
                    f"{self.quantization} quantization is currently not "
                    f"supported in TPU Backend.")
            if self.quantization not in optimized_quantization_methods:
                logger.warning(
                    "%s quantization is not fully "
                    "optimized yet. The speed can be slower than "
                    "non-quantized models.", self.quantization)

    def _verify_cuda_graph(self) -> None:
        if self.max_seq_len_to_capture is None:
            self.max_seq_len_to_capture = self.max_model_len
        self.max_seq_len_to_capture = min(self.max_seq_len_to_capture,
                                          self.max_model_len)

    def verify_async_output_proc(self, parallel_config, speculative_config,
                                 device_config) -> None:
        if not self.use_async_output_proc:
            # Nothing to check
            return

        if parallel_config.pipeline_parallel_size > 1:
            logger.warning("Async output processing can not be enabled "
                           "with pipeline parallel")
            self.use_async_output_proc = False
            return

        if device_config.device_type != "cuda":
            logger.warning(
                "Async output processing is only supported for CUDA."
                " Disabling it for other platforms.")
            self.use_async_output_proc = False
            return

        if envs.VLLM_USE_RAY_SPMD_WORKER:
            logger.warning(
                "Async output processing can not be enabled with ray spmd")
            self.use_async_output_proc = False
            return

        if self.enforce_eager:
            logger.warning(
                "To see benefits of async output processing, enable CUDA "
                "graph. Since, enforce-eager is enabled, async output "
                "processor cannot be used")
            self.use_async_output_proc = not self.enforce_eager
            return

        # Async postprocessor is not necessary with embedding mode
        # since there is no token generation
        if self.embedding_mode:
            self.use_async_output_proc = False

        if speculative_config:
            logger.warning("Async output processing is not supported with"
                           " speculative decoding currently.")
            self.use_async_output_proc = False

    def verify_with_parallel_config(
        self,
        parallel_config: "ParallelConfig",
    ) -> None:
        total_num_attention_heads = getattr(self.hf_text_config,
                                            "num_attention_heads", 0)
        tensor_parallel_size = parallel_config.tensor_parallel_size
        if total_num_attention_heads % tensor_parallel_size != 0:
            raise ValueError(
                f"Total number of attention heads ({total_num_attention_heads})"
                " must be divisible by tensor parallel size "
                f"({tensor_parallel_size}).")

        pipeline_parallel_size = parallel_config.pipeline_parallel_size
        architectures = getattr(self.hf_config, "architectures", [])
        if not all(arch in _PP_SUPPORTED_MODELS
                   for arch in architectures) and pipeline_parallel_size > 1:
            raise NotImplementedError(
                "Pipeline parallelism is only supported for the following "
                f" architectures: {_PP_SUPPORTED_MODELS}.")

        if self.quantization == "bitsandbytes" and (
                parallel_config.tensor_parallel_size > 1
                or parallel_config.pipeline_parallel_size > 1):
            raise ValueError(
                "BitAndBytes quantization with TP or PP is not supported yet.")

        if self.quantization == "bitsandbytes" and self.enforce_eager is False:
            logger.warning("CUDA graph is not supported on BitAndBytes yet, "
                           "fallback to the eager mode.")
            self.enforce_eager = True

        if pipeline_parallel_size > 1 and self.use_async_output_proc:
            logger.warning("Async output processor is not supported with "
                           "pipeline parallelism currently. Disabling it.")
            self.use_async_output_proc = False

    def get_hf_config_sliding_window(self) -> Optional[int]:
        """Get the sliding window size, or None if disabled."""

        # Some models, like Qwen2 and Qwen1.5, use `use_sliding_window` in
        # addition to sliding window size. We check if that field is present
        # and if it's False, return None.
        if (hasattr(self.hf_text_config, "use_sliding_window")
                and not self.hf_text_config.use_sliding_window):
            return None
        return getattr(self.hf_text_config, "sliding_window", None)

    def get_sliding_window(self) -> Optional[int]:
        """Get the sliding window size, or None if disabled.
        """
        # If user disables sliding window, return None.
        if self.disable_sliding_window:
            return None
        # Otherwise get the value from the hf config.
        return self.get_hf_config_sliding_window()

    def get_vocab_size(self) -> int:
        return self.hf_text_config.vocab_size

    def get_hidden_size(self) -> int:
        return self.hf_text_config.hidden_size

    def get_head_size(self) -> int:
        # TODO remove hard code
        if hasattr(self.hf_text_config, "model_type"
                   ) and self.hf_text_config.model_type == 'deepseek_v2':
            # FlashAttention supports only head_size 32, 64, 128, 256,
            # we need to pad head_size 192 to 256
            return 256
        if hasattr(self.hf_text_config, "head_dim"):
            return self.hf_text_config.head_dim
        # FIXME(woosuk): This may not be true for all models.
        return (self.hf_text_config.hidden_size //
                self.hf_text_config.num_attention_heads)

    def get_total_num_kv_heads(self) -> int:
        """Returns the total number of KV heads."""
        # For GPTBigCode & Falcon:
        # NOTE: for falcon, when new_decoder_architecture is True, the
        # multi_query flag is ignored and we use n_head_kv for the number of
        # KV heads.
        falcon_model_types = ["falcon", "RefinedWeb", "RefinedWebModel"]
        new_decoder_arch_falcon = (
            self.hf_config.model_type in falcon_model_types
            and getattr(self.hf_config, "new_decoder_architecture", False))
        if not new_decoder_arch_falcon and getattr(self.hf_text_config,
                                                   "multi_query", False):
            # Multi-query attention, only one KV head.
            # Currently, tensor parallelism is not supported in this case.
            return 1

        # For DBRX and MPT
        if self.hf_config.model_type == "mpt":
            if "kv_n_heads" in self.hf_config.attn_config:
                return self.hf_config.attn_config["kv_n_heads"]
            return self.hf_config.num_attention_heads
        if self.hf_config.model_type == "dbrx":
            return getattr(self.hf_config.attn_config, "kv_n_heads",
                           self.hf_config.num_attention_heads)

        attributes = [
            # For Falcon:
            "n_head_kv",
            "num_kv_heads",
            # For LLaMA-2:
            "num_key_value_heads",
            # For ChatGLM:
            "multi_query_group_num",
        ]
        for attr in attributes:
            num_kv_heads = getattr(self.hf_text_config, attr, None)
            if num_kv_heads is not None:
                return num_kv_heads

        # For non-grouped-query attention models, the number of KV heads is
        # equal to the number of attention heads.
        return self.hf_text_config.num_attention_heads

    def get_num_kv_heads(self, parallel_config: "ParallelConfig") -> int:
        """Returns the number of KV heads per GPU."""
        total_num_kv_heads = self.get_total_num_kv_heads()
        # If tensor parallelism is used, we divide the number of KV heads by
        # the tensor parallel size. We will replicate the KV heads in the
        # case where the number of KV heads is smaller than the tensor
        # parallel size so each GPU has at least one KV head.
        return max(1,
                   total_num_kv_heads // parallel_config.tensor_parallel_size)

    def get_num_attention_heads(self,
                                parallel_config: "ParallelConfig") -> int:
        num_heads = getattr(self.hf_text_config, "num_attention_heads", 0)
        return num_heads // parallel_config.tensor_parallel_size

    def get_num_layers(self, parallel_config: "ParallelConfig") -> int:
        from vllm.distributed.utils import get_pp_indices
        total_num_hidden_layers = getattr(self.hf_text_config,
                                          "num_hidden_layers", 0)
        pp_rank = parallel_config.rank // parallel_config.tensor_parallel_size
        pp_size = parallel_config.pipeline_parallel_size
        start, end = get_pp_indices(total_num_hidden_layers, pp_rank, pp_size)
        return end - start

    def contains_seqlen_agnostic_layers(
            self, parallel_config: "ParallelConfig") -> bool:
        """True for Mamba/SSM models (Jamba)"""
        return self._get_num_seqlen_agnostic_layers(parallel_config) > 0

    def get_layers_block_type(self,
                              parallel_config: "ParallelConfig") -> List[str]:
        num_layers = self.get_num_layers(parallel_config)
        # Transformers supports layers_block_type @property
        return getattr(self.hf_config, "layers_block_type",
                       ["attention"] * num_layers)

    def get_num_attention_layers(self,
                                 parallel_config: "ParallelConfig") -> int:
        return len([
            t for t in self.get_layers_block_type(parallel_config)
            if t == "attention"
        ])

    def _get_num_seqlen_agnostic_layers(
            self, parallel_config: "ParallelConfig") -> int:
        return len([
            t for t in self.get_layers_block_type(parallel_config)
            if t != "attention"
        ])

    def get_multimodal_config(self) -> "MultiModalConfig":
        """
        Get the multimodal configuration of the model.

        Raises:
            ValueError: If the model is not multimodal.
        """
        if self.multimodal_config is None:
            raise ValueError("The model is not multimodal.")

        return self.multimodal_config

    @property
    def is_encoder_decoder_model(self) -> bool:
        """Extract the HF encoder/decoder model flag."""
        return getattr(self.hf_config, "is_encoder_decoder", False)

    @property
    def is_embedding_model(self) -> bool:
        """Extract the embedding model flag."""
        return self.embedding_mode


class CacheConfig:
    """Configuration for the KV cache.

    Args:
        block_size: Size of a cache block in number of tokens.
        gpu_memory_utilization: Fraction of GPU memory to use for the
            vLLM execution.
        swap_space: Size of the CPU swap space per GPU (in GiB).
        cache_dtype: Data type for kv cache storage.
        num_gpu_blocks_override: Number of GPU blocks to use. This overrides the
            profiled num_gpu_blocks if specified. Does nothing if None.
    """

    def __init__(
        self,
        block_size: int,
        gpu_memory_utilization: float,
        swap_space: float,
        cache_dtype: str,
        num_gpu_blocks_override: Optional[int] = None,
        sliding_window: Optional[int] = None,
        enable_prefix_caching: bool = False,
        cpu_offload_gb: float = 0,
    ) -> None:
        self.block_size = block_size
        self.gpu_memory_utilization = gpu_memory_utilization
        self.swap_space_bytes = swap_space * GiB_bytes
        self.num_gpu_blocks_override = num_gpu_blocks_override
        self.cache_dtype = cache_dtype
        self.sliding_window = sliding_window
        self.enable_prefix_caching = enable_prefix_caching
        self.cpu_offload_gb = cpu_offload_gb
        self._verify_args()
        self._verify_cache_dtype()
        self._verify_prefix_caching()

        # Will be set after profiling.
        self.num_gpu_blocks = None
        self.num_cpu_blocks = None

    def metrics_info(self):
        # convert cache_config to dict(key: str, value: str) for prometheus
        # metrics info
        return {key: str(value) for key, value in self.__dict__.items()}

    def _verify_args(self) -> None:
        if self.gpu_memory_utilization > 1.0:
            raise ValueError(
                "GPU memory utilization must be less than 1.0. Got "
                f"{self.gpu_memory_utilization}.")

    def _verify_cache_dtype(self) -> None:
        if self.cache_dtype == "auto":
            pass
        elif self.cache_dtype in ("fp8", "fp8_e4m3", "fp8_e5m2"):
            logger.info(
                "Using fp8 data type to store kv cache. It reduces the GPU "
                "memory footprint and boosts the performance. "
                "Meanwhile, it may cause accuracy drop without a proper "
                "scaling factor")
        else:
            raise ValueError(f"Unknown kv cache dtype: {self.cache_dtype}")

    def _verify_prefix_caching(self) -> None:
        if not self.enable_prefix_caching:
            return

        if self.sliding_window is not None:
            raise NotImplementedError(
                "Prefix caching is not supported with sliding window. "
                "Run with --disable-sliding-window to use prefix caching.")

    def verify_with_parallel_config(
        self,
        parallel_config: "ParallelConfig",
    ) -> None:
        total_cpu_memory = get_cpu_memory()
        # FIXME(woosuk): Here, it is assumed that the GPUs in a tensor parallel
        # group are in the same node. However, the GPUs may span multiple nodes.
        num_gpus_per_node = parallel_config.tensor_parallel_size
        cpu_memory_usage = self.swap_space_bytes * num_gpus_per_node

        msg = (f"{cpu_memory_usage / GiB_bytes:.2f} GiB out of the "
               f"{total_cpu_memory / GiB_bytes:.2f} GiB total CPU memory "
               "is allocated for the swap space.")
        if cpu_memory_usage > 0.7 * total_cpu_memory:
            raise ValueError("Too large swap space. " + msg)
        elif cpu_memory_usage > 0.4 * total_cpu_memory:
            logger.warning("Possibly too large swap space. %s", msg)


@dataclass
class TokenizerPoolConfig:
    """Configuration for the tokenizer pool.

    Args:
        pool_size: Number of tokenizer workers in the pool.
        pool_type: Type of the pool.
        extra_config: Additional config for the pool.
            The way the config will be used depends on the
            pool type.
    """
    pool_size: int
    pool_type: Union[str, Type["BaseTokenizerGroup"]]
    extra_config: dict

    def __post_init__(self):
        if self.pool_type not in ("ray", ) and not isinstance(
                self.pool_type, type):
            raise ValueError(f"Unknown pool type: {self.pool_type}")
        if not isinstance(self.extra_config, dict):
            raise ValueError("extra_config must be a dictionary.")

    @classmethod
    def create_config(
        cls, tokenizer_pool_size: int, tokenizer_pool_type: str,
        tokenizer_pool_extra_config: Optional[Union[str, dict]]
    ) -> Optional["TokenizerPoolConfig"]:
        """Create a TokenizerPoolConfig from the given parameters.

        If tokenizer_pool_size is 0, return None.

        Args:
            tokenizer_pool_size: Number of tokenizer workers in the pool.
            tokenizer_pool_type: Type of the pool.
            tokenizer_pool_extra_config: Additional config for the pool.
                The way the config will be used depends on the
                pool type. This can be a JSON string (will be parsed).
        """
        if tokenizer_pool_size:
            if isinstance(tokenizer_pool_extra_config, str):
                tokenizer_pool_extra_config_parsed = json.loads(
                    tokenizer_pool_extra_config)
            else:
                tokenizer_pool_extra_config_parsed = (
                    tokenizer_pool_extra_config or {})
            tokenizer_pool_config = cls(tokenizer_pool_size,
                                        tokenizer_pool_type,
                                        tokenizer_pool_extra_config_parsed)
        else:
            tokenizer_pool_config = None
        return tokenizer_pool_config


class LoadFormat(str, enum.Enum):
    AUTO = "auto"
    PT = "pt"
    SAFETENSORS = "safetensors"
    NPCACHE = "npcache"
    DUMMY = "dummy"
    TENSORIZER = "tensorizer"
    SHARDED_STATE = "sharded_state"
    GGUF = "gguf"
    BITSANDBYTES = "bitsandbytes"


@dataclass
class LoadConfig:
    """
        download_dir: Directory to download and load the weights, default to the
            default cache directory of huggingface.
        load_format: The format of the model weights to load:
            "auto" will try to load the weights in the safetensors format and
                fall back to the pytorch bin format if safetensors format is
                not available.
            "pt" will load the weights in the pytorch bin format.
            "safetensors" will load the weights in the safetensors format.
            "npcache" will load the weights in pytorch format and store
                a numpy cache to speed up the loading.
            "dummy" will initialize the weights with random values, which is
                mainly for profiling.
            "tensorizer" will use CoreWeave's tensorizer library for
                fast weight loading.
            "bitsandbytes" will load nf4 type weights.
        ignore_patterns: The list of patterns to ignore when loading the model.
            Default to "original/**/*" to avoid repeated loading of llama's 
            checkpoints.
            
    """

    load_format: Union[str, LoadFormat, "BaseModelLoader"] = LoadFormat.AUTO
    download_dir: Optional[str] = None
    model_loader_extra_config: Optional[Union[str, dict]] = field(
        default_factory=dict)
    ignore_patterns: Optional[Union[List[str], str]] = None

    def __post_init__(self):
        model_loader_extra_config = self.model_loader_extra_config or {}
        if isinstance(model_loader_extra_config, str):
            self.model_loader_extra_config = json.loads(
                model_loader_extra_config)
        self._verify_load_format()

        if self.ignore_patterns is not None and len(self.ignore_patterns) > 0:
            logger.info(
                "Ignoring the following patterns when downloading weights: %s",
                self.ignore_patterns)
        else:
            self.ignore_patterns = ["original/**/*"]

    def _verify_load_format(self) -> None:
        if not isinstance(self.load_format, str):
            return

        load_format = self.load_format.lower()
        self.load_format = LoadFormat(load_format)

        rocm_not_supported_load_format: List[str] = []
        if is_hip() and load_format in rocm_not_supported_load_format:
            rocm_supported_load_format = [
                f for f in LoadFormat.__members__
                if (f not in rocm_not_supported_load_format)
            ]
            raise ValueError(
                f"load format '{load_format}' is not supported in ROCm. "
                f"Supported load formats are "
                f"{rocm_supported_load_format}")


class ParallelConfig:
    """Configuration for the distributed execution.

    Args:
        pipeline_parallel_size: Number of pipeline parallel groups.
        tensor_parallel_size: Number of tensor parallel groups.
        worker_use_ray: Deprecated, use distributed_executor_backend instead.
        max_parallel_loading_workers: Maximum number of multiple batches
            when load model sequentially. To avoid RAM OOM when using tensor
            parallel and large models.
        disable_custom_all_reduce: Disable the custom all-reduce kernel and
            fall back to NCCL.
        tokenizer_pool_config: Config for the tokenizer pool.
            If None, will use synchronous tokenization.
        ray_workers_use_nsight: Whether to profile Ray workers with nsight, see
            https://docs.ray.io/en/latest/ray-observability/user-guides/profiling.html#profiling-nsight-profiler.
        placement_group: ray distributed model workers placement group.
        distributed_executor_backend: Backend to use for distributed model
            workers, either "ray" or "mp" (multiprocessing). If either
            pipeline_parallel_size or tensor_parallel_size is greater than 1,
            will default to "ray" if Ray is installed or "mp" otherwise.
    """

    def __init__(
        self,
        pipeline_parallel_size: int,
        tensor_parallel_size: int,
        worker_use_ray: Optional[bool] = None,
        max_parallel_loading_workers: Optional[int] = None,
        disable_custom_all_reduce: bool = False,
        tokenizer_pool_config: Optional[TokenizerPoolConfig] = None,
        ray_workers_use_nsight: bool = False,
        placement_group: Optional["PlacementGroup"] = None,
        distributed_executor_backend: Optional[Union[
            str, Type["ExecutorBase"]]] = None,
    ) -> None:
        self.pipeline_parallel_size = pipeline_parallel_size
        self.tensor_parallel_size = tensor_parallel_size
        self.distributed_executor_backend = distributed_executor_backend
        self.max_parallel_loading_workers = max_parallel_loading_workers
        self.disable_custom_all_reduce = disable_custom_all_reduce
        self.tokenizer_pool_config = tokenizer_pool_config
        self.ray_workers_use_nsight = ray_workers_use_nsight
        self.placement_group = placement_group
<<<<<<< HEAD
        self.distributed_executor_backend = distributed_executor_backend

=======
>>>>>>> b98cc28f
        self.world_size = pipeline_parallel_size * self.tensor_parallel_size

        if worker_use_ray:
            if self.distributed_executor_backend is None:
                self.distributed_executor_backend = "ray"
            elif not self.use_ray:
                raise ValueError(f"worker-use-ray can't be used with "
                                 f"distributed executor backend "
                                 f"'{self.distributed_executor_backend}'.")

        if self.distributed_executor_backend is None and self.world_size > 1:
<<<<<<< HEAD
            if is_hip():
                logger.info("Using torchrun for multi-GPU on "
                            "ROCm platform. Use --worker-use-ray or "
                            "--distributed-executor-backend={ray, mp} to "
                            "override")
                if not os.environ.get("RANK"):
                    raise RuntimeError(
                        "Needs to be run in torchrun: "
                        "torchrun --standalone --nproc_per_node=<tp> ...")
                self.distributed_executor_backend = "torchrun"
            else:
                from vllm.executor import ray_utils
                ray_found = ray_utils.ray is not None
                self.distributed_executor_backend = "ray" if ray_found else "mp"
=======
            # We use multiprocessing by default if world_size fits on the
            # current node and we aren't in a ray placement group.

            from vllm.executor import ray_utils
            backend = "mp"
            ray_found = ray_utils.ray_is_available()
            if cuda_device_count_stateless() < self.world_size:
                if not ray_found:
                    raise ValueError("Unable to load Ray which is "
                                     "required for multi-node inference, "
                                     "please install Ray with `pip install "
                                     "ray`.") from ray_utils.ray_import_err
                backend = "ray"
            elif ray_found:
                if self.placement_group:
                    backend = "ray"
                else:
                    from ray import is_initialized as ray_is_initialized
                    if ray_is_initialized():
                        from ray.util import get_current_placement_group
                        if get_current_placement_group():
                            backend = "ray"
            self.distributed_executor_backend = backend
            logger.info("Defaulting to use %s for distributed inference",
                        backend)
>>>>>>> b98cc28f

        self._verify_args()
        self.rank: int = 0

    @property
    def use_ray(self) -> bool:
        return self.distributed_executor_backend == "ray" or (
            isinstance(self.distributed_executor_backend, type)
            and self.distributed_executor_backend.uses_ray)

    def _verify_args(self) -> None:
<<<<<<< HEAD
        if self.pipeline_parallel_size > 1:
            raise NotImplementedError(
                "Pipeline parallelism is not supported yet.")
        if self.distributed_executor_backend not in ("ray", "mp", "torchrun",
                                                     None):
            raise ValueError(
                "Unrecognized distributed executor backend. Supported values "
                "are 'ray' or 'mp' or 'torchrun'.")
        if (not self.disable_custom_all_reduce and self.world_size > 1
                and self.pipeline_parallel_size > 1):
            self.disable_custom_all_reduce = True
            logger.info(
                "Disabled the custom all-reduce kernel because it is not "
                "supported with pipeline parallelism.")
        if self.ray_workers_use_nsight and (
                not self.distributed_executor_backend == "ray"):
=======
        # Lazy import to avoid circular import
        from vllm.executor.executor_base import ExecutorBase

        if self.distributed_executor_backend not in (
                "ray", "mp", None) and not (isinstance(
                    self.distributed_executor_backend, type) and issubclass(
                        self.distributed_executor_backend, ExecutorBase)):
            raise ValueError(
                "Unrecognized distributed executor backend "
                f"{self.distributed_executor_backend}. Supported "
                "values are 'ray', 'mp' or custom ExecutorBase subclass.")
        if self.use_ray:
            from vllm.executor import ray_utils
            ray_utils.assert_ray_available()
        if is_hip():
            self.disable_custom_all_reduce = True
            logger.info(
                "Disabled the custom all-reduce kernel because it is not "
                "supported on AMD GPUs.")
        if self.ray_workers_use_nsight and not self.use_ray:
>>>>>>> b98cc28f
            raise ValueError("Unable to use nsight profiling unless workers "
                             "run with Ray.")


class SchedulerConfig:
    """Scheduler configuration.

    Args:
        max_num_batched_tokens: Maximum number of tokens to be processed in
            a single iteration.
        max_num_seqs: Maximum number of sequences to be processed in a single
            iteration.
        max_model_len: Maximum length of a sequence (including prompt
            and generated text).
        use_v2_block_manager: Whether to use the BlockSpaceManagerV2 or not.
        num_lookahead_slots: The number of slots to allocate per sequence per
            step, beyond the known token ids. This is used in speculative
            decoding to store KV activations of tokens which may or may not be
            accepted.
        delay_factor: Apply a delay (of delay factor multiplied by previous
            prompt latency) before scheduling next prompt.
        enable_chunked_prefill: If True, prefill requests can be chunked based
            on the remaining max_num_batched_tokens.
        embedding_mode: Whether the running model is for embedding.
        preemption_mode: Whether to perform preemption by swapping or 
            recomputation. If not specified, we determine the mode as follows:
            We use recomputation by default since it incurs lower overhead than
            swapping. However, when the sequence group has multiple sequences
            (e.g., beam search), recomputation is not currently supported. In
            such a case, we use swapping instead.
        send_delta_data: Private API. If used, scheduler sends delta data to
            workers instead of an entire data. It should be enabled only
            when SPMD worker architecture is enabled. I.e.,
            VLLM_USE_RAY_SPMD_WORKER=1

    """

    def __init__(self,
                 max_num_batched_tokens: Optional[int],
                 max_num_seqs: int,
                 max_model_len: int,
                 use_v2_block_manager: bool = False,
                 num_lookahead_slots: int = 0,
                 delay_factor: float = 0.0,
                 enable_chunked_prefill: bool = False,
                 embedding_mode: Optional[bool] = False,
                 preemption_mode: Optional[str] = None,
                 num_scheduler_steps: int = 1,
                 send_delta_data: bool = False) -> None:
        if max_num_batched_tokens is not None:
            self.max_num_batched_tokens = max_num_batched_tokens
        else:
            if enable_chunked_prefill:
                # It is the values that have the best balance between ITL
                # and TTFT on A100. Note it is not optimized for throughput.
                self.max_num_batched_tokens = 512
            elif embedding_mode:
                # For embedding, choose specific value for higher throughput
                self.max_num_batched_tokens = max(
                    max_model_len, _EMBEDDING_MODEL_MAX_NUM_BATCHED_TOKENS)
            else:
                # If max_model_len is too short, use 2048 as the default value
                # for higher throughput.
                self.max_num_batched_tokens = max(max_model_len, 2048)
        if enable_chunked_prefill:
            logger.info(
                "Chunked prefill is enabled with max_num_batched_tokens=%d.",
                self.max_num_batched_tokens)

        self.max_num_seqs = max_num_seqs
        self.max_model_len = max_model_len
        self.use_v2_block_manager = use_v2_block_manager
        self.num_lookahead_slots = num_lookahead_slots
        self.delay_factor = delay_factor
        self.chunked_prefill_enabled = enable_chunked_prefill
        self.embedding_mode = embedding_mode
        self.preemption_mode = preemption_mode
        self.num_scheduler_steps = num_scheduler_steps
        self.send_delta_data = send_delta_data
        self._verify_args()

    def _verify_args(self) -> None:
        if (self.max_num_batched_tokens < self.max_model_len
                and not self.chunked_prefill_enabled):
            raise ValueError(
                f"max_num_batched_tokens ({self.max_num_batched_tokens}) is "
                f"smaller than max_model_len ({self.max_model_len}). "
                "This effectively limits the maximum sequence length to "
                "max_num_batched_tokens and makes vLLM reject longer "
                "sequences. Please increase max_num_batched_tokens or "
                "decrease max_model_len.")

        if self.max_num_batched_tokens < self.max_num_seqs:
            raise ValueError(
                f"max_num_batched_tokens ({self.max_num_batched_tokens}) must "
                "be greater than or equal to max_num_seqs "
                f"({self.max_num_seqs}).")

        if self.num_lookahead_slots < 0:
            raise ValueError(
                "num_lookahead_slots "
                f"({self.num_lookahead_slots}) must be greater than or "
                "equal to 0.")

        if self.num_scheduler_steps < 1:
            raise ValueError(
                "num_scheduler_steps "
                f"({self.num_scheduler_steps}) must be greater than or "
                "equal to 1.")

    @property
    def is_multi_step(self) -> bool:
        return self.num_scheduler_steps > 1


class DeviceConfig:
    device: Optional[torch.device]

    def __init__(self, device: str = "auto") -> None:
        if device == "auto":
            # Automated device type detection
            if is_neuron():
                self.device_type = "neuron"
            elif is_openvino():
                self.device_type = "openvino"
            elif current_platform.is_tpu():
                self.device_type = "tpu"
            elif is_cpu():
                self.device_type = "cpu"
            elif is_xpu():
                self.device_type = "xpu"
            else:
                # We don't call torch.cuda.is_available() here to
                # avoid initializing CUDA before workers are forked
                self.device_type = "cuda"
        else:
            # Device type is assigned explicitly
            self.device_type = device

        # Some device types require processing inputs on CPU
        if self.device_type in ["neuron", "openvino"]:
            self.device = torch.device("cpu")
        elif self.device_type in ["tpu"]:
            self.device = None
        else:
            # Set device with device type
            self.device = torch.device(self.device_type)


class SpeculativeConfig:
    """Configuration for speculative decoding.

    The configuration is currently specialized to draft-model speculative
    decoding with top-1 proposals.
    """

    @staticmethod
    def maybe_create_spec_config(
        target_model_config: ModelConfig,
        target_parallel_config: ParallelConfig,
        target_dtype: str,
        speculative_model: Optional[str],
        speculative_model_quantization: Optional[str],
        speculative_draft_tensor_parallel_size: Optional[int],
        num_speculative_tokens: Optional[int],
        speculative_max_model_len: Optional[int],
        enable_chunked_prefill: bool,
        use_v2_block_manager: bool,
        disable_log_stats: bool,
        speculative_disable_by_batch_size: Optional[int],
        ngram_prompt_lookup_max: Optional[int],
        ngram_prompt_lookup_min: Optional[int],
        draft_token_acceptance_method: str,
        typical_acceptance_sampler_posterior_threshold: Optional[float],
        typical_acceptance_sampler_posterior_alpha: Optional[float],
        disable_logprobs: Optional[bool],
    ) -> Optional["SpeculativeConfig"]:
        """Create a SpeculativeConfig if possible, else return None.

        This function attempts to create a SpeculativeConfig object based on the
        provided parameters. If the necessary conditions are met, it returns an
        instance of SpeculativeConfig. Otherwise, it returns None.

        Args:
            target_model_config (ModelConfig): The configuration of the target
                model.
            target_parallel_config (ParallelConfig): The parallel configuration
                for the target model.
            target_dtype (str): The data type used for the target model.
            speculative_model (Optional[str]): The name of the speculative
                model, if provided.
            speculative_model_quantization (Optional[str]): Quantization method
                that was used to quantize the speculative model weights. If
                None, we assume the model weights are not quantized.
            speculative_draft_tensor_parallel_size (Optional[int]): The degree
                of the tensor parallelism for the draft model.
            num_speculative_tokens (Optional[int]): The number of speculative
                tokens, if provided. Will default to the number in the draft
                model config if present, otherwise is required.
            speculative_max_model_len (Optional[int]): The maximum model len of
                the speculative model. Used when testing the ability to skip
                speculation for some sequences.
            enable_chunked_prefill (bool): Whether vLLM is configured to use
                chunked prefill or not. Used for raising an error since its not
                yet compatible with spec decode.
            use_v2_block_manager (bool): Whether vLLM is configured to use the
                v2 block manager or not. Used for raising an error since the v2
                block manager is required with spec decode.
            speculative_disable_by_batch_size (Optional[int]): Disable
                speculative decoding for new incoming requests when the number
                of enqueue requests  is larger than this value, if provided.
            ngram_prompt_lookup_max (Optional[int]): Max size of ngram token
                window, if provided.
            ngram_prompt_lookup_min (Optional[int]): Min size of ngram token
                window, if provided.
            draft_token_acceptance_method (str): The method to use for
                accepting draft tokens. This can take two possible
                values 'rejection_sampler' and 'typical_acceptance_sampler'
                for RejectionSampler and TypicalAcceptanceSampler
                respectively.
            typical_acceptance_sampler_posterior_threshold (Optional[float]):
                A threshold value that sets a lower bound on the posterior
                probability of a token in the target model for it to be
                accepted. This threshold is used only when we use the 
                TypicalAcceptanceSampler for token acceptance.
            typical_acceptance_sampler_posterior_alpha (Optional[float]):
                A scaling factor for the entropy-based threshold in the
                TypicalAcceptanceSampler.
            disable_logprobs (Optional[bool]): If set to True, token log
                probabilities are not returned during speculative decoding.
                If set to False, token log probabilities are returned
                according to the log probability settings in SamplingParams.
                If not specified, it defaults to True.
    
        Returns:
            Optional["SpeculativeConfig"]: An instance of SpeculativeConfig if
                the necessary conditions are met, else None.
        """

        if speculative_model is None:
            if num_speculative_tokens is not None:
                raise ValueError("num_speculative_tokens was provided without "
                                 "speculative_model.")
            return None

        if (speculative_disable_by_batch_size is not None
                and speculative_disable_by_batch_size < 2):
            raise ValueError("Expect the batch size threshold of disabling "
                             "speculative decoding is > 1, but got "
                             f"{speculative_disable_by_batch_size=}")

        if enable_chunked_prefill:
            raise ValueError(
                "Speculative decoding and chunked prefill are "
                f"currently mutually exclusive ({enable_chunked_prefill=}).")

        if not use_v2_block_manager:
            raise ValueError(
                "Speculative decoding requires usage of the V2 "
                "block manager. Enable it with --use-v2-block-manager.")

        # TODO: The user should be able to specify revision/max model len
        # for the draft model. It is not currently supported.
        draft_revision = None
        draft_code_revision = None
        draft_quantization = speculative_model_quantization

        if speculative_model == "[ngram]":
            if ngram_prompt_lookup_min is None:
                ngram_prompt_lookup_min = 1
            if ngram_prompt_lookup_max is None or ngram_prompt_lookup_max < 1:
                raise ValueError(f"{ngram_prompt_lookup_max=} must be > 0")
            if ngram_prompt_lookup_min < 1:
                raise ValueError(f"{ngram_prompt_lookup_min=} must be > 0")
            if ngram_prompt_lookup_min > ngram_prompt_lookup_max:
                raise ValueError(f"{ngram_prompt_lookup_min=} cannot be "
                                 f"larger than {ngram_prompt_lookup_max=}")

            # TODO: current we still need extract vocab_size from target model
            # config, in future, we may try refactor it out, and set
            # draft related config as None here.
            draft_model_config = target_model_config
            draft_parallel_config = target_parallel_config
        else:
            ngram_prompt_lookup_max = 0
            ngram_prompt_lookup_min = 0
            draft_model_config = ModelConfig(
                model=speculative_model,
                tokenizer=target_model_config.tokenizer,
                tokenizer_mode=target_model_config.tokenizer_mode,
                trust_remote_code=target_model_config.trust_remote_code,
                dtype=target_model_config.dtype,
                seed=target_model_config.seed,
                revision=draft_revision,
                code_revision=draft_code_revision,
                tokenizer_revision=target_model_config.tokenizer_revision,
                max_model_len=None,
                spec_target_max_model_len=target_model_config.max_model_len,
                quantization=draft_quantization,
                enforce_eager=target_model_config.enforce_eager,
                max_seq_len_to_capture=target_model_config.
                max_seq_len_to_capture,
                max_logprobs=target_model_config.max_logprobs,
            )

            draft_hf_config = draft_model_config.hf_config

            if (num_speculative_tokens is not None
                    and hasattr(draft_hf_config, "num_lookahead_tokens")):
                draft_hf_config.num_lookahead_tokens = num_speculative_tokens

            n_predict = getattr(draft_hf_config, "n_predict", None)
            if n_predict is not None:
                if num_speculative_tokens is None:
                    # Default to max value defined in draft model config.
                    num_speculative_tokens = n_predict
                elif num_speculative_tokens > n_predict:
                    # Verify provided value doesn't exceed the maximum
                    # supported by the draft model.
                    raise ValueError(
                        "This speculative model supports a maximum of "
                        f"num_speculative_tokens={n_predict}, but "
                        f"{num_speculative_tokens=} was provided.")

            draft_model_config.max_model_len = (
                SpeculativeConfig._maybe_override_draft_max_model_len(
                    speculative_max_model_len,
                    draft_model_config.max_model_len,
                    target_model_config.max_model_len,
                ))

            draft_parallel_config = (
                SpeculativeConfig.create_draft_parallel_config(
                    target_parallel_config,
                    speculative_draft_tensor_parallel_size, draft_hf_config))

        if num_speculative_tokens is None:
            raise ValueError(
                "num_speculative_tokens must be provided with "
                "speculative_model unless the draft model config contains an "
                "n_predict parameter.")

        if typical_acceptance_sampler_posterior_threshold is None:
            typical_acceptance_sampler_posterior_threshold = 0.09
        if typical_acceptance_sampler_posterior_alpha is None:
            typical_acceptance_sampler_posterior_alpha = 0.3
        if disable_logprobs is None:
            disable_logprobs = True

        return SpeculativeConfig(
            draft_model_config,
            draft_parallel_config,
            num_speculative_tokens,
            speculative_disable_by_batch_size,
            ngram_prompt_lookup_max,
            ngram_prompt_lookup_min,
            draft_token_acceptance_method=draft_token_acceptance_method,
            typical_acceptance_sampler_posterior_threshold=\
                typical_acceptance_sampler_posterior_threshold,
            typical_acceptance_sampler_posterior_alpha=\
                typical_acceptance_sampler_posterior_alpha,
            disable_logprobs=disable_logprobs,
            disable_log_stats=disable_log_stats,
        )

    @staticmethod
    def _maybe_override_draft_max_model_len(
        speculative_max_model_len: Optional[int],
        draft_max_model_len: int,
        target_max_model_len: int,
    ) -> int:
        """Determine the max sequence len for the draft model. This is usually
        the draft_max_model_len, but may be the target_max_model_len if it is
        less than the draft_max_model_len, or may be speculative_max_model_len
        if it is specified.

        This is necessary so that sequences do not exceed the capacity of the
        draft model or the target model.

        speculative_max_model_len is mainly used for testing that sequences can
        skip speculation.
        """

        if speculative_max_model_len is not None:

            if speculative_max_model_len > draft_max_model_len:
                raise ValueError(f"{speculative_max_model_len=} cannot be "
                                 f"larger than {draft_max_model_len=}")

            if speculative_max_model_len > target_max_model_len:
                raise ValueError(f"{speculative_max_model_len=} cannot be "
                                 f"larger than {target_max_model_len=}")

            return speculative_max_model_len

        return min(
            draft_max_model_len,
            target_max_model_len,
        )

    @staticmethod
    def create_draft_parallel_config(
        target_parallel_config: ParallelConfig,
        speculative_draft_tensor_parallel_size: Optional[int],
        draft_hf_config: PretrainedConfig,
    ) -> ParallelConfig:
        """Create a parallel config for use by the draft worker.

        This is mostly a copy of the target parallel config, except the tp_size.
        """
        if speculative_draft_tensor_parallel_size is None:
            if draft_hf_config.model_type == "mlp_speculator":
                speculative_draft_tensor_parallel_size = 1
                if target_parallel_config.tensor_parallel_size > 1:
                    logger.warning(
                        "MLPSpeculator cannot currently be run with tp>1; "
                        "setting speculative_draft_tensor_parallel_size=1")
            else:
                speculative_draft_tensor_parallel_size = \
                    target_parallel_config.tensor_parallel_size
        elif speculative_draft_tensor_parallel_size != 1:
            # TODO(wooyeon): allow tp values larger than 1
            raise ValueError(
                f"{speculative_draft_tensor_parallel_size=} cannot be "
                f"other value than 1")

        draft_parallel_config = ParallelConfig(
            pipeline_parallel_size=target_parallel_config.
            pipeline_parallel_size,
            tensor_parallel_size=speculative_draft_tensor_parallel_size,
            distributed_executor_backend=target_parallel_config.
            distributed_executor_backend,
            max_parallel_loading_workers=target_parallel_config.
            max_parallel_loading_workers,
            disable_custom_all_reduce=target_parallel_config.
            disable_custom_all_reduce,
            tokenizer_pool_config=target_parallel_config.tokenizer_pool_config,
            ray_workers_use_nsight=target_parallel_config.
            ray_workers_use_nsight,
            placement_group=target_parallel_config.placement_group,
        )

        return draft_parallel_config

    def __init__(
        self,
        draft_model_config: ModelConfig,
        draft_parallel_config: ParallelConfig,
        num_speculative_tokens: int,
        speculative_disable_by_batch_size: Optional[int],
        ngram_prompt_lookup_max: Optional[int],
        ngram_prompt_lookup_min: Optional[int],
        draft_token_acceptance_method: str,
        typical_acceptance_sampler_posterior_threshold: float,
        typical_acceptance_sampler_posterior_alpha: float,
        disable_logprobs: bool,
        disable_log_stats: bool,
    ):
        """Create a SpeculativeConfig object.

        Args:
            draft_model_config: ModelConfig for the draft model.
            draft_parallel_config: ParallelConfig for the draft model.
            num_speculative_tokens: The number of tokens to sample from the
                draft model before scoring with the target model.
            speculative_disable_by_batch_size: Disable speculative
                decoding for new incoming requests when the number of
                enqueue requests is larger than this value.
            ngram_prompt_lookup_max: Max size of ngram token window.
            ngram_prompt_lookup_min: Min size of ngram token window.
            draft_token_acceptance_method (str): The method to use for
                accepting draft tokens. This can take two possible
                values 'rejection_sampler' and 'typical_acceptance_sampler'
                for RejectionSampler and TypicalAcceptanceSampler
                respectively.
            typical_acceptance_sampler_posterior_threshold (Optional[float]):
                A threshold value that sets a lower bound on the posterior
                probability of a token in the target model for it to be
                accepted. This threshold is used only when we use the 
                TypicalAcceptanceSampler for token acceptance.
            typical_acceptance_sampler_posterior_alpha (Optional[float]):
                A scaling factor for the entropy-based threshold in the
                TypicalAcceptanceSampler.
            disable_logprobs: If set to True, token log probabilities will not
                be returned even if requested by sampling parameters. This 
                reduces latency by skipping logprob calculation in proposal
                sampling, target sampling, and after accepted tokens are
                determined. If set to False, log probabilities will be
                returned.
            disable_log_stats: Whether to disable periodic printing of stage
                times in speculative decoding.
        """
        self.draft_model_config = draft_model_config
        self.draft_parallel_config = draft_parallel_config
        self.num_speculative_tokens = num_speculative_tokens
        self.speculative_disable_by_batch_size = \
            speculative_disable_by_batch_size
        self.ngram_prompt_lookup_max = ngram_prompt_lookup_max or 0
        self.ngram_prompt_lookup_min = ngram_prompt_lookup_min or 0
        self.draft_token_acceptance_method = draft_token_acceptance_method
        self.typical_acceptance_sampler_posterior_threshold = \
            typical_acceptance_sampler_posterior_threshold
        self.typical_acceptance_sampler_posterior_alpha = \
            typical_acceptance_sampler_posterior_alpha
        self.disable_logprobs = disable_logprobs
        self.disable_log_stats = disable_log_stats

        self._verify_args()

    def _verify_args(self) -> None:
        if self.num_speculative_tokens <= 0:
            raise ValueError("Expected num_speculative_tokens to be greater "
                             f"than zero ({self.num_speculative_tokens}).")

        if self.draft_model_config:
            self.draft_model_config.verify_with_parallel_config(
                self.draft_parallel_config)
            # Validate and set draft token acceptance related settings.

        if (self.draft_token_acceptance_method is None):
            raise ValueError("draft_token_acceptance_method is not set. "
                             "Expected values are rejection_sampler or "
                             "typical_acceptance_sampler.")

        if (self.draft_token_acceptance_method != 'rejection_sampler'
                and self.draft_token_acceptance_method !=
                'typical_acceptance_sampler'):
            raise ValueError(
                "Expected draft_token_acceptance_method to be either "
                "rejection_sampler or typical_acceptance_sampler. Instead it "
                f"is {self.draft_token_acceptance_method}")

        if (self.typical_acceptance_sampler_posterior_threshold < 0
                or self.typical_acceptance_sampler_posterior_alpha < 0):
            raise ValueError(
                "Expected typical_acceptance_sampler_posterior_threshold "
                "and typical_acceptance_sampler_posterior_alpha to be > 0. "
                "Instead found "
                f"typical_acceptance_sampler_posterior_threshold = "
                f"{self.typical_acceptance_sampler_posterior_threshold} and "
                f"typical_acceptance_sampler_posterior_alpha = "
                f"{self.typical_acceptance_sampler_posterior_alpha}")

    @property
    def num_lookahead_slots(self) -> int:
        """The number of additional slots the scheduler should allocate per
        step, in addition to the slots allocated for each known token.

        This is equal to the number of speculative tokens, as each speculative
        token must be scored.
        """
        return self.num_speculative_tokens

    def __repr__(self) -> str:
        if self.ngram_prompt_lookup_max > 0:
            draft_model = "[ngram]"
        else:
            draft_model = self.draft_model_config.model
        num_spec_tokens = self.num_speculative_tokens
        return f"SpeculativeConfig({draft_model=}, {num_spec_tokens=})"


@dataclass
class LoRAConfig:
    max_lora_rank: int
    max_loras: int
    fully_sharded_loras: bool = False
    max_cpu_loras: Optional[int] = None
    lora_dtype: Optional[torch.dtype] = None
    lora_extra_vocab_size: int = 256
    # This is a constant.
    lora_vocab_padding_size: ClassVar[int] = 256
    long_lora_scaling_factors: Optional[Tuple[float]] = None

    def __post_init__(self):
        # Setting the maximum rank to 256 should be able to satisfy the vast
        # majority of applications.
        possible_max_ranks = (8, 16, 32, 64, 128, 256)
        possible_lora_extra_vocab_size = (0, 256, 512)
        if self.max_lora_rank not in possible_max_ranks:
            raise ValueError(
                f"max_lora_rank ({self.max_lora_rank}) must be one of "
                f"{possible_max_ranks}.")
        if self.lora_extra_vocab_size not in possible_lora_extra_vocab_size:
            raise ValueError(
                f"lora_extra_vocab_size ({self.lora_extra_vocab_size}) "
                f"must be one of {possible_lora_extra_vocab_size}.")
        if self.max_loras < 1:
            raise ValueError(f"max_loras ({self.max_loras}) must be >= 1.")
        if self.max_cpu_loras is None:
            self.max_cpu_loras = self.max_loras
        elif self.max_cpu_loras < self.max_loras:
            raise ValueError(
                f"max_cpu_loras ({self.max_cpu_loras}) must be >= "
                f"max_loras ({self.max_loras})")

    def verify_with_model_config(self, model_config: ModelConfig):
        if self.lora_dtype in (None, "auto"):
            self.lora_dtype = model_config.dtype
        elif isinstance(self.lora_dtype, str):
            self.lora_dtype = getattr(torch, self.lora_dtype)
        if model_config.quantization and model_config.quantization not in [
                "awq", "gptq"
        ]:
            # TODO support marlin and squeezellm
            logger.warning("%s quantization is not tested with LoRA yet.",
                           model_config.quantization)

    def verify_with_scheduler_config(self, scheduler_config: SchedulerConfig):
        if scheduler_config.chunked_prefill_enabled:
            raise ValueError("LoRA is not supported with chunked prefill yet.")


@dataclass
class PromptAdapterConfig:
    max_prompt_adapters: int
    max_prompt_adapter_token: int
    max_cpu_prompt_adapters: Optional[int] = None
    prompt_adapter_dtype: Optional[torch.dtype] = None

    def __post_init__(self):
        library_name = 'peft'
        try:
            __import__(library_name)
        except ImportError as e:
            raise ImportError(
                f"'{library_name}' is not installed for prompt adapter support."
                f"Please install it using 'pip install {library_name}'."
            ) from e

        if self.max_prompt_adapters < 1:
            raise ValueError(f"max_prompt_adapters "
                             f"({self.max_prompt_adapters}) must be >= 1.")
        if self.max_prompt_adapter_token == 0:
            raise ValueError("max_prompt_adapter_token must be set.")
        if self.max_cpu_prompt_adapters is None:
            self.max_cpu_prompt_adapters = self.max_prompt_adapters

    def verify_with_model_config(self, model_config: ModelConfig):
        if self.prompt_adapter_dtype in (None, "auto"):
            self.prompt_adapter_dtype = model_config.dtype
        elif isinstance(self.prompt_adapter_dtype, str):
            self.prompt_adapter_dtype = getattr(torch,
                                                self.prompt_adapter_dtype)


@dataclass
class MultiModalConfig:
    """Controls the behavior of multimodal models."""

    limit_per_prompt: Mapping[str, int] = field(default_factory=dict)
    """
    The maximum number of multi-modal input instances allowed per prompt
    for each :class:`~vllm.multimodal.MultiModalPlugin`.
    """

    # TODO: Add configs to init vision tower or not.


_STR_DTYPE_TO_TORCH_DTYPE = {
    "half": torch.float16,
    "float16": torch.float16,
    "float": torch.float32,
    "float32": torch.float32,
    "bfloat16": torch.bfloat16,
}

_ROCM_NOT_SUPPORTED_DTYPE: List[str] = []  #


def _get_and_verify_dtype(
    config: PretrainedConfig,
    dtype: Union[str, torch.dtype],
) -> torch.dtype:
    # NOTE: getattr(config, "torch_dtype", torch.float32) is not correct
    # because config.torch_dtype can be None.
    config_dtype = getattr(config, "torch_dtype", None)
    if config_dtype is None:
        config_dtype = torch.float32

    if isinstance(dtype, str):
        dtype = dtype.lower()
        if dtype == "auto":
            if config_dtype == torch.float32:
                if config.model_type == "gemma2":
                    logger.info(
                        "For Gemma 2, we downcast float32 to bfloat16 instead "
                        "of float16 by default. Please specify `dtype` if you "
                        "want to use float16.")
                    torch_dtype = torch.bfloat16
                else:
                    # Following the common practice, we use float16 for float32
                    # models.
                    torch_dtype = torch.float16
            else:
                torch_dtype = config_dtype
        else:
            if dtype not in _STR_DTYPE_TO_TORCH_DTYPE:
                raise ValueError(f"Unknown dtype: {dtype}")
            torch_dtype = _STR_DTYPE_TO_TORCH_DTYPE[dtype]
    elif isinstance(dtype, torch.dtype):
        torch_dtype = dtype
    else:
        raise ValueError(f"Unknown dtype: {dtype}")

    # Verify the dtype.
    if torch_dtype != config_dtype:
        if torch_dtype == torch.float32:
            # Upcasting to float32 is allowed.
            logger.info("Upcasting %s to %s.", config_dtype, torch_dtype)
            pass
        elif config_dtype == torch.float32:
            # Downcasting from float32 to float16 or bfloat16 is allowed.
            logger.info("Downcasting %s to %s.", config_dtype, torch_dtype)
            pass
        else:
            # Casting between float16 and bfloat16 is allowed with a warning.
            logger.warning("Casting %s to %s.", config_dtype, torch_dtype)

    return torch_dtype


def _get_and_verify_max_len(
    hf_config: PretrainedConfig,
    max_model_len: Optional[int],
    disable_sliding_window: bool,
    sliding_window_len: Optional[int],
    spec_target_max_model_len: Optional[int] = None,
) -> int:
    """Get and verify the model's maximum length."""
    derived_max_model_len = float("inf")
    possible_keys = [
        # OPT
        "max_position_embeddings",
        # GPT-2
        "n_positions",
        # MPT
        "max_seq_len",
        # ChatGLM2
        "seq_length",
        # Command-R
        "model_max_length",
        # Others
        "max_sequence_length",
        "max_seq_length",
        "seq_len",
    ]
    # Choose the smallest "max_length" from the possible keys.
    max_len_key = None
    for key in possible_keys:
        max_len = getattr(hf_config, key, None)
        if max_len is not None:
            max_len_key = key if max_len < derived_max_model_len \
                else max_len_key
            derived_max_model_len = min(derived_max_model_len, max_len)

    # If sliding window is manually disabled, max_length should be less
    # than the sliding window length in the model config.
    if disable_sliding_window and sliding_window_len is not None:
        max_len_key = "sliding_window" \
            if sliding_window_len < derived_max_model_len else max_len_key
        derived_max_model_len = min(derived_max_model_len, sliding_window_len)

    # If none of the keys were found in the config, use a default and
    # log a warning.
    if derived_max_model_len == float("inf"):
        if max_model_len is not None:
            # If max_model_len is specified, we use it.
            return max_model_len

        if spec_target_max_model_len is not None:
            # If this is a speculative draft model, we use the max model len
            # from the target model.
            return spec_target_max_model_len

        default_max_len = 2048
        possible_keys_str = ", ".join(possible_keys)
        logger.warning(
            "The model's config.json does not contain any of the following "
            "keys to determine the original maximum length of the model: "
<<<<<<< HEAD
            "%s. Assuming the model's maximum length is %d.",
            possible_keys_str, default_max_len)
=======
            "%s. Assuming the model's maximum length is %d.", possible_keys,
            default_max_len)
>>>>>>> b98cc28f
        derived_max_model_len = default_max_len

    rope_scaling = getattr(hf_config, "rope_scaling", None)
    if rope_scaling is not None:
        if "type" in rope_scaling:
            rope_type = rope_scaling["type"]
        elif "rope_type" in rope_scaling:
            rope_type = rope_scaling["rope_type"]
        else:
            raise ValueError(
                "rope_scaling must have a 'type' or 'rope_type' key.")

        # The correct one should be "longrope", kept "su" here
        # to be backward compatible
        if rope_type not in ("su", "longrope", "llama3"):
            if disable_sliding_window:
                # TODO(robertgshaw): Find a model that supports rope_scaling
                # with sliding window to see if this case should be allowed.
                raise NotImplementedError(
                    "Disabling sliding window is not supported for models "
                    "with rope_scaling. Please raise an issue so we can "
                    "investigate.")

            assert "factor" in rope_scaling
            scaling_factor = rope_scaling["factor"]
            if rope_type == "yarn":
                derived_max_model_len = rope_scaling[
                    "original_max_position_embeddings"]
            derived_max_model_len *= scaling_factor

    # If the user specified a max length, make sure it is smaller than the
    # derived length from the HF model config.
    if max_model_len is None:
        max_model_len = int(derived_max_model_len)
    elif max_model_len > derived_max_model_len:
        # Some models might have a separate key for specifying model_max_length
        # that will be bigger than derived_max_model_len. We compare user input
        # with model_max_length and allow this override when it's smaller.
        model_max_length = getattr(hf_config, "model_max_length", None)
        if model_max_length is not None and max_model_len <= model_max_length:
            if disable_sliding_window:
                # TODO(robertgshaw): Find a model that has model_max_length
                # with sliding window to see if this case should be allowed.
                raise NotImplementedError(
                    "Disabling sliding window is not supported for models "
                    "model_max_length in the config. Please raise an issue "
                    "so we can investigate.")
        else:
            msg = (
                f"User-specified max_model_len ({max_model_len}) is greater "
                f"than the derived max_model_len ({max_len_key}="
                f"{derived_max_model_len} or model_max_length="
                f"{model_max_length} in model's config.json). This may lead "
                "to incorrect model outputs or CUDA errors.")
            if envs.VLLM_ALLOW_LONG_MAX_MODEL_LEN:
                logger.warning(
                    "%s Make sure the value is correct and within the "
                    "model context size.", msg)
            else:
                raise ValueError(
                    f"{msg} To allow overriding this maximum, set "
                    "the env var VLLM_ALLOW_LONG_MAX_MODEL_LEN=1")
    return int(max_model_len)


def get_served_model_name(model: str,
                          served_model_name: Optional[Union[str, List[str]]]):
    """
    If the input is a non-empty list, the first model_name in 
    `served_model_name` is taken. 
    If the input is a non-empty string, it is used directly. 
    For cases where the input is either an empty string or an 
    empty list, the fallback is to use `self.model`.
    """
    if not served_model_name:
        return model
    if isinstance(served_model_name, list):
        return served_model_name[0]
    return served_model_name


@dataclass
class DecodingConfig:
    """Dataclass which contains the decoding strategy of the engine"""

    # Which guided decoding algo to use. 'outlines' / 'lm-format-enforcer'
    guided_decoding_backend: str = 'outlines'

    def __post_init__(self):
        valid_guided_backends = ['outlines', 'lm-format-enforcer']
        backend = self.guided_decoding_backend
        if backend not in valid_guided_backends:
            raise ValueError(f"Invalid guided_decoding_backend '{backend},"
                             f"must be one of {valid_guided_backends}")


@dataclass
class ObservabilityConfig:
    """Configuration for observability."""
    otlp_traces_endpoint: Optional[str] = None

    # Collecting detailed timing information for each request can be expensive.

    # If set, collects the model forward time for the request.
    collect_model_forward_time: bool = False

    # If set, collects the model execute time for the request.
    collect_model_execute_time: bool = False

    def __post_init__(self):
        if not is_otel_available() and self.otlp_traces_endpoint is not None:
            raise ValueError(
                "OpenTelemetry is not available. Unable to configure "
                "'otlp_traces_endpoint'. Ensure OpenTelemetry packages are "
                f"installed. Original error:\n{otel_import_error_traceback}")

        if ((self.collect_model_forward_time
             or self.collect_model_execute_time)
                and self.otlp_traces_endpoint is None):
            raise ValueError(
                "collect_model_forward_time or collect_model_execute_time "
                "requires --otlp-traces-endpoint to be set.")


@dataclass(frozen=True)
class EngineConfig:
    """Dataclass which contains all engine-related configuration. This
    simplifies passing around the distinct configurations in the codebase.
    """

    model_config: ModelConfig
    cache_config: CacheConfig
    parallel_config: ParallelConfig
    scheduler_config: SchedulerConfig
    device_config: DeviceConfig
    load_config: LoadConfig
    lora_config: Optional[LoRAConfig]
    speculative_config: Optional[SpeculativeConfig]
    decoding_config: Optional[DecodingConfig]
    observability_config: Optional[ObservabilityConfig]
    prompt_adapter_config: Optional[PromptAdapterConfig]

    def __post_init__(self):
        """Verify configs are valid & consistent with each other.
        """
        self.model_config.verify_async_output_proc(self.parallel_config,
                                                   self.speculative_config,
                                                   self.device_config)
        self.model_config.verify_with_parallel_config(self.parallel_config)
        self.cache_config.verify_with_parallel_config(self.parallel_config)

        if self.lora_config:
            self.lora_config.verify_with_model_config(self.model_config)
            self.lora_config.verify_with_scheduler_config(
                self.scheduler_config)
        if self.prompt_adapter_config:
            self.prompt_adapter_config.verify_with_model_config(
                self.model_config)

    def to_dict(self):
        """Return the configs as a dictionary, for use in **kwargs.
        """
        return dict(
            (field.name, getattr(self, field.name)) for field in fields(self))<|MERGE_RESOLUTION|>--- conflicted
+++ resolved
@@ -1,6 +1,5 @@
 import enum
 import json
-import os
 from dataclasses import dataclass, field, fields
 from typing import (TYPE_CHECKING, ClassVar, List, Mapping, Optional, Tuple,
                     Type, Union)
@@ -12,10 +11,6 @@
 from vllm.logger import init_logger
 from vllm.model_executor.layers.quantization import QUANTIZATION_METHODS
 from vllm.model_executor.models import ModelRegistry
-<<<<<<< HEAD
-from vllm.transformers_utils.config import get_config, get_hf_text_config
-from vllm.utils import (get_cpu_memory, is_cpu, is_hip, is_neuron,
-=======
 from vllm.platforms import current_platform
 from vllm.tracing import is_otel_available, otel_import_error_traceback
 from vllm.transformers_utils.config import (get_config,
@@ -24,7 +19,6 @@
 from vllm.utils import (STR_NOT_IMPL_ENC_DEC_CUDAGRAPH, GiB_bytes,
                         cuda_device_count_stateless, get_cpu_memory, is_cpu,
                         is_hip, is_neuron, is_openvino, is_xpu,
->>>>>>> b98cc28f
                         print_warning_once)
 
 if TYPE_CHECKING:
@@ -139,12 +133,7 @@
         spec_target_max_model_len: Optional[int] = None,
         quantization: Optional[str] = None,
         quantization_param_path: Optional[str] = None,
-<<<<<<< HEAD
-        quantized_weights_path: Optional[str] = None,
-        enforce_eager: bool = False,
-=======
         enforce_eager: Optional[bool] = None,
->>>>>>> b98cc28f
         max_context_len_to_capture: Optional[int] = None,
         max_seq_len_to_capture: Optional[int] = None,
         max_logprobs: int = 20,
@@ -170,7 +159,6 @@
             self.tokenizer_revision = tokenizer_revision
         self.quantization = quantization
         self.quantization_param_path = quantization_param_path
-        self.quantized_weights_path = quantized_weights_path
         self.enforce_eager = enforce_eager
         if max_context_len_to_capture is not None:
             raise ValueError("`max_context_len_to_capture` is deprecated. "
@@ -186,8 +174,6 @@
         self.hf_image_processor_config = get_hf_image_processor_config(
             self.model, revision)
         self.dtype = _get_and_verify_dtype(self.hf_text_config, dtype)
-<<<<<<< HEAD
-=======
         self.use_async_output_proc = use_async_output_proc
 
         # Choose a default enforce_eager value if the user did not specify
@@ -217,7 +203,6 @@
             # defaults to False if unset. This is intuitive
             # so no logging message needed.
             self.enforce_eager = False
->>>>>>> b98cc28f
 
         if (not self.disable_sliding_window
                 and self.hf_text_config.model_type == "gemma2"
@@ -282,9 +267,6 @@
 
     def _verify_quantization(self) -> None:
         supported_quantization = [*QUANTIZATION_METHODS]
-<<<<<<< HEAD
-        rocm_supported_quantization = ["awq", "gptq", "squeezellm", "fp8"]
-=======
         rocm_supported_quantization = ["gptq", "squeezellm", "fp8"]
         optimized_quantization_methods = [
             "fp8", "marlin", "gptq_marlin_24", "gptq_marlin", "awq_marlin",
@@ -292,7 +274,6 @@
             "experts_int8"
         ]
         tpu_supported_quantization = ["tpu_int8"]
->>>>>>> b98cc28f
         if self.quantization is not None:
             self.quantization = self.quantization.lower()
 
@@ -846,11 +827,6 @@
         self.tokenizer_pool_config = tokenizer_pool_config
         self.ray_workers_use_nsight = ray_workers_use_nsight
         self.placement_group = placement_group
-<<<<<<< HEAD
-        self.distributed_executor_backend = distributed_executor_backend
-
-=======
->>>>>>> b98cc28f
         self.world_size = pipeline_parallel_size * self.tensor_parallel_size
 
         if worker_use_ray:
@@ -862,22 +838,6 @@
                                  f"'{self.distributed_executor_backend}'.")
 
         if self.distributed_executor_backend is None and self.world_size > 1:
-<<<<<<< HEAD
-            if is_hip():
-                logger.info("Using torchrun for multi-GPU on "
-                            "ROCm platform. Use --worker-use-ray or "
-                            "--distributed-executor-backend={ray, mp} to "
-                            "override")
-                if not os.environ.get("RANK"):
-                    raise RuntimeError(
-                        "Needs to be run in torchrun: "
-                        "torchrun --standalone --nproc_per_node=<tp> ...")
-                self.distributed_executor_backend = "torchrun"
-            else:
-                from vllm.executor import ray_utils
-                ray_found = ray_utils.ray is not None
-                self.distributed_executor_backend = "ray" if ray_found else "mp"
-=======
             # We use multiprocessing by default if world_size fits on the
             # current node and we aren't in a ray placement group.
 
@@ -903,7 +863,6 @@
             self.distributed_executor_backend = backend
             logger.info("Defaulting to use %s for distributed inference",
                         backend)
->>>>>>> b98cc28f
 
         self._verify_args()
         self.rank: int = 0
@@ -915,24 +874,6 @@
             and self.distributed_executor_backend.uses_ray)
 
     def _verify_args(self) -> None:
-<<<<<<< HEAD
-        if self.pipeline_parallel_size > 1:
-            raise NotImplementedError(
-                "Pipeline parallelism is not supported yet.")
-        if self.distributed_executor_backend not in ("ray", "mp", "torchrun",
-                                                     None):
-            raise ValueError(
-                "Unrecognized distributed executor backend. Supported values "
-                "are 'ray' or 'mp' or 'torchrun'.")
-        if (not self.disable_custom_all_reduce and self.world_size > 1
-                and self.pipeline_parallel_size > 1):
-            self.disable_custom_all_reduce = True
-            logger.info(
-                "Disabled the custom all-reduce kernel because it is not "
-                "supported with pipeline parallelism.")
-        if self.ray_workers_use_nsight and (
-                not self.distributed_executor_backend == "ray"):
-=======
         # Lazy import to avoid circular import
         from vllm.executor.executor_base import ExecutorBase
 
@@ -953,7 +894,6 @@
                 "Disabled the custom all-reduce kernel because it is not "
                 "supported on AMD GPUs.")
         if self.ray_workers_use_nsight and not self.use_ray:
->>>>>>> b98cc28f
             raise ValueError("Unable to use nsight profiling unless workers "
                              "run with Ray.")
 
@@ -1730,17 +1670,11 @@
             return spec_target_max_model_len
 
         default_max_len = 2048
-        possible_keys_str = ", ".join(possible_keys)
         logger.warning(
             "The model's config.json does not contain any of the following "
             "keys to determine the original maximum length of the model: "
-<<<<<<< HEAD
-            "%s. Assuming the model's maximum length is %d.",
-            possible_keys_str, default_max_len)
-=======
             "%s. Assuming the model's maximum length is %d.", possible_keys,
             default_max_len)
->>>>>>> b98cc28f
         derived_max_model_len = default_max_len
 
     rope_scaling = getattr(hf_config, "rope_scaling", None)
