import copy
import enum
import hashlib
import json
import warnings
from contextlib import contextmanager
from dataclasses import dataclass, field, replace
from pathlib import Path
from typing import (TYPE_CHECKING, Any, Callable, ClassVar, Counter, Dict,
                    Final, List, Literal, Mapping, Optional, Set, Tuple, Type,
                    Union)

import torch
from pydantic import BaseModel, Field, PrivateAttr
from transformers import PretrainedConfig

import vllm.envs as envs
from vllm.compilation.inductor_pass import CallableInductorPass, InductorPass
from vllm.logger import init_logger
from vllm.model_executor.layers.quantization import (QUANTIZATION_METHODS,
                                                     get_quantization_config)
from vllm.model_executor.models import ModelRegistry
from vllm.platforms import current_platform
from vllm.tracing import is_otel_available, otel_import_error_traceback
from vllm.transformers_utils.config import (
    ConfigFormat, get_config, get_hf_image_processor_config,
    get_hf_text_config, get_pooling_config,
    get_sentence_transformer_tokenizer_config, is_encoder_decoder, uses_mrope)
from vllm.utils import (GiB_bytes, cuda_device_count_stateless, get_cpu_memory,
                        print_warning_once, resolve_obj_by_qualname)

if TYPE_CHECKING:
    from ray.util.placement_group import PlacementGroup

    from vllm.executor.executor_base import ExecutorBase
    from vllm.model_executor.layers.quantization.base_config import (
        QuantizationConfig)
    from vllm.model_executor.model_loader.loader import BaseModelLoader
    from vllm.transformers_utils.tokenizer_group.base_tokenizer_group import (
        BaseTokenizerGroup)
else:
    QuantizationConfig = None

logger = init_logger(__name__)

_EMBEDDING_MODEL_MAX_NUM_BATCHED_TOKENS = 32768
_MULTIMODAL_MODEL_MAX_NUM_BATCHED_TOKENS = 5120

TaskOption = Literal["auto", "generate", "embedding"]

# "draft" is only used internally for speculative decoding
_Task = Literal["generate", "embedding", "draft"]

HfOverrides = Union[Dict[str, Any], Callable[[PretrainedConfig],
                                             PretrainedConfig]]


class ModelConfig:
    """Configuration for the model.

    Args:
        model: Name or path of the huggingface model to use.
            It is also used as the content for `model_name` tag in metrics
            output when `served_model_name` is not specified.
        task: The task to use the model for. Each vLLM instance only supports
            one task, even if the same model can be used for multiple tasks.
            When the model only supports one task, "auto" can be used to select
            it; otherwise, you must specify explicitly which task to use.
        tokenizer: Name or path of the huggingface tokenizer to use.
        tokenizer_mode: Tokenizer mode. "auto" will use the fast tokenizer if
            available, "slow" will always use the slow tokenizer, and
            "mistral" will always use the tokenizer from `mistral_common`.
        trust_remote_code: Trust remote code (e.g., from HuggingFace) when
            downloading the model and tokenizer.
        allowed_local_media_path: Allowing API requests to read local images or
            videos from directories specified by the server file system.
            This is a security risk. Should only be enabled in trusted
            environments.
        dtype: Data type for model weights and activations. The "auto" option
            will use FP16 precision for FP32 and FP16 models, and BF16 precision
            for BF16 models.
        seed: Random seed for reproducibility.
        revision: The specific model version to use. It can be a branch name,
            a tag name, or a commit id. If unspecified, will use the default
            version.
        code_revision: The specific revision to use for the model code on
            Hugging Face Hub. It can be a branch name, a tag name, or a
            commit id. If unspecified, will use the default version.
        tokenizer_revision: The specific tokenizer version to use. It can be a
            branch name, a tag name, or a commit id. If unspecified, will use
            the default version.
        max_model_len: Maximum length of a sequence (including prompt and
            output). If None, will be derived from the model.
        quantization: Quantization method that was used to quantize the model
            weights. If None, we assume the model weights are not quantized.
        quantization_param_path: Path to JSON file containing scaling factors.
            Used to load KV cache scaling factors into the model when KV cache
            type is FP8_E4M3 on ROCm (AMD GPU). In the future these will also
            be used to load activation and weight scaling factors when the
            model dtype is FP8_E4M3 on ROCm.
        enforce_eager: Whether to enforce eager execution. If True, we will
            disable CUDA graph and always execute the model in eager mode.
            If False, we will use CUDA graph and eager execution in hybrid.
            If None, the user did not specify, so default to False.
        max_seq_len_to_capture: Maximum sequence len covered by CUDA graphs.
            When a sequence has context length larger than this, we fall back
            to eager mode. Additionally for encoder-decoder models, if the
            sequence length of the encoder input is larger than this, we fall
            back to the eager mode.
        disable_sliding_window: Whether to disable sliding window. If True,
            we will disable the sliding window functionality of the model.
            If the model does not support sliding window, this argument is
            ignored.
        skip_tokenizer_init: If true, skip initialization of tokenizer and
            detokenizer.
        served_model_name: The model name used in metrics tag `model_name`,
            matches the model name exposed via the APIs. If multiple model
            names provided, the first name will be used. If not specified,
            the model name will be the same as `model`.
        limit_mm_per_prompt: Maximum number of data items per modality
            per prompt. Only applicable for multimodal models.
        config_format: The config format which shall be loaded.
            Defaults to 'auto' which defaults to 'hf'.
        hf_overrides: If a dictionary, contains arguments to be forwarded to the
            HuggingFace config. If a callable, it is called to update the
            HuggingFace config.
        mm_processor_kwargs: Arguments to be forwarded to the model's processor
            for multi-modal data, e.g., image processor.
        override_neuron_config: Initialize non default neuron config or
            override default neuron config that are specific to Neuron devices,
            this argument will be used to configure the neuron config that
            can not be gathered from the vllm arguments.
        override_pooling_config: Initialize non default pooling config or
            override default pooling config for the embedding model.
    """

    def __init__(
            self,
            model: str,
            task: Union[TaskOption, _Task],
            tokenizer: str,
            tokenizer_mode: str,
            trust_remote_code: bool,
            dtype: Union[str, torch.dtype],
            seed: int,
            allowed_local_media_path: str = "",
            revision: Optional[str] = None,
            code_revision: Optional[str] = None,
            rope_scaling: Optional[Dict[str, Any]] = None,
            rope_theta: Optional[float] = None,
            tokenizer_revision: Optional[str] = None,
            max_model_len: Optional[int] = None,
            spec_target_max_model_len: Optional[int] = None,
            quantization: Optional[str] = None,
            quantization_param_path: Optional[str] = None,
            enforce_eager: Optional[bool] = None,
            max_seq_len_to_capture: Optional[int] = None,
            max_logprobs: int = 20,
            disable_sliding_window: bool = False,
            skip_tokenizer_init: bool = False,
            served_model_name: Optional[Union[str, List[str]]] = None,
            limit_mm_per_prompt: Optional[Mapping[str, int]] = None,
            use_async_output_proc: bool = True,
            config_format: ConfigFormat = ConfigFormat.AUTO,
            hf_overrides: Optional[HfOverrides] = None,
            mm_processor_kwargs: Optional[Dict[str, Any]] = None,
            override_neuron_config: Optional[Dict[str, Any]] = None,
            override_pooler_config: Optional["PoolerConfig"] = None) -> None:
        self.model = model
        self.tokenizer = tokenizer
        self.tokenizer_mode = tokenizer_mode
        self.trust_remote_code = trust_remote_code
        self.allowed_local_media_path = allowed_local_media_path
        self.seed = seed
        self.revision = revision
        self.code_revision = code_revision

        if hf_overrides is None:
            hf_overrides = {}

        if callable(hf_overrides):
            hf_overrides_kw = {}
            hf_overrides_fn = hf_overrides
        else:
            hf_overrides_kw = hf_overrides
            hf_overrides_fn = None

        if rope_scaling is not None:
            hf_override: Dict[str, Any] = {"rope_scaling": rope_scaling}
            hf_overrides_kw.update(hf_override)
            msg = ("`--rope-scaling` will be removed in a future release. "
                   f"'Please instead use `--hf-overrides '{hf_override!r}'`")
            warnings.warn(DeprecationWarning(msg), stacklevel=2)
        if rope_theta is not None:
            hf_override = {"rope_theta": rope_theta}
            hf_overrides_kw.update(hf_override)
            msg = ("`--rope-theta` will be removed in a future release. "
                   f"'Please instead use `--hf-overrides '{hf_override!r}'`")
            warnings.warn(DeprecationWarning(msg), stacklevel=2)

        # The tokenizer version is consistent with the model version by default.
        if tokenizer_revision is None:
            self.tokenizer_revision = revision
        else:
            self.tokenizer_revision = tokenizer_revision
        self.quantization = quantization
        self.quantization_param_path = quantization_param_path
        self.enforce_eager = enforce_eager
        self.max_seq_len_to_capture = max_seq_len_to_capture
        self.max_logprobs = max_logprobs
        self.disable_sliding_window = disable_sliding_window
        self.skip_tokenizer_init = skip_tokenizer_init

        hf_config = get_config(self.model, trust_remote_code, revision,
                               code_revision, config_format)

        if hf_overrides_kw:
            logger.info("Overriding HF config with %s", hf_overrides_kw)
            hf_config.update(hf_overrides_kw)
        if hf_overrides_fn:
            logger.info("Overriding HF config with %s", hf_overrides_fn)
            hf_config = hf_overrides_fn(hf_config)

        self.hf_config = hf_config

        self.hf_text_config = get_hf_text_config(self.hf_config)
        self.encoder_config = self._get_encoder_config()
        self.hf_image_processor_config = get_hf_image_processor_config(
            self.model, revision)
        self.dtype = _get_and_verify_dtype(self.hf_text_config, dtype)
        self.use_async_output_proc = use_async_output_proc
        self.mm_processor_kwargs = mm_processor_kwargs

        # Set enforce_eager to False if the value is unset.
        if self.enforce_eager is None:
            self.enforce_eager = False

        sliding_window = getattr(self.hf_text_config, "sliding_window", None)
        has_interleaved_attention = (sliding_window is not None) and (
            isinstance(sliding_window, list) or
            (self.hf_text_config.model_type in ["gemma2"]))

        if (not self.disable_sliding_window and has_interleaved_attention):
            if envs.VLLM_ATTENTION_BACKEND == "XFORMERS":
                sliding_window_len_min = get_min_sliding_window(
                    self.hf_text_config.sliding_window)

                print_warning_once(
                    f"{self.hf_text_config.model_type} has interleaved "
                    "attention, which is currently not supported by the "
                    "XFORMERS backend. Disabling sliding window and capping "
                    "the max length to the sliding window size "
                    f"({sliding_window_len_min}).")
                self.disable_sliding_window = True
            else:
                # for a model with interleaved attention,
                # the scheduler and the model treat it as full attention
                # (i.e., not dropping any tokens outside the window).
                # only the attention layer itself is aware of the sliding
                # window, and use the window size to compute the attention.
                self.hf_text_config.interleaved_sliding_window = sliding_window
                delattr(self.hf_text_config, "sliding_window")
                sliding_window = None

        self.max_model_len = _get_and_verify_max_len(
            hf_config=self.hf_text_config,
            max_model_len=max_model_len,
            disable_sliding_window=self.disable_sliding_window,
            sliding_window_len=self.get_hf_config_sliding_window(),
            spec_target_max_model_len=spec_target_max_model_len,
            encoder_config=self.encoder_config)
        self.served_model_name = get_served_model_name(model,
                                                       served_model_name)
        self.multimodal_config = self._init_multimodal_config(
            limit_mm_per_prompt)
        if not self.skip_tokenizer_init:
            self._verify_tokenizer_mode()

        self.is_attention_free = self._init_attention_free()
        self.has_inner_state = self._init_has_inner_state()

        if current_platform.is_neuron():
            self.override_neuron_config = override_neuron_config
        else:
            self.override_neuron_config = None

        supported_tasks, task = self._resolve_task(task, self.hf_config)
        self.supported_tasks = supported_tasks
        self.task: Final = task
        self.pooler_config = self._init_pooler_config(override_pooler_config)

        self._verify_quantization()
        self._verify_cuda_graph()
        self._verify_bnb_config()

    def _init_multimodal_config(
        self, limit_mm_per_prompt: Optional[Mapping[str, int]]
    ) -> Optional["MultiModalConfig"]:
        architectures = getattr(self.hf_config, "architectures", [])
        if ModelRegistry.is_multimodal_model(architectures):
            return MultiModalConfig(limit_per_prompt=limit_mm_per_prompt or {})

        if limit_mm_per_prompt:
            raise ValueError("`limit_mm_per_prompt` is only supported for "
                             "multimodal models.")

        return None

    def _get_encoder_config(self):
        return get_sentence_transformer_tokenizer_config(
            self.model, self.revision)

    def _init_pooler_config(
        self,
        override_pooler_config: Optional["PoolerConfig"],
    ) -> Optional["PoolerConfig"]:

        if self.task == "embedding":
            user_config = override_pooler_config or PoolerConfig()

            base_config = get_pooling_config(self.model, self.revision)
            if base_config is not None:
                # Only set values that are not overridden by the user
                for k, v in base_config.items():
                    if getattr(user_config, k) is None:
                        setattr(user_config, k, v)

            return user_config

        return None

    def _init_attention_free(self) -> bool:
        architectures = getattr(self.hf_config, "architectures", [])
        return ModelRegistry.is_attention_free_model(architectures)

    def _init_has_inner_state(self) -> bool:
        architectures = getattr(self.hf_config, "architectures", [])
        return ModelRegistry.model_has_inner_state(architectures)

    def _verify_tokenizer_mode(self) -> None:
        tokenizer_mode = self.tokenizer_mode.lower()
        if tokenizer_mode not in ["auto", "slow", "mistral"]:
            raise ValueError(
                f"Unknown tokenizer mode: {self.tokenizer_mode}. Must be "
                "either 'auto', 'slow' or 'mistral'.")
        self.tokenizer_mode = tokenizer_mode

    def _resolve_task(
        self,
        task_option: Union[TaskOption, _Task],
        hf_config: PretrainedConfig,
    ) -> Tuple[Set[_Task], _Task]:
        if task_option == "draft":
            return {"draft"}, "draft"

        architectures = getattr(hf_config, "architectures", [])

        task_support: Dict[_Task, bool] = {
            # NOTE: Listed from highest to lowest priority,
            # in case the model supports multiple of them
            "generate": ModelRegistry.is_text_generation_model(architectures),
            "embedding": ModelRegistry.is_embedding_model(architectures),
        }
        supported_tasks_lst: List[_Task] = [
            task for task, is_supported in task_support.items() if is_supported
        ]
        supported_tasks = set(supported_tasks_lst)

        if task_option == "auto":
            selected_task = next(iter(supported_tasks_lst))

            if len(supported_tasks) > 1:
                logger.info(
                    "This model supports multiple tasks: %s. "
                    "Defaulting to '%s'.", supported_tasks, selected_task)
        else:
            if task_option not in supported_tasks:
                msg = (
                    f"This model does not support the '{task_option}' task. "
                    f"Supported tasks: {supported_tasks}")
                raise ValueError(msg)

            selected_task = task_option

        return supported_tasks, selected_task

    def _parse_quant_hf_config(self):
        quant_cfg = getattr(self.hf_config, "quantization_config", None)
        if quant_cfg is None:
            # compressed-tensors uses a "compression_config" key
            quant_cfg = getattr(self.hf_config, "compression_config", None)
        return quant_cfg

    def _verify_quantization(self) -> None:
        supported_quantization = QUANTIZATION_METHODS
        rocm_supported_quantization = [
            "awq", "gptq", "fp8", "compressed_tensors", "compressed-tensors",
            "fbgemm_fp8", "gguf"
        ]
        optimized_quantization_methods = [
            "fp8", "marlin", "modelopt", "gptq_marlin_24", "gptq_marlin",
            "awq_marlin", "fbgemm_fp8", "compressed_tensors",
            "compressed-tensors", "experts_int8"
        ]
        tpu_supported_quantization = ["tpu_int8"]
        neuron_supported_quantization = ["neuron_quant"]
        if self.quantization is not None:
            self.quantization = self.quantization.lower()

        # Parse quantization method from the HF model config, if available.
        quant_cfg = self._parse_quant_hf_config()

        if quant_cfg is not None:
            quant_method = quant_cfg.get("quant_method", "").lower()

            # Detect which checkpoint is it
            for name in QUANTIZATION_METHODS:
                method = get_quantization_config(name)
                quantization_override = method.override_quantization_method(
                    quant_cfg, self.quantization)
                if quantization_override:
                    quant_method = quantization_override
                    self.quantization = quantization_override
                    break

            # Verify quantization configurations.
            if self.quantization is None:
                self.quantization = quant_method
            elif self.quantization != quant_method:
                raise ValueError(
                    "Quantization method specified in the model config "
                    f"({quant_method}) does not match the quantization "
                    f"method specified in the `quantization` argument "
                    f"({self.quantization}).")

        if self.quantization is not None:
            if self.quantization not in supported_quantization:
                raise ValueError(
                    f"Unknown quantization method: {self.quantization}. Must "
                    f"be one of {supported_quantization}.")
            if current_platform.is_rocm(
            ) and self.quantization not in rocm_supported_quantization:
                raise ValueError(
                    f"{self.quantization} quantization is currently not "
                    f"supported in ROCm.")
            if current_platform.is_tpu(
            ) and self.quantization not in tpu_supported_quantization:
                raise ValueError(
                    f"{self.quantization} quantization is currently not "
                    f"supported in TPU Backend.")
            if self.quantization not in optimized_quantization_methods:
                logger.warning(
                    "%s quantization is not fully "
                    "optimized yet. The speed can be slower than "
                    "non-quantized models.", self.quantization)
            if (self.quantization == "awq" and current_platform.is_rocm()
                    and not envs.VLLM_USE_TRITON_AWQ):
                logger.warning(
                    "Using AWQ quantization with ROCm, but VLLM_USE_TRITON_AWQ"
                    " is not set, enabling VLLM_USE_TRITON_AWQ.")
                envs.VLLM_USE_TRITON_AWQ = True
            if current_platform.is_neuron(
            ) and self.quantization not in neuron_supported_quantization:
                raise ValueError(
                    f"{self.quantization} quantization is currently not "
                    f"supported in Neuron Backend.")

    def _verify_cuda_graph(self) -> None:
        if self.max_seq_len_to_capture is None:
            self.max_seq_len_to_capture = self.max_model_len
        self.max_seq_len_to_capture = min(self.max_seq_len_to_capture,
                                          self.max_model_len)

    def _verify_bnb_config(self) -> None:
        """
        The current version of bitsandbytes (0.44.0) with 8-bit models does not
        yet support CUDA graph.
        """
        is_bitsandbytes = self.quantization == "bitsandbytes"
        has_quantization_config = (getattr(self.hf_config,
                                           "quantization_config", None)
                                   is not None)
        is_8bit = (self.hf_config.quantization_config.get(
            "load_in_8bit", False) if has_quantization_config else False)
        if all([
                is_bitsandbytes,
                has_quantization_config,
                is_8bit,
                not self.enforce_eager,
        ]):
            logger.warning(
                "CUDA graph is not supported on BitAndBytes 8bit yet, "
                "fallback to the eager mode.")
            self.enforce_eager = True

    def verify_async_output_proc(self, parallel_config, speculative_config,
                                 device_config) -> None:
        if not self.use_async_output_proc:
            # Nothing to check
            return

        if parallel_config.pipeline_parallel_size > 1:
            logger.warning("Async output processing can not be enabled "
                           "with pipeline parallel")
            self.use_async_output_proc = False
            return

        # Reminder: Please update docs/source/serving/compatibility_matrix.rst
        # If the feature combo become valid
        if device_config.device_type not in ("cuda", "tpu", "xpu", "hpu"):
            logger.warning(
                "Async output processing is only supported for CUDA, TPU, XPU "
                "and HPU."
                "Disabling it for other platforms.")
            self.use_async_output_proc = False
            return

        if envs.VLLM_USE_RAY_SPMD_WORKER:
            logger.warning(
                "Async output processing can not be enabled with ray spmd")
            self.use_async_output_proc = False
            return

        # Reminder: Please update docs/source/serving/compatibility_matrix.rst
        # If the feature combo become valid
        if device_config.device_type == "cuda" and self.enforce_eager:
            logger.warning(
                "To see benefits of async output processing, enable CUDA "
                "graph. Since, enforce-eager is enabled, async output "
                "processor cannot be used")
            self.use_async_output_proc = not self.enforce_eager
            return

        # Async postprocessor is not necessary with embedding mode
        # since there is no token generation
        if self.task == "embedding":
            self.use_async_output_proc = False

        # Reminder: Please update docs/source/serving/compatibility_matrix.rst
        # If the feature combo become valid
        if speculative_config:
            logger.warning("Async output processing is not supported with"
                           " speculative decoding currently.")
            self.use_async_output_proc = False

    def verify_with_parallel_config(
        self,
        parallel_config: "ParallelConfig",
    ) -> None:
        total_num_attention_heads = getattr(self.hf_text_config,
                                            "num_attention_heads", 0)
        tensor_parallel_size = parallel_config.tensor_parallel_size
        if total_num_attention_heads % tensor_parallel_size != 0:
            raise ValueError(
                f"Total number of attention heads ({total_num_attention_heads})"
                " must be divisible by tensor parallel size "
                f"({tensor_parallel_size}).")

        pipeline_parallel_size = parallel_config.pipeline_parallel_size
        if pipeline_parallel_size > 1:
            architectures = getattr(self.hf_config, "architectures", [])
            if not ModelRegistry.is_pp_supported_model(architectures):
                raise NotImplementedError(
                    "Pipeline parallelism is not supported for this model. "
                    "Supported models implement the `SupportsPP` interface.")

            if self.use_async_output_proc:
                logger.warning("Async output processor is not supported with "
                               "pipeline parallelism currently. Disabling it.")
                self.use_async_output_proc = False

    def get_hf_config_sliding_window(
            self) -> Union[Optional[int], List[Optional[int]]]:
        """Get the sliding window size, or None if disabled."""

        # Some models, like Qwen2 and Qwen1.5, use `use_sliding_window` in
        # addition to sliding window size. We check if that field is present
        # and if it's False, return None.
        if (hasattr(self.hf_text_config, "use_sliding_window")
                and not self.hf_text_config.use_sliding_window):
            return None
        return getattr(self.hf_text_config, "sliding_window", None)

    def get_sliding_window(self) -> Optional[Union[int, List[Optional[int]]]]:
        """Get the sliding window size, or None if disabled.
        """
        # If user disables sliding window, return None.
        if self.disable_sliding_window:
            return None
        # Otherwise get the value from the hf config.
        return self.get_hf_config_sliding_window()

    def get_vocab_size(self) -> int:
        return self.hf_text_config.vocab_size

    def get_hidden_size(self) -> int:
        return self.hf_text_config.hidden_size

    def get_head_size(self) -> int:
        # TODO remove hard code
        if hasattr(self.hf_text_config, "model_type"
                   ) and self.hf_text_config.model_type == 'deepseek_v2':
            # FlashAttention supports only head_size 32, 64, 128, 256,
            # we need to pad head_size 192 to 256
            return 256

        if self.is_attention_free:
            return 0

        if hasattr(self.hf_text_config, "head_dim"):
            return self.hf_text_config.head_dim
        # FIXME(woosuk): This may not be true for all models.
        return (self.hf_text_config.hidden_size //
                self.hf_text_config.num_attention_heads)

    def get_total_num_kv_heads(self) -> int:
        """Returns the total number of KV heads."""
        # For GPTBigCode & Falcon:
        # NOTE: for falcon, when new_decoder_architecture is True, the
        # multi_query flag is ignored and we use n_head_kv for the number of
        # KV heads.
        falcon_model_types = ["falcon", "RefinedWeb", "RefinedWebModel"]
        new_decoder_arch_falcon = (
            self.hf_config.model_type in falcon_model_types
            and getattr(self.hf_config, "new_decoder_architecture", False))
        if not new_decoder_arch_falcon and getattr(self.hf_text_config,
                                                   "multi_query", False):
            # Multi-query attention, only one KV head.
            # Currently, tensor parallelism is not supported in this case.
            return 1

        # For DBRX and MPT
        if self.hf_config.model_type == "mpt":
            if "kv_n_heads" in self.hf_config.attn_config:
                return self.hf_config.attn_config["kv_n_heads"]
            return self.hf_config.num_attention_heads
        if self.hf_config.model_type == "dbrx":
            return getattr(self.hf_config.attn_config, "kv_n_heads",
                           self.hf_config.num_attention_heads)

        if self.is_attention_free:
            return 0

        attributes = [
            # For Falcon:
            "n_head_kv",
            "num_kv_heads",
            # For LLaMA-2:
            "num_key_value_heads",
            # For ChatGLM:
            "multi_query_group_num",
        ]
        for attr in attributes:
            num_kv_heads = getattr(self.hf_text_config, attr, None)
            if num_kv_heads is not None:
                return num_kv_heads

        # For non-grouped-query attention models, the number of KV heads is
        # equal to the number of attention heads.
        return self.hf_text_config.num_attention_heads

    def get_num_kv_heads(self, parallel_config: "ParallelConfig") -> int:
        """Returns the number of KV heads per GPU."""
        total_num_kv_heads = self.get_total_num_kv_heads()
        # If tensor parallelism is used, we divide the number of KV heads by
        # the tensor parallel size. We will replicate the KV heads in the
        # case where the number of KV heads is smaller than the tensor
        # parallel size so each GPU has at least one KV head.
        return max(1,
                   total_num_kv_heads // parallel_config.tensor_parallel_size)

    def get_num_attention_heads(self,
                                parallel_config: "ParallelConfig") -> int:
        num_heads = getattr(self.hf_text_config, "num_attention_heads", 0)
        return num_heads // parallel_config.tensor_parallel_size

    def get_num_layers(self, parallel_config: "ParallelConfig") -> int:
        from vllm.distributed.utils import get_pp_indices
        total_num_hidden_layers = getattr(self.hf_text_config,
                                          "num_hidden_layers", 0)
        pp_rank = parallel_config.rank // parallel_config.tensor_parallel_size
        pp_size = parallel_config.pipeline_parallel_size
        start, end = get_pp_indices(total_num_hidden_layers, pp_rank, pp_size)
        return end - start

    def get_num_attention_layers(self,
                                 parallel_config: "ParallelConfig") -> int:
        if self.is_attention_free:
            return 0

        num_layers = self.get_num_layers(parallel_config)

        # Transformers supports layers_block_type @property
        layers = getattr(self.hf_config, "layers_block_type",
                         ["attention"] * num_layers)
        return len([t for t in layers if t == "attention"])

    def get_multimodal_config(self) -> "MultiModalConfig":
        """
        Get the multimodal configuration of the model.

        Raises:
            ValueError: If the model is not multimodal.
        """
        if self.multimodal_config is None:
            raise ValueError("The model is not multimodal.")

        return self.multimodal_config

    @property
    def is_encoder_decoder(self) -> bool:
        """Extract the HF encoder/decoder model flag."""
        return is_encoder_decoder(self.hf_config)

    @property
    def uses_mrope(self) -> bool:
        return uses_mrope(self.hf_config)

    @property
    def is_multimodal_model(self) -> bool:
        return self.multimodal_config is not None

    @property
    def is_cross_encoder(self) -> bool:
        architectures = getattr(self.hf_config, "architectures", [])
        return ModelRegistry.is_cross_encoder_model(architectures)


class CacheConfig:
    """Configuration for the KV cache.

    Args:
        block_size: Size of a cache block in number of tokens.
        gpu_memory_utilization: Fraction of GPU memory to use for the
            vLLM execution.
        swap_space: Size of the CPU swap space per GPU (in GiB).
        cache_dtype: Data type for kv cache storage.
        num_gpu_blocks_override: Number of GPU blocks to use. This overrides the
            profiled num_gpu_blocks if specified. Does nothing if None.
    """

    def __init__(
        self,
        block_size: int,
        gpu_memory_utilization: float,
        swap_space: float,
        cache_dtype: str,
        is_attention_free: bool = False,
        num_gpu_blocks_override: Optional[int] = None,
        sliding_window: Optional[int] = None,
        enable_prefix_caching: bool = False,
        cpu_offload_gb: float = 0,
    ) -> None:
        self.block_size = block_size
        self.gpu_memory_utilization = gpu_memory_utilization
        self.swap_space_bytes = swap_space * GiB_bytes
        self.num_gpu_blocks_override = num_gpu_blocks_override
        self.cache_dtype = cache_dtype
        self.is_attention_free = is_attention_free
        self.sliding_window = sliding_window
        self.enable_prefix_caching = enable_prefix_caching
        self.cpu_offload_gb = cpu_offload_gb

        self._verify_args()
        self._verify_cache_dtype()
        self._verify_prefix_caching()

        # Will be set after profiling.
        self.num_gpu_blocks: Optional[int] = None
        self.num_cpu_blocks: Optional[int] = None

    def metrics_info(self):
        # convert cache_config to dict(key: str, value: str) for prometheus
        # metrics info
        return {key: str(value) for key, value in self.__dict__.items()}

    def _verify_args(self) -> None:
        if self.gpu_memory_utilization > 1.0:
            raise ValueError(
                "GPU memory utilization must be less than 1.0. Got "
                f"{self.gpu_memory_utilization}.")

    def _verify_cache_dtype(self) -> None:
        if self.cache_dtype == "auto":
            pass
        elif self.cache_dtype in ("fp8", "fp8_e4m3", "fp8_e5m2"):
            logger.info(
                "Using fp8 data type to store kv cache. It reduces the GPU "
                "memory footprint and boosts the performance. "
                "Meanwhile, it may cause accuracy drop without a proper "
                "scaling factor")
        else:
            raise ValueError(f"Unknown kv cache dtype: {self.cache_dtype}")

    def _verify_prefix_caching(self) -> None:
        if not self.enable_prefix_caching:
            return

        if self.sliding_window is not None:
            raise NotImplementedError(
                "Prefix caching is not supported with sliding window. "
                "Run with --disable-sliding-window to use prefix caching.")

    def verify_with_parallel_config(
        self,
        parallel_config: "ParallelConfig",
    ) -> None:
        total_cpu_memory = get_cpu_memory()
        # FIXME(woosuk): Here, it is assumed that the GPUs in a tensor parallel
        # group are in the same node. However, the GPUs may span multiple nodes.
        num_gpus_per_node = parallel_config.tensor_parallel_size
        cpu_memory_usage = self.swap_space_bytes * num_gpus_per_node

        msg = (f"{cpu_memory_usage / GiB_bytes:.2f} GiB out of the "
               f"{total_cpu_memory / GiB_bytes:.2f} GiB total CPU memory "
               "is allocated for the swap space.")
        if cpu_memory_usage > 0.7 * total_cpu_memory:
            raise ValueError("Too large swap space. " + msg)
        elif cpu_memory_usage > 0.4 * total_cpu_memory:
            logger.warning("Possibly too large swap space. %s", msg)


@dataclass
class TokenizerPoolConfig:
    """Configuration for the tokenizer pool.

    Args:
        pool_size: Number of tokenizer workers in the pool.
        pool_type: Type of the pool.
        extra_config: Additional config for the pool.
            The way the config will be used depends on the
            pool type.
    """
    pool_size: int
    pool_type: Union[str, Type["BaseTokenizerGroup"]]
    extra_config: dict

    def __post_init__(self):
        if self.pool_type not in ("ray", ) and not isinstance(
                self.pool_type, type):
            raise ValueError(f"Unknown pool type: {self.pool_type}")
        if not isinstance(self.extra_config, dict):
            raise ValueError("extra_config must be a dictionary.")

    @classmethod
    def create_config(
        cls, tokenizer_pool_size: int,
        tokenizer_pool_type: Union[str, Type["BaseTokenizerGroup"]],
        tokenizer_pool_extra_config: Optional[Union[str, dict]]
    ) -> Optional["TokenizerPoolConfig"]:
        """Create a TokenizerPoolConfig from the given parameters.

        If tokenizer_pool_size is 0, return None.

        Args:
            tokenizer_pool_size: Number of tokenizer workers in the pool.
            tokenizer_pool_type: Type of the pool.
            tokenizer_pool_extra_config: Additional config for the pool.
                The way the config will be used depends on the
                pool type. This can be a JSON string (will be parsed).
        """
        if tokenizer_pool_size:
            if isinstance(tokenizer_pool_extra_config, str):
                tokenizer_pool_extra_config_parsed = json.loads(
                    tokenizer_pool_extra_config)
            else:
                tokenizer_pool_extra_config_parsed = (
                    tokenizer_pool_extra_config or {})
            tokenizer_pool_config = cls(tokenizer_pool_size,
                                        tokenizer_pool_type,
                                        tokenizer_pool_extra_config_parsed)
        else:
            tokenizer_pool_config = None
        return tokenizer_pool_config


class LoadFormat(str, enum.Enum):
    AUTO = "auto"
    PT = "pt"
    SAFETENSORS = "safetensors"
    NPCACHE = "npcache"
    DUMMY = "dummy"
    TENSORIZER = "tensorizer"
    SHARDED_STATE = "sharded_state"
    GGUF = "gguf"
    BITSANDBYTES = "bitsandbytes"
    MISTRAL = "mistral"


@dataclass
class LoadConfig:
    """
        download_dir: Directory to download and load the weights, default to the
            default cache directory of huggingface.
        load_format: The format of the model weights to load:
            "auto" will try to load the weights in the safetensors format and
                fall back to the pytorch bin format if safetensors format is
                not available.
            "pt" will load the weights in the pytorch bin format.
            "safetensors" will load the weights in the safetensors format.
            "npcache" will load the weights in pytorch format and store
                a numpy cache to speed up the loading.
            "dummy" will initialize the weights with random values, which is
                mainly for profiling.
            "tensorizer" will use CoreWeave's tensorizer library for
                fast weight loading.
            "bitsandbytes" will load nf4 type weights.
        ignore_patterns: The list of patterns to ignore when loading the model.
            Default to "original/**/*" to avoid repeated loading of llama's
            checkpoints.
    """

    load_format: Union[str, LoadFormat, "BaseModelLoader"] = LoadFormat.AUTO
    download_dir: Optional[str] = None
    model_loader_extra_config: Optional[Union[str, dict]] = field(
        default_factory=dict)
    ignore_patterns: Optional[Union[List[str], str]] = None

    def __post_init__(self):
        model_loader_extra_config = self.model_loader_extra_config or {}
        if isinstance(model_loader_extra_config, str):
            self.model_loader_extra_config = json.loads(
                model_loader_extra_config)
        self._verify_load_format()

        if self.ignore_patterns is not None and len(self.ignore_patterns) > 0:
            logger.info(
                "Ignoring the following patterns when downloading weights: %s",
                self.ignore_patterns)
        else:
            self.ignore_patterns = ["original/**/*"]

    def _verify_load_format(self) -> None:
        if not isinstance(self.load_format, str):
            return

        load_format = self.load_format.lower()
        self.load_format = LoadFormat(load_format)

        rocm_not_supported_load_format: List[str] = []
        if current_platform.is_rocm(
        ) and load_format in rocm_not_supported_load_format:
            rocm_supported_load_format = [
                f for f in LoadFormat.__members__
                if (f not in rocm_not_supported_load_format)
            ]
            raise ValueError(
                f"load format '{load_format}' is not supported in ROCm. "
                f"Supported load formats are "
                f"{rocm_supported_load_format}")


@dataclass
class ParallelConfig:
    """Configuration for the distributed execution."""

    pipeline_parallel_size: int = 1  # Number of pipeline parallel groups.
    tensor_parallel_size: int = 1  # Number of tensor parallel groups.

    # Deprecated, use distributed_executor_backend instead.
    worker_use_ray: Optional[bool] = None

    # Maximum number of multiple batches
    # when load model sequentially. To avoid RAM OOM when using tensor
    # parallel and large models.
    max_parallel_loading_workers: Optional[int] = None

    # Disable the custom all-reduce kernel and fall back to NCCL.
    disable_custom_all_reduce: bool = False

    # Config for the tokenizer pool. If None, will use synchronous tokenization.
    tokenizer_pool_config: Optional[TokenizerPoolConfig] = None

    # Whether to profile Ray workers with nsight, see https://docs.ray.io/en/latest/ray-observability/user-guides/profiling.html#profiling-nsight-profiler.
    ray_workers_use_nsight: bool = False

    # ray distributed model workers placement group.
    placement_group: Optional["PlacementGroup"] = None

    # Backend to use for distributed model
    # workers, either "ray" or "mp" (multiprocessing). If the product
    # of pipeline_parallel_size and tensor_parallel_size is less than
    # or equal to the number of GPUs available, "mp" will be used to
    # keep processing on a single host. Otherwise, this will default
    # to "ray" if Ray is installed and fail otherwise. Note that tpu
    # and hpu only support Ray for distributed inference.
    distributed_executor_backend: Optional[Union[str,
                                                 Type["ExecutorBase"]]] = None

    # the full name of the worker class to use. If "auto", the worker class
    # will be determined based on the platform.
    worker_cls: str = "auto"

    world_size: int = field(init=False)

    rank: int = 0

    def __post_init__(self) -> None:
        self.world_size = self.pipeline_parallel_size * \
            self.tensor_parallel_size

        if self.worker_use_ray:
            if self.distributed_executor_backend is None:
                self.distributed_executor_backend = "ray"
            elif not self.use_ray:
                raise ValueError(f"worker-use-ray can't be used with "
                                 f"distributed executor backend "
                                 f"'{self.distributed_executor_backend}'.")
        ray_only_devices = ["tpu", "hpu"]
        if (current_platform.device_type in ray_only_devices
                and self.world_size > 1):
            if self.distributed_executor_backend is None:
                self.distributed_executor_backend = "ray"
            if self.distributed_executor_backend != "ray":
                raise ValueError(
                    f"{current_platform.device_type.upper()} backend only "
                    "supports Ray for distributed inference.")

        if self.distributed_executor_backend is None and self.world_size > 1:
            # We use multiprocessing by default if world_size fits on the
            # current node and we aren't in a ray placement group.

            from vllm.executor import ray_utils
            backend = "mp"
            ray_found = ray_utils.ray_is_available()
            if (current_platform.is_cuda()
                    and cuda_device_count_stateless() < self.world_size):
                if not ray_found:
                    raise ValueError("Unable to load Ray which is "
                                     "required for multi-node inference, "
                                     "please install Ray with `pip install "
                                     "ray`.") from ray_utils.ray_import_err
                backend = "ray"
            elif ray_found:
                if self.placement_group:
                    backend = "ray"
                else:
                    from ray import is_initialized as ray_is_initialized
                    if ray_is_initialized():
                        from ray.util import get_current_placement_group
                        if get_current_placement_group():
                            backend = "ray"
            self.distributed_executor_backend = backend
            logger.info("Defaulting to use %s for distributed inference",
                        backend)

        self._verify_args()

    @property
    def use_ray(self) -> bool:
        return self.distributed_executor_backend == "ray" or (
            isinstance(self.distributed_executor_backend, type)
            and self.distributed_executor_backend.uses_ray)

    def _verify_args(self) -> None:
        # Lazy import to avoid circular import
        from vllm.executor.executor_base import ExecutorBase

        if self.distributed_executor_backend not in (
                "ray", "mp", None) and not (isinstance(
                    self.distributed_executor_backend, type) and issubclass(
                        self.distributed_executor_backend, ExecutorBase)):
            raise ValueError(
                "Unrecognized distributed executor backend "
                f"{self.distributed_executor_backend}. Supported "
                "values are 'ray', 'mp' or custom ExecutorBase subclass.")
        if self.use_ray:
            from vllm.executor import ray_utils
            ray_utils.assert_ray_available()
        if current_platform.is_rocm():
            self.disable_custom_all_reduce = True
            logger.info(
                "Disabled the custom all-reduce kernel because it is not "
                "supported on AMD GPUs.")
        if self.ray_workers_use_nsight and not self.use_ray:
            raise ValueError("Unable to use nsight profiling unless workers "
                             "run with Ray.")


@dataclass
class SchedulerConfig:
    """Scheduler configuration."""

    task: str = "generate"  # The task to use the model for.

    # Maximum number of tokens to be processed in a single iteration.
    max_num_batched_tokens: int = field(default=None)  # type: ignore

    # Maximum number of sequences to be processed in a single iteration.
    max_num_seqs: int = 128

    # Maximum length of a sequence (including prompt and generated text).
    max_model_len: int = 8192

    # The number of slots to allocate per sequence per
    # step, beyond the known token ids. This is used in speculative
    # decoding to store KV activations of tokens which may or may not be
    # accepted.
    num_lookahead_slots: int = 0

    # Apply a delay (of delay factor multiplied by previous
    # prompt latency) before scheduling next prompt.
    delay_factor: float = 0.0

    # If True, prefill requests can be chunked based
    # on the remaining max_num_batched_tokens.
    enable_chunked_prefill: bool = False

    is_multimodal_model: bool = False

    # Whether to perform preemption by swapping or
    # recomputation. If not specified, we determine the mode as follows:
    # We use recomputation by default since it incurs lower overhead than
    # swapping. However, when the sequence group has multiple sequences
    # (e.g., beam search), recomputation is not currently supported. In
    # such a case, we use swapping instead.
    preemption_mode: Optional[str] = None

    num_scheduler_steps: int = 1

    multi_step_stream_outputs: bool = False

    # Private API. If used, scheduler sends delta data to
    # workers instead of an entire data. It should be enabled only
    # when SPMD worker architecture is enabled. I.e.,
    # VLLM_USE_RAY_SPMD_WORKER=1
    send_delta_data: bool = False

    # The scheduling policy to use. "fcfs" (default) or "priority".
    policy: str = "fcfs"

    chunked_prefill_enabled: bool = field(init=False)

    def __post_init__(self) -> None:
        if self.max_num_batched_tokens is None:
            if self.enable_chunked_prefill:
                if self.num_scheduler_steps > 1:
                    # Multi-step Chunked-Prefill doesn't allow prompt-chunking
                    # for now. Have max_num_batched_tokens set to max_model_len
                    # so we don't reject sequences on account of a short
                    # max_num_batched_tokens.
                    self.max_num_batched_tokens = max(self.max_model_len, 2048)
                else:
                    # This value is chosen to have a balance between ITL
                    # and TTFT. Note it is not optimized for throughput.
                    self.max_num_batched_tokens = 2048
            else:
                # If max_model_len is too short, use 2048 as the default value
                # for higher throughput.
                self.max_num_batched_tokens = max(self.max_model_len, 2048)

            if self.task == "embedding":
                # For embedding, choose specific value for higher throughput
                self.max_num_batched_tokens = max(
                    self.max_num_batched_tokens,
                    _EMBEDDING_MODEL_MAX_NUM_BATCHED_TOKENS,
                )
            if self.is_multimodal_model:
                # The value needs to be at least the number of multimodal tokens
                self.max_num_batched_tokens = max(
                    self.max_num_batched_tokens,
                    _MULTIMODAL_MODEL_MAX_NUM_BATCHED_TOKENS,
                )

        if self.enable_chunked_prefill:
            logger.info(
                "Chunked prefill is enabled with max_num_batched_tokens=%d.",
                self.max_num_batched_tokens)

        self.chunked_prefill_enabled = self.enable_chunked_prefill
        self._verify_args()

    def _verify_args(self) -> None:
        if (self.max_num_batched_tokens < self.max_model_len
                and not self.chunked_prefill_enabled):
            raise ValueError(
                f"max_num_batched_tokens ({self.max_num_batched_tokens}) is "
                f"smaller than max_model_len ({self.max_model_len}). "
                "This effectively limits the maximum sequence length to "
                "max_num_batched_tokens and makes vLLM reject longer "
                "sequences. Please increase max_num_batched_tokens or "
                "decrease max_model_len.")

        if self.max_num_batched_tokens < self.max_num_seqs:
            raise ValueError(
                f"max_num_batched_tokens ({self.max_num_batched_tokens}) must "
                "be greater than or equal to max_num_seqs "
                f"({self.max_num_seqs}).")

        if self.num_lookahead_slots < 0:
            raise ValueError(
                "num_lookahead_slots "
                f"({self.num_lookahead_slots}) must be greater than or "
                "equal to 0.")

        if self.num_scheduler_steps < 1:
            raise ValueError(
                "num_scheduler_steps "
                f"({self.num_scheduler_steps}) must be greater than or "
                "equal to 1.")

    @property
    def is_multi_step(self) -> bool:
        return self.num_scheduler_steps > 1


class DeviceConfig:
    device: Optional[torch.device]
    device_type: str

    def __init__(self, device: str = "auto") -> None:
        if device == "auto":
            # Automated device type detection
            self.device_type = current_platform.device_type
            if not self.device_type:
                raise RuntimeError("Failed to infer device type")
        else:
            # Device type is assigned explicitly
            self.device_type = device

        # Some device types require processing inputs on CPU
        if self.device_type in ["neuron", "openvino"]:
            self.device = torch.device("cpu")
        elif self.device_type in ["tpu"]:
            self.device = None
        else:
            # Set device with device type
            self.device = torch.device(self.device_type)


class SpeculativeConfig:
    """Configuration for speculative decoding.

    The configuration is currently specialized to draft-model speculative
    decoding with top-1 proposals.
    """

    @staticmethod
    def maybe_create_spec_config(
        target_model_config: ModelConfig,
        target_parallel_config: ParallelConfig,
        target_dtype: str,
        speculative_model: Optional[str],
        speculative_model_quantization: Optional[str],
        speculative_draft_tensor_parallel_size: Optional[int],
        num_speculative_tokens: Optional[int],
        speculative_disable_mqa_scorer: Optional[bool],
        speculative_max_model_len: Optional[int],
        enable_chunked_prefill: bool,
        disable_log_stats: bool,
        speculative_disable_by_batch_size: Optional[int],
        ngram_prompt_lookup_max: Optional[int],
        ngram_prompt_lookup_min: Optional[int],
        draft_token_acceptance_method: str,
        typical_acceptance_sampler_posterior_threshold: Optional[float],
        typical_acceptance_sampler_posterior_alpha: Optional[float],
        disable_logprobs: Optional[bool],
    ) -> Optional["SpeculativeConfig"]:
        """Create a SpeculativeConfig if possible, else return None.

        This function attempts to create a SpeculativeConfig object based on the
        provided parameters. If the necessary conditions are met, it returns an
        instance of SpeculativeConfig. Otherwise, it returns None.

        Args:
            target_model_config (ModelConfig): The configuration of the target
                model.
            target_parallel_config (ParallelConfig): The parallel configuration
                for the target model.
            target_dtype (str): The data type used for the target model.
            speculative_model (Optional[str]): The name of the speculative
                model, if provided.
            speculative_model_quantization (Optional[str]): Quantization method
                that was used to quantize the speculative model weights. If
                None, we assume the model weights are not quantized.
            speculative_draft_tensor_parallel_size (Optional[int]): The degree
                of the tensor parallelism for the draft model.
            num_speculative_tokens (Optional[int]): The number of speculative
                tokens, if provided. Will default to the number in the draft
                model config if present, otherwise is required.
            speculative_disable_mqa_scorer (Optional[bool]): Disable the MQA
                scorer for the speculative model and fall back to batch
                expansion for scoring.
            speculative_max_model_len (Optional[int]): The maximum model len of
                the speculative model. Used when testing the ability to skip
                speculation for some sequences.
            enable_chunked_prefill (bool): Whether vLLM is configured to use
                chunked prefill or not. Used for raising an error since its not
                yet compatible with spec decode.
            speculative_disable_by_batch_size (Optional[int]): Disable
                speculative decoding for new incoming requests when the number
                of enqueue requests  is larger than this value, if provided.
            ngram_prompt_lookup_max (Optional[int]): Max size of ngram token
                window, if provided.
            ngram_prompt_lookup_min (Optional[int]): Min size of ngram token
                window, if provided.
            draft_token_acceptance_method (str): The method to use for
                accepting draft tokens. This can take two possible
                values 'rejection_sampler' and 'typical_acceptance_sampler'
                for RejectionSampler and TypicalAcceptanceSampler
                respectively.
            typical_acceptance_sampler_posterior_threshold (Optional[float]):
                A threshold value that sets a lower bound on the posterior
                probability of a token in the target model for it to be
                accepted. This threshold is used only when we use the
                TypicalAcceptanceSampler for token acceptance.
            typical_acceptance_sampler_posterior_alpha (Optional[float]):
                A scaling factor for the entropy-based threshold in the
                TypicalAcceptanceSampler.
            disable_logprobs (Optional[bool]): If set to True, token log
                probabilities are not returned during speculative decoding.
                If set to False, token log probabilities are returned
                according to the log probability settings in SamplingParams.
                If not specified, it defaults to True.

        Returns:
            Optional["SpeculativeConfig"]: An instance of SpeculativeConfig if
                the necessary conditions are met, else None.
        """

        if speculative_model is None:
            if num_speculative_tokens is not None:
                raise ValueError("num_speculative_tokens was provided without "
                                 "speculative_model.")
            return None

        if (speculative_disable_by_batch_size is not None
                and speculative_disable_by_batch_size < 2):
            raise ValueError("Expect the batch size threshold of disabling "
                             "speculative decoding is > 1, but got "
                             f"{speculative_disable_by_batch_size=}")

        # TODO: The user should be able to specify revision/max model len
        # for the draft model. It is not currently supported.
        draft_revision = None
        draft_code_revision = None
        draft_quantization = speculative_model_quantization

        if speculative_model == "[ngram]":
            if ngram_prompt_lookup_min is None:
                ngram_prompt_lookup_min = 1
            if ngram_prompt_lookup_max is None or ngram_prompt_lookup_max < 1:
                raise ValueError(f"{ngram_prompt_lookup_max=} must be > 0")
            if ngram_prompt_lookup_min < 1:
                raise ValueError(f"{ngram_prompt_lookup_min=} must be > 0")
            if ngram_prompt_lookup_min > ngram_prompt_lookup_max:
                raise ValueError(f"{ngram_prompt_lookup_min=} cannot be "
                                 f"larger than {ngram_prompt_lookup_max=}")

            # TODO: current we still need extract vocab_size from target model
            # config, in future, we may try refactor it out, and set
            # draft related config as None here.
            draft_model_config = target_model_config
            draft_parallel_config = target_parallel_config
        else:
            ngram_prompt_lookup_max = 0
            ngram_prompt_lookup_min = 0
            draft_model_config = ModelConfig(
                model=speculative_model,
                task="draft",
                tokenizer=target_model_config.tokenizer,
                tokenizer_mode=target_model_config.tokenizer_mode,
                trust_remote_code=target_model_config.trust_remote_code,
                allowed_local_media_path=target_model_config.
                allowed_local_media_path,
                dtype=target_model_config.dtype,
                seed=target_model_config.seed,
                revision=draft_revision,
                code_revision=draft_code_revision,
                tokenizer_revision=target_model_config.tokenizer_revision,
                max_model_len=None,
                spec_target_max_model_len=target_model_config.max_model_len,
                quantization=draft_quantization,
                enforce_eager=target_model_config.enforce_eager,
                max_seq_len_to_capture=target_model_config.
                max_seq_len_to_capture,
                max_logprobs=target_model_config.max_logprobs,
            )

            draft_hf_config = draft_model_config.hf_config

            if (num_speculative_tokens is not None
                    and hasattr(draft_hf_config, "num_lookahead_tokens")):
                draft_hf_config.num_lookahead_tokens = num_speculative_tokens

            n_predict = getattr(draft_hf_config, "n_predict", None)
            if n_predict is not None:
                if num_speculative_tokens is None:
                    # Default to max value defined in draft model config.
                    num_speculative_tokens = n_predict
                elif num_speculative_tokens > n_predict:
                    # Verify provided value doesn't exceed the maximum
                    # supported by the draft model.
                    raise ValueError(
                        "This speculative model supports a maximum of "
                        f"num_speculative_tokens={n_predict}, but "
                        f"{num_speculative_tokens=} was provided.")

            if enable_chunked_prefill and draft_hf_config.model_type in (
                    "medusa", "mlp_speculator", "eagle"):
                raise ValueError(
                    "Chunked prefill and hidden-state based draft models are "
                    "not compatible.")

            speculative_draft_tensor_parallel_size = \
                SpeculativeConfig._verify_and_get_draft_model_tensor_parallel_size(
                    target_parallel_config,
                    speculative_draft_tensor_parallel_size,
                    draft_hf_config
            )

            if (enable_chunked_prefill and \
                 speculative_draft_tensor_parallel_size != 1):
                # TODO - Investigate why the error reported in
                # https://github.com/vllm-project/vllm/pull/9291#issuecomment-2463266258
                # is happening and re-enable it.
                raise ValueError(
                    "Chunked prefill and speculative decoding can be enabled "
                    "simultaneously only for draft models with tensor "
                    "parallel size 1.")

            draft_model_config.max_model_len = (
                SpeculativeConfig._maybe_override_draft_max_model_len(
                    speculative_max_model_len,
                    draft_model_config.max_model_len,
                    target_model_config.max_model_len,
                ))

            draft_parallel_config = (
                SpeculativeConfig.create_draft_parallel_config(
                    target_parallel_config,
                    speculative_draft_tensor_parallel_size, draft_hf_config))

        if num_speculative_tokens is None:
            raise ValueError(
                "num_speculative_tokens must be provided with "
                "speculative_model unless the draft model config contains an "
                "n_predict parameter.")

        if typical_acceptance_sampler_posterior_threshold is None:
            typical_acceptance_sampler_posterior_threshold = 0.09
        if typical_acceptance_sampler_posterior_alpha is None:
            typical_acceptance_sampler_posterior_alpha = 0.3
        if disable_logprobs is None:
            disable_logprobs = True

        return SpeculativeConfig(
            draft_model_config,
            draft_parallel_config,
            num_speculative_tokens,
            speculative_disable_mqa_scorer,
            speculative_disable_by_batch_size,
            ngram_prompt_lookup_max,
            ngram_prompt_lookup_min,
            draft_token_acceptance_method=draft_token_acceptance_method,
            typical_acceptance_sampler_posterior_threshold=\
                typical_acceptance_sampler_posterior_threshold,
            typical_acceptance_sampler_posterior_alpha=\
                typical_acceptance_sampler_posterior_alpha,
            disable_logprobs=disable_logprobs,
            disable_log_stats=disable_log_stats,
        )

    @staticmethod
    def _maybe_override_draft_max_model_len(
        speculative_max_model_len: Optional[int],
        draft_max_model_len: int,
        target_max_model_len: int,
    ) -> int:
        """Determine the max sequence len for the draft model. This is usually
        the draft_max_model_len, but may be the target_max_model_len if it is
        less than the draft_max_model_len, or may be speculative_max_model_len
        if it is specified.

        This is necessary so that sequences do not exceed the capacity of the
        draft model or the target model.

        speculative_max_model_len is mainly used for testing that sequences can
        skip speculation.
        """

        if speculative_max_model_len is not None:

            if speculative_max_model_len > draft_max_model_len:
                raise ValueError(f"{speculative_max_model_len=} cannot be "
                                 f"larger than {draft_max_model_len=}")

            if speculative_max_model_len > target_max_model_len:
                raise ValueError(f"{speculative_max_model_len=} cannot be "
                                 f"larger than {target_max_model_len=}")

            return speculative_max_model_len

        return min(
            draft_max_model_len,
            target_max_model_len,
        )

    @staticmethod
    def _verify_and_get_draft_model_tensor_parallel_size(
            target_parallel_config: ParallelConfig,
            speculative_draft_tensor_parallel_size: Optional[int],
            draft_hf_config: PretrainedConfig) -> int:
        """
        Verifies and adjusts the tensor parallel size for a draft model
        specified using speculative_draft_tensor_parallel_size.
        """
        # If speculative_draft_tensor_parallel_size is unset then set it
        # appropriately else verify that it is set correctly.
        if speculative_draft_tensor_parallel_size is None:
            if draft_hf_config.model_type == "mlp_speculator":
                speculative_draft_tensor_parallel_size = 1
                if target_parallel_config.tensor_parallel_size > 1:
                    logger.warning(
                        "MLPSpeculator cannot currently be run with tp>1; "
                        "setting speculative_draft_tensor_parallel_size=1")
            else:
                speculative_draft_tensor_parallel_size = \
                    target_parallel_config.tensor_parallel_size
        elif speculative_draft_tensor_parallel_size not in (
                1, target_parallel_config.tensor_parallel_size):
            raise ValueError(
                f"{speculative_draft_tensor_parallel_size=} cannot be "
                f"other value than 1 or target model tensor_parallel_size")
        return speculative_draft_tensor_parallel_size

    @staticmethod
    def create_draft_parallel_config(
        target_parallel_config: ParallelConfig,
        speculative_draft_tensor_parallel_size: int,
        draft_hf_config: PretrainedConfig,
    ) -> ParallelConfig:
        """Create a parallel config for use by the draft worker.

        This is mostly a copy of the target parallel config, except the tp_size.
        """
        draft_parallel_config = ParallelConfig(
            pipeline_parallel_size=target_parallel_config.
            pipeline_parallel_size,
            tensor_parallel_size=speculative_draft_tensor_parallel_size,
            distributed_executor_backend=target_parallel_config.
            distributed_executor_backend,
            max_parallel_loading_workers=target_parallel_config.
            max_parallel_loading_workers,
            disable_custom_all_reduce=target_parallel_config.
            disable_custom_all_reduce,
            tokenizer_pool_config=target_parallel_config.tokenizer_pool_config,
            ray_workers_use_nsight=target_parallel_config.
            ray_workers_use_nsight,
            placement_group=target_parallel_config.placement_group,
        )

        return draft_parallel_config

    def __init__(
        self,
        draft_model_config: ModelConfig,
        draft_parallel_config: ParallelConfig,
        num_speculative_tokens: int,
        speculative_disable_mqa_scorer: Optional[bool],
        speculative_disable_by_batch_size: Optional[int],
        ngram_prompt_lookup_max: Optional[int],
        ngram_prompt_lookup_min: Optional[int],
        draft_token_acceptance_method: str,
        typical_acceptance_sampler_posterior_threshold: float,
        typical_acceptance_sampler_posterior_alpha: float,
        disable_logprobs: bool,
        disable_log_stats: bool,
    ):
        """Create a SpeculativeConfig object.

        Args:
            draft_model_config: ModelConfig for the draft model.
            draft_parallel_config: ParallelConfig for the draft model.
            num_speculative_tokens: The number of tokens to sample from the
                draft model before scoring with the target model.
            speculative_disable_by_batch_size: Disable speculative
                decoding for new incoming requests when the number of
                enqueue requests is larger than this value.
            ngram_prompt_lookup_max: Max size of ngram token window.
            ngram_prompt_lookup_min: Min size of ngram token window.
            draft_token_acceptance_method (str): The method to use for
                accepting draft tokens. This can take two possible
                values 'rejection_sampler' and 'typical_acceptance_sampler'
                for RejectionSampler and TypicalAcceptanceSampler
                respectively.
            typical_acceptance_sampler_posterior_threshold (Optional[float]):
                A threshold value that sets a lower bound on the posterior
                probability of a token in the target model for it to be
                accepted. This threshold is used only when we use the
                TypicalAcceptanceSampler for token acceptance.
            typical_acceptance_sampler_posterior_alpha (Optional[float]):
                A scaling factor for the entropy-based threshold in the
                TypicalAcceptanceSampler.
            disable_logprobs: If set to True, token log probabilities will not
                be returned even if requested by sampling parameters. This
                reduces latency by skipping logprob calculation in proposal
                sampling, target sampling, and after accepted tokens are
                determined. If set to False, log probabilities will be
                returned.
            disable_log_stats: Whether to disable periodic printing of stage
                times in speculative decoding.
        """
        self.draft_model_config = draft_model_config
        self.draft_parallel_config = draft_parallel_config
        self.num_speculative_tokens = num_speculative_tokens
        self.speculative_disable_mqa_scorer = speculative_disable_mqa_scorer
        self.speculative_disable_by_batch_size = \
            speculative_disable_by_batch_size
        self.ngram_prompt_lookup_max = ngram_prompt_lookup_max or 0
        self.ngram_prompt_lookup_min = ngram_prompt_lookup_min or 0
        self.draft_token_acceptance_method = draft_token_acceptance_method
        self.typical_acceptance_sampler_posterior_threshold = \
            typical_acceptance_sampler_posterior_threshold
        self.typical_acceptance_sampler_posterior_alpha = \
            typical_acceptance_sampler_posterior_alpha
        self.disable_logprobs = disable_logprobs
        self.disable_log_stats = disable_log_stats

        self._verify_args()

    def _verify_args(self) -> None:
        if self.num_speculative_tokens <= 0:
            raise ValueError("Expected num_speculative_tokens to be greater "
                             f"than zero ({self.num_speculative_tokens}).")

        if self.draft_model_config:
            self.draft_model_config.verify_with_parallel_config(
                self.draft_parallel_config)
            # Validate and set draft token acceptance related settings.

        if (self.draft_token_acceptance_method is None):
            raise ValueError("draft_token_acceptance_method is not set. "
                             "Expected values are rejection_sampler or "
                             "typical_acceptance_sampler.")

        if (self.draft_token_acceptance_method != 'rejection_sampler'
                and self.draft_token_acceptance_method !=
                'typical_acceptance_sampler'):
            raise ValueError(
                "Expected draft_token_acceptance_method to be either "
                "rejection_sampler or typical_acceptance_sampler. Instead it "
                f"is {self.draft_token_acceptance_method}")

        if (self.typical_acceptance_sampler_posterior_threshold < 0
                or self.typical_acceptance_sampler_posterior_alpha < 0):
            raise ValueError(
                "Expected typical_acceptance_sampler_posterior_threshold "
                "and typical_acceptance_sampler_posterior_alpha to be > 0. "
                "Instead found "
                f"typical_acceptance_sampler_posterior_threshold = "
                f"{self.typical_acceptance_sampler_posterior_threshold} and "
                f"typical_acceptance_sampler_posterior_alpha = "
                f"{self.typical_acceptance_sampler_posterior_alpha}")

    @property
    def num_lookahead_slots(self) -> int:
        """The number of additional slots the scheduler should allocate per
        step, in addition to the slots allocated for each known token.

        This is equal to the number of speculative tokens, as each speculative
        token must be scored.
        """
        return self.num_speculative_tokens

    def __repr__(self) -> str:
        if self.ngram_prompt_lookup_max > 0:
            draft_model = "[ngram]"
        else:
            draft_model = self.draft_model_config.model
        num_spec_tokens = self.num_speculative_tokens
        return f"SpeculativeConfig({draft_model=}, {num_spec_tokens=})"


@dataclass
class LoRAConfig:
    max_lora_rank: int
    max_loras: int
    fully_sharded_loras: bool = False
    max_cpu_loras: Optional[int] = None
    lora_dtype: Optional[Union[torch.dtype, str]] = None
    lora_extra_vocab_size: int = 256
    # This is a constant.
    lora_vocab_padding_size: ClassVar[int] = 256
    long_lora_scaling_factors: Optional[Tuple[float]] = None
    bias_enabled: bool = False

    def __post_init__(self):
        # Setting the maximum rank to 256 should be able to satisfy the vast
        # majority of applications.
        possible_max_ranks = (8, 16, 32, 64, 128, 256)
        possible_lora_extra_vocab_size = (0, 256, 512)
        if self.max_lora_rank not in possible_max_ranks:
            raise ValueError(
                f"max_lora_rank ({self.max_lora_rank}) must be one of "
                f"{possible_max_ranks}.")
        if self.lora_extra_vocab_size not in possible_lora_extra_vocab_size:
            raise ValueError(
                f"lora_extra_vocab_size ({self.lora_extra_vocab_size}) "
                f"must be one of {possible_lora_extra_vocab_size}.")
        if self.max_loras < 1:
            raise ValueError(f"max_loras ({self.max_loras}) must be >= 1.")
        if self.max_cpu_loras is None:
            self.max_cpu_loras = self.max_loras
        elif self.max_cpu_loras < self.max_loras:
            raise ValueError(
                f"max_cpu_loras ({self.max_cpu_loras}) must be >= "
                f"max_loras ({self.max_loras})")

    def verify_with_model_config(self, model_config: ModelConfig):
        if self.lora_dtype in (None, "auto"):
            self.lora_dtype = model_config.dtype
        elif isinstance(self.lora_dtype, str):
            self.lora_dtype = getattr(torch, self.lora_dtype)
        if model_config.quantization and model_config.quantization not in [
                "awq", "gptq"
        ]:
            # TODO support marlin
            logger.warning("%s quantization is not tested with LoRA yet.",
                           model_config.quantization)

    def verify_with_scheduler_config(self, scheduler_config: SchedulerConfig):
        # Reminder: Please update docs/source/serving/compatibility_matrix.rst
        # If the feature combo become valid
        if scheduler_config.chunked_prefill_enabled:
            raise ValueError("LoRA is not supported with chunked prefill yet.")


@dataclass
class PromptAdapterConfig:
    max_prompt_adapters: int
    max_prompt_adapter_token: int
    max_cpu_prompt_adapters: Optional[int] = None
    prompt_adapter_dtype: Optional[torch.dtype] = None

    def __post_init__(self):

        if self.max_prompt_adapters < 1:
            raise ValueError(f"max_prompt_adapters "
                             f"({self.max_prompt_adapters}) must be >= 1.")
        if self.max_prompt_adapter_token == 0:
            raise ValueError("max_prompt_adapter_token must be set.")
        if self.max_cpu_prompt_adapters is None:
            self.max_cpu_prompt_adapters = self.max_prompt_adapters

    def verify_with_model_config(self, model_config: ModelConfig):
        if self.prompt_adapter_dtype in (None, "auto"):
            self.prompt_adapter_dtype = model_config.dtype
        elif isinstance(self.prompt_adapter_dtype, str):
            self.prompt_adapter_dtype = getattr(torch,
                                                self.prompt_adapter_dtype)


@dataclass
class MultiModalConfig:
    """Controls the behavior of multimodal models."""

    limit_per_prompt: Mapping[str, int] = field(default_factory=dict)
    """
    The maximum number of multi-modal input instances allowed per prompt
    for each :class:`~vllm.multimodal.MultiModalPlugin`.
    """

    # TODO: Add configs to init vision tower or not.


@dataclass
class PoolerConfig:
    """Controls the behavior of output pooling in embedding models."""

    pooling_type: Optional[str] = None
    """
    The pooling method of the embedding model. This should be a key in
    :class:`vllm.model_executor.layers.pooler.PoolingType`.
    """

    normalize: Optional[bool] = None
    """
    Whether to normalize the pooled outputs. Usually, this should be set to
    ``True`` for embedding outputs.
    """

    softmax: Optional[bool] = None
    """
    Whether to apply softmax to the pooled outputs. Usually, this should be set
    to ``True`` for classification outputs.
    """

    step_tag_id: Optional[int] = None
    """
    If set, only the score corresponding to the ``step_tag_id`` in the 
    generated sentence should be returned. Otherwise, the scores for all tokens
    are returned.
    """

    returned_token_ids: Optional[List[int]] = None
    """
    A list of indices for the vocabulary dimensions to be extracted, 
    such as the token IDs of ``good_token`` and ``bad_token`` in the 
    ``math-shepherd-mistral-7b-prm`` model.
    """

    @staticmethod
    def from_json(json_str: str) -> "PoolerConfig":
        return PoolerConfig(**json.loads(json_str))


_STR_DTYPE_TO_TORCH_DTYPE = {
    "half": torch.float16,
    "float16": torch.float16,
    "float": torch.float32,
    "float32": torch.float32,
    "bfloat16": torch.bfloat16,
}

_ROCM_NOT_SUPPORTED_DTYPE: List[str] = []  #


def _get_and_verify_dtype(
    config: PretrainedConfig,
    dtype: Union[str, torch.dtype],
) -> torch.dtype:
    # NOTE: getattr(config, "torch_dtype", torch.float32) is not correct
    # because config.torch_dtype can be None.
    config_dtype = getattr(config, "torch_dtype", None)
    if config_dtype is None:
        config_dtype = torch.float32

    if isinstance(dtype, str):
        dtype = dtype.lower()
        if dtype == "auto":
            if config_dtype == torch.float32:
                if config.model_type == "gemma2":
                    logger.info(
                        "For Gemma 2, we downcast float32 to bfloat16 instead "
                        "of float16 by default. Please specify `dtype` if you "
                        "want to use float16.")
                    torch_dtype = torch.bfloat16
                else:
                    # Following the common practice, we use float16 for float32
                    # models.
                    torch_dtype = torch.float16
            else:
                torch_dtype = config_dtype

            if current_platform.is_hpu() and config_dtype == torch.float16:
                logger.info(
                    "For HPU, we cast models to bfloat16 instead of"
                    "using float16 by default. Please specify `dtype` if you "
                    "want to use float16.")
                torch_dtype = torch.bfloat16
        else:
            if dtype not in _STR_DTYPE_TO_TORCH_DTYPE:
                raise ValueError(f"Unknown dtype: {dtype}")
            torch_dtype = _STR_DTYPE_TO_TORCH_DTYPE[dtype]
    elif isinstance(dtype, torch.dtype):
        torch_dtype = dtype
    else:
        raise ValueError(f"Unknown dtype: {dtype}")

    # Verify the dtype.
    if torch_dtype != config_dtype:
        if torch_dtype == torch.float32:
            # Upcasting to float32 is allowed.
            logger.info("Upcasting %s to %s.", config_dtype, torch_dtype)
            pass
        elif config_dtype == torch.float32:
            # Downcasting from float32 to float16 or bfloat16 is allowed.
            logger.info("Downcasting %s to %s.", config_dtype, torch_dtype)
            pass
        else:
            # Casting between float16 and bfloat16 is allowed with a warning.
            logger.warning("Casting %s to %s.", config_dtype, torch_dtype)

    return torch_dtype


def _get_and_verify_max_len(
    hf_config: PretrainedConfig,
    max_model_len: Optional[int],
    disable_sliding_window: bool,
    sliding_window_len: Optional[Union[int, List[Optional[int]]]],
    spec_target_max_model_len: Optional[int] = None,
    encoder_config: Optional[Any] = None,
) -> int:
    """Get and verify the model's maximum length."""
    derived_max_model_len = float("inf")
    possible_keys = [
        # OPT
        "max_position_embeddings",
        # GPT-2
        "n_positions",
        # MPT
        "max_seq_len",
        # ChatGLM2
        "seq_length",
        # Command-R
        "model_max_length",
        # Others
        "max_sequence_length",
        "max_seq_length",
        "seq_len",
    ]
    # Choose the smallest "max_length" from the possible keys.
    max_len_key = None
    for key in possible_keys:
        max_len = getattr(hf_config, key, None)
        if max_len is not None:
            max_len_key = key if max_len < derived_max_model_len \
                else max_len_key
            derived_max_model_len = min(derived_max_model_len, max_len)

    # If sliding window is manually disabled, max_length should be less
    # than the sliding window length in the model config.
    if disable_sliding_window and sliding_window_len is not None:

        sliding_window_len_min = get_min_sliding_window(sliding_window_len)
        max_len_key = "sliding_window" \
            if sliding_window_len_min < derived_max_model_len else max_len_key
        derived_max_model_len = min(derived_max_model_len,
                                    sliding_window_len_min)

    # If none of the keys were found in the config, use a default and
    # log a warning.
    if derived_max_model_len == float("inf"):
        if max_model_len is not None:
            # If max_model_len is specified, we use it.
            return max_model_len

        if spec_target_max_model_len is not None:
            # If this is a speculative draft model, we use the max model len
            # from the target model.
            return spec_target_max_model_len

        default_max_len = 2048
        logger.warning(
            "The model's config.json does not contain any of the following "
            "keys to determine the original maximum length of the model: "
            "%s. Assuming the model's maximum length is %d.", possible_keys,
            default_max_len)
        derived_max_model_len = default_max_len

    rope_scaling = getattr(hf_config, "rope_scaling", None)
    if rope_scaling is not None:
        # No need to consider "type" key because of patch_rope_scaling when
        # loading HF config
        rope_type = rope_scaling["rope_type"]

        if rope_type not in ("su", "longrope", "llama3"):
            if disable_sliding_window:
                # TODO(robertgshaw): Find a model that supports rope_scaling
                # with sliding window to see if this case should be allowed.
                raise NotImplementedError(
                    "Disabling sliding window is not supported for models "
                    "with rope_scaling. Please raise an issue so we can "
                    "investigate.")

            # NOTE: rope_type == "default" does not define factor
            # https://github.com/huggingface/transformers/blob/v4.45.2/src/transformers/modeling_rope_utils.py
            scaling_factor = rope_scaling.get("factor", 1.0)

            if rope_type == "yarn":
                derived_max_model_len = rope_scaling[
                    "original_max_position_embeddings"]
            derived_max_model_len *= scaling_factor

    if encoder_config and "max_seq_length" in encoder_config:
        derived_max_model_len = encoder_config["max_seq_length"]

    # If the user specified a max length, make sure it is smaller than the
    # derived length from the HF model config.
    if max_model_len is None:
        max_model_len = int(derived_max_model_len)
    elif max_model_len > derived_max_model_len:
        # Some models might have a separate key for specifying model_max_length
        # that will be bigger than derived_max_model_len. We compare user input
        # with model_max_length and allow this override when it's smaller.
        model_max_length = getattr(hf_config, "model_max_length", None)
        if model_max_length is not None and max_model_len <= model_max_length:
            if disable_sliding_window:
                # TODO(robertgshaw): Find a model that has model_max_length
                # with sliding window to see if this case should be allowed.
                raise NotImplementedError(
                    "Disabling sliding window is not supported for models "
                    "model_max_length in the config. Please raise an issue "
                    "so we can investigate.")
        else:
            msg = (
                f"User-specified max_model_len ({max_model_len}) is greater "
                f"than the derived max_model_len ({max_len_key}="
                f"{derived_max_model_len} or model_max_length="
                f"{model_max_length} in model's config.json). This may lead "
                "to incorrect model outputs or CUDA errors.")
            if envs.VLLM_ALLOW_LONG_MAX_MODEL_LEN:
                logger.warning(
                    "%s Make sure the value is correct and within the "
                    "model context size.", msg)
            else:
                raise ValueError(
                    f"{msg} To allow overriding this maximum, set "
                    "the env var VLLM_ALLOW_LONG_MAX_MODEL_LEN=1")
    return int(max_model_len)


def get_min_sliding_window(
        sliding_window: Union[int, List[Optional[int]]]) -> int:
    if isinstance(sliding_window, list):
        return min(s for s in sliding_window if s is not None)

    return sliding_window


def get_served_model_name(model: str,
                          served_model_name: Optional[Union[str, List[str]]]):
    """
    If the input is a non-empty list, the first model_name in
    `served_model_name` is taken.
    If the input is a non-empty string, it is used directly.
    For cases where the input is either an empty string or an
    empty list, the fallback is to use `self.model`.
    """
    if not served_model_name:
        return model
    if isinstance(served_model_name, list):
        return served_model_name[0]
    return served_model_name


@dataclass
class DecodingConfig:
    """Dataclass which contains the decoding strategy of the engine"""

    # Which guided decoding algo to use. 'outlines' / 'lm-format-enforcer'
    guided_decoding_backend: str = 'outlines'

    def __post_init__(self):
        valid_guided_backends = ['outlines', 'lm-format-enforcer']
        backend = self.guided_decoding_backend
        if backend not in valid_guided_backends:
            raise ValueError(f"Invalid guided_decoding_backend '{backend},"
                             f"must be one of {valid_guided_backends}")


@dataclass
class ObservabilityConfig:
    """Configuration for observability."""
    otlp_traces_endpoint: Optional[str] = None

    # Collecting detailed timing information for each request can be expensive.

    # If set, collects the model forward time for the request.
    collect_model_forward_time: bool = False

    # If set, collects the model execute time for the request.
    collect_model_execute_time: bool = False

    def __post_init__(self):
        if not is_otel_available() and self.otlp_traces_endpoint is not None:
            raise ValueError(
                "OpenTelemetry is not available. Unable to configure "
                "'otlp_traces_endpoint'. Ensure OpenTelemetry packages are "
                f"installed. Original error:\n{otel_import_error_traceback}")


class CompilationLevel:
    # constants for the levels of the compilation process
    NO_COMPILATION = 0
    DYNAMO_AS_IS = 1
    DYNAMO_ONCE = 2
    PIECEWISE = 3


class CompilationConfig(BaseModel):
    """
    Configuration for compilation.
    It has three parts:
    - Top-level Compilation control:
        - level: the level of compilation.
            - 0: no compilation.
            - 1: dynamo as is.
            - 2: dynamo once.
            - 3: piecewise compilation.
        - backend: the backend for compilation. It needs to be a string.
            - "" (empty string): use the default backend.
            - "eager"/"openxla"/...: use the specified backend registered in PyTorch.
            - "full.module.name": a qualified name which can be used to import the backend function.
            We use string to avoid serialization issues when using compilation in a distributed setting.
            When the compilation level is 1 or 2, the backend is used for the compilation directly (it sees the whole graph).
            When the compilation level is 3, the backend is used for the piecewise compilation (it sees a part of the graph).
        - custom_ops: fine-grained control over which custom ops to enable/disable.
            Use 'all' to enable all, 'none' to disable all.
            Also specify a list of custom op names to enable (prefixed with a '+'),
            or disable (prefixed with a '-').
            Examples:
                - 'all,-op1' to enable all except op1
                - 'none,+op1,+op2' to enable only op1 and op2
            By default, all custom ops are enabled when running without Inductor
                and disabled when running with Inductor (compile_level >= Inductor).
        - splitting_ops: a list of ops to split the full graph into subgraphs, used in piecewise compilation.
    - CudaGraph capture:
        - use_cudagraph: whether to use cudagraph inside compilation.
            - False: cudagraph inside compilation is not used.
            - True: cudagraph inside compilation is used. It requires
                that all input buffers have fixed addresses, and all
                splitting ops write their outputs to input buffers.
            Note that this is orthogonal to the cudagraph capture logic
            outside of compilation.
            TODO: move outside cudagraph logic into compilation.
            torch.compile will handle cudagraph capture logic in the future.
        - cudagraph_capture_sizes: sizes to capture cudagraph.
            - None: capture sizes are inferred from compilation context.
            - List[int]: capture sizes are specified.
        - cudagraph_num_of_warmups: number of warmup runs for cudagraph.
            It means the first several runs will be treated as warmup runs.
            Only after that, the execution will be recorded, and the recorded
            cudagraph will be used for subsequent runs.
        - cudagraph_copy_inputs: whether to copy input tensors for
            cudagraph. If the caller can guarantee that the same input buffers
            are always used, it can set this to False. Otherwise, it should
            set this to True, and the compiler will copy the input to an
            internally managed buffer. Default is False.
    - Inductor compilation:
        - use_inductor: whether to use inductor compilation.
            - False: inductor compilation is not used. graph runs in eager.
            - True: inductor compilation is used. one graph for symbolic shape
                is compiled. In addition, compile for different sizes specified
                in inductor_compile_sizes, using configurations
                in inductor_compile_config.
        - inductor_compile_sizes: sizes to compile for inductor.
        - inductor_specialize_for_cudagraph_no_more_than: an optional integer
            to specialize inductor for cudagraph sizes no more than the
            specified size. It is useful when we want to specialize inductor
            with a subset of cudagraph sizes.
        - inductor_compile_config: additional configurations for inductor.
            - None: use default configurations.
        - inductor_passes: additional passes for inductor. It is a dictionary
            from pass name to pass function qualified name. We use function
            name because the config uses json format. If we pass the config
            from Python, functions can also be passed directly via Python object
            constructor, e.g. `CompilationConfig(inductor_passes={"a": func})`
        - custom inductor passes: see PassConfig for more details
    
    Why we have different sizes for cudagraph and inductor:
    - cudagraph: a cudagraph captured for a specific size can only be used
        for the same size. We need to capture all the sizes we want to use.
    - inductor: a graph compiled by inductor for a general shape can be used
        for different sizes. Inductor can also compile for specific sizes,
        where it can have more information to optimize the graph with fully
        static shapes. However, we find the general shape compilation is
        sufficient for most cases. It might be beneficial to compile for
        certain small batchsizes, where inductor is good at optimizing.
    """ # noqa
    level: int = 0
    backend: str = ""
    custom_ops: List[str] = Field(default_factory=list)
    splitting_ops: List[str] = Field(default_factory=lambda: [
        "vllm.unified_attention",
        "vllm.unified_v1_flash_attention",
    ])

    use_inductor: bool = True
    inductor_specialize_for_cudagraph_no_more_than: Optional[int] = None
    inductor_compile_sizes: Optional[List[int]] = Field(default_factory=dict)
    inductor_compile_config: Dict = Field(default_factory=dict)
    inductor_passes: Dict[str, str] = Field(default_factory=dict)

    use_cudagraph: bool = False
    cudagraph_num_of_warmups: int = 0
    cudagraph_capture_sizes: Optional[List[int]] = None
    cudagraph_copy_inputs: bool = False

    class PassConfig(BaseModel):
        """
        Configuration for custom Inductor passes.
        This is separate from general CompilationConfig so that inductor passes
        don't all have access to full configuration - that would create a cycle
        as the PassManager is set as a property of config.
        - dump_graph_stages: list of stages for which we want to dump the graph.
            Each pass defines its own stages (before, after, maybe in-between).
        - dump_graph_dir: directory to dump the graphs. Default is .
        - enable_fusion: whether to enable the custom fusion pass.
        - enable_reshape: whether to enable the custom reshape elimination pass.
            TODO better pass enabling system.
        """
        dump_graph_stages: List[str] = Field(default_factory=list)
        dump_graph_dir: Path = Field(default=Path("."))
        enable_fusion: bool = True
        enable_reshape: bool = True

        def uuid(self):
            """
            Produces a hash unique to the pass configuration.
            Any new fields that affect compilation should be added to the hash.
            Do not include dump_graph_* in the hash - they don't affect
            compilation.
            """
            dict_ = self.model_dump(
                include={"enable_fusion", "enable_reshape"})
            encoded = json.dumps(dict_, sort_keys=True).encode("utf-8")
            return hashlib.sha256(encoded).digest()

        def model_post_init(self, __context: Any) -> None:
            if not self.enable_reshape and self.enable_fusion:
                print_warning_once(
                    "Fusion enabled but reshape elimination disabled."
                    "RMSNorm + quant (fp8) fusion might not work")

    pass_config: PassConfig = Field(default_factory=PassConfig)

    # not configurable, computed after init
    compile_sizes: List[int] = PrivateAttr
    capture_sizes: List[int] = PrivateAttr

    # keep track of enabled and disabled custom ops
    enabled_custom_ops: Counter[str] = PrivateAttr
    disabled_custom_ops: Counter[str] = PrivateAttr

    # Per-model forward context
    # Mainly used to store attention cls
    # Map from layer name to the attention cls
    static_forward_context: Dict[str, Any] = PrivateAttr

    @classmethod
    def from_cli(cls, cli_value: str) -> "CompilationConfig":
        """Parse the CLI value for the compilation config."""
        if cli_value in ["0", "1", "2", "3"]:
            return cls(level=int(cli_value))
        return CompilationConfig.model_validate_json(cli_value)

    def model_post_init(self, __context: Any) -> None:

        count_none = self.custom_ops.count("none")
        count_all = self.custom_ops.count("all")
        assert count_none + count_all <= 1, "Can only specify 'none' or 'all'"

        for k, v in self.inductor_passes.items():
            if not isinstance(v, str):
                assert callable(v), (
                    f"pass {k} should be callable or a qualified name")
                self.inductor_compile_config[k] = v if isinstance(
                    v, InductorPass) else CallableInductorPass(v)
                continue

            # resolve function from qualified name
            names = v.split(".")
            module = ".".join(names[:-1])
            func_name = names[-1]
            func = __import__(module).__dict__[func_name]
            self.inductor_compile_config[k] = func if isinstance(
                func, InductorPass) else CallableInductorPass(func)

        self.enabled_custom_ops = Counter()
        self.disabled_custom_ops = Counter()
        self.static_forward_context = {}

    def init_backend(self) -> Union[str, Callable]:
        if self.level == CompilationLevel.NO_COMPILATION:
            raise ValueError("No compilation level is set.")

        from torch._dynamo.backends.registry import list_backends
        torch_backends = list_backends(exclude_tags=tuple())
        if self.level in [
                CompilationLevel.DYNAMO_AS_IS, CompilationLevel.DYNAMO_ONCE
        ]:
            if self.backend == "":
                return "eager"
            if self.backend in torch_backends:
                return self.backend
            return resolve_obj_by_qualname(self.backend)

        # TODO: pass user-specified backend to piecewise compilation
        # merge with the config use_inductor
        assert self.level == CompilationLevel.PIECEWISE
        from vllm.compilation.backends import VllmBackend
        return VllmBackend(self)

    def init_during_runtime(self):
        """To complete the initialization of config,
        we need to know the compile context, which is only available
        during the first run of the model.
        """
        from vllm.compilation.compile_context import get_compile_context
        context = get_compile_context()
        context = copy.deepcopy(context) if context is not None else []
        sizes_to_specialize: List[int] = context
        if self.cudagraph_capture_sizes is None:
            self.capture_sizes = sizes_to_specialize
        else:
            self.capture_sizes = self.cudagraph_capture_sizes
            logger.info(("cudagraph sizes specified by model runner"
                         " %s is overridden by config %s"),
                        sizes_to_specialize, self.cudagraph_capture_sizes)
        if self.inductor_specialize_for_cudagraph_no_more_than is not None:
            assert self.inductor_compile_sizes is None, (
                "inductor_compile_sizes should be None when "
                "inductor_specialize_for_cudagraph_no_more_than is not None")
            self.compile_sizes = [
                x for x in self.capture_sizes
                if x <= self.inductor_specialize_for_cudagraph_no_more_than
            ]
        else:
            assert self.inductor_compile_sizes is not None, (
                "inductor_compile_sizes should not be None when "
                "inductor_specialize_for_cudagraph_no_more_than is None")
            self.compile_sizes = self.inductor_compile_sizes


@dataclass
class VllmConfig:
    """Dataclass which contains all vllm-related configuration. This
    simplifies passing around the distinct configurations in the codebase.
    """

    model_config: ModelConfig = field(default=None, init=True)  # type: ignore
    cache_config: CacheConfig = field(default=None, init=True)  # type: ignore
    parallel_config: ParallelConfig = field(default_factory=ParallelConfig,
                                            init=True)
    scheduler_config: SchedulerConfig = field(default_factory=SchedulerConfig,
                                              init=True)
    device_config: DeviceConfig = field(default=None,
                                        init=True)  # type: ignore
    load_config: LoadConfig = field(default=None, init=True)  # type: ignore
    lora_config: Optional[LoRAConfig] = None
    speculative_config: Optional[SpeculativeConfig] = None
    decoding_config: Optional[DecodingConfig] = None
    observability_config: Optional[ObservabilityConfig] = None
    prompt_adapter_config: Optional[PromptAdapterConfig] = None
    quant_config: Optional[QuantizationConfig] = None
    compilation_config: CompilationConfig = field(default=None,
                                                  init=True)  # type: ignore

    @staticmethod
    def _get_quantization_config(
            model_config: ModelConfig,
            load_config: LoadConfig) -> Optional[QuantizationConfig]:
        """Get the quantization config."""
        if model_config.quantization is not None:
            from vllm.model_executor.model_loader.weight_utils import (
                get_quant_config)
            quant_config = get_quant_config(model_config, load_config)
            capability_tuple = current_platform.get_device_capability()

            if capability_tuple is not None:
                capability = capability_tuple.to_int()
                if capability < quant_config.get_min_capability():
                    raise ValueError(
                        f"The quantization method {model_config.quantization} "
                        "is not supported for the current GPU. Minimum "
                        f"capability: {quant_config.get_min_capability()}. "
                        f"Current capability: {capability}.")
            supported_dtypes = quant_config.get_supported_act_dtypes()
            if model_config.dtype not in supported_dtypes:
                raise ValueError(
                    f"{model_config.dtype} is not supported for quantization "
                    f"method {model_config.quantization}. Supported dtypes: "
                    f"{supported_dtypes}")
            return quant_config
        return None

    def with_hf_config(self, hf_config: PretrainedConfig) -> "VllmConfig":
        model_config = copy.deepcopy(self.model_config)
        model_config.hf_config = hf_config

        return replace(self, model_config=model_config)

    def __post_init__(self):
        """Verify configs are valid & consistent with each other.
        """
        if self.model_config is not None:
            self.model_config.verify_async_output_proc(self.parallel_config,
                                                       self.speculative_config,
                                                       self.device_config)
            self.model_config.verify_with_parallel_config(self.parallel_config)

        if self.cache_config is not None:
            self.cache_config.verify_with_parallel_config(self.parallel_config)

        if self.lora_config:
            self.lora_config.verify_with_model_config(self.model_config)
            self.lora_config.verify_with_scheduler_config(
                self.scheduler_config)
        if self.prompt_adapter_config:
            self.prompt_adapter_config.verify_with_model_config(
                self.model_config)

        if self.quant_config is None and \
            self.model_config is not None and self.load_config is not None:
            self.quant_config = VllmConfig._get_quantization_config(
                self.model_config, self.load_config)

<<<<<<< HEAD

        if self.scheduler_config is not None and \
            self.model_config is not None and \
            self.scheduler_config.chunked_prefill_enabled and \
            self.model_config.dtype == torch.float32 and \
            current_platform.get_device_capability() == (7, 5):
            print_warning_once(
                "Turing devices tensor cores do not support float32 matmul. "
                "To workaround this limitation, vLLM will set 'ieee' input "
                "precision for chunked prefill triton kernels.")
=======
        if self.compilation_config is None:
            self.compilation_config = CompilationConfig()
        if envs.VLLM_USE_V1 and not self.model_config.enforce_eager:
            # NOTE(woosuk): Currently, we use inductor because the piecewise
            # CUDA graphs do not work properly with the custom CUDA kernels.
            # FIXME(woosuk): Disable inductor to reduce the compilation time
            # and avoid any potential issues with the inductor.
            self.compilation_config.custom_ops = ["none"]
            self.compilation_config.use_cudagraph = True
            self.compilation_config.use_inductor = True
            self.compilation_config.pass_config.enable_fusion = False
            self.compilation_config.pass_config.enable_reshape = False
            self.compilation_config.level = CompilationLevel.PIECEWISE

        if self.cache_config is not None and \
            self.cache_config.cpu_offload_gb > 0 and \
            self.compilation_config.level != CompilationLevel.NO_COMPILATION:
            logger.warning(
                "CPU offload is not supported with `torch.compile` yet."
                " Disabling `torch.compile`.")
            self.compilation_config.level = CompilationLevel.NO_COMPILATION

        if self.lora_config is not None and self.compilation_config.level !=\
             CompilationLevel.NO_COMPILATION:
            logger.warning("LoRA is not supported with `torch.compile` yet. "
                           "Disabling `torch.compile`.")
            self.compilation_config.level = CompilationLevel.NO_COMPILATION

        current_platform.check_and_update_config(self)
>>>>>>> ed46f143

    def __str__(self):
        return ("model=%r, speculative_config=%r, tokenizer=%r, "
        "skip_tokenizer_init=%s, tokenizer_mode=%s, revision=%s, "
        "override_neuron_config=%s, tokenizer_revision=%s, "
        "trust_remote_code=%s, dtype=%s, max_seq_len=%d, "
        "download_dir=%r, load_format=%s, tensor_parallel_size=%d, "
        "pipeline_parallel_size=%d, "
        "disable_custom_all_reduce=%s, quantization=%s, "
        "enforce_eager=%s, kv_cache_dtype=%s, "
        "quantization_param_path=%s, device_config=%s, "
        "decoding_config=%r, observability_config=%r, "
        "seed=%d, served_model_name=%s, "
        "num_scheduler_steps=%d, enable_prefix_caching=%s, "
        "use_async_output_proc=%s, mm_processor_kwargs=%s") % \
        (self.model_config.model, self.speculative_config,
        self.model_config.tokenizer,
        self.model_config.skip_tokenizer_init,
        self.model_config.tokenizer_mode,
        self.model_config.revision,
        self.model_config.override_neuron_config,
        self.model_config.tokenizer_revision,
        self.model_config.trust_remote_code,
        self.model_config.dtype,
        self.model_config.max_model_len,
        self.load_config.download_dir,
        self.load_config.load_format,
        self.parallel_config.tensor_parallel_size,
        self.parallel_config.pipeline_parallel_size,
        self.parallel_config.disable_custom_all_reduce,
        self.model_config.quantization,
        self.model_config.enforce_eager,
        self.cache_config.cache_dtype,
        self.model_config.quantization_param_path,
        self.device_config.device, self.decoding_config,
        self.observability_config, self.model_config.seed,
        self.model_config.served_model_name,
        self.scheduler_config.num_scheduler_steps,
        self.cache_config.enable_prefix_caching,
        self.model_config.use_async_output_proc,
        self.model_config.mm_processor_kwargs)


_current_vllm_config: Optional[VllmConfig] = None


@contextmanager
def set_current_vllm_config(vllm_config: VllmConfig):
    """
    Temporarily set the current VLLM config.
    Used during model initialization.
    We save the current VLLM config in a global variable,
    so that all modules can access it, e.g. custom ops
    can access the VLLM config to determine how to dispatch.
    """
    global _current_vllm_config
    old_vllm_config = _current_vllm_config
    from vllm.compilation.counter import compilation_counter
    num_models_seen = compilation_counter.num_models_seen
    try:
        _current_vllm_config = vllm_config
        yield
    finally:
        logger.debug("enabled custom ops: %s",
                     vllm_config.compilation_config.enabled_custom_ops)
        logger.debug("disabled custom ops: %s",
                     vllm_config.compilation_config.disabled_custom_ops)
        if vllm_config.compilation_config.level == CompilationLevel.PIECEWISE \
            and compilation_counter.num_models_seen == num_models_seen:
            # If the model supports compilation,
            # compilation_counter.num_models_seen should be increased
            # by at least 1.
            # If it is not increased, it means the model does not support
            # compilation (does not have @support_torch_compile decorator).
            logger.warning(
                "`torch.compile` is turned on, but the model %s"
                " does not support it. Please open an issue on GitHub"
                "if you want it to be supported.",
                vllm_config.model_config.model)
        _current_vllm_config = old_vllm_config


def get_current_vllm_config() -> VllmConfig:
    if _current_vllm_config is None:
        # in ci, usually when we test custom ops/modules directly,
        # we don't set the vllm config. In that case, we set a default
        # config.
        logger.warning("Current VLLM config is not set.")
        from vllm.config import VllmConfig
        return VllmConfig()
    return _current_vllm_config<|MERGE_RESOLUTION|>--- conflicted
+++ resolved
@@ -2388,8 +2388,6 @@
             self.quant_config = VllmConfig._get_quantization_config(
                 self.model_config, self.load_config)
 
-<<<<<<< HEAD
-
         if self.scheduler_config is not None and \
             self.model_config is not None and \
             self.scheduler_config.chunked_prefill_enabled and \
@@ -2399,7 +2397,7 @@
                 "Turing devices tensor cores do not support float32 matmul. "
                 "To workaround this limitation, vLLM will set 'ieee' input "
                 "precision for chunked prefill triton kernels.")
-=======
+            
         if self.compilation_config is None:
             self.compilation_config = CompilationConfig()
         if envs.VLLM_USE_V1 and not self.model_config.enforce_eager:
@@ -2429,7 +2427,6 @@
             self.compilation_config.level = CompilationLevel.NO_COMPILATION
 
         current_platform.check_and_update_config(self)
->>>>>>> ed46f143
 
     def __str__(self):
         return ("model=%r, speculative_config=%r, tokenizer=%r, "
