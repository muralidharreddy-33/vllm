import ast
import copy
import enum
import hashlib
import json
<<<<<<< HEAD
=======
import os
import sys
>>>>>>> cfd3219f
import warnings
from contextlib import contextmanager
from dataclasses import dataclass, field, replace
from pathlib import Path
from typing import (TYPE_CHECKING, Any, Callable, ClassVar, Counter, Dict,
                    Final, List, Literal, Mapping, Optional, Protocol, Set,
                    Tuple, Type, Union)

import torch
from pydantic import BaseModel, Field, PrivateAttr
from transformers import PretrainedConfig

import vllm.envs as envs
from vllm.compilation.inductor_pass import CallableInductorPass, InductorPass
from vllm.logger import init_logger
from vllm.model_executor.layers.quantization import (QUANTIZATION_METHODS,
                                                     get_quantization_config)
from vllm.model_executor.models import ModelRegistry
from vllm.platforms import CpuArchEnum
from vllm.tracing import is_otel_available, otel_import_error_traceback
from vllm.transformers_utils.config import (
    ConfigFormat, get_config, get_hf_image_processor_config,
    get_hf_text_config, get_pooling_config,
    get_sentence_transformer_tokenizer_config, is_encoder_decoder,
    try_get_generation_config, uses_mrope)
from vllm.transformers_utils.s3_utils import S3Model
from vllm.transformers_utils.utils import is_s3
from vllm.utils import (GiB_bytes, LayerBlockType, cuda_device_count_stateless,
                        get_cpu_memory, print_warning_once, random_uuid,
                        resolve_obj_by_qualname)

if TYPE_CHECKING:
    from ray.util.placement_group import PlacementGroup

    from vllm.executor.executor_base import ExecutorBase
    from vllm.model_executor.layers.quantization.base_config import (
        QuantizationConfig)
    from vllm.model_executor.model_loader.loader import BaseModelLoader
    from vllm.transformers_utils.tokenizer_group.base_tokenizer_group import (
        BaseTokenizerGroup)
else:
    QuantizationConfig = None

logger = init_logger(__name__)

_POOLING_MODEL_MAX_NUM_BATCHED_TOKENS = 32768
_MULTIMODAL_MODEL_MAX_NUM_BATCHED_TOKENS = 5120

TaskOption = Literal["auto", "generate", "embedding", "embed", "classify",
                     "score", "reward"]

_ResolvedTask = Literal["generate", "embed", "classify", "score", "reward",
                        "draft"]

RunnerType = Literal["generate", "pooling", "draft"]

_RUNNER_TASKS: Dict[RunnerType, List[_ResolvedTask]] = {
    "generate": ["generate"],
    "pooling": ["embed", "classify", "score", "reward"],
    "draft": ["draft"],
}

_TASK_RUNNER: Dict[_ResolvedTask, RunnerType] = {
    task: runner
    for runner, tasks in _RUNNER_TASKS.items() for task in tasks
}

HfOverrides = Union[Dict[str, Any], Callable[[PretrainedConfig],
                                             PretrainedConfig]]


class SupportsHash(Protocol):

    def compute_hash(self) -> str:
        ...


class ModelConfig:
    """Configuration for the model.

    Args:
        model: Name or path of the huggingface model to use.
            It is also used as the content for `model_name` tag in metrics
            output when `served_model_name` is not specified.
        task: The task to use the model for. Each vLLM instance only supports
            one task, even if the same model can be used for multiple tasks.
            When the model only supports one task, "auto" can be used to select
            it; otherwise, you must specify explicitly which task to use.
        tokenizer: Name or path of the huggingface tokenizer to use.
        tokenizer_mode: Tokenizer mode. "auto" will use the fast tokenizer if
            available, "slow" will always use the slow tokenizer, and
            "mistral" will always use the tokenizer from `mistral_common`.
        trust_remote_code: Trust remote code (e.g., from HuggingFace) when
            downloading the model and tokenizer.
        allowed_local_media_path: Allowing API requests to read local images or
            videos from directories specified by the server file system.
            This is a security risk. Should only be enabled in trusted
            environments.
        dtype: Data type for model weights and activations. The "auto" option
            will use FP16 precision for FP32 and FP16 models, and BF16 precision
            for BF16 models.
        seed: Random seed for reproducibility.
        revision: The specific model version to use. It can be a branch name,
            a tag name, or a commit id. If unspecified, will use the default
            version.
        code_revision: The specific revision to use for the model code on
            Hugging Face Hub. It can be a branch name, a tag name, or a
            commit id. If unspecified, will use the default version.
        tokenizer_revision: The specific tokenizer version to use. It can be a
            branch name, a tag name, or a commit id. If unspecified, will use
            the default version.
        max_model_len: Maximum length of a sequence (including prompt and
            output). If None, will be derived from the model.
        spec_target_max_model_len: Specify the the maximum length for spec
            decoding draft models.
        quantization: Quantization method that was used to quantize the model
            weights. If None, we assume the model weights are not quantized.
        quantization_param_path: Path to JSON file containing scaling factors.
            Used to load KV cache scaling factors into the model when KV cache
            type is FP8_E4M3 on ROCm (AMD GPU). In the future these will also
            be used to load activation and weight scaling factors when the
            model dtype is FP8_E4M3 on ROCm.
        enforce_eager: Whether to enforce eager execution. If True, we will
            disable CUDA graph and always execute the model in eager mode.
            If False, we will use CUDA graph and eager execution in hybrid.
            If None, the user did not specify, so default to False.
        max_seq_len_to_capture: Maximum sequence len covered by CUDA graphs.
            When a sequence has context length larger than this, we fall back
            to eager mode. Additionally for encoder-decoder models, if the
            sequence length of the encoder input is larger than this, we fall
            back to the eager mode.
        max_logprobs: Maximum number of log probabilities. Defaults to 20.
        disable_sliding_window: Whether to disable sliding window. If True,
            we will disable the sliding window functionality of the model.
            If the model does not support sliding window, this argument is
            ignored.
        skip_tokenizer_init: If true, skip initialization of tokenizer and
            detokenizer.
        served_model_name: The model name used in metrics tag `model_name`,
            matches the model name exposed via the APIs. If multiple model
            names provided, the first name will be used. If not specified,
            the model name will be the same as `model`.
        limit_mm_per_prompt: Maximum number of data items per modality
            per prompt. Only applicable for multimodal models.
        use_async_output_proc: Whether to use async output processor.
            Defaults to True.
        config_format: The config format which shall be loaded.
            Defaults to 'auto' which defaults to 'hf'.
        hf_overrides: If a dictionary, contains arguments to be forwarded to the
            HuggingFace config. If a callable, it is called to update the
            HuggingFace config.
        mm_processor_kwargs: Arguments to be forwarded to the model's processor
            for multi-modal data, e.g., image processor.
        disable_mm_preprocessor_cache: If true, then disables caching of the
            multi-modal preprocessor/mapper. (not recommended)
        override_neuron_config: Initialize non default neuron config or
            override default neuron config that are specific to Neuron devices,
            this argument will be used to configure the neuron config that
            can not be gathered from the vllm arguments.
        override_pooler_config: Initialize non default pooling config or
            override default pooling config for the pooling model.
        logits_processor_pattern: Optional regex pattern specifying valid
            logits processor qualified names that can be passed with the
            `logits_processors` extra completion argument. Defaults to None,
            which allows no processors.
        generation_config: Configuration parameter file for generation.
    """

    def compute_hash(self) -> str:
        """
        WARNING: Whenever a new field is added to this config,
        ensure that it is included in the factors list if
        it affects the computation graph.

        Provide a hash that uniquely identifies all the configs
        that affect the structure of the computation
        graph from input ids/embeddings to the final hidden states,
        excluding anything before input ids/embeddings and after
        the final hidden states.
        """
        factors: List[Any] = []
        factors.append(self.model)
        factors.append(self.dtype)
        factors.append(self.quantization)
        factors.append(self.quantization_param_path)
        factors.append(self.revision)
        factors.append(self.code_revision)
        factors.append(self.trust_remote_code)
        factors.append(self.rope_scaling)
        factors.append(self.rope_theta)
        return hashlib.sha256(str(factors).encode()).hexdigest()

    def __init__(self,
                 model: str,
                 task: Union[TaskOption, Literal["draft"]],
                 tokenizer: str,
                 tokenizer_mode: str,
                 trust_remote_code: bool,
                 dtype: Union[str, torch.dtype],
                 seed: int,
                 allowed_local_media_path: str = "",
                 revision: Optional[str] = None,
                 code_revision: Optional[str] = None,
                 rope_scaling: Optional[Dict[str, Any]] = None,
                 rope_theta: Optional[float] = None,
                 tokenizer_revision: Optional[str] = None,
                 max_model_len: Optional[int] = None,
                 spec_target_max_model_len: Optional[int] = None,
                 quantization: Optional[str] = None,
                 quantization_param_path: Optional[str] = None,
                 enforce_eager: Optional[bool] = None,
                 max_seq_len_to_capture: Optional[int] = None,
                 max_logprobs: int = 20,
                 disable_sliding_window: bool = False,
                 skip_tokenizer_init: bool = False,
                 served_model_name: Optional[Union[str, List[str]]] = None,
                 limit_mm_per_prompt: Optional[Mapping[str, int]] = None,
                 use_async_output_proc: bool = True,
                 config_format: ConfigFormat = ConfigFormat.AUTO,
                 hf_overrides: Optional[HfOverrides] = None,
                 mm_processor_kwargs: Optional[Dict[str, Any]] = None,
                 disable_mm_preprocessor_cache: bool = False,
                 override_neuron_config: Optional[Dict[str, Any]] = None,
                 override_pooler_config: Optional["PoolerConfig"] = None,
                 logits_processor_pattern: Optional[str] = None,
                 generation_config: Optional[str] = None) -> None:
        self.model = model
        self.tokenizer = tokenizer
        self.tokenizer_mode = tokenizer_mode
        self.trust_remote_code = trust_remote_code
        self.allowed_local_media_path = allowed_local_media_path
        self.seed = seed
        self.revision = revision
        self.code_revision = code_revision
        self.rope_scaling = rope_scaling
        self.rope_theta = rope_theta

        if hf_overrides is None:
            hf_overrides = {}

        if callable(hf_overrides):
            hf_overrides_kw = {}
            hf_overrides_fn = hf_overrides
        else:
            hf_overrides_kw = hf_overrides
            hf_overrides_fn = None

        if rope_scaling is not None:
            hf_override: Dict[str, Any] = {"rope_scaling": rope_scaling}
            hf_overrides_kw.update(hf_override)
            msg = ("`--rope-scaling` will be removed in a future release. "
                   f"'Please instead use `--hf-overrides '{hf_override!r}'`")
            warnings.warn(DeprecationWarning(msg), stacklevel=2)
        if rope_theta is not None:
            hf_override = {"rope_theta": rope_theta}
            hf_overrides_kw.update(hf_override)
            msg = ("`--rope-theta` will be removed in a future release. "
                   f"'Please instead use `--hf-overrides '{hf_override!r}'`")
            warnings.warn(DeprecationWarning(msg), stacklevel=2)

        self.maybe_pull_model_tokenizer_for_s3(model, tokenizer)

        # The tokenizer version is consistent with the model version by default.
        if tokenizer_revision is None:
            self.tokenizer_revision = revision
        else:
            self.tokenizer_revision = tokenizer_revision
        self.quantization = quantization
        self.quantization_param_path = quantization_param_path
        self.enforce_eager = enforce_eager
        self.max_seq_len_to_capture = max_seq_len_to_capture
        self.max_logprobs = max_logprobs
        self.disable_sliding_window = disable_sliding_window
        self.skip_tokenizer_init = skip_tokenizer_init

        hf_config = get_config(self.model, trust_remote_code, revision,
                               code_revision, config_format)

        if hf_overrides_kw:
            logger.info("Overriding HF config with %s", hf_overrides_kw)
            hf_config.update(hf_overrides_kw)
        if hf_overrides_fn:
            logger.info("Overriding HF config with %s", hf_overrides_fn)
            hf_config = hf_overrides_fn(hf_config)

        self.hf_config = hf_config

        self.hf_text_config = get_hf_text_config(self.hf_config)
        self.encoder_config = self._get_encoder_config()
        self.hf_image_processor_config = get_hf_image_processor_config(
            self.model, revision)
        self.dtype = _get_and_verify_dtype(self.hf_text_config, dtype)
        self.use_async_output_proc = use_async_output_proc
        self.mm_processor_kwargs = mm_processor_kwargs
        self.disable_mm_preprocessor_cache = disable_mm_preprocessor_cache

        # Set enforce_eager to False if the value is unset.
        if self.enforce_eager is None:
            self.enforce_eager = False

        sliding_window = getattr(self.hf_text_config, "sliding_window", None)
        has_interleaved_attention = (sliding_window is not None) and (
            isinstance(sliding_window, list) or
            (self.hf_text_config.model_type in ["gemma2", "cohere2"]))

        if (not self.disable_sliding_window and has_interleaved_attention):
            if envs.VLLM_ATTENTION_BACKEND == "XFORMERS":
                sliding_window_len_min = get_min_sliding_window(
                    self.hf_text_config.sliding_window)

                print_warning_once(
                    f"{self.hf_text_config.model_type} has interleaved "
                    "attention, which is currently not supported by the "
                    "XFORMERS backend. Disabling sliding window and capping "
                    "the max length to the sliding window size "
                    f"({sliding_window_len_min}).")
                self.disable_sliding_window = True
            else:
                # for a model with interleaved attention,
                # the scheduler and the model treat it as full attention
                # (i.e., not dropping any tokens outside the window).
                # only the attention layer itself is aware of the sliding
                # window, and use the window size to compute the attention.
                self.hf_text_config.interleaved_sliding_window = sliding_window
                delattr(self.hf_text_config, "sliding_window")
                sliding_window = None

        self.max_model_len = _get_and_verify_max_len(
            hf_config=self.hf_text_config,
            max_model_len=max_model_len,
            disable_sliding_window=self.disable_sliding_window,
            sliding_window_len=self.get_hf_config_sliding_window(),
            spec_target_max_model_len=spec_target_max_model_len,
            encoder_config=self.encoder_config)
        self.served_model_name = get_served_model_name(model,
                                                       served_model_name)
        self.multimodal_config = self._init_multimodal_config(
            limit_mm_per_prompt)
        if not self.skip_tokenizer_init:
            self._verify_tokenizer_mode()

        self.is_attention_free = self._init_attention_free()
        self.is_hybrid = self._init_is_hybrid()
        self.has_inner_state = self._init_has_inner_state()

        from vllm.platforms import current_platform
        if current_platform.is_neuron():
            self.override_neuron_config = override_neuron_config
        else:
            self.override_neuron_config = None

        supported_tasks, task = self._resolve_task(task, self.hf_config)
        self.supported_tasks = supported_tasks
        self.task: Final = task

        self.pooler_config = self._init_pooler_config(override_pooler_config)
        self.logits_processor_pattern = logits_processor_pattern

        self.generation_config = generation_config

        self._verify_quantization()
        self._verify_cuda_graph()
        self._verify_bnb_config()

    def maybe_pull_model_tokenizer_for_s3(self, model: str,
                                          tokenizer: str) -> None:
        """
        Pull the model config or tokenizer to a temporary
        directory in case of S3.

        Args:
            model: The model name or path.
            tokenizer: The tokenizer name or path.

        """
        if is_s3(model) or is_s3(tokenizer):
            if is_s3(model):
                s3_model = S3Model()
                s3_model.pull_files(model, allow_pattern=["*config.json"])
                self.model_weights = self.model
                self.model = s3_model.dir

            if is_s3(tokenizer):
                s3_tokenizer = S3Model()
                s3_tokenizer.pull_files(
                    model, ignore_pattern=["*.pt", "*.safetensors", "*.bin"])
                self.tokenizer = s3_tokenizer.dir

    def _init_multimodal_config(
        self, limit_mm_per_prompt: Optional[Mapping[str, int]]
    ) -> Optional["MultiModalConfig"]:
        architectures = getattr(self.hf_config, "architectures", [])
        if ModelRegistry.is_multimodal_model(architectures):
            return MultiModalConfig(limit_per_prompt=limit_mm_per_prompt or {})

        if limit_mm_per_prompt:
            raise ValueError("`limit_mm_per_prompt` is only supported for "
                             "multimodal models.")

        return None

    def _get_encoder_config(self):
        return get_sentence_transformer_tokenizer_config(
            self.model, self.revision)

    def _init_pooler_config(
        self,
        override_pooler_config: Optional["PoolerConfig"],
    ) -> Optional["PoolerConfig"]:

        if self.runner_type == "pooling":
            user_config = override_pooler_config or PoolerConfig()

            base_config = get_pooling_config(self.model, self.revision)
            if base_config is not None:
                # Only set values that are not overridden by the user
                for k, v in base_config.items():
                    if getattr(user_config, k) is None:
                        setattr(user_config, k, v)

            return user_config

        return None

    def _init_attention_free(self) -> bool:
        architectures = getattr(self.hf_config, "architectures", [])
        return ModelRegistry.is_attention_free_model(architectures)

    def _init_is_hybrid(self) -> bool:
        architectures = getattr(self.hf_config, "architectures", [])
        return ModelRegistry.is_hybrid_model(architectures)

    def _init_has_inner_state(self) -> bool:
        architectures = getattr(self.hf_config, "architectures", [])
        return ModelRegistry.model_has_inner_state(architectures)

    def _verify_tokenizer_mode(self) -> None:
        tokenizer_mode = self.tokenizer_mode.lower()
        if tokenizer_mode not in ["auto", "slow", "mistral"]:
            raise ValueError(
                f"Unknown tokenizer mode: {self.tokenizer_mode}. Must be "
                "either 'auto', 'slow' or 'mistral'.")
        self.tokenizer_mode = tokenizer_mode

    def _get_preferred_task(
        self,
        architectures: List[str],
        supported_tasks: Set[_ResolvedTask],
    ) -> Optional[_ResolvedTask]:
        model_id = self.model
        if get_pooling_config(model_id, self.revision):
            return "embed"
        if ModelRegistry.is_cross_encoder_model(architectures):
            return "score"

        suffix_to_preferred_task: List[Tuple[str, _ResolvedTask]] = [
            # Other models follow this pattern
            ("ForCausalLM", "generate"),
            ("ForConditionalGeneration", "generate"),
            ("ForSequenceClassification", "classify"),
            ("ChatModel", "generate"),
            ("LMHeadModel", "generate"),
            ("EmbeddingModel", "embed"),
            ("RewardModel", "reward"),
        ]
        _, arch = ModelRegistry.inspect_model_cls(architectures)

        for suffix, pref_task in suffix_to_preferred_task:
            if arch.endswith(suffix) and pref_task in supported_tasks:
                return pref_task

        return None

    def _resolve_task(
        self,
        task_option: Union[TaskOption, Literal["draft"]],
        hf_config: PretrainedConfig,
    ) -> Tuple[Set[_ResolvedTask], _ResolvedTask]:
        if task_option == "draft":
            return {"draft"}, "draft"

        architectures = getattr(hf_config, "architectures", [])

        runner_support: Dict[RunnerType, bool] = {
            # NOTE: Listed from highest to lowest priority,
            # in case the model supports multiple of them
            "generate": ModelRegistry.is_text_generation_model(architectures),
            "pooling": ModelRegistry.is_pooling_model(architectures),
        }
        supported_runner_types_lst: List[RunnerType] = [
            runner_type
            for runner_type, is_supported in runner_support.items()
            if is_supported
        ]

        supported_tasks_lst: List[_ResolvedTask] = [
            task for runner_type in supported_runner_types_lst
            for task in _RUNNER_TASKS[runner_type]
        ]
        supported_tasks = set(supported_tasks_lst)

        if task_option == "auto":
            selected_task = next(iter(supported_tasks_lst))

            if len(supported_tasks_lst) > 1:
                preferred_task = self._get_preferred_task(
                    architectures, supported_tasks)
                if preferred_task is not None:
                    selected_task = preferred_task

                logger.info(
                    "This model supports multiple tasks: %s. "
                    "Defaulting to '%s'.", supported_tasks, selected_task)
        else:
            # Aliases
            if task_option == "embedding":
                preferred_task = self._get_preferred_task(
                    architectures, supported_tasks)
                if preferred_task != "embed":
                    msg = ("The 'embedding' task will be restricted to "
                           "embedding models in a future release. Please "
                           "pass `--task classify`, `--task score`, or "
                           "`--task reward` explicitly for other pooling "
                           "models.")
                    warnings.warn(msg, DeprecationWarning, stacklevel=2)

                task_option = preferred_task or "embed"

            if task_option not in supported_tasks:
                msg = (
                    f"This model does not support the '{task_option}' task. "
                    f"Supported tasks: {supported_tasks}")
                raise ValueError(msg)

            selected_task = task_option

        return supported_tasks, selected_task

    def _parse_quant_hf_config(self):
        quant_cfg = getattr(self.hf_config, "quantization_config", None)
        if quant_cfg is None:
            # compressed-tensors uses a "compression_config" key
            quant_cfg = getattr(self.hf_config, "compression_config", None)
        return quant_cfg

    def _verify_quantization(self) -> None:
        supported_quantization = QUANTIZATION_METHODS
        optimized_quantization_methods = [
            "fp8", "marlin", "modelopt", "gptq_marlin_24", "gptq_marlin",
            "awq_marlin", "fbgemm_fp8", "compressed_tensors",
            "compressed-tensors", "experts_int8"
        ]
        if self.quantization is not None:
            self.quantization = self.quantization.lower()

        # Parse quantization method from the HF model config, if available.
        quant_cfg = self._parse_quant_hf_config()

        if quant_cfg is not None:
            quant_method = quant_cfg.get("quant_method", "").lower()

            # Detect which checkpoint is it
            for name in QUANTIZATION_METHODS:
                method = get_quantization_config(name)
                quantization_override = method.override_quantization_method(
                    quant_cfg, self.quantization)
                if quantization_override:
                    quant_method = quantization_override
                    self.quantization = quantization_override
                    break

            # Verify quantization configurations.
            if self.quantization is None:
                self.quantization = quant_method
            elif self.quantization != quant_method:
                raise ValueError(
                    "Quantization method specified in the model config "
                    f"({quant_method}) does not match the quantization "
                    f"method specified in the `quantization` argument "
                    f"({self.quantization}).")

        if self.quantization is not None:
            if self.quantization not in supported_quantization:
                raise ValueError(
                    f"Unknown quantization method: {self.quantization}. Must "
                    f"be one of {supported_quantization}.")
            from vllm.platforms import current_platform
            current_platform.verify_quantization(self.quantization)
            if self.quantization not in optimized_quantization_methods:
                logger.warning(
                    "%s quantization is not fully "
                    "optimized yet. The speed can be slower than "
                    "non-quantized models.", self.quantization)

    def _verify_cuda_graph(self) -> None:
        if self.max_seq_len_to_capture is None:
            self.max_seq_len_to_capture = self.max_model_len
        self.max_seq_len_to_capture = min(self.max_seq_len_to_capture,
                                          self.max_model_len)

        if (self.hf_config.model_type == 'deepseek_v3'
                and not self.enforce_eager):
            logger.warning("CUDA graph is not supported for Deepseek V3 yet, "
                           "fallback to the eager mode.")
            self.enforce_eager = True

    def _verify_bnb_config(self) -> None:
        """
        The current version of bitsandbytes (0.44.0) with 8-bit models does not
        yet support CUDA graph.
        """
        is_bitsandbytes = self.quantization == "bitsandbytes"
        has_quantization_config = (getattr(self.hf_config,
                                           "quantization_config", None)
                                   is not None)
        is_8bit = (self.hf_config.quantization_config.get(
            "load_in_8bit", False) if has_quantization_config else False)
        if all([
                is_bitsandbytes,
                has_quantization_config,
                is_8bit,
                not self.enforce_eager,
        ]):
            logger.warning(
                "CUDA graph is not supported on BitAndBytes 8bit yet, "
                "fallback to the eager mode.")
            self.enforce_eager = True

    def verify_async_output_proc(self, parallel_config, speculative_config,
                                 device_config) -> None:
        if not self.use_async_output_proc:
            # Nothing to check
            return

        if parallel_config.pipeline_parallel_size > 1:
            logger.warning("Async output processing can not be enabled "
                           "with pipeline parallel")
            self.use_async_output_proc = False
            return

        # Reminder: Please update docs/source/features/compatibility_matrix.md
        # If the feature combo become valid
        from vllm.platforms import current_platform
        if not current_platform.is_async_output_supported(self.enforce_eager):
            logger.warning(
                "Async output processing is not supported on the "
                "current platform type %s.", current_platform.device_type)
            self.use_async_output_proc = False
            return

        if envs.VLLM_USE_RAY_SPMD_WORKER:
            logger.warning(
                "Async output processing can not be enabled with ray spmd")
            self.use_async_output_proc = False
            return

        # Async postprocessor is not necessary for pooling models
        # since there is no token generation
        if self.runner_type == "pooling":
            self.use_async_output_proc = False

        # Reminder: Please update docs/source/features/compatibility_matrix.md
        # If the feature combo become valid
        if speculative_config:
            logger.warning("Async output processing is not supported with"
                           " speculative decoding currently.")
            self.use_async_output_proc = False

    def verify_with_parallel_config(
        self,
        parallel_config: "ParallelConfig",
    ) -> None:
        total_num_attention_heads = getattr(self.hf_text_config,
                                            "num_attention_heads", 0)
        tensor_parallel_size = parallel_config.tensor_parallel_size
        if total_num_attention_heads % tensor_parallel_size != 0:
            raise ValueError(
                f"Total number of attention heads ({total_num_attention_heads})"
                " must be divisible by tensor parallel size "
                f"({tensor_parallel_size}).")

        pipeline_parallel_size = parallel_config.pipeline_parallel_size
        if pipeline_parallel_size > 1:
            architectures = getattr(self.hf_config, "architectures", [])
            if not ModelRegistry.is_pp_supported_model(architectures):
                raise NotImplementedError(
                    "Pipeline parallelism is not supported for this model. "
                    "Supported models implement the `SupportsPP` interface.")

            if self.use_async_output_proc:
                logger.warning("Async output processor is not supported with "
                               "pipeline parallelism currently. Disabling it.")
                self.use_async_output_proc = False

    def get_hf_config_sliding_window(
            self) -> Union[Optional[int], List[Optional[int]]]:
        """Get the sliding window size, or None if disabled."""

        # Some models, like Qwen2 and Qwen1.5, use `use_sliding_window` in
        # addition to sliding window size. We check if that field is present
        # and if it's False, return None.
        if (hasattr(self.hf_text_config, "use_sliding_window")
                and not self.hf_text_config.use_sliding_window):
            return None
        return getattr(self.hf_text_config, "sliding_window", None)

    def get_sliding_window(self) -> Optional[Union[int, List[Optional[int]]]]:
        """Get the sliding window size, or None if disabled.
        """
        # If user disables sliding window, return None.
        if self.disable_sliding_window:
            return None
        # Otherwise get the value from the hf config.
        return self.get_hf_config_sliding_window()

    def get_vocab_size(self) -> int:
        return self.hf_text_config.vocab_size

    def get_hidden_size(self) -> int:
        return self.hf_text_config.hidden_size

    def get_head_size(self) -> int:
        # TODO remove hard code
        if hasattr(self.hf_text_config,
                   "model_type") and (self.hf_text_config.model_type
                                      in ('deepseek_v2', 'deepseek_v3')):
            # FlashAttention supports only head_size 32, 64, 128, 256,
            # we need to pad head_size 192 to 256
            return 256

        if self.is_attention_free:
            return 0

        if hasattr(self.hf_text_config, "head_dim"):
            return self.hf_text_config.head_dim
        # FIXME(woosuk): This may not be true for all models.
        return (self.hf_text_config.hidden_size //
                self.hf_text_config.num_attention_heads)

    def get_total_num_kv_heads(self) -> int:
        """Returns the total number of KV heads."""
        # For GPTBigCode & Falcon:
        # NOTE: for falcon, when new_decoder_architecture is True, the
        # multi_query flag is ignored and we use n_head_kv for the number of
        # KV heads.
        falcon_model_types = ["falcon", "RefinedWeb", "RefinedWebModel"]
        new_decoder_arch_falcon = (
            self.hf_config.model_type in falcon_model_types
            and getattr(self.hf_config, "new_decoder_architecture", False))
        if not new_decoder_arch_falcon and getattr(self.hf_text_config,
                                                   "multi_query", False):
            # Multi-query attention, only one KV head.
            # Currently, tensor parallelism is not supported in this case.
            return 1

        # For DBRX and MPT
        if self.hf_config.model_type == "mpt":
            if "kv_n_heads" in self.hf_config.attn_config:
                return self.hf_config.attn_config["kv_n_heads"]
            return self.hf_config.num_attention_heads
        if self.hf_config.model_type == "dbrx":
            return getattr(self.hf_config.attn_config, "kv_n_heads",
                           self.hf_config.num_attention_heads)

        if self.is_attention_free:
            return 0

        attributes = [
            # For Falcon:
            "n_head_kv",
            "num_kv_heads",
            # For LLaMA-2:
            "num_key_value_heads",
            # For ChatGLM:
            "multi_query_group_num",
        ]
        for attr in attributes:
            num_kv_heads = getattr(self.hf_text_config, attr, None)
            if num_kv_heads is not None:
                return num_kv_heads

        # For non-grouped-query attention models, the number of KV heads is
        # equal to the number of attention heads.
        return self.hf_text_config.num_attention_heads

    def get_num_kv_heads(self, parallel_config: "ParallelConfig") -> int:
        """Returns the number of KV heads per GPU."""
        total_num_kv_heads = self.get_total_num_kv_heads()
        # If tensor parallelism is used, we divide the number of KV heads by
        # the tensor parallel size. We will replicate the KV heads in the
        # case where the number of KV heads is smaller than the tensor
        # parallel size so each GPU has at least one KV head.
        return max(1,
                   total_num_kv_heads // parallel_config.tensor_parallel_size)

    def get_num_attention_heads(self,
                                parallel_config: "ParallelConfig") -> int:
        num_heads = getattr(self.hf_text_config, "num_attention_heads", 0)
        return num_heads // parallel_config.tensor_parallel_size

    def get_layers_start_end_indices(
            self, parallel_config: "ParallelConfig") -> Tuple[int, int]:
        from vllm.distributed.utils import get_pp_indices
        total_num_hidden_layers = getattr(self.hf_text_config,
                                          "num_hidden_layers", 0)
        pp_rank = parallel_config.rank // parallel_config.tensor_parallel_size
        pp_size = parallel_config.pipeline_parallel_size
        start, end = get_pp_indices(total_num_hidden_layers, pp_rank, pp_size)
        return start, end

    def get_num_layers(self, parallel_config: "ParallelConfig") -> int:
        start, end = self.get_layers_start_end_indices(parallel_config)
        return end - start

    def get_num_layers_by_block_type(
        self,
        parallel_config: "ParallelConfig",
        block_type: LayerBlockType = LayerBlockType.attention,
    ) -> int:
        # This function relies on 'layers_block_type' in hf_config,
        # for w/o this attribute, we will need to have workarounds like so
        attn_block_type = block_type == LayerBlockType.attention
        is_transformer = not self.is_hybrid and not self.is_attention_free
        start, end = self.get_layers_start_end_indices(parallel_config)

        if is_transformer:
            # Handle the basic case first
            return end - start if attn_block_type else 0
        elif self.is_attention_free:
            # Attention free
            # Note that this code assumes there
            # is only one type of attention-free block type.
            return 0 if attn_block_type else end - start
        else:
            # Hybrid model
            layers_block_type_value = getattr(self.hf_config,
                                              "layers_block_type", None)
            if layers_block_type_value is None:
                raise ValueError("The model is an hybrid without a"
                                 "layers_block_type in the hf_config,"
                                 "cannot determine the num of "
                                 f"{block_type.value} layers")

            return sum(t == block_type.value
                       for t in layers_block_type_value[start:end])

    def get_multimodal_config(self) -> "MultiModalConfig":
        """
        Get the multimodal configuration of the model.

        Raises:
            ValueError: If the model is not multimodal.
        """
        if self.multimodal_config is None:
            raise ValueError("The model is not multimodal.")

        return self.multimodal_config

    def try_get_generation_config(self) -> Dict[str, Any]:
        if self.generation_config is None or self.generation_config == "auto":
            config = try_get_generation_config(
                self.model,
                trust_remote_code=self.trust_remote_code,
                revision=self.revision,
            )
        else:
            config = try_get_generation_config(
                self.generation_config,
                trust_remote_code=self.trust_remote_code,
            )

        if config is None:
            return {}

        return config.to_diff_dict()

    def get_diff_sampling_param(self) -> Dict[str, Any]:
        """
        This method returns a dictionary containing the parameters
        that differ from the default sampling parameters, but only
        if `generation_config` is set. If `generation_config` is not
        set, an empty dictionary is returned.

        Returns:
            Dict[str, Any]: A dictionary with the differing sampling
            parameters if `generation_config` is set, otherwise an
            empty dictionary.
        """
        if self.generation_config is None:
            # When generation_config is not set
            return {}
        config = self.try_get_generation_config()
        available_params = [
            "repetition_penalty",
            "temperature",
            "top_k",
            "top_p",
            "min_p",
        ]
        if any(p in config for p in available_params):
            diff_sampling_param = {
                p: config.get(p)
                for p in available_params if config.get(p) is not None
            }
        else:
            diff_sampling_param = {}
        return diff_sampling_param

    @property
    def is_encoder_decoder(self) -> bool:
        """Extract the HF encoder/decoder model flag."""
        return is_encoder_decoder(self.hf_config)

    @property
    def uses_mrope(self) -> bool:
        return uses_mrope(self.hf_config)

    @property
    def is_multimodal_model(self) -> bool:
        return self.multimodal_config is not None

    @property
    def is_cross_encoder(self) -> bool:
        architectures = getattr(self.hf_config, "architectures", [])
        return ModelRegistry.is_cross_encoder_model(architectures)

    @property
    def supported_runner_types(self) -> Set[RunnerType]:
        return {_TASK_RUNNER[task] for task in self.supported_tasks}

    @property
    def runner_type(self) -> RunnerType:
        return _TASK_RUNNER[self.task]


class CacheConfig:
    """Configuration for the KV cache.

    Args:
        block_size: Size of a cache block in number of tokens.
        gpu_memory_utilization: Fraction of GPU memory to use for the
            vLLM execution.
        swap_space: Size of the CPU swap space per GPU (in GiB).
        cache_dtype: Data type for kv cache storage.
        is_attention_free: Whether the model is attention-free.
        num_gpu_blocks_override: Number of GPU blocks to use. This overrides the
            profiled num_gpu_blocks if specified. Does nothing if None.
        sliding_window: Sliding window size for the KV cache. Can not work with
            prefix caching enabled.
        enable_prefix_caching: Whether to enable prefix caching.
        cpu_offload_gb: Size of the CPU offload buffer in GiB.
    """

    def compute_hash(self) -> str:
        """
        WARNING: Whenever a new field is added to this config,
        ensure that it is included in the factors list if
        it affects the computation graph.

        Provide a hash that uniquely identifies all the configs
        that affect the structure of the computation
        graph from input ids/embeddings to the final hidden states,
        excluding anything before input ids/embeddings and after
        the final hidden states.
        """
        factors: List[Any] = []
        factors.append(self.cache_dtype)
        # `cpu_offload_gb` does not use `torch.compile` yet.
        hash_str = hashlib.md5(str(factors).encode()).hexdigest()
        return hash_str

    def __init__(
        self,
        block_size: int,
        gpu_memory_utilization: float,
        swap_space: float,
        cache_dtype: str,
        is_attention_free: bool = False,
        num_gpu_blocks_override: Optional[int] = None,
        sliding_window: Optional[int] = None,
        enable_prefix_caching: bool = False,
        cpu_offload_gb: float = 0,
    ) -> None:
        self.block_size = block_size
        self.gpu_memory_utilization = gpu_memory_utilization
        self.swap_space_bytes = swap_space * GiB_bytes
        self.num_gpu_blocks_override = num_gpu_blocks_override
        self.cache_dtype = cache_dtype
        self.is_attention_free = is_attention_free
        self.sliding_window = sliding_window
        self.enable_prefix_caching = enable_prefix_caching
        self.cpu_offload_gb = cpu_offload_gb

        self._verify_args()
        self._verify_cache_dtype()
        self._verify_prefix_caching()

        # Will be set after profiling.
        self.num_gpu_blocks: Optional[int] = None
        self.num_cpu_blocks: Optional[int] = None

    def metrics_info(self):
        # convert cache_config to dict(key: str, value: str) for prometheus
        # metrics info
        return {key: str(value) for key, value in self.__dict__.items()}

    def _verify_args(self) -> None:
        if self.gpu_memory_utilization > 1.0:
            raise ValueError(
                "GPU memory utilization must be less than 1.0. Got "
                f"{self.gpu_memory_utilization}.")

    def _verify_cache_dtype(self) -> None:
        if self.cache_dtype == "auto":
            pass
        elif self.cache_dtype in ("fp8", "fp8_e4m3", "fp8_e5m2"):
            logger.info(
                "Using fp8 data type to store kv cache. It reduces the GPU "
                "memory footprint and boosts the performance. "
                "Meanwhile, it may cause accuracy drop without a proper "
                "scaling factor")
        else:
            raise ValueError(f"Unknown kv cache dtype: {self.cache_dtype}")

    def _verify_prefix_caching(self) -> None:
        if not self.enable_prefix_caching:
            return

        if self.sliding_window is not None:
            raise NotImplementedError(
                "Prefix caching is not supported with sliding window. "
                "Run with --disable-sliding-window to use prefix caching.")

    def verify_with_parallel_config(
        self,
        parallel_config: "ParallelConfig",
    ) -> None:
        total_cpu_memory = get_cpu_memory()
        # FIXME(woosuk): Here, it is assumed that the GPUs in a tensor parallel
        # group are in the same node. However, the GPUs may span multiple nodes.
        num_gpus_per_node = parallel_config.tensor_parallel_size
        cpu_memory_usage = self.swap_space_bytes * num_gpus_per_node

        msg = (f"{cpu_memory_usage / GiB_bytes:.2f} GiB out of the "
               f"{total_cpu_memory / GiB_bytes:.2f} GiB total CPU memory "
               "is allocated for the swap space.")
        if cpu_memory_usage > 0.7 * total_cpu_memory:
            raise ValueError("Too large swap space. " + msg)
        elif cpu_memory_usage > 0.4 * total_cpu_memory:
            logger.warning("Possibly too large swap space. %s", msg)


@dataclass
class TokenizerPoolConfig:
    """Configuration for the tokenizer pool.

    Args:
        pool_size: Number of tokenizer workers in the pool.
        pool_type: Type of the pool.
        extra_config: Additional config for the pool.
            The way the config will be used depends on the
            pool type.
    """
    pool_size: int
    pool_type: Union[str, Type["BaseTokenizerGroup"]]
    extra_config: dict

    def compute_hash(self) -> str:
        """
        WARNING: Whenever a new field is added to this config,
        ensure that it is included in the factors list if
        it affects the computation graph.

        Provide a hash that uniquely identifies all the configs
        that affect the structure of the computation
        graph from input ids/embeddings to the final hidden states,
        excluding anything before input ids/embeddings and after
        the final hidden states.
        """
        # no factors to consider.
        # this config will not affect the computation graph.
        factors: List[Any] = []
        hash_str = hashlib.md5(str(factors).encode()).hexdigest()
        return hash_str

    def __post_init__(self):
        if self.pool_type not in ("ray", ) and not isinstance(
                self.pool_type, type):
            raise ValueError(f"Unknown pool type: {self.pool_type}")
        if not isinstance(self.extra_config, dict):
            raise ValueError("extra_config must be a dictionary.")

    @classmethod
    def create_config(
        cls, tokenizer_pool_size: int,
        tokenizer_pool_type: Union[str, Type["BaseTokenizerGroup"]],
        tokenizer_pool_extra_config: Optional[Union[str, dict]]
    ) -> Optional["TokenizerPoolConfig"]:
        """Create a TokenizerPoolConfig from the given parameters.

        If tokenizer_pool_size is 0, return None.

        Args:
            tokenizer_pool_size: Number of tokenizer workers in the pool.
            tokenizer_pool_type: Type of the pool.
            tokenizer_pool_extra_config: Additional config for the pool.
                The way the config will be used depends on the
                pool type. This can be a JSON string (will be parsed).
        """
        if tokenizer_pool_size:
            if isinstance(tokenizer_pool_extra_config, str):
                tokenizer_pool_extra_config_parsed = json.loads(
                    tokenizer_pool_extra_config)
            else:
                tokenizer_pool_extra_config_parsed = (
                    tokenizer_pool_extra_config or {})
            tokenizer_pool_config = cls(tokenizer_pool_size,
                                        tokenizer_pool_type,
                                        tokenizer_pool_extra_config_parsed)
        else:
            tokenizer_pool_config = None
        return tokenizer_pool_config


class LoadFormat(str, enum.Enum):
    AUTO = "auto"
    PT = "pt"
    SAFETENSORS = "safetensors"
    NPCACHE = "npcache"
    DUMMY = "dummy"
    TENSORIZER = "tensorizer"
    SHARDED_STATE = "sharded_state"
    GGUF = "gguf"
    BITSANDBYTES = "bitsandbytes"
    MISTRAL = "mistral"
    RUNAI_STREAMER = "runai_streamer"


@dataclass
class LoadConfig:
    """
        download_dir: Directory to download and load the weights, default to the
            default cache directory of huggingface.
        load_format: The format of the model weights to load:
            "auto" will try to load the weights in the safetensors format and
                fall back to the pytorch bin format if safetensors format is
                not available.
            "pt" will load the weights in the pytorch bin format.
            "safetensors" will load the weights in the safetensors format.
            "npcache" will load the weights in pytorch format and store
                a numpy cache to speed up the loading.
            "dummy" will initialize the weights with random values, which is
                mainly for profiling.
            "tensorizer" will use CoreWeave's tensorizer library for
                fast weight loading.
            "bitsandbytes" will load nf4 type weights.
        model_loader_extra_config: The extra config for the model loader.
        ignore_patterns: The list of patterns to ignore when loading the model.
            Default to "original/**/*" to avoid repeated loading of llama's
            checkpoints.
    """

    load_format: Union[str, LoadFormat, "BaseModelLoader"] = LoadFormat.AUTO
    download_dir: Optional[str] = None
    model_loader_extra_config: Optional[Union[str, dict]] = field(
        default_factory=dict)
    ignore_patterns: Optional[Union[List[str], str]] = None

    def compute_hash(self) -> str:
        """
        WARNING: Whenever a new field is added to this config,
        ensure that it is included in the factors list if
        it affects the computation graph.

        Provide a hash that uniquely identifies all the configs
        that affect the structure of the computation
        graph from input ids/embeddings to the final hidden states,
        excluding anything before input ids/embeddings and after
        the final hidden states.
        """
        # no factors to consider.
        # this config will not affect the computation graph.
        factors: List[Any] = []
        hash_str = hashlib.md5(str(factors).encode()).hexdigest()
        return hash_str

    def __post_init__(self):
        model_loader_extra_config = self.model_loader_extra_config or {}
        if isinstance(model_loader_extra_config, str):
            self.model_loader_extra_config = json.loads(
                model_loader_extra_config)
        if isinstance(self.load_format, str):
            load_format = self.load_format.lower()
            self.load_format = LoadFormat(load_format)

        if self.ignore_patterns is not None and len(self.ignore_patterns) > 0:
            logger.info(
                "Ignoring the following patterns when downloading weights: %s",
                self.ignore_patterns)
        else:
            self.ignore_patterns = ["original/**/*"]


@dataclass
class ParallelConfig:
    """Configuration for the distributed execution."""

    pipeline_parallel_size: int = 1  # Number of pipeline parallel groups.
    tensor_parallel_size: int = 1  # Number of tensor parallel groups.

    # Deprecated, use distributed_executor_backend instead.
    worker_use_ray: Optional[bool] = None

    # Maximum number of multiple batches
    # when load model sequentially. To avoid RAM OOM when using tensor
    # parallel and large models.
    max_parallel_loading_workers: Optional[int] = None

    # Disable the custom all-reduce kernel and fall back to NCCL.
    disable_custom_all_reduce: bool = False

    # Config for the tokenizer pool. If None, will use synchronous tokenization.
    tokenizer_pool_config: Optional[TokenizerPoolConfig] = None

    # Whether to profile Ray workers with nsight, see https://docs.ray.io/en/latest/ray-observability/user-guides/profiling.html#profiling-nsight-profiler.
    ray_workers_use_nsight: bool = False

    # ray distributed model workers placement group.
    placement_group: Optional["PlacementGroup"] = None

    # Backend to use for distributed model
    # workers, either "ray" or "mp" (multiprocessing). If the product
    # of pipeline_parallel_size and tensor_parallel_size is less than
    # or equal to the number of GPUs available, "mp" will be used to
    # keep processing on a single host. Otherwise, this will default
    # to "ray" if Ray is installed and fail otherwise. Note that tpu
    # and hpu only support Ray for distributed inference.
    distributed_executor_backend: Optional[Union[str,
                                                 Type["ExecutorBase"]]] = None

    # the full name of the worker class to use. If "auto", the worker class
    # will be determined based on the platform.
    worker_cls: str = "auto"
    sd_worker_cls: str = "auto"

    world_size: int = field(init=False)

    rank: int = 0

    def compute_hash(self):
        """
        Provide a hash that uniquely identifies all the configs
        that affect the structure of the computation
        graph from input ids/embeddings to the final hidden states,
        excluding anything before input ids/embeddings and after
        the final hidden states.
        """
        factors: List[Any] = []
        factors.append(self.pipeline_parallel_size)
        factors.append(self.tensor_parallel_size)
        return hashlib.sha256(str(factors).encode()).hexdigest()

    def __post_init__(self) -> None:
        self.world_size = self.pipeline_parallel_size * \
            self.tensor_parallel_size

        if self.worker_use_ray:
            if self.distributed_executor_backend is None:
                self.distributed_executor_backend = "ray"
            elif not self.use_ray:
                raise ValueError(f"worker-use-ray can't be used with "
                                 f"distributed executor backend "
                                 f"'{self.distributed_executor_backend}'.")
        ray_only_devices = ["tpu", "hpu"]
        from vllm.platforms import current_platform
        if (current_platform.device_type in ray_only_devices
                and self.world_size > 1):
            if self.distributed_executor_backend is None:
                self.distributed_executor_backend = "ray"
            if self.distributed_executor_backend != "ray":
                raise ValueError(
                    f"{current_platform.device_type.upper()} backend only "
                    "supports Ray for distributed inference.")

        if self.distributed_executor_backend is None and self.world_size > 1:
            # We use multiprocessing by default if world_size fits on the
            # current node and we aren't in a ray placement group.

            from vllm.executor import ray_utils
            backend = "mp"
            ray_found = ray_utils.ray_is_available()
            if (current_platform.is_cuda()
                    and cuda_device_count_stateless() < self.world_size):
                if not ray_found:
                    raise ValueError("Unable to load Ray which is "
                                     "required for multi-node inference, "
                                     "please install Ray with `pip install "
                                     "ray`.") from ray_utils.ray_import_err
                backend = "ray"
            elif ray_found:
                if self.placement_group:
                    backend = "ray"
                else:
                    from ray import is_initialized as ray_is_initialized
                    if ray_is_initialized():
                        from ray.util import get_current_placement_group
                        if get_current_placement_group():
                            backend = "ray"
            self.distributed_executor_backend = backend
            logger.info("Defaulting to use %s for distributed inference",
                        backend)

        self._verify_args()

    @property
    def use_ray(self) -> bool:
        return self.distributed_executor_backend == "ray" or (
            isinstance(self.distributed_executor_backend, type)
            and self.distributed_executor_backend.uses_ray)

    def _verify_args(self) -> None:
        # Lazy import to avoid circular import
        from vllm.executor.executor_base import ExecutorBase
        from vllm.platforms import current_platform
        if self.distributed_executor_backend not in (
                "ray", "mp", None) and not (isinstance(
                    self.distributed_executor_backend, type) and issubclass(
                        self.distributed_executor_backend, ExecutorBase)):
            raise ValueError(
                "Unrecognized distributed executor backend "
                f"{self.distributed_executor_backend}. Supported "
                "values are 'ray', 'mp' or custom ExecutorBase subclass.")
        if self.use_ray:
            from vllm.executor import ray_utils
            ray_utils.assert_ray_available()
        if current_platform.is_rocm():
            self.disable_custom_all_reduce = True
            logger.info(
                "Disabled the custom all-reduce kernel because it is not "
                "supported on AMD GPUs.")
        if self.ray_workers_use_nsight and not self.use_ray:
            raise ValueError("Unable to use nsight profiling unless workers "
                             "run with Ray.")


@dataclass
class SchedulerConfig:
    """Scheduler configuration."""

    runner_type: str = "generate"  # The runner type to launch for the model.

    # Maximum number of tokens to be processed in a single iteration.
    max_num_batched_tokens: int = field(default=None)  # type: ignore

    # Maximum number of sequences to be processed in a single iteration.
    max_num_seqs: int = 128

    # Maximum length of a sequence (including prompt and generated text).
    max_model_len: int = 8192

    # The number of slots to allocate per sequence per
    # step, beyond the known token ids. This is used in speculative
    # decoding to store KV activations of tokens which may or may not be
    # accepted.
    num_lookahead_slots: int = 0

    # Apply a delay (of delay factor multiplied by previous
    # prompt latency) before scheduling next prompt.
    delay_factor: float = 0.0

    # If True, prefill requests can be chunked based
    # on the remaining max_num_batched_tokens.
    enable_chunked_prefill: bool = False

    is_multimodal_model: bool = False

    # FIXME(woosuk & ywang96): Below are placeholder values. We need to
    # calculate the actual values from the configurations.
    # Multimodal encoder run compute budget, only used in V1
    max_num_encoder_input_tokens = 16384

    # Multimodal encoder cache size, only used in V1
    encoder_cache_size = 16384

    # Whether to perform preemption by swapping or
    # recomputation. If not specified, we determine the mode as follows:
    # We use recomputation by default since it incurs lower overhead than
    # swapping. However, when the sequence group has multiple sequences
    # (e.g., beam search), recomputation is not currently supported. In
    # such a case, we use swapping instead.
    preemption_mode: Optional[str] = None

    num_scheduler_steps: int = 1

    multi_step_stream_outputs: bool = False

    # Private API. If used, scheduler sends delta data to
    # workers instead of an entire data. It should be enabled only
    # when SPMD worker architecture is enabled. I.e.,
    # VLLM_USE_RAY_SPMD_WORKER=1
    send_delta_data: bool = False

    # The scheduling policy to use. "fcfs" (default) or "priority".
    policy: str = "fcfs"

    chunked_prefill_enabled: bool = field(init=False)

    def compute_hash(self) -> str:
        """
        WARNING: Whenever a new field is added to this config,
        ensure that it is included in the factors list if
        it affects the computation graph.

        Provide a hash that uniquely identifies all the configs
        that affect the structure of the computation
        graph from input ids/embeddings to the final hidden states,
        excluding anything before input ids/embeddings and after
        the final hidden states.
        """
        # no factors to consider.
        # this config will not affect the computation graph.
        factors: List[Any] = []
        hash_str = hashlib.md5(str(factors).encode()).hexdigest()
        return hash_str

    def __post_init__(self) -> None:
        if self.max_num_batched_tokens is None:
            if self.enable_chunked_prefill:
                if self.num_scheduler_steps > 1:
                    # Multi-step Chunked-Prefill doesn't allow prompt-chunking
                    # for now. Have max_num_batched_tokens set to max_model_len
                    # so we don't reject sequences on account of a short
                    # max_num_batched_tokens.
                    self.max_num_batched_tokens = max(self.max_model_len, 2048)
                else:
                    # This value is chosen to have a balance between ITL
                    # and TTFT. Note it is not optimized for throughput.
                    self.max_num_batched_tokens = 2048
            else:
                # If max_model_len is too short, use 2048 as the default value
                # for higher throughput.
                self.max_num_batched_tokens = max(self.max_model_len, 2048)

            if self.runner_type == "pooling":
                # Choose specific value for higher throughput
                self.max_num_batched_tokens = max(
                    self.max_num_batched_tokens,
                    _POOLING_MODEL_MAX_NUM_BATCHED_TOKENS,
                )
            if self.is_multimodal_model:
                # The value needs to be at least the number of multimodal tokens
                self.max_num_batched_tokens = max(
                    self.max_num_batched_tokens,
                    _MULTIMODAL_MODEL_MAX_NUM_BATCHED_TOKENS,
                )

        if self.enable_chunked_prefill:
            logger.info(
                "Chunked prefill is enabled with max_num_batched_tokens=%d.",
                self.max_num_batched_tokens)

        self.chunked_prefill_enabled = self.enable_chunked_prefill
        self._verify_args()

    def _verify_args(self) -> None:
        if (self.max_num_batched_tokens < self.max_model_len
                and not self.chunked_prefill_enabled):
            raise ValueError(
                f"max_num_batched_tokens ({self.max_num_batched_tokens}) is "
                f"smaller than max_model_len ({self.max_model_len}). "
                "This effectively limits the maximum sequence length to "
                "max_num_batched_tokens and makes vLLM reject longer "
                "sequences. Please increase max_num_batched_tokens or "
                "decrease max_model_len.")

        if self.max_num_batched_tokens < self.max_num_seqs:
            raise ValueError(
                f"max_num_batched_tokens ({self.max_num_batched_tokens}) must "
                "be greater than or equal to max_num_seqs "
                f"({self.max_num_seqs}).")

        if self.num_lookahead_slots < 0:
            raise ValueError(
                "num_lookahead_slots "
                f"({self.num_lookahead_slots}) must be greater than or "
                "equal to 0.")

        if self.num_scheduler_steps < 1:
            raise ValueError(
                "num_scheduler_steps "
                f"({self.num_scheduler_steps}) must be greater than or "
                "equal to 1.")

    @property
    def is_multi_step(self) -> bool:
        return self.num_scheduler_steps > 1


class DeviceConfig:
    device: Optional[torch.device]
    device_type: str

    def compute_hash(self) -> str:
        """
        WARNING: Whenever a new field is added to this config,
        ensure that it is included in the factors list if
        it affects the computation graph.

        Provide a hash that uniquely identifies all the configs
        that affect the structure of the computation
        graph from input ids/embeddings to the final hidden states,
        excluding anything before input ids/embeddings and after
        the final hidden states.
        """
        # no factors to consider.
        # the device/platform information will be summarized
        # by torch/vllm automatically.
        factors: List[Any] = []
        hash_str = hashlib.md5(str(factors).encode()).hexdigest()
        return hash_str

    def __init__(self, device: str = "auto") -> None:
        if device == "auto":
            # Automated device type detection
            from vllm.platforms import current_platform
            self.device_type = current_platform.device_type
            if not self.device_type:
                raise RuntimeError("Failed to infer device type")
        else:
            # Device type is assigned explicitly
            self.device_type = device

        # Some device types require processing inputs on CPU
        if self.device_type in ["neuron", "openvino"]:
            self.device = torch.device("cpu")
        elif self.device_type in ["tpu"]:
            self.device = None
        else:
            # Set device with device type
            self.device = torch.device(self.device_type)


class SpeculativeConfig:
    """Configuration for speculative decoding.

    The configuration is currently specialized to draft-model speculative
    decoding with top-1 proposals.
    """

    def compute_hash(self) -> str:
        """
        WARNING: Whenever a new field is added to this config,
        ensure that it is included in the factors list if
        it affects the computation graph.

        Provide a hash that uniquely identifies all the configs
        that affect the structure of the computation
        graph from input ids/embeddings to the final hidden states,
        excluding anything before input ids/embeddings and after
        the final hidden states.
        """
        # no factors to consider.
        # spec decode does not use `torch.compile` yet.
        factors: List[Any] = []
        hash_str = hashlib.md5(str(factors).encode()).hexdigest()
        return hash_str

    @staticmethod
    def maybe_create_spec_config(
        target_model_config: ModelConfig,
        target_parallel_config: ParallelConfig,
        target_dtype: str,
        speculative_model: Optional[str],
        speculative_model_quantization: Optional[str],
        speculative_draft_tensor_parallel_size: Optional[int],
        num_speculative_tokens: Optional[int],
        speculative_disable_mqa_scorer: Optional[bool],
        speculative_max_model_len: Optional[int],
        enable_chunked_prefill: bool,
        disable_log_stats: bool,
        speculative_disable_by_batch_size: Optional[int],
        ngram_prompt_lookup_max: Optional[int],
        ngram_prompt_lookup_min: Optional[int],
        draft_token_acceptance_method: str,
        typical_acceptance_sampler_posterior_threshold: Optional[float],
        typical_acceptance_sampler_posterior_alpha: Optional[float],
        disable_logprobs: Optional[bool],
    ) -> Optional["SpeculativeConfig"]:
        """Create a SpeculativeConfig if possible, else return None.

        This function attempts to create a SpeculativeConfig object based on the
        provided parameters. If the necessary conditions are met, it returns an
        instance of SpeculativeConfig. Otherwise, it returns None.

        Args:
            target_model_config (ModelConfig): The configuration of the target
                model.
            target_parallel_config (ParallelConfig): The parallel configuration
                for the target model.
            target_dtype (str): The data type used for the target model.
            speculative_model (Optional[str]): The name of the speculative
                model, if provided.
            speculative_model_quantization (Optional[str]): Quantization method
                that was used to quantize the speculative model weights. If
                None, we assume the model weights are not quantized.
            speculative_draft_tensor_parallel_size (Optional[int]): The degree
                of the tensor parallelism for the draft model.
            num_speculative_tokens (Optional[int]): The number of speculative
                tokens, if provided. Will default to the number in the draft
                model config if present, otherwise is required.
            speculative_disable_mqa_scorer (Optional[bool]): Disable the MQA
                scorer for the speculative model and fall back to batch
                expansion for scoring.
            speculative_max_model_len (Optional[int]): The maximum model len of
                the speculative model. Used when testing the ability to skip
                speculation for some sequences.
            enable_chunked_prefill (bool): Whether vLLM is configured to use
                chunked prefill or not. Used for raising an error since its not
                yet compatible with spec decode.
            speculative_disable_by_batch_size (Optional[int]): Disable
                speculative decoding for new incoming requests when the number
                of enqueue requests  is larger than this value, if provided.
            ngram_prompt_lookup_max (Optional[int]): Max size of ngram token
                window, if provided.
            ngram_prompt_lookup_min (Optional[int]): Min size of ngram token
                window, if provided.
            draft_token_acceptance_method (str): The method to use for
                accepting draft tokens. This can take two possible
                values 'rejection_sampler' and 'typical_acceptance_sampler'
                for RejectionSampler and TypicalAcceptanceSampler
                respectively.
            typical_acceptance_sampler_posterior_threshold (Optional[float]):
                A threshold value that sets a lower bound on the posterior
                probability of a token in the target model for it to be
                accepted. This threshold is used only when we use the
                TypicalAcceptanceSampler for token acceptance.
            typical_acceptance_sampler_posterior_alpha (Optional[float]):
                A scaling factor for the entropy-based threshold in the
                TypicalAcceptanceSampler.
            disable_logprobs (Optional[bool]): If set to True, token log
                probabilities are not returned during speculative decoding.
                If set to False, token log probabilities are returned
                according to the log probability settings in SamplingParams.
                If not specified, it defaults to True.

        Returns:
            Optional["SpeculativeConfig"]: An instance of SpeculativeConfig if
                the necessary conditions are met, else None.
        """

        if speculative_model is None:
            if num_speculative_tokens is not None:
                raise ValueError("num_speculative_tokens was provided without "
                                 "speculative_model.")
            return None

        if (speculative_disable_by_batch_size is not None
                and speculative_disable_by_batch_size < 2):
            raise ValueError("Expect the batch size threshold of disabling "
                             "speculative decoding is > 1, but got "
                             f"{speculative_disable_by_batch_size=}")

        # TODO: The user should be able to specify revision/max model len
        # for the draft model. It is not currently supported.
        draft_revision = None
        draft_code_revision = None
        draft_quantization = speculative_model_quantization

        if speculative_model == "[ngram]":
            if ngram_prompt_lookup_min is None:
                ngram_prompt_lookup_min = 1
            if ngram_prompt_lookup_max is None or ngram_prompt_lookup_max < 1:
                raise ValueError(f"{ngram_prompt_lookup_max=} must be > 0")
            if ngram_prompt_lookup_min < 1:
                raise ValueError(f"{ngram_prompt_lookup_min=} must be > 0")
            if ngram_prompt_lookup_min > ngram_prompt_lookup_max:
                raise ValueError(f"{ngram_prompt_lookup_min=} cannot be "
                                 f"larger than {ngram_prompt_lookup_max=}")

            # TODO: current we still need extract vocab_size from target model
            # config, in future, we may try refactor it out, and set
            # draft related config as None here.
            draft_model_config = target_model_config
            draft_parallel_config = target_parallel_config
        else:
            ngram_prompt_lookup_max = 0
            ngram_prompt_lookup_min = 0
            draft_model_config = ModelConfig(
                model=speculative_model,
                task="draft",
                tokenizer=target_model_config.tokenizer,
                tokenizer_mode=target_model_config.tokenizer_mode,
                trust_remote_code=target_model_config.trust_remote_code,
                allowed_local_media_path=target_model_config.
                allowed_local_media_path,
                dtype=target_model_config.dtype,
                seed=target_model_config.seed,
                revision=draft_revision,
                code_revision=draft_code_revision,
                tokenizer_revision=target_model_config.tokenizer_revision,
                max_model_len=None,
                spec_target_max_model_len=target_model_config.max_model_len,
                quantization=draft_quantization,
                enforce_eager=target_model_config.enforce_eager,
                max_seq_len_to_capture=target_model_config.
                max_seq_len_to_capture,
                max_logprobs=target_model_config.max_logprobs,
            )

            draft_hf_config = draft_model_config.hf_config

            if (num_speculative_tokens is not None
                    and hasattr(draft_hf_config, "num_lookahead_tokens")):
                draft_hf_config.num_lookahead_tokens = num_speculative_tokens

            n_predict = getattr(draft_hf_config, "n_predict", None)
            if n_predict is not None:
                if num_speculative_tokens is None:
                    # Default to max value defined in draft model config.
                    num_speculative_tokens = n_predict
                elif num_speculative_tokens > n_predict:
                    # Verify provided value doesn't exceed the maximum
                    # supported by the draft model.
                    raise ValueError(
                        "This speculative model supports a maximum of "
                        f"num_speculative_tokens={n_predict}, but "
                        f"{num_speculative_tokens=} was provided.")

            if enable_chunked_prefill and draft_hf_config.model_type in (
                    "medusa", "mlp_speculator", "eagle"):
                raise ValueError(
                    "Chunked prefill and hidden-state based draft models are "
                    "not compatible.")

            speculative_draft_tensor_parallel_size = \
                SpeculativeConfig._verify_and_get_draft_model_tensor_parallel_size(
                    target_parallel_config,
                    speculative_draft_tensor_parallel_size,
                    draft_hf_config
            )

            draft_model_config.max_model_len = (
                SpeculativeConfig._maybe_override_draft_max_model_len(
                    speculative_max_model_len,
                    draft_model_config.max_model_len,
                    target_model_config.max_model_len,
                ))

            draft_parallel_config = (
                SpeculativeConfig.create_draft_parallel_config(
                    target_parallel_config,
                    speculative_draft_tensor_parallel_size, draft_hf_config))

        if num_speculative_tokens is None:
            raise ValueError(
                "num_speculative_tokens must be provided with "
                "speculative_model unless the draft model config contains an "
                "n_predict parameter.")

        if typical_acceptance_sampler_posterior_threshold is None:
            typical_acceptance_sampler_posterior_threshold = 0.09
        if typical_acceptance_sampler_posterior_alpha is None:
            typical_acceptance_sampler_posterior_alpha = 0.3
        if disable_logprobs is None:
            disable_logprobs = True

        return SpeculativeConfig(
            draft_model_config,
            draft_parallel_config,
            num_speculative_tokens,
            speculative_disable_mqa_scorer,
            speculative_disable_by_batch_size,
            ngram_prompt_lookup_max,
            ngram_prompt_lookup_min,
            draft_token_acceptance_method=draft_token_acceptance_method,
            typical_acceptance_sampler_posterior_threshold=\
                typical_acceptance_sampler_posterior_threshold,
            typical_acceptance_sampler_posterior_alpha=\
                typical_acceptance_sampler_posterior_alpha,
            disable_logprobs=disable_logprobs,
            disable_log_stats=disable_log_stats,
        )

    @staticmethod
    def _maybe_override_draft_max_model_len(
        speculative_max_model_len: Optional[int],
        draft_max_model_len: int,
        target_max_model_len: int,
    ) -> int:
        """Determine the max sequence len for the draft model. This is usually
        the draft_max_model_len, but may be the target_max_model_len if it is
        less than the draft_max_model_len, or may be speculative_max_model_len
        if it is specified.

        This is necessary so that sequences do not exceed the capacity of the
        draft model or the target model.

        speculative_max_model_len is mainly used for testing that sequences can
        skip speculation.
        """

        if speculative_max_model_len is not None:

            if speculative_max_model_len > draft_max_model_len:
                raise ValueError(f"{speculative_max_model_len=} cannot be "
                                 f"larger than {draft_max_model_len=}")

            if speculative_max_model_len > target_max_model_len:
                raise ValueError(f"{speculative_max_model_len=} cannot be "
                                 f"larger than {target_max_model_len=}")

            return speculative_max_model_len

        return min(
            draft_max_model_len,
            target_max_model_len,
        )

    @staticmethod
    def _verify_and_get_draft_model_tensor_parallel_size(
            target_parallel_config: ParallelConfig,
            speculative_draft_tensor_parallel_size: Optional[int],
            draft_hf_config: PretrainedConfig) -> int:
        """
        Verifies and adjusts the tensor parallel size for a draft model
        specified using speculative_draft_tensor_parallel_size.
        """
        # If speculative_draft_tensor_parallel_size is unset then set it
        # appropriately else verify that it is set correctly.
        if speculative_draft_tensor_parallel_size is None:
            if draft_hf_config.model_type == "mlp_speculator":
                speculative_draft_tensor_parallel_size = 1
                if target_parallel_config.tensor_parallel_size > 1:
                    logger.warning(
                        "MLPSpeculator cannot currently be run with tp>1; "
                        "setting speculative_draft_tensor_parallel_size=1")
            else:
                speculative_draft_tensor_parallel_size = \
                    target_parallel_config.tensor_parallel_size
        elif speculative_draft_tensor_parallel_size not in (
                1, target_parallel_config.tensor_parallel_size):
            raise ValueError(
                f"{speculative_draft_tensor_parallel_size=} cannot be "
                f"other value than 1 or target model tensor_parallel_size")
        return speculative_draft_tensor_parallel_size

    @staticmethod
    def create_draft_parallel_config(
        target_parallel_config: ParallelConfig,
        speculative_draft_tensor_parallel_size: int,
        draft_hf_config: PretrainedConfig,
    ) -> ParallelConfig:
        """Create a parallel config for use by the draft worker.

        This is mostly a copy of the target parallel config, except the tp_size.
        """
        draft_parallel_config = ParallelConfig(
            pipeline_parallel_size=target_parallel_config.
            pipeline_parallel_size,
            tensor_parallel_size=speculative_draft_tensor_parallel_size,
            distributed_executor_backend=target_parallel_config.
            distributed_executor_backend,
            max_parallel_loading_workers=target_parallel_config.
            max_parallel_loading_workers,
            disable_custom_all_reduce=target_parallel_config.
            disable_custom_all_reduce,
            tokenizer_pool_config=target_parallel_config.tokenizer_pool_config,
            ray_workers_use_nsight=target_parallel_config.
            ray_workers_use_nsight,
            placement_group=target_parallel_config.placement_group,
        )

        return draft_parallel_config

    def __init__(
        self,
        draft_model_config: ModelConfig,
        draft_parallel_config: ParallelConfig,
        num_speculative_tokens: int,
        speculative_disable_mqa_scorer: Optional[bool],
        speculative_disable_by_batch_size: Optional[int],
        ngram_prompt_lookup_max: Optional[int],
        ngram_prompt_lookup_min: Optional[int],
        draft_token_acceptance_method: str,
        typical_acceptance_sampler_posterior_threshold: float,
        typical_acceptance_sampler_posterior_alpha: float,
        disable_logprobs: bool,
        disable_log_stats: bool,
    ):
        """Create a SpeculativeConfig object.

        Args:
            draft_model_config: ModelConfig for the draft model.
            draft_parallel_config: ParallelConfig for the draft model.
            num_speculative_tokens: The number of tokens to sample from the
                draft model before scoring with the target model.
            speculative_disable_by_batch_size: Disable speculative
                decoding for new incoming requests when the number of
                enqueue requests is larger than this value.
            ngram_prompt_lookup_max: Max size of ngram token window.
            ngram_prompt_lookup_min: Min size of ngram token window.
            draft_token_acceptance_method (str): The method to use for
                accepting draft tokens. This can take two possible
                values 'rejection_sampler' and 'typical_acceptance_sampler'
                for RejectionSampler and TypicalAcceptanceSampler
                respectively.
            typical_acceptance_sampler_posterior_threshold (Optional[float]):
                A threshold value that sets a lower bound on the posterior
                probability of a token in the target model for it to be
                accepted. This threshold is used only when we use the
                TypicalAcceptanceSampler for token acceptance.
            typical_acceptance_sampler_posterior_alpha (Optional[float]):
                A scaling factor for the entropy-based threshold in the
                TypicalAcceptanceSampler.
            disable_logprobs: If set to True, token log probabilities will not
                be returned even if requested by sampling parameters. This
                reduces latency by skipping logprob calculation in proposal
                sampling, target sampling, and after accepted tokens are
                determined. If set to False, log probabilities will be
                returned.
            disable_log_stats: Whether to disable periodic printing of stage
                times in speculative decoding.
        """
        self.draft_model_config = draft_model_config
        self.draft_parallel_config = draft_parallel_config
        self.num_speculative_tokens = num_speculative_tokens
        self.speculative_disable_mqa_scorer = speculative_disable_mqa_scorer
        self.speculative_disable_by_batch_size = \
            speculative_disable_by_batch_size
        self.ngram_prompt_lookup_max = ngram_prompt_lookup_max or 0
        self.ngram_prompt_lookup_min = ngram_prompt_lookup_min or 0
        self.draft_token_acceptance_method = draft_token_acceptance_method
        self.typical_acceptance_sampler_posterior_threshold = \
            typical_acceptance_sampler_posterior_threshold
        self.typical_acceptance_sampler_posterior_alpha = \
            typical_acceptance_sampler_posterior_alpha
        self.disable_logprobs = disable_logprobs
        self.disable_log_stats = disable_log_stats

        self._verify_args()

    def _verify_args(self) -> None:
        if self.num_speculative_tokens <= 0:
            raise ValueError("Expected num_speculative_tokens to be greater "
                             f"than zero ({self.num_speculative_tokens}).")

        if self.draft_model_config:
            self.draft_model_config.verify_with_parallel_config(
                self.draft_parallel_config)
            # Validate and set draft token acceptance related settings.

        if (self.draft_token_acceptance_method is None):
            raise ValueError("draft_token_acceptance_method is not set. "
                             "Expected values are rejection_sampler or "
                             "typical_acceptance_sampler.")

        if (self.draft_token_acceptance_method != 'rejection_sampler'
                and self.draft_token_acceptance_method !=
                'typical_acceptance_sampler'):
            raise ValueError(
                "Expected draft_token_acceptance_method to be either "
                "rejection_sampler or typical_acceptance_sampler. Instead it "
                f"is {self.draft_token_acceptance_method}")

        if (self.typical_acceptance_sampler_posterior_threshold < 0
                or self.typical_acceptance_sampler_posterior_alpha < 0):
            raise ValueError(
                "Expected typical_acceptance_sampler_posterior_threshold "
                "and typical_acceptance_sampler_posterior_alpha to be > 0. "
                "Instead found "
                f"typical_acceptance_sampler_posterior_threshold = "
                f"{self.typical_acceptance_sampler_posterior_threshold} and "
                f"typical_acceptance_sampler_posterior_alpha = "
                f"{self.typical_acceptance_sampler_posterior_alpha}")

    @property
    def num_lookahead_slots(self) -> int:
        """The number of additional slots the scheduler should allocate per
        step, in addition to the slots allocated for each known token.

        This is equal to the number of speculative tokens, as each speculative
        token must be scored.
        """
        return self.num_speculative_tokens

    def __repr__(self) -> str:
        if self.ngram_prompt_lookup_max > 0:
            draft_model = "[ngram]"
        else:
            draft_model = self.draft_model_config.model
        num_spec_tokens = self.num_speculative_tokens
        return f"SpeculativeConfig({draft_model=}, {num_spec_tokens=})"


@dataclass
class LoRAConfig:
    max_lora_rank: int
    max_loras: int
    fully_sharded_loras: bool = False
    max_cpu_loras: Optional[int] = None
    lora_dtype: Optional[Union[torch.dtype, str]] = None
    lora_extra_vocab_size: int = 256
    # This is a constant.
    lora_vocab_padding_size: ClassVar[int] = 256
    long_lora_scaling_factors: Optional[Tuple[float]] = None
    bias_enabled: bool = False

    def compute_hash(self) -> str:
        """
        WARNING: Whenever a new field is added to this config,
        ensure that it is included in the factors list if
        it affects the computation graph.

        Provide a hash that uniquely identifies all the configs
        that affect the structure of the computation
        graph from input ids/embeddings to the final hidden states,
        excluding anything before input ids/embeddings and after
        the final hidden states.
        """
        # no factors to consider.
        # LoRA is not compatible with `torch.compile` .
        factors: List[Any] = []
        hash_str = hashlib.md5(str(factors).encode()).hexdigest()
        return hash_str

    def __post_init__(self):
        # Setting the maximum rank to 256 should be able to satisfy the vast
        # majority of applications.
        possible_max_ranks = (8, 16, 32, 64, 128, 256)
        possible_lora_extra_vocab_size = (0, 256, 512)
        if self.max_lora_rank not in possible_max_ranks:
            raise ValueError(
                f"max_lora_rank ({self.max_lora_rank}) must be one of "
                f"{possible_max_ranks}.")
        if self.lora_extra_vocab_size not in possible_lora_extra_vocab_size:
            raise ValueError(
                f"lora_extra_vocab_size ({self.lora_extra_vocab_size}) "
                f"must be one of {possible_lora_extra_vocab_size}.")
        if self.max_loras < 1:
            raise ValueError(f"max_loras ({self.max_loras}) must be >= 1.")
        if self.max_cpu_loras is None:
            self.max_cpu_loras = self.max_loras
        elif self.max_cpu_loras < self.max_loras:
            raise ValueError(
                f"max_cpu_loras ({self.max_cpu_loras}) must be >= "
                f"max_loras ({self.max_loras})")

    def verify_with_cache_config(self, cache_config: CacheConfig):
        # TODO LoRA supports CPU offload.
        if cache_config.cpu_offload_gb > 0:
            raise ValueError("CPU offload is not supported with LoRA yet.")

    def verify_with_model_config(self, model_config: ModelConfig):
        if self.lora_dtype in (None, "auto"):
            self.lora_dtype = model_config.dtype
        elif isinstance(self.lora_dtype, str):
            self.lora_dtype = getattr(torch, self.lora_dtype)
        if model_config.quantization and model_config.quantization not in [
                "awq", "gptq"
        ]:
            # TODO support marlin
            logger.warning("%s quantization is not tested with LoRA yet.",
                           model_config.quantization)

    def verify_with_scheduler_config(self, scheduler_config: SchedulerConfig):
        # Reminder: Please update docs/source/features/compatibility_matrix.md
        # If the feature combo become valid
        if scheduler_config.chunked_prefill_enabled:
            logger.warning("LoRA with chunked prefill is still experimental "
                           "and may be unstable.")


@dataclass
class PromptAdapterConfig:
    max_prompt_adapters: int
    max_prompt_adapter_token: int
    max_cpu_prompt_adapters: Optional[int] = None
    prompt_adapter_dtype: Optional[torch.dtype] = None

    def compute_hash(self) -> str:
        """
        WARNING: Whenever a new field is added to this config,
        ensure that it is included in the factors list if
        it affects the computation graph.

        Provide a hash that uniquely identifies all the configs
        that affect the structure of the computation
        graph from input ids/embeddings to the final hidden states,
        excluding anything before input ids/embeddings and after
        the final hidden states.
        """
        # no factors to consider.
        # this config will not affect the computation graph.
        factors: List[Any] = []
        hash_str = hashlib.md5(str(factors).encode()).hexdigest()
        return hash_str

    def __post_init__(self):

        if self.max_prompt_adapters < 1:
            raise ValueError(f"max_prompt_adapters "
                             f"({self.max_prompt_adapters}) must be >= 1.")
        if self.max_prompt_adapter_token == 0:
            raise ValueError("max_prompt_adapter_token must be set.")
        if self.max_cpu_prompt_adapters is None:
            self.max_cpu_prompt_adapters = self.max_prompt_adapters

    def verify_with_model_config(self, model_config: ModelConfig):
        if self.prompt_adapter_dtype in (None, "auto"):
            self.prompt_adapter_dtype = model_config.dtype
        elif isinstance(self.prompt_adapter_dtype, str):
            self.prompt_adapter_dtype = getattr(torch,
                                                self.prompt_adapter_dtype)


@dataclass
class MultiModalConfig:
    """Controls the behavior of multimodal models."""

    limit_per_prompt: Mapping[str, int] = field(default_factory=dict)
    """
    The maximum number of multi-modal input instances allowed per prompt
    for each :class:`~vllm.multimodal.MultiModalPlugin`.
    """

    def compute_hash(self) -> str:
        """
        WARNING: Whenever a new field is added to this config,
        ensure that it is included in the factors list if
        it affects the computation graph.

        Provide a hash that uniquely identifies all the configs
        that affect the structure of the computation
        graph from input ids/embeddings to the final hidden states,
        excluding anything before input ids/embeddings and after
        the final hidden states.
        """
        # no factors to consider.
        # this config will not affect the computation graph.
        factors: List[Any] = []
        hash_str = hashlib.md5(str(factors).encode()).hexdigest()
        return hash_str

    # TODO: Add configs to init vision tower or not.


@dataclass
class PoolerConfig:
    """Controls the behavior of output pooling in pooling models."""

    pooling_type: Optional[str] = None
    """
    The pooling method of the pooling model. This should be a key in
    :class:`vllm.model_executor.layers.pooler.PoolingType`.
    """

    normalize: Optional[bool] = None
    """
    Whether to normalize the pooled outputs. Usually, this should be set to
    ``True`` for embedding outputs.
    """

    softmax: Optional[bool] = None
    """
    Whether to apply softmax to the pooled outputs. Usually, this should be set
    to ``True`` for classification outputs.
    """

    step_tag_id: Optional[int] = None
    """
    If set, only the score corresponding to the ``step_tag_id`` in the
    generated sentence should be returned. Otherwise, the scores for all tokens
    are returned.
    """

    returned_token_ids: Optional[List[int]] = None
    """
    A list of indices for the vocabulary dimensions to be extracted,
    such as the token IDs of ``good_token`` and ``bad_token`` in the
    ``math-shepherd-mistral-7b-prm`` model.
    """

    def compute_hash(self) -> str:
        """
        WARNING: Whenever a new field is added to this config,
        ensure that it is included in the factors list if
        it affects the computation graph.

        Provide a hash that uniquely identifies all the configs
        that affect the structure of the computation
        graph from input ids/embeddings to the final hidden states,
        excluding anything before input ids/embeddings and after
        the final hidden states.
        """
        # no factors to consider.
        # this config will not affect the computation graph.
        factors: List[Any] = []
        hash_str = hashlib.md5(str(factors).encode()).hexdigest()
        return hash_str

    @staticmethod
    def from_json(json_str: str) -> "PoolerConfig":
        return PoolerConfig(**json.loads(json_str))


_STR_DTYPE_TO_TORCH_DTYPE = {
    "half": torch.float16,
    "float16": torch.float16,
    "float": torch.float32,
    "float32": torch.float32,
    "bfloat16": torch.bfloat16,
}

_ROCM_NOT_SUPPORTED_DTYPE: List[str] = []  #


def _get_and_verify_dtype(
    config: PretrainedConfig,
    dtype: Union[str, torch.dtype],
) -> torch.dtype:
    # NOTE: getattr(config, "torch_dtype", torch.float32) is not correct
    # because config.torch_dtype can be None.
    config_dtype = getattr(config, "torch_dtype", None)
    if config_dtype is None:
        config_dtype = torch.float32

    if isinstance(dtype, str):
        dtype = dtype.lower()
        if dtype == "auto":
            if config_dtype == torch.float32:
                if config.model_type == "gemma2":
                    logger.info(
                        "For Gemma 2, we downcast float32 to bfloat16 instead "
                        "of float16 by default. Please specify `dtype` if you "
                        "want to use float16.")
                    torch_dtype = torch.bfloat16
                else:
                    # Following the common practice, we use float16 for float32
                    # models.
                    torch_dtype = torch.float16
            else:
                torch_dtype = config_dtype

            from vllm.platforms import current_platform
            if (current_platform.is_cpu()
                    and current_platform.get_cpu_architecture()
                    == CpuArchEnum.POWERPC
                    and (config_dtype == torch.float16
                         or config_dtype == torch.float32)):
                logger.info(
                    "For POWERPC, we cast models to bfloat16 instead of "
                    "using float16 by default. Float16 is not currently "
                    "supported for POWERPC.")
                torch_dtype = torch.bfloat16

            # TODO: change this condition to check if the platform support bf16
            # instead of checking the OS. For instance M2 shall supports bf16
            # already. But we need to modify `cpu_extension.cmake` to activate
            # the feature in the build.
            if (current_platform.is_cpu() and sys.platform.startswith("darwin")
                    and current_platform.get_cpu_architecture()
                    == CpuArchEnum.ARM and config_dtype == torch.bfloat16):
                logger.info("For macOS with Apple Silicon, currently bfloat16 "
                            "is not supported. Setting dtype to float16.")
                torch_dtype = torch.float16

            if current_platform.is_hpu() and config_dtype == torch.float16:
                logger.info(
                    "For HPU, we cast models to bfloat16 instead of"
                    "using float16 by default. Please specify `dtype` if you "
                    "want to use float16.")
                torch_dtype = torch.bfloat16
        else:
            if dtype not in _STR_DTYPE_TO_TORCH_DTYPE:
                raise ValueError(f"Unknown dtype: {dtype}")
            torch_dtype = _STR_DTYPE_TO_TORCH_DTYPE[dtype]
    elif isinstance(dtype, torch.dtype):
        torch_dtype = dtype
    else:
        raise ValueError(f"Unknown dtype: {dtype}")

    # Verify the dtype.
    if torch_dtype != config_dtype:
        if torch_dtype == torch.float32:
            # Upcasting to float32 is allowed.
            logger.info("Upcasting %s to %s.", config_dtype, torch_dtype)
            pass
        elif config_dtype == torch.float32:
            # Downcasting from float32 to float16 or bfloat16 is allowed.
            logger.info("Downcasting %s to %s.", config_dtype, torch_dtype)
            pass
        else:
            # Casting between float16 and bfloat16 is allowed with a warning.
            logger.warning("Casting %s to %s.", config_dtype, torch_dtype)

    return torch_dtype


def _get_and_verify_max_len(
    hf_config: PretrainedConfig,
    max_model_len: Optional[int],
    disable_sliding_window: bool,
    sliding_window_len: Optional[Union[int, List[Optional[int]]]],
    spec_target_max_model_len: Optional[int] = None,
    encoder_config: Optional[Any] = None,
) -> int:
    """Get and verify the model's maximum length."""
    derived_max_model_len = float("inf")
    possible_keys = [
        # OPT
        "max_position_embeddings",
        # GPT-2
        "n_positions",
        # MPT
        "max_seq_len",
        # ChatGLM2
        "seq_length",
        # Command-R
        "model_max_length",
        # Whisper
        "max_target_positions",
        # Others
        "max_sequence_length",
        "max_seq_length",
        "seq_len",
    ]
    # Choose the smallest "max_length" from the possible keys.
    max_len_key = None
    for key in possible_keys:
        max_len = getattr(hf_config, key, None)
        if max_len is not None:
            max_len_key = key if max_len < derived_max_model_len \
                else max_len_key
            derived_max_model_len = min(derived_max_model_len, max_len)

    # If sliding window is manually disabled, max_length should be less
    # than the sliding window length in the model config.
    if disable_sliding_window and sliding_window_len is not None:

        sliding_window_len_min = get_min_sliding_window(sliding_window_len)
        max_len_key = "sliding_window" \
            if sliding_window_len_min < derived_max_model_len else max_len_key
        derived_max_model_len = min(derived_max_model_len,
                                    sliding_window_len_min)

    # If none of the keys were found in the config, use a default and
    # log a warning.
    if derived_max_model_len == float("inf"):
        if max_model_len is not None:
            # If max_model_len is specified, we use it.
            return max_model_len

        if spec_target_max_model_len is not None:
            # If this is a speculative draft model, we use the max model len
            # from the target model.
            return spec_target_max_model_len

        default_max_len = 2048
        logger.warning(
            "The model's config.json does not contain any of the following "
            "keys to determine the original maximum length of the model: "
            "%s. Assuming the model's maximum length is %d.", possible_keys,
            default_max_len)
        derived_max_model_len = default_max_len

    rope_scaling = getattr(hf_config, "rope_scaling", None)
    if rope_scaling is not None:
        # No need to consider "type" key because of patch_rope_scaling when
        # loading HF config
        rope_type = rope_scaling["rope_type"]

        if rope_type not in ("su", "longrope", "llama3"):
            if disable_sliding_window:
                # TODO(robertgshaw): Find a model that supports rope_scaling
                # with sliding window to see if this case should be allowed.
                raise NotImplementedError(
                    "Disabling sliding window is not supported for models "
                    "with rope_scaling. Please raise an issue so we can "
                    "investigate.")

            # NOTE: rope_type == "default" does not define factor
            # https://github.com/huggingface/transformers/blob/v4.45.2/src/transformers/modeling_rope_utils.py
            scaling_factor = rope_scaling.get("factor", 1.0)

            if rope_type == "yarn":
                derived_max_model_len = rope_scaling[
                    "original_max_position_embeddings"]
            derived_max_model_len *= scaling_factor

    if encoder_config and "max_seq_length" in encoder_config:
        derived_max_model_len = encoder_config["max_seq_length"]

    # If the user specified a max length, make sure it is smaller than the
    # derived length from the HF model config.
    if max_model_len is None:
        max_model_len = int(derived_max_model_len)
    elif max_model_len > derived_max_model_len:
        # Some models might have a separate key for specifying model_max_length
        # that will be bigger than derived_max_model_len. We compare user input
        # with model_max_length and allow this override when it's smaller.
        model_max_length = getattr(hf_config, "model_max_length", None)
        if model_max_length is not None and max_model_len <= model_max_length:
            if disable_sliding_window:
                # TODO(robertgshaw): Find a model that has model_max_length
                # with sliding window to see if this case should be allowed.
                raise NotImplementedError(
                    "Disabling sliding window is not supported for models "
                    "model_max_length in the config. Please raise an issue "
                    "so we can investigate.")
        else:
            msg = (
                f"User-specified max_model_len ({max_model_len}) is greater "
                f"than the derived max_model_len ({max_len_key}="
                f"{derived_max_model_len} or model_max_length="
                f"{model_max_length} in model's config.json). This may lead "
                "to incorrect model outputs or CUDA errors.")
            if envs.VLLM_ALLOW_LONG_MAX_MODEL_LEN:
                logger.warning(
                    "%s Make sure the value is correct and within the "
                    "model context size.", msg)
            else:
                raise ValueError(
                    f"{msg} To allow overriding this maximum, set "
                    "the env var VLLM_ALLOW_LONG_MAX_MODEL_LEN=1")
    return int(max_model_len)


def get_min_sliding_window(
        sliding_window: Union[int, List[Optional[int]]]) -> int:
    if isinstance(sliding_window, list):
        return min(s for s in sliding_window if s is not None)

    return sliding_window


def get_served_model_name(model: str,
                          served_model_name: Optional[Union[str, List[str]]]):
    """
    If the input is a non-empty list, the first model_name in
    `served_model_name` is taken.
    If the input is a non-empty string, it is used directly.
    For cases where the input is either an empty string or an
    empty list, the fallback is to use `self.model`.
    """
    if not served_model_name:
        return model
    if isinstance(served_model_name, list):
        return served_model_name[0]
    return served_model_name


@dataclass
class DecodingConfig:
    """Dataclass which contains the decoding strategy of the engine"""

    # Which guided decoding algo to use.
    # 'outlines' / 'lm-format-enforcer' / 'xgrammar'
    guided_decoding_backend: str = 'xgrammar'

    def compute_hash(self) -> str:
        """
        WARNING: Whenever a new field is added to this config,
        ensure that it is included in the factors list if
        it affects the computation graph.

        Provide a hash that uniquely identifies all the configs
        that affect the structure of the computation
        graph from input ids/embeddings to the final hidden states,
        excluding anything before input ids/embeddings and after
        the final hidden states.
        """
        # no factors to consider.
        # this config will not affect the computation graph.
        factors: List[Any] = []
        hash_str = hashlib.md5(str(factors).encode()).hexdigest()
        return hash_str

    def __post_init__(self):
        valid_guided_backends = ['outlines', 'lm-format-enforcer', 'xgrammar']
        backend = self.guided_decoding_backend
        if backend not in valid_guided_backends:
            raise ValueError(f"Invalid guided_decoding_backend '{backend},"
                             f"must be one of {valid_guided_backends}")


@dataclass
class ObservabilityConfig:
    """Configuration for observability."""
    otlp_traces_endpoint: Optional[str] = None

    # Collecting detailed timing information for each request can be expensive.

    # If set, collects the model forward time for the request.
    collect_model_forward_time: bool = False

    # If set, collects the model execute time for the request.
    collect_model_execute_time: bool = False

    def compute_hash(self) -> str:
        """
        WARNING: Whenever a new field is added to this config,
        ensure that it is included in the factors list if
        it affects the computation graph.

        Provide a hash that uniquely identifies all the configs
        that affect the structure of the computation
        graph from input ids/embeddings to the final hidden states,
        excluding anything before input ids/embeddings and after
        the final hidden states.
        """
        # no factors to consider.
        # this config will not affect the computation graph.
        factors: List[Any] = []
        hash_str = hashlib.md5(str(factors).encode()).hexdigest()
        return hash_str

    def __post_init__(self):
        if not is_otel_available() and self.otlp_traces_endpoint is not None:
            raise ValueError(
                "OpenTelemetry is not available. Unable to configure "
                "'otlp_traces_endpoint'. Ensure OpenTelemetry packages are "
                f"installed. Original error:\n{otel_import_error_traceback}")


class KVTransferConfig(BaseModel):
    """Configuration for distributed KV cache transfer."""

    # The KV connector for vLLM to transmit KV caches between vLLM instances.
    kv_connector: Optional[str] = None

    # The device used by kv connector to buffer the KV cache.
    # Currently only support 'cuda'.
    kv_buffer_device: Optional[str] = "cuda"

    # The buffer size for TorchDistributedConnector. Measured in number of
    # bytes. Recommended value: 1e9 (about 1GB).
    kv_buffer_size: float = 1e9

    # Whether this vLLM instance produces, consumes KV cache, or both. Choices
    # are 'kv_producer', 'kv_consumer', and 'both'.
    kv_role: Optional[str] = None

    # The rank of this vLLM instance in the KV cache transfer. Typical value:
    # 0 for prefill instance, 1 for decode instance.
    # Currently only 1P1D is supported.
    kv_rank: Optional[int] = None

    # The number of parallel instances for KV cache transfer. For
    # PyNcclConnector, this should be 2.
    kv_parallel_size: int = 1

    # The KV connector ip, used to build distributed connection
    kv_ip: str = "127.0.0.1"

    # The KV connector port, used to build distributed connection
    kv_port: int = 14579

    def compute_hash(self) -> str:
        """
        WARNING: Whenever a new field is added to this config,
        ensure that it is included in the factors list if
        it affects the computation graph.

        Provide a hash that uniquely identifies all the configs
        that affect the structure of the computation
        graph from input ids/embeddings to the final hidden states,
        excluding anything before input ids/embeddings and after
        the final hidden states.
        """
        # no factors to consider.
        # this config will not affect the computation graph.
        factors: List[Any] = []
        hash_str = hashlib.md5(str(factors).encode()).hexdigest()
        return hash_str

    @classmethod
    def from_cli(cls, cli_value: str) -> "KVTransferConfig":
        """Parse the CLI value for the kv cache transfer config."""
        return KVTransferConfig.model_validate_json(cli_value)

    def model_post_init(self, __context: Any) -> None:

        if self.kv_role is not None and self.kv_role not in [
                "kv_producer", "kv_consumer", "kv_both"
        ]:
            raise ValueError(
                f"Unsupported kv_role: {self.kv_role}. "
                f"Supported roles are `kv_producer`, `kv_consumer`, "
                f"and `kv_both`")

        if self.kv_connector is not None and self.kv_role is None:
            raise ValueError("Please specify kv_disagg_role when kv_connector "
                             "is set, supported roles are `kv_producer`, "
                             "`kv_consumer`, and `kv_both`")

    @property
    def is_kv_transfer_instance(self) -> bool:
        return self.kv_connector is not None and \
            self.kv_role in ["kv_producer", "kv_consumer", "kv_both"]

    @property
    def need_kv_parallel_group(self) -> bool:
        # for those database-based connector, vLLM does not need to create
        # parallel group, and in that case the kv parallel size will be 1.
        return self.kv_connector is not None and self.kv_parallel_size > 1

    @property
    def is_kv_producer(self) -> bool:
        return self.kv_connector is not None and \
            self.kv_role in ["kv_producer", "kv_both"]

    @property
    def is_kv_consumer(self) -> bool:
        return self.kv_connector is not None and \
            self.kv_role in ["kv_consumer", "kv_both"]


class CompilationLevel:
    # constants for the levels of the compilation process
    NO_COMPILATION = 0
    DYNAMO_AS_IS = 1
    DYNAMO_ONCE = 2
    PIECEWISE = 3


class CompilationConfig(BaseModel):
    """
    Configuration for compilation.
    It has three parts:
    - Top-level Compilation control:
        - level: the level of compilation.
            - 0: no compilation.
            - 1: dynamo as is.
            - 2: dynamo once.
            - 3: piecewise compilation.
        - debug_dump_path: the path to dump the debug information.
        - cache_dir: the directory to store the compiled graph, to
            accelerate Inductor compilation. By default, it will use
            model-related information to generate a cache directory.
        - backend: the backend for compilation. It needs to be a string.
            - "" (empty string): use the default backend.
            - "eager"/"openxla"/...: use the specified backend registered in PyTorch.
            - "full.module.name": a qualified name which can be used to import the backend function.
            We use string to avoid serialization issues when using compilation in a distributed setting.
            When the compilation level is 1 or 2, the backend is used for the compilation directly (it sees the whole graph).
            When the compilation level is 3, the backend is used for the piecewise compilation (it sees a part of the graph).
        - custom_ops: fine-grained control over which custom ops to enable/disable.
            Use 'all' to enable all, 'none' to disable all.
            Also specify a list of custom op names to enable (prefixed with a '+'),
            or disable (prefixed with a '-').
            Examples:
                - 'all,-op1' to enable all except op1
                - 'none,+op1,+op2' to enable only op1 and op2
            By default, all custom ops are enabled when running without Inductor
                and disabled when running with Inductor (compile_level >= Inductor).
        - splitting_ops: a list of ops to split the full graph into subgraphs, used in piecewise compilation.
    - CudaGraph capture:
        - use_cudagraph: whether to use cudagraph inside compilation.
            - False: cudagraph inside compilation is not used.
            - True: cudagraph inside compilation is used. It requires
                that all input buffers have fixed addresses, and all
                splitting ops write their outputs to input buffers.
            Note that this is orthogonal to the cudagraph capture logic
            outside of compilation.
            TODO: move outside cudagraph logic into compilation.
            torch.compile will handle cudagraph capture logic in the future.
        - cudagraph_capture_sizes: sizes to capture cudagraph.
            - None (default): capture sizes are inferred from vllm config.
            - List[int]: capture sizes are specified as given.
        - cudagraph_num_of_warmups: number of warmup runs for cudagraph.
            It means the first several runs will be treated as warmup runs.
            Only after that, the execution will be recorded, and the recorded
            cudagraph will be used for subsequent runs.
        - cudagraph_copy_inputs: whether to copy input tensors for
            cudagraph. If the caller can guarantee that the same input buffers
            are always used, it can set this to False. Otherwise, it should
            set this to True, and the compiler will copy the input to an
            internally managed buffer. Default is False.
    - Inductor compilation:
        - use_inductor: whether to use inductor compilation.
            - False: inductor compilation is not used. graph runs in eager.
            - True: inductor compilation is used. one graph for symbolic shape
                is compiled. In addition, compile for cudagraph sizes that are
                in candidate_compile_sizes, using configurations
                in inductor_compile_config.
        - candidate_compile_sizes: sizes to compile for inductor.
        - inductor_compile_config: additional configurations for inductor.
            - None: use default configurations.
        - inductor_passes: additional passes for inductor. It is a dictionary
            from pass name to pass function qualified name. We use function
            name because the config uses json format. If we pass the config
            from Python, functions can also be passed directly via Python object
            constructor, e.g. `CompilationConfig(inductor_passes={"a": func})`
        - custom inductor passes: see PassConfig for more details

    Why we have different sizes for cudagraph and inductor:
    - cudagraph: a cudagraph captured for a specific size can only be used
        for the same size. We need to capture all the sizes we want to use.
    - inductor: a graph compiled by inductor for a general shape can be used
        for different sizes. Inductor can also compile for specific sizes,
        where it can have more information to optimize the graph with fully
        static shapes. However, we find the general shape compilation is
        sufficient for most cases. It might be beneficial to compile for
        certain small batchsizes, where inductor is good at optimizing.
    """ # noqa
    level: int = 0
    debug_dump_path: str = ""
    cache_dir: str = ""
    backend: str = ""
    custom_ops: List[str] = Field(default_factory=list)
    splitting_ops: List[str] = Field(default=None)  # type: ignore

    use_inductor: bool = True
    candidate_compile_sizes: Optional[List[int]] = Field(default=None)
    inductor_compile_config: Dict = Field(default_factory=dict)
    inductor_passes: Dict[str, str] = Field(default_factory=dict)

    use_cudagraph: bool = False
    cudagraph_num_of_warmups: int = 0
    cudagraph_capture_sizes: Optional[List[int]] = None
    cudagraph_copy_inputs: bool = False

    class PassConfig(BaseModel):
        """
        Configuration for custom Inductor passes.
        This is separate from general CompilationConfig so that inductor passes
        don't all have access to full configuration - that would create a cycle
        as the PassManager is set as a property of config.
        - dump_graph_stages: list of stages for which we want to dump the graph.
            Each pass defines its own stages (before, after, maybe in-between).
        - dump_graph_dir: directory to dump the graphs. Default is .
        - enable_fusion: whether to enable the custom fusion pass.
        - enable_reshape: whether to enable the custom reshape elimination pass.
            TODO better pass enabling system.
        """
        dump_graph_stages: List[str] = Field(default_factory=list)
        dump_graph_dir: Path = Field(default=Path("."))
        enable_fusion: bool = True
        enable_reshape: bool = True

        def uuid(self):
            """
            Produces a hash unique to the pass configuration.
            Any new fields that affect compilation should be added to the hash.
            Do not include dump_graph_* in the hash - they don't affect
            compilation.
            """
            dict_ = self.model_dump(
                include={"enable_fusion", "enable_reshape"})
            encoded = json.dumps(dict_, sort_keys=True).encode("utf-8")
            return hashlib.sha256(encoded).digest()

        def model_post_init(self, __context: Any) -> None:
            if not self.enable_reshape and self.enable_fusion:
                print_warning_once(
                    "Fusion enabled but reshape elimination disabled."
                    "RMSNorm + quant (fp8) fusion might not work")

    pass_config: PassConfig = Field(default_factory=PassConfig)

    # not configurable, computed after init
    compile_sizes: List[int] = PrivateAttr
    capture_sizes: List[int] = PrivateAttr
    max_capture_size: int = PrivateAttr
    # optimization:
    # Intuitively, bs_to_padded_graph_size should be Dict[int, int].
    # since we know all keys are in a range [0, max_capture_size],
    # we can optimize it to List[int] for better lookup performance.
    bs_to_padded_graph_size: List[int] = PrivateAttr

    # keep track of enabled and disabled custom ops
    enabled_custom_ops: Counter[str] = PrivateAttr
    disabled_custom_ops: Counter[str] = PrivateAttr
    traced_files: Set[str] = PrivateAttr
    compilation_time: float = PrivateAttr

    # Per-model forward context
    # Mainly used to store attention cls
    # Map from layer name to the attention cls
    static_forward_context: Dict[str, Any] = PrivateAttr

    def compute_hash(self) -> str:
        """
        WARNING: Whenever a new field is added to this config,
        ensure that it is included in the factors list if
        it affects the computation graph.

        Provide a hash that uniquely identifies all the configs
        that affect the structure of the computation
        graph from input ids/embeddings to the final hidden states,
        excluding anything before input ids/embeddings and after
        the final hidden states.
        """
        factors: List[Any] = []
        factors.append(self.level)
        factors.append(self.backend)
        factors.append(self.custom_ops)
        factors.append(self.splitting_ops)
        factors.append(self.use_inductor)
        factors.append(self.inductor_compile_config)
        factors.append(self.inductor_passes)
        factors.append(self.pass_config.uuid())
        return hashlib.sha256(str(factors).encode()).hexdigest()

    def __repr__(self) -> str:
        exclude = {
            "static_forward_context",
            "enabled_custom_ops",
            "disabled_custom_ops",
            "compilation_time",
            "bs_to_padded_graph_size",
            "pass_config",
            "traced_files",
        }
        return self.model_dump_json(exclude=exclude, exclude_unset=True)

    __str__ = __repr__

    @classmethod
    def from_cli(cls, cli_value: str) -> "CompilationConfig":
        """Parse the CLI value for the compilation config."""
        if cli_value in ["0", "1", "2", "3"]:
            return cls(level=int(cli_value))
        # do not use `eval`, it is dangerous and can execute arbitrary code
        dict_value = ast.literal_eval(cli_value)
        return CompilationConfig.model_validate(dict_value)

    def model_post_init(self, __context: Any) -> None:

        count_none = self.custom_ops.count("none")
        count_all = self.custom_ops.count("all")
        assert count_none + count_all <= 1, "Can only specify 'none' or 'all'"

        if self.splitting_ops is None:
            if envs.VLLM_USE_V1:
                # v1 must split the graph on attention ops
                # for piecewise cudagraph
                self.splitting_ops = [
                    "vllm.unified_attention",
                    "vllm.unified_attention_with_output",
                ]
            else:
                # v0 can use full graph compilation without splitting,
                # splitting is optional.
                # right now we still need it. kv cache shape
                # will be included in the graph if we don't split
                # the graph.
                # TODO: hide kv cache in static forward context
                # so that inductor does not see it.
                self.splitting_ops = [
                    "vllm.unified_attention",
                    "vllm.unified_attention_with_output",
                ]

        for k, v in self.inductor_passes.items():
            if not isinstance(v, str):
                assert callable(v), (
                    f"pass {k} should be callable or a qualified name")
                self.inductor_compile_config[k] = v if isinstance(
                    v, InductorPass) else CallableInductorPass(v)
                continue

            # resolve function from qualified name
            names = v.split(".")
            module = ".".join(names[:-1])
            func_name = names[-1]
            func = __import__(module).__dict__[func_name]
            self.inductor_compile_config[k] = func if isinstance(
                func, InductorPass) else CallableInductorPass(func)

        self.enabled_custom_ops = Counter()
        self.disabled_custom_ops = Counter()
        self.traced_files = set()
        self.static_forward_context = {}
        self.compilation_time = 0.0

    def init_backend(self, vllm_config: "VllmConfig") -> Union[str, Callable]:
        if self.level == CompilationLevel.NO_COMPILATION:
            raise ValueError("No compilation level is set.")

        from torch._dynamo.backends.registry import list_backends
        torch_backends = list_backends(exclude_tags=tuple())
        if self.level in [
                CompilationLevel.DYNAMO_AS_IS, CompilationLevel.DYNAMO_ONCE
        ]:
            if self.backend == "":
                return "eager"
            if self.backend in torch_backends:
                return self.backend
            return resolve_obj_by_qualname(self.backend)

        # TODO: pass user-specified backend to piecewise compilation
        # merge with the config use_inductor
        assert self.level == CompilationLevel.PIECEWISE

        from vllm.compilation.backends import VllmBackend
        return VllmBackend(vllm_config)

    def init_with_cudagraph_sizes(self, sizes_to_specialize: List[int]):
        """To complete the initialization of config,
        we need to know the cudagraph sizes."""

        if self.cudagraph_capture_sizes is None:
            self.capture_sizes = sizes_to_specialize
        else:
            self.capture_sizes = self.cudagraph_capture_sizes
            logger.info(("cudagraph sizes specified by model runner"
                         " %s is overridden by config %s"),
                        sizes_to_specialize, self.cudagraph_capture_sizes)

        if self.candidate_compile_sizes is None:
            self.candidate_compile_sizes = []
        self.compile_sizes = [
            x for x in self.candidate_compile_sizes if x in self.capture_sizes
        ]
        ignored_sizes = [
            x for x in self.candidate_compile_sizes
            if x not in self.capture_sizes
        ]
        if ignored_sizes:
            logger.warning(("candidate_compile_sizes %s are ignored "
                            "because they are not cudagraph capture sizes."),
                           ignored_sizes)

        # sort to make sure cudagraph capture sizes are in descending order
        self.capture_sizes.sort(reverse=True)
        self.max_capture_size = self.capture_sizes[
            0] if self.capture_sizes else 0

        # pre-compute the mapping from batch size to padded graph size
        self.bs_to_padded_graph_size = [
            0 for i in range(self.max_capture_size + 1)
        ]
        for end, start in zip(self.capture_sizes,
                              self.capture_sizes[1:] + [0]):
            for bs in range(start, end):
                if bs == start:
                    self.bs_to_padded_graph_size[bs] = start
                else:
                    self.bs_to_padded_graph_size[bs] = end
        self.bs_to_padded_graph_size[
            self.max_capture_size] = self.max_capture_size


@dataclass
class VllmConfig:
    """Dataclass which contains all vllm-related configuration. This
    simplifies passing around the distinct configurations in the codebase.
    """

    model_config: ModelConfig = field(default=None, init=True)  # type: ignore
    cache_config: CacheConfig = field(default=None, init=True)  # type: ignore
    parallel_config: ParallelConfig = field(default_factory=ParallelConfig,
                                            init=True)
    scheduler_config: SchedulerConfig = field(default_factory=SchedulerConfig,
                                              init=True)
    device_config: DeviceConfig = field(default=None,
                                        init=True)  # type: ignore
    load_config: LoadConfig = field(default=None, init=True)  # type: ignore
    lora_config: Optional[LoRAConfig] = None
    speculative_config: Optional[SpeculativeConfig] = None
    decoding_config: Optional[DecodingConfig] = None
    observability_config: Optional[ObservabilityConfig] = None
    prompt_adapter_config: Optional[PromptAdapterConfig] = None
    quant_config: Optional[QuantizationConfig] = None
    compilation_config: CompilationConfig = field(default=None,
                                                  init=True)  # type: ignore
    kv_transfer_config: KVTransferConfig = field(default=None,
                                                 init=True)  # type: ignore
    # some opaque config, only used to provide additional information
    # for the hash computation, mainly used for testing and debugging.
    additional_config: SupportsHash = field(default=None,
                                            init=True)  # type: ignore
    instance_id: str = ""

    def compute_hash(self) -> str:
        """
        WARNING: Whenever a new field is added to this config,
        ensure that it is included in the factors list if
        it affects the computation graph.

        Provide a hash that uniquely identifies all the configs
        that affect the structure of the computation
        graph from input ids/embeddings to the final hidden states,
        excluding anything before input ids/embeddings and after
        the final hidden states.
        """
        factors: List[Any] = []
        # summarize system state
        from torch._inductor.codecache import CacheBase
        system_factors = CacheBase.get_system()
        factors.append(system_factors)

        # summarize pytorch state
        from torch._inductor.codecache import torch_key
        torch_factors = torch_key()
        factors.append(torch_factors)

        # summarize vllm config
        vllm_factors: List[Any] = []
        from vllm import __version__
        vllm_factors.append(__version__)
        if self.model_config:
            vllm_factors.append(self.model_config.compute_hash())
        else:
            vllm_factors.append("None")
        if self.cache_config:
            vllm_factors.append(self.cache_config.compute_hash())
        else:
            vllm_factors.append("None")
        if self.parallel_config:
            vllm_factors.append(self.parallel_config.compute_hash())
        else:
            vllm_factors.append("None")
        if self.scheduler_config:
            vllm_factors.append(self.scheduler_config.compute_hash())
        else:
            vllm_factors.append("None")
        if self.device_config:
            vllm_factors.append(self.device_config.compute_hash())
        else:
            vllm_factors.append("None")
        if self.load_config:
            vllm_factors.append(self.load_config.compute_hash())
        else:
            vllm_factors.append("None")
        if self.lora_config:
            vllm_factors.append(self.lora_config.compute_hash())
        else:
            vllm_factors.append("None")
        if self.speculative_config:
            vllm_factors.append(self.speculative_config.compute_hash())
        else:
            vllm_factors.append("None")
        if self.decoding_config:
            vllm_factors.append(self.decoding_config.compute_hash())
        else:
            vllm_factors.append("None")
        if self.observability_config:
            vllm_factors.append(self.observability_config.compute_hash())
        else:
            vllm_factors.append("None")
        if self.prompt_adapter_config:
            vllm_factors.append(self.prompt_adapter_config.compute_hash())
        else:
            vllm_factors.append("None")
        if self.quant_config:
            pass  # should be captured by model_config.quantization
        if self.compilation_config:
            vllm_factors.append(self.compilation_config.compute_hash())
        else:
            vllm_factors.append("None")
        if self.kv_transfer_config:
            vllm_factors.append(self.kv_transfer_config.compute_hash())
        else:
            vllm_factors.append("None")
        if self.additional_config:
            vllm_factors.append(self.additional_config.compute_hash())
        else:
            vllm_factors.append("None")
        factors.append(vllm_factors)

        hash_str = hashlib.md5(str(factors).encode()).hexdigest()[:10]
        return hash_str

    def pad_for_cudagraph(self, batch_size: int) -> int:
        # if batch_size > self.compilation_config.max_capture_size,
        # it should raise an IndexError.
        # the caller should make sure the batch_size is within the range,
        # i.e., batch_size <= self.compilation_config.max_capture_size
        return self.compilation_config.bs_to_padded_graph_size[batch_size]

    @staticmethod
    def _get_quantization_config(
            model_config: ModelConfig,
            load_config: LoadConfig) -> Optional[QuantizationConfig]:
        """Get the quantization config."""
        from vllm.platforms import current_platform
        if model_config.quantization is not None:
            from vllm.model_executor.model_loader.weight_utils import (
                get_quant_config)
            quant_config = get_quant_config(model_config, load_config)
            capability_tuple = current_platform.get_device_capability()

            if capability_tuple is not None:
                capability = capability_tuple.to_int()
                if capability < quant_config.get_min_capability():
                    raise ValueError(
                        f"The quantization method {model_config.quantization} "
                        "is not supported for the current GPU. Minimum "
                        f"capability: {quant_config.get_min_capability()}. "
                        f"Current capability: {capability}.")
            supported_dtypes = quant_config.get_supported_act_dtypes()
            if model_config.dtype not in supported_dtypes:
                raise ValueError(
                    f"{model_config.dtype} is not supported for quantization "
                    f"method {model_config.quantization}. Supported dtypes: "
                    f"{supported_dtypes}")
            return quant_config
        return None

    def with_hf_config(
        self,
        hf_config: PretrainedConfig,
        architectures: Optional[list[str]] = None,
    ) -> "VllmConfig":
        if architectures is not None:
            hf_config = copy.deepcopy(hf_config)
            hf_config.architectures = architectures

        model_config = copy.deepcopy(self.model_config)
        model_config.hf_config = hf_config

        return replace(self, model_config=model_config)

    def __post_init__(self):
        """Verify configs are valid & consistent with each other.
        """
        if self.model_config is not None:
            self.model_config.verify_async_output_proc(self.parallel_config,
                                                       self.speculative_config,
                                                       self.device_config)
            self.model_config.verify_with_parallel_config(self.parallel_config)

        if self.cache_config is not None:
            self.cache_config.verify_with_parallel_config(self.parallel_config)

        if self.lora_config:
            self.lora_config.verify_with_cache_config(self.cache_config)
            self.lora_config.verify_with_model_config(self.model_config)
            self.lora_config.verify_with_scheduler_config(
                self.scheduler_config)
        if self.prompt_adapter_config:
            self.prompt_adapter_config.verify_with_model_config(
                self.model_config)

        if self.quant_config is None and \
            self.model_config is not None and self.load_config is not None:
            self.quant_config = VllmConfig._get_quantization_config(
                self.model_config, self.load_config)

        from vllm.platforms import current_platform
        if self.scheduler_config is not None and \
            self.model_config is not None and \
            self.scheduler_config.chunked_prefill_enabled and \
            self.model_config.dtype == torch.float32 and \
            current_platform.get_device_capability() == (7, 5):
            print_warning_once(
                "Turing devices tensor cores do not support float32 matmul. "
                "To workaround this limitation, vLLM will set 'ieee' input "
                "precision for chunked prefill triton kernels.")

        if self.compilation_config is None:
            self.compilation_config = CompilationConfig()
        if envs.VLLM_USE_V1 and not self.model_config.enforce_eager:
            # NOTE(woosuk): Currently, we use inductor because the piecewise
            # CUDA graphs do not work properly with the custom CUDA kernels.
            # FIXME(woosuk): Disable inductor to reduce the compilation time
            # and avoid any potential issues with the inductor.
            self.compilation_config.custom_ops = ["none"]
            self.compilation_config.use_cudagraph = True
            self.compilation_config.use_inductor = True
            self.compilation_config.cudagraph_num_of_warmups = 1
            self.compilation_config.pass_config.enable_fusion = False
            self.compilation_config.pass_config.enable_reshape = False
            self.compilation_config.level = CompilationLevel.PIECEWISE

        self._set_cudagraph_sizes()

        if self.cache_config is not None and \
            self.cache_config.cpu_offload_gb > 0 and \
            self.compilation_config.level != CompilationLevel.NO_COMPILATION:
            logger.warning(
                "CPU offload is not supported with `torch.compile` yet."
                " Disabling `torch.compile`.")
            self.compilation_config.level = CompilationLevel.NO_COMPILATION

        if self.lora_config is not None and self.compilation_config.level !=\
             CompilationLevel.NO_COMPILATION:
            logger.warning("LoRA is not supported with `torch.compile` yet. "
                           "Disabling `torch.compile`.")
            self.compilation_config.level = CompilationLevel.NO_COMPILATION

        current_platform.check_and_update_config(self)

        if not self.instance_id:
            self.instance_id = random_uuid()[:5]

    def _set_cudagraph_sizes(self):
        """
        cudagraph batchsize padding logic:

        `[1, 2, 4] + [8 * i for i in range(1, 1025)]` is a list of all possible
        batch sizes that cudagraph will capture.

        Depending on the engine's configuration of `max_num_seqs`, the
        candidate batch sizes to capture cudagraph will shrink to the subset
        which just cover the range of `[1, max_num_seqs]`. In the common case,
        `max_num_seqs` is 256, and the cudagraph batch sizes will be
        `[1, 2, 4, 8, 16, 24, 32, 40, ..., 256]`.

        However, if users specify the cudagraph capture sizes through
        compilation config, we will use the specified sizes instead.

        In the end, `vllm_config.compilation_config.capture_sizes` will be the
        final sizes to capture cudagraph (in descending order).

        During runtime, if batchsize is larger than
        `vllm_config.compilation_config.capture_sizes`,
        no cudagraph will be used.
        If the batch size is no larger than
        `vllm_config.compilation_config.capture_sizes`,
        we can quickly find the padded graph size for a given batch size by
        looking up `vllm_config.compilation_config.bs_to_padded_graph_size`.
        """

        # calculate the default `batch_size_capture_list`
        if not envs.VLLM_USE_V1:
            batch_size_capture_list = []
            max_batchsize_to_capture = 0
            if self.scheduler_config is not None and \
                self.model_config is not None and \
                    not self.model_config.enforce_eager:

                possible_sizes = [1, 2, 4] + [8 * i for i in range(1, 1025)]
                # find the minimum size that is larger than max_num_seqs,
                # which then becomes the max_batchsize_to_capture
                larger_sizes = [
                    x for x in possible_sizes
                    if x >= self.scheduler_config.max_num_seqs
                ]
                if larger_sizes:
                    max_batchsize_to_capture = larger_sizes[0]
                else:
                    max_batchsize_to_capture = possible_sizes[-1]

                # filter out the sizes that are
                # larger than max_batchsize_to_capture
                batch_size_capture_list = [
                    size for size in possible_sizes
                    if size <= max_batchsize_to_capture
                ]
        else:
            batch_size_capture_list = []
            if self.model_config is not None and \
                not self.model_config.enforce_eager:
                batch_size_capture_list = [1, 2, 4
                                           ] + [i for i in range(8, 513, 8)]

        self.compilation_config.init_with_cudagraph_sizes(
            batch_size_capture_list)

    def __str__(self):
        return (
            f"model={self.model_config.model!r},"
            f" speculative_config={self.speculative_config!r},"
            f" tokenizer={self.model_config.tokenizer!r}, "
            f"skip_tokenizer_init={self.model_config.skip_tokenizer_init},"
            f" tokenizer_mode={self.model_config.tokenizer_mode}, "
            f"revision={self.model_config.revision}, "
            f"override_neuron_config={self.model_config.override_neuron_config},"
            f" tokenizer_revision={self.model_config.tokenizer_revision}, "
            f"trust_remote_code={self.model_config.trust_remote_code}, "
            f"dtype={self.model_config.dtype}, "
            f"max_seq_len={self.model_config.max_model_len},"
            f" download_dir={self.load_config.download_dir!r}, "
            f"load_format={self.load_config.load_format}, "
            f"tensor_parallel_size={self.parallel_config.tensor_parallel_size},"
            f" pipeline_parallel_size={self.parallel_config.pipeline_parallel_size}, "  # noqa
            f"disable_custom_all_reduce={self.parallel_config.disable_custom_all_reduce}, "  # noqa
            f"quantization={self.model_config.quantization}, "
            f"enforce_eager={self.model_config.enforce_eager}, "
            f"kv_cache_dtype={self.cache_config.cache_dtype}, "
            f"quantization_param_path={self.model_config.quantization_param_path},"
            f" device_config={self.device_config.device}, "
            f"decoding_config={self.decoding_config!r}, "
            f"observability_config={self.observability_config!r}, "
            f"seed={self.model_config.seed}, "
            f"served_model_name={self.model_config.served_model_name}, "
            f"num_scheduler_steps={self.scheduler_config.num_scheduler_steps}, "
            f"multi_step_stream_outputs={self.scheduler_config.multi_step_stream_outputs}, "  # noqa
            f"enable_prefix_caching={self.cache_config.enable_prefix_caching}, "
            f"chunked_prefill_enabled={self.scheduler_config.chunked_prefill_enabled}, "  # noqa
            f"use_async_output_proc={self.model_config.use_async_output_proc}, "
            f"disable_mm_preprocessor_cache={self.model_config.disable_mm_preprocessor_cache!r}, "  # noqa
            f"mm_processor_kwargs={self.model_config.mm_processor_kwargs}, "
            f"pooler_config={self.model_config.pooler_config!r}, "
            f"compilation_config={self.compilation_config!r}")


_current_vllm_config: Optional[VllmConfig] = None


@contextmanager
def set_current_vllm_config(vllm_config: VllmConfig):
    """
    Temporarily set the current VLLM config.
    Used during model initialization.
    We save the current VLLM config in a global variable,
    so that all modules can access it, e.g. custom ops
    can access the VLLM config to determine how to dispatch.
    """
    global _current_vllm_config
    old_vllm_config = _current_vllm_config
    from vllm.compilation.counter import compilation_counter
    num_models_seen = compilation_counter.num_models_seen
    try:
        _current_vllm_config = vllm_config
        yield
    finally:
        logger.debug("enabled custom ops: %s",
                     vllm_config.compilation_config.enabled_custom_ops)
        logger.debug("disabled custom ops: %s",
                     vllm_config.compilation_config.disabled_custom_ops)
        if vllm_config.compilation_config.level == CompilationLevel.PIECEWISE \
            and compilation_counter.num_models_seen == num_models_seen:
            # If the model supports compilation,
            # compilation_counter.num_models_seen should be increased
            # by at least 1.
            # If it is not increased, it means the model does not support
            # compilation (does not have @support_torch_compile decorator).
            logger.warning(
                "`torch.compile` is turned on, but the model %s"
                " does not support it. Please open an issue on GitHub"
                "if you want it to be supported.",
                vllm_config.model_config.model)
        _current_vllm_config = old_vllm_config


def get_current_vllm_config() -> VllmConfig:
    if _current_vllm_config is None:
        # in ci, usually when we test custom ops/modules directly,
        # we don't set the vllm config. In that case, we set a default
        # config.
        logger.warning("Current VLLM config is not set.")
        from vllm.config import VllmConfig
        return VllmConfig()
    return _current_vllm_config<|MERGE_RESOLUTION|>--- conflicted
+++ resolved
@@ -3,11 +3,7 @@
 import enum
 import hashlib
 import json
-<<<<<<< HEAD
-=======
-import os
 import sys
->>>>>>> cfd3219f
 import warnings
 from contextlib import contextmanager
 from dataclasses import dataclass, field, replace
