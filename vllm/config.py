import enum
import json
from dataclasses import dataclass, field, fields
from typing import (TYPE_CHECKING, Any, ClassVar, Dict, Final, List, Literal,
                    Mapping, Optional, Set, Tuple, Type, Union)

import torch
from transformers import PretrainedConfig

import vllm.envs as envs
from vllm.logger import init_logger
from vllm.model_executor.layers.quantization import QUANTIZATION_METHODS
from vllm.model_executor.models import ModelRegistry
from vllm.platforms import current_platform
from vllm.tracing import is_otel_available, otel_import_error_traceback
from vllm.transformers_utils.config import (ConfigFormat, get_config,
                                            get_hf_image_processor_config,
                                            get_hf_text_config)
from vllm.utils import (GiB_bytes, cuda_device_count_stateless, get_cpu_memory,
                        print_warning_once)

if TYPE_CHECKING:
    from ray.util.placement_group import PlacementGroup

    from vllm.executor.executor_base import ExecutorBase
    from vllm.model_executor.model_loader.loader import BaseModelLoader
    from vllm.transformers_utils.tokenizer_group.base_tokenizer_group import (
        BaseTokenizerGroup)

logger = init_logger(__name__)

_EMBEDDING_MODEL_MAX_NUM_BATCHED_TOKENS = 32768
_MULTIMODAL_MODEL_MAX_NUM_BATCHED_TOKENS = 5120

TaskOption = Literal["auto", "generate", "embedding"]

# "draft" is only used internally for speculative decoding
_Task = Literal["generate", "embedding", "draft"]


class ModelConfig:
    """Configuration for the model.

    Args:
        model: Name or path of the huggingface model to use.
            It is also used as the content for `model_name` tag in metrics
            output when `served_model_name` is not specified.
        task: The task to use the model for. Each vLLM instance only supports
            one task, even if the same model can be used for multiple tasks.
            When the model only supports one task, "auto" can be used to select
            it; otherwise, you must specify explicitly which task to use.
        tokenizer: Name or path of the huggingface tokenizer to use.
        tokenizer_mode: Tokenizer mode. "auto" will use the fast tokenizer if
            available, "slow" will always use the slow tokenizer, and
            "mistral" will always use the tokenizer from `mistral_common`.
        trust_remote_code: Trust remote code (e.g., from HuggingFace) when
            downloading the model and tokenizer.
        dtype: Data type for model weights and activations. The "auto" option
            will use FP16 precision for FP32 and FP16 models, and BF16 precision
            for BF16 models.
        seed: Random seed for reproducibility.
        revision: The specific model version to use. It can be a branch name,
            a tag name, or a commit id. If unspecified, will use the default
            version.
        code_revision: The specific revision to use for the model code on
            Hugging Face Hub. It can be a branch name, a tag name, or a
            commit id. If unspecified, will use the default version.
        rope_scaling: Dictionary containing the scaling configuration for the
            RoPE embeddings. When using this flag, don't update
            `max_position_embeddings` to the expected new maximum.
        tokenizer_revision: The specific tokenizer version to use. It can be a
            branch name, a tag name, or a commit id. If unspecified, will use
            the default version.
        max_model_len: Maximum length of a sequence (including prompt and
            output). If None, will be derived from the model.
        quantization: Quantization method that was used to quantize the model
            weights. If None, we assume the model weights are not quantized.
        quantization_param_path: Path to JSON file containing scaling factors.
            Used to load KV cache scaling factors into the model when KV cache
            type is FP8_E4M3 on ROCm (AMD GPU). In the future these will also
            be used to load activation and weight scaling factors when the
            model dtype is FP8_E4M3 on ROCm.
        enforce_eager: Whether to enforce eager execution. If True, we will
            disable CUDA graph and always execute the model in eager mode.
            If False, we will use CUDA graph and eager execution in hybrid.
            If None, the user did not specify, so default to False.
        max_context_len_to_capture: Maximum context len covered by CUDA graphs.
            When a sequence has context length larger than this, we fall back
            to eager mode (DEPRECATED. Use max_seq_len_to_capture instead).
        max_seq_len_to_capture: Maximum sequence len covered by CUDA graphs.
            When a sequence has context length larger than this, we fall back
            to eager mode. Additionally for encoder-decoder models, if the
            sequence length of the encoder input is larger than this, we fall
            back to the eager mode.
        disable_sliding_window: Whether to disable sliding window. If True,
            we will disable the sliding window functionality of the model.
            If the model does not support sliding window, this argument is
            ignored.
        skip_tokenizer_init: If true, skip initialization of tokenizer and
            detokenizer.
        served_model_name: The model name used in metrics tag `model_name`,
            matches the model name exposed via the APIs. If multiple model
            names provided, the first name will be used. If not specified,
            the model name will be the same as `model`.
        limit_mm_per_prompt: Maximum number of data instances per modality
            per prompt. Only applicable for multimodal models.
        override_neuron_config: Initialize non default neuron config or
            override default neuron config that are specific to Neuron devices,
            this argument will be used to configure the neuron config that
            can not be gathered from the vllm arguments.
        config_format: The config format which shall be loaded.
            Defaults to 'auto' which defaults to 'hf'.
        mm_processor_kwargs: Arguments to be forwarded to the model's processor
            for multi-modal data, e.g., image processor.
    """

    def __init__(self,
                 model: str,
                 task: Union[TaskOption, _Task],
                 tokenizer: str,
                 tokenizer_mode: str,
                 trust_remote_code: bool,
                 dtype: Union[str, torch.dtype],
                 seed: int,
                 revision: Optional[str] = None,
                 code_revision: Optional[str] = None,
                 rope_scaling: Optional[dict] = None,
                 rope_theta: Optional[float] = None,
                 tokenizer_revision: Optional[str] = None,
                 max_model_len: Optional[int] = None,
                 spec_target_max_model_len: Optional[int] = None,
                 quantization: Optional[str] = None,
                 quantization_param_path: Optional[str] = None,
                 enforce_eager: Optional[bool] = None,
                 max_context_len_to_capture: Optional[int] = None,
                 max_seq_len_to_capture: Optional[int] = None,
                 max_logprobs: int = 20,
                 disable_sliding_window: bool = False,
                 skip_tokenizer_init: bool = False,
                 served_model_name: Optional[Union[str, List[str]]] = None,
                 limit_mm_per_prompt: Optional[Mapping[str, int]] = None,
                 use_async_output_proc: bool = True,
                 override_neuron_config: Optional[Dict[str, Any]] = None,
                 config_format: ConfigFormat = ConfigFormat.AUTO,
                 chat_template_text_format: str = "string",
                 mm_processor_kwargs: Optional[Dict[str, Any]] = None) -> None:
        self.model = model
        self.tokenizer = tokenizer
        self.tokenizer_mode = tokenizer_mode
        self.trust_remote_code = trust_remote_code
        self.seed = seed
        self.revision = revision
        self.code_revision = code_revision
        self.rope_scaling = rope_scaling
        self.rope_theta = rope_theta
        # The tokenizer version is consistent with the model version by default.
        if tokenizer_revision is None:
            self.tokenizer_revision = revision
        else:
            self.tokenizer_revision = tokenizer_revision
        self.quantization = quantization
        self.quantization_param_path = quantization_param_path
        self.enforce_eager = enforce_eager
        if max_context_len_to_capture is not None:
            raise ValueError("`max_context_len_to_capture` is deprecated. "
                             "Use `max_seq_len_to_capture` instead.")
        self.max_seq_len_to_capture = max_seq_len_to_capture
        self.max_logprobs = max_logprobs
        self.disable_sliding_window = disable_sliding_window
        self.skip_tokenizer_init = skip_tokenizer_init

        self.hf_config = get_config(self.model, trust_remote_code, revision,
                                    code_revision, rope_scaling, rope_theta,
                                    config_format)
        self.hf_text_config = get_hf_text_config(self.hf_config)
        self.hf_image_processor_config = get_hf_image_processor_config(
            self.model, revision)
        self.dtype = _get_and_verify_dtype(self.hf_text_config, dtype)
        self.use_async_output_proc = use_async_output_proc
        self.chat_template_text_format = chat_template_text_format
        self.mm_processor_kwargs = mm_processor_kwargs

        # Set enforce_eager to False if the value is unset.
        if self.enforce_eager is None:
            self.enforce_eager = False

        sliding_window = getattr(self.hf_text_config, "sliding_window", None)
        has_interleaved_attention = (sliding_window is not None) and (
            isinstance(sliding_window, list) or
            (self.hf_text_config.model_type in ["gemma2"]))

        if (not self.disable_sliding_window and has_interleaved_attention):
            sliding_window_len_min = get_min_sliding_window(
                self.hf_text_config.sliding_window)

            print_warning_once(
                f"{self.hf_text_config.model_type} has interleaved attention, "
                "which is currently not supported by vLLM. Disabling sliding "
                "window and capping the max length to the sliding window size "
                f"({sliding_window_len_min}).")
            self.disable_sliding_window = True

        self.max_model_len = _get_and_verify_max_len(
            hf_config=self.hf_text_config,
            max_model_len=max_model_len,
            disable_sliding_window=self.disable_sliding_window,
            sliding_window_len=self.get_hf_config_sliding_window(),
            spec_target_max_model_len=spec_target_max_model_len)
        self.served_model_name = get_served_model_name(model,
                                                       served_model_name)
        self.multimodal_config = self._init_multimodal_config(
            limit_mm_per_prompt)
        if not self.skip_tokenizer_init:
            self._verify_tokenizer_mode()

        self.is_attention_free = self._init_attention_free()
        self.has_inner_state = self._init_has_inner_state()

        if current_platform.is_neuron():
            self.override_neuron_config = override_neuron_config
        else:
            self.override_neuron_config = None

        supported_tasks, task = self._resolve_task(task, self.hf_config)
        self.supported_tasks = supported_tasks
        self.task: Final = task

        self._verify_quantization()
        self._verify_cuda_graph()
        self._verify_bnb_config()

    def _init_multimodal_config(
        self, limit_mm_per_prompt: Optional[Mapping[str, int]]
    ) -> Optional["MultiModalConfig"]:
        architectures = getattr(self.hf_config, "architectures", [])
        if ModelRegistry.is_multimodal_model(architectures):
            return MultiModalConfig(limit_per_prompt=limit_mm_per_prompt or {})

        if limit_mm_per_prompt:
            raise ValueError("`limit_mm_per_prompt` is only supported for "
                             "multimodal models.")

        return None

    def _init_attention_free(self) -> bool:
        architectures = getattr(self.hf_config, "architectures", [])
        return ModelRegistry.is_attention_free_model(architectures)

    def _init_has_inner_state(self) -> bool:
        architectures = getattr(self.hf_config, "architectures", [])
        return ModelRegistry.model_has_inner_state(architectures)

    def _verify_tokenizer_mode(self) -> None:
        tokenizer_mode = self.tokenizer_mode.lower()
        if tokenizer_mode not in ["auto", "slow", "mistral"]:
            raise ValueError(
                f"Unknown tokenizer mode: {self.tokenizer_mode}. Must be "
                "either 'auto', 'slow' or 'mistral'.")
        self.tokenizer_mode = tokenizer_mode

    def _resolve_task(
        self,
        task_option: Union[TaskOption, _Task],
        hf_config: PretrainedConfig,
    ) -> Tuple[Set[_Task], _Task]:
        if task_option == "draft":
            return {"draft"}, "draft"

        architectures = getattr(hf_config, "architectures", [])

        task_support: Dict[_Task, bool] = {
            # NOTE: Listed from highest to lowest priority,
            # in case the model supports multiple of them
            "generate": ModelRegistry.is_text_generation_model(architectures),
            "embedding": ModelRegistry.is_embedding_model(architectures),
        }
        supported_tasks_lst: List[_Task] = [
            task for task, is_supported in task_support.items() if is_supported
        ]
        supported_tasks = set(supported_tasks_lst)

        if task_option == "auto":
            selected_task = next(iter(supported_tasks_lst))

            if len(supported_tasks) > 1:
                logger.info(
                    "This model supports multiple tasks: %s. "
                    "Defaulting to '%s'.", supported_tasks, selected_task)
        else:
            if task_option not in supported_tasks:
                msg = (
                    f"This model does not support the '{task_option}' task. "
                    f"Supported tasks: {supported_tasks}")
                raise ValueError(msg)

            selected_task = task_option

        return supported_tasks, selected_task

    def _parse_quant_hf_config(self):
        quant_cfg = getattr(self.hf_config, "quantization_config", None)
        if quant_cfg is None:
            # compressed-tensors uses a "compression_config" key
            quant_cfg = getattr(self.hf_config, "compression_config", None)
        return quant_cfg

    def _verify_quantization(self) -> None:
        supported_quantization = [*QUANTIZATION_METHODS]
        rocm_supported_quantization = [
            "awq", "gptq", "fp8", "compressed_tensors", "compressed-tensors",
            "fbgemm_fp8"
        ]
        optimized_quantization_methods = [
            "fp8", "marlin", "modelopt", "gptq_marlin_24", "gptq_marlin",
            "awq_marlin", "fbgemm_fp8", "compressed_tensors",
            "compressed-tensors", "experts_int8"
        ]
        tpu_supported_quantization = ["tpu_int8"]
        neuron_supported_quantization = ["neuron_quant"]
        if self.quantization is not None:
            self.quantization = self.quantization.lower()

        # Parse quantization method from the HF model config, if available.
        quant_cfg = self._parse_quant_hf_config()

        if quant_cfg is not None:
            quant_method = quant_cfg.get("quant_method", "").lower()

            # Detect which checkpoint is it
            for _, method in QUANTIZATION_METHODS.items():
                quantization_override = method.override_quantization_method(
                    quant_cfg, self.quantization)
                if quantization_override:
                    quant_method = quantization_override
                    self.quantization = quantization_override
                    break

            # Verify quantization configurations.
            if self.quantization is None:
                self.quantization = quant_method
            elif self.quantization != quant_method:
                raise ValueError(
                    "Quantization method specified in the model config "
                    f"({quant_method}) does not match the quantization "
                    f"method specified in the `quantization` argument "
                    f"({self.quantization}).")

        if self.quantization is not None:
            if self.quantization not in supported_quantization:
                raise ValueError(
                    f"Unknown quantization method: {self.quantization}. Must "
                    f"be one of {supported_quantization}.")
            if current_platform.is_rocm(
            ) and self.quantization not in rocm_supported_quantization:
                raise ValueError(
                    f"{self.quantization} quantization is currently not "
                    f"supported in ROCm.")
            if current_platform.is_tpu(
            ) and self.quantization not in tpu_supported_quantization:
                raise ValueError(
                    f"{self.quantization} quantization is currently not "
                    f"supported in TPU Backend.")
            if self.quantization not in optimized_quantization_methods:
                logger.warning(
                    "%s quantization is not fully "
                    "optimized yet. The speed can be slower than "
                    "non-quantized models.", self.quantization)
            if (self.quantization == "awq" and current_platform.is_rocm()
                    and not envs.VLLM_USE_TRITON_AWQ):
                logger.warning(
                    "Using AWQ quantization with ROCm, but VLLM_USE_TRITON_AWQ"
                    " is not set, enabling VLLM_USE_TRITON_AWQ.")
                envs.VLLM_USE_TRITON_AWQ = True
            if current_platform.is_neuron(
            ) and self.quantization not in neuron_supported_quantization:
                raise ValueError(
                    f"{self.quantization} quantization is currently not "
                    f"supported in Neuron Backend.")

    def _verify_cuda_graph(self) -> None:
        if self.max_seq_len_to_capture is None:
            self.max_seq_len_to_capture = self.max_model_len
        self.max_seq_len_to_capture = min(self.max_seq_len_to_capture,
                                          self.max_model_len)

    def _verify_bnb_config(self) -> None:
        """
        The current version of bitsandbytes (0.44.0) with 8-bit models does not
        yet support CUDA graph.
        """
        is_bitsandbytes = self.quantization == "bitsandbytes"
        has_quantization_config = (getattr(self.hf_config,
                                           "quantization_config", None)
                                   is not None)
        is_8bit = (self.hf_config.quantization_config.get(
            "load_in_8bit", False) if has_quantization_config else False)
        if all([
                is_bitsandbytes,
                has_quantization_config,
                is_8bit,
                not self.enforce_eager,
        ]):
            logger.warning(
                "CUDA graph is not supported on BitAndBytes 8bit yet, "
                "fallback to the eager mode.")
            self.enforce_eager = True

    def verify_async_output_proc(self, parallel_config, speculative_config,
                                 device_config) -> None:
        if not self.use_async_output_proc:
            # Nothing to check
            return

        if parallel_config.pipeline_parallel_size > 1:
            logger.warning("Async output processing can not be enabled "
                           "with pipeline parallel")
            self.use_async_output_proc = False
            return

        # Reminder: Please update docs/source/serving/compatibility_matrix.rst
        # If the feature combo become valid
<<<<<<< HEAD
        if device_config.device_type not in ("cuda", "tpu", "hpu"):
            logger.warning(
                "Async output processing is only supported for CUDA, TPU "
                "and HPU. "
=======
        if device_config.device_type not in ("cuda", "tpu", "xpu"):
            logger.warning(
                "Async output processing is only supported for CUDA, TPU, XPU. "
>>>>>>> 2adb4409
                "Disabling it for other platforms.")
            self.use_async_output_proc = False
            return

        if envs.VLLM_USE_RAY_SPMD_WORKER:
            logger.warning(
                "Async output processing can not be enabled with ray spmd")
            self.use_async_output_proc = False
            return

        # Reminder: Please update docs/source/serving/compatibility_matrix.rst
        # If the feature combo become valid
        if device_config.device_type == "cuda" and self.enforce_eager:
            logger.warning(
                "To see benefits of async output processing, enable CUDA "
                "graph. Since, enforce-eager is enabled, async output "
                "processor cannot be used")
            self.use_async_output_proc = not self.enforce_eager
            return

        # Async postprocessor is not necessary with embedding mode
        # since there is no token generation
        if self.task == "embedding":
            self.use_async_output_proc = False

        # Reminder: Please update docs/source/serving/compatibility_matrix.rst
        # If the feature combo become valid
        if speculative_config:
            logger.warning("Async output processing is not supported with"
                           " speculative decoding currently.")
            self.use_async_output_proc = False

    def verify_with_parallel_config(
        self,
        parallel_config: "ParallelConfig",
    ) -> None:
        total_num_attention_heads = getattr(self.hf_text_config,
                                            "num_attention_heads", 0)
        tensor_parallel_size = parallel_config.tensor_parallel_size
        if total_num_attention_heads % tensor_parallel_size != 0:
            raise ValueError(
                f"Total number of attention heads ({total_num_attention_heads})"
                " must be divisible by tensor parallel size "
                f"({tensor_parallel_size}).")

        pipeline_parallel_size = parallel_config.pipeline_parallel_size
        if pipeline_parallel_size > 1:
            architectures = getattr(self.hf_config, "architectures", [])
            if not ModelRegistry.is_pp_supported_model(architectures):
                raise NotImplementedError(
                    "Pipeline parallelism is not supported for this model. "
                    "Supported models implement the `SupportsPP` interface.")

            if self.use_async_output_proc:
                logger.warning("Async output processor is not supported with "
                               "pipeline parallelism currently. Disabling it.")
                self.use_async_output_proc = False

    def get_hf_config_sliding_window(
            self) -> Union[Optional[int], List[Optional[int]]]:
        """Get the sliding window size, or None if disabled."""

        # Some models, like Qwen2 and Qwen1.5, use `use_sliding_window` in
        # addition to sliding window size. We check if that field is present
        # and if it's False, return None.
        if (hasattr(self.hf_text_config, "use_sliding_window")
                and not self.hf_text_config.use_sliding_window):
            return None
        return getattr(self.hf_text_config, "sliding_window", None)

    def get_sliding_window(self) -> Optional[Union[int, List[Optional[int]]]]:
        """Get the sliding window size, or None if disabled.
        """
        # If user disables sliding window, return None.
        if self.disable_sliding_window:
            return None
        # Otherwise get the value from the hf config.
        return self.get_hf_config_sliding_window()

    def get_vocab_size(self) -> int:
        return self.hf_text_config.vocab_size

    def get_hidden_size(self) -> int:
        return self.hf_text_config.hidden_size

    def get_head_size(self) -> int:
        # TODO remove hard code
        if hasattr(self.hf_text_config, "model_type"
                   ) and self.hf_text_config.model_type == 'deepseek_v2':
            # FlashAttention supports only head_size 32, 64, 128, 256,
            # we need to pad head_size 192 to 256
            return 256

        if self.is_attention_free:
            return 0

        if hasattr(self.hf_text_config, "head_dim"):
            return self.hf_text_config.head_dim
        # FIXME(woosuk): This may not be true for all models.
        return (self.hf_text_config.hidden_size //
                self.hf_text_config.num_attention_heads)

    def get_total_num_kv_heads(self) -> int:
        """Returns the total number of KV heads."""
        # For GPTBigCode & Falcon:
        # NOTE: for falcon, when new_decoder_architecture is True, the
        # multi_query flag is ignored and we use n_head_kv for the number of
        # KV heads.
        falcon_model_types = ["falcon", "RefinedWeb", "RefinedWebModel"]
        new_decoder_arch_falcon = (
            self.hf_config.model_type in falcon_model_types
            and getattr(self.hf_config, "new_decoder_architecture", False))
        if not new_decoder_arch_falcon and getattr(self.hf_text_config,
                                                   "multi_query", False):
            # Multi-query attention, only one KV head.
            # Currently, tensor parallelism is not supported in this case.
            return 1

        # For DBRX and MPT
        if self.hf_config.model_type == "mpt":
            if "kv_n_heads" in self.hf_config.attn_config:
                return self.hf_config.attn_config["kv_n_heads"]
            return self.hf_config.num_attention_heads
        if self.hf_config.model_type == "dbrx":
            return getattr(self.hf_config.attn_config, "kv_n_heads",
                           self.hf_config.num_attention_heads)

        if self.is_attention_free:
            return 0

        attributes = [
            # For Falcon:
            "n_head_kv",
            "num_kv_heads",
            # For LLaMA-2:
            "num_key_value_heads",
            # For ChatGLM:
            "multi_query_group_num",
        ]
        for attr in attributes:
            num_kv_heads = getattr(self.hf_text_config, attr, None)
            if num_kv_heads is not None:
                return num_kv_heads

        # For non-grouped-query attention models, the number of KV heads is
        # equal to the number of attention heads.
        return self.hf_text_config.num_attention_heads

    def get_num_kv_heads(self, parallel_config: "ParallelConfig") -> int:
        """Returns the number of KV heads per GPU."""
        total_num_kv_heads = self.get_total_num_kv_heads()
        # If tensor parallelism is used, we divide the number of KV heads by
        # the tensor parallel size. We will replicate the KV heads in the
        # case where the number of KV heads is smaller than the tensor
        # parallel size so each GPU has at least one KV head.
        return max(1,
                   total_num_kv_heads // parallel_config.tensor_parallel_size)

    def get_num_attention_heads(self,
                                parallel_config: "ParallelConfig") -> int:
        num_heads = getattr(self.hf_text_config, "num_attention_heads", 0)
        return num_heads // parallel_config.tensor_parallel_size

    def get_num_layers(self, parallel_config: "ParallelConfig") -> int:
        from vllm.distributed.utils import get_pp_indices
        total_num_hidden_layers = getattr(self.hf_text_config,
                                          "num_hidden_layers", 0)
        pp_rank = parallel_config.rank // parallel_config.tensor_parallel_size
        pp_size = parallel_config.pipeline_parallel_size
        start, end = get_pp_indices(total_num_hidden_layers, pp_rank, pp_size)
        return end - start

    def get_num_attention_layers(self,
                                 parallel_config: "ParallelConfig") -> int:
        if self.is_attention_free:
            return 0

        num_layers = self.get_num_layers(parallel_config)

        # Transformers supports layers_block_type @property
        layers = getattr(self.hf_config, "layers_block_type",
                         ["attention"] * num_layers)
        return len([t for t in layers if t == "attention"])

    def get_multimodal_config(self) -> "MultiModalConfig":
        """
        Get the multimodal configuration of the model.

        Raises:
            ValueError: If the model is not multimodal.
        """
        if self.multimodal_config is None:
            raise ValueError("The model is not multimodal.")

        return self.multimodal_config

    @property
    def is_encoder_decoder_model(self) -> bool:
        """Extract the HF encoder/decoder model flag."""
        return getattr(self.hf_config, "is_encoder_decoder", False) or (
            (hasattr(self.hf_config, "text_config") and getattr(
                self.hf_config.text_config, "is_encoder_decoder", False)))

    @property
    def is_multimodal_model(self) -> bool:
        return self.multimodal_config is not None


class CacheConfig:
    """Configuration for the KV cache.

    Args:
        block_size: Size of a cache block in number of tokens.
        gpu_memory_utilization: Fraction of GPU memory to use for the
            vLLM execution.
        swap_space: Size of the CPU swap space per GPU (in GiB).
        cache_dtype: Data type for kv cache storage.
        num_gpu_blocks_override: Number of GPU blocks to use. This overrides the
            profiled num_gpu_blocks if specified. Does nothing if None.
    """

    def __init__(
        self,
        block_size: int,
        gpu_memory_utilization: float,
        swap_space: float,
        cache_dtype: str,
        is_attention_free: bool = False,
        num_gpu_blocks_override: Optional[int] = None,
        sliding_window: Optional[int] = None,
        enable_prefix_caching: bool = False,
        cpu_offload_gb: float = 0,
    ) -> None:
        self.block_size = block_size
        self.gpu_memory_utilization = gpu_memory_utilization
        self.swap_space_bytes = swap_space * GiB_bytes
        self.num_gpu_blocks_override = num_gpu_blocks_override
        self.cache_dtype = cache_dtype
        self.is_attention_free = is_attention_free
        self.sliding_window = sliding_window
        self.enable_prefix_caching = enable_prefix_caching
        self.cpu_offload_gb = cpu_offload_gb

        self._verify_args()
        self._verify_cache_dtype()
        self._verify_prefix_caching()

        # Will be set after profiling.
        self.num_gpu_blocks: Optional[int] = None
        self.num_cpu_blocks: Optional[int] = None

    def metrics_info(self):
        # convert cache_config to dict(key: str, value: str) for prometheus
        # metrics info
        return {key: str(value) for key, value in self.__dict__.items()}

    def _verify_args(self) -> None:
        if self.gpu_memory_utilization > 1.0:
            raise ValueError(
                "GPU memory utilization must be less than 1.0. Got "
                f"{self.gpu_memory_utilization}.")

    def _verify_cache_dtype(self) -> None:
        if self.cache_dtype == "auto":
            pass
        elif self.cache_dtype in ("fp8", "fp8_e4m3", "fp8_e5m2", "fp8_inc"):
            logger.info(
                "Using fp8 data type to store kv cache. It reduces the GPU "
                "memory footprint and boosts the performance. "
                "Meanwhile, it may cause accuracy drop without a proper "
                "scaling factor. "
                "Intel Gaudi (HPU) supports fp8 (using fp8_inc).")
        else:
            raise ValueError(f"Unknown kv cache dtype: {self.cache_dtype}")

    def _verify_prefix_caching(self) -> None:
        if not self.enable_prefix_caching:
            return

        if self.sliding_window is not None:
            raise NotImplementedError(
                "Prefix caching is not supported with sliding window. "
                "Run with --disable-sliding-window to use prefix caching.")

    def verify_with_parallel_config(
        self,
        parallel_config: "ParallelConfig",
    ) -> None:
        total_cpu_memory = get_cpu_memory()
        # FIXME(woosuk): Here, it is assumed that the GPUs in a tensor parallel
        # group are in the same node. However, the GPUs may span multiple nodes.
        num_gpus_per_node = parallel_config.tensor_parallel_size
        cpu_memory_usage = self.swap_space_bytes * num_gpus_per_node

        msg = (f"{cpu_memory_usage / GiB_bytes:.2f} GiB out of the "
               f"{total_cpu_memory / GiB_bytes:.2f} GiB total CPU memory "
               "is allocated for the swap space.")
        if cpu_memory_usage > 0.7 * total_cpu_memory:
            raise ValueError("Too large swap space. " + msg)
        elif cpu_memory_usage > 0.4 * total_cpu_memory:
            logger.warning("Possibly too large swap space. %s", msg)


@dataclass
class TokenizerPoolConfig:
    """Configuration for the tokenizer pool.

    Args:
        pool_size: Number of tokenizer workers in the pool.
        pool_type: Type of the pool.
        extra_config: Additional config for the pool.
            The way the config will be used depends on the
            pool type.
    """
    pool_size: int
    pool_type: Union[str, Type["BaseTokenizerGroup"]]
    extra_config: dict

    def __post_init__(self):
        if self.pool_type not in ("ray", ) and not isinstance(
                self.pool_type, type):
            raise ValueError(f"Unknown pool type: {self.pool_type}")
        if not isinstance(self.extra_config, dict):
            raise ValueError("extra_config must be a dictionary.")

    @classmethod
    def create_config(
        cls, tokenizer_pool_size: int,
        tokenizer_pool_type: Union[str, Type["BaseTokenizerGroup"]],
        tokenizer_pool_extra_config: Optional[Union[str, dict]]
    ) -> Optional["TokenizerPoolConfig"]:
        """Create a TokenizerPoolConfig from the given parameters.

        If tokenizer_pool_size is 0, return None.

        Args:
            tokenizer_pool_size: Number of tokenizer workers in the pool.
            tokenizer_pool_type: Type of the pool.
            tokenizer_pool_extra_config: Additional config for the pool.
                The way the config will be used depends on the
                pool type. This can be a JSON string (will be parsed).
        """
        if tokenizer_pool_size:
            if isinstance(tokenizer_pool_extra_config, str):
                tokenizer_pool_extra_config_parsed = json.loads(
                    tokenizer_pool_extra_config)
            else:
                tokenizer_pool_extra_config_parsed = (
                    tokenizer_pool_extra_config or {})
            tokenizer_pool_config = cls(tokenizer_pool_size,
                                        tokenizer_pool_type,
                                        tokenizer_pool_extra_config_parsed)
        else:
            tokenizer_pool_config = None
        return tokenizer_pool_config


class LoadFormat(str, enum.Enum):
    AUTO = "auto"
    PT = "pt"
    SAFETENSORS = "safetensors"
    NPCACHE = "npcache"
    DUMMY = "dummy"
    TENSORIZER = "tensorizer"
    SHARDED_STATE = "sharded_state"
    GGUF = "gguf"
    BITSANDBYTES = "bitsandbytes"
    MISTRAL = "mistral"


@dataclass
class LoadConfig:
    """
        download_dir: Directory to download and load the weights, default to the
            default cache directory of huggingface.
        load_format: The format of the model weights to load:
            "auto" will try to load the weights in the safetensors format and
                fall back to the pytorch bin format if safetensors format is
                not available.
            "pt" will load the weights in the pytorch bin format.
            "safetensors" will load the weights in the safetensors format.
            "npcache" will load the weights in pytorch format and store
                a numpy cache to speed up the loading.
            "dummy" will initialize the weights with random values, which is
                mainly for profiling.
            "tensorizer" will use CoreWeave's tensorizer library for
                fast weight loading.
            "bitsandbytes" will load nf4 type weights.
        ignore_patterns: The list of patterns to ignore when loading the model.
            Default to "original/**/*" to avoid repeated loading of llama's
            checkpoints.
        device: Device to which model weights will be loaded, default to
            device_config.device
    """

    load_format: Union[str, LoadFormat, "BaseModelLoader"] = LoadFormat.AUTO
    download_dir: Optional[str] = None
    device: Optional[str] = None
    model_loader_extra_config: Optional[Union[str, dict]] = field(
        default_factory=dict)
    ignore_patterns: Optional[Union[List[str], str]] = None

    def __post_init__(self):
        model_loader_extra_config = self.model_loader_extra_config or {}
        if isinstance(model_loader_extra_config, str):
            self.model_loader_extra_config = json.loads(
                model_loader_extra_config)
        self._verify_load_format()

        if self.ignore_patterns is not None and len(self.ignore_patterns) > 0:
            logger.info(
                "Ignoring the following patterns when downloading weights: %s",
                self.ignore_patterns)
        else:
            self.ignore_patterns = ["original/**/*"]

    def _verify_load_format(self) -> None:
        if not isinstance(self.load_format, str):
            return

        load_format = self.load_format.lower()
        self.load_format = LoadFormat(load_format)

        rocm_not_supported_load_format: List[str] = []
        if current_platform.is_rocm(
        ) and load_format in rocm_not_supported_load_format:
            rocm_supported_load_format = [
                f for f in LoadFormat.__members__
                if (f not in rocm_not_supported_load_format)
            ]
            raise ValueError(
                f"load format '{load_format}' is not supported in ROCm. "
                f"Supported load formats are "
                f"{rocm_supported_load_format}")


class ParallelConfig:
    """Configuration for the distributed execution.

    Args:
        pipeline_parallel_size: Number of pipeline parallel groups.
        tensor_parallel_size: Number of tensor parallel groups.
        worker_use_ray: Deprecated, use distributed_executor_backend instead.
        max_parallel_loading_workers: Maximum number of multiple batches
            when load model sequentially. To avoid RAM OOM when using tensor
            parallel and large models.
        disable_custom_all_reduce: Disable the custom all-reduce kernel and
            fall back to NCCL.
        tokenizer_pool_config: Config for the tokenizer pool.
            If None, will use synchronous tokenization.
        ray_workers_use_nsight: Whether to profile Ray workers with nsight, see
            https://docs.ray.io/en/latest/ray-observability/user-guides/profiling.html#profiling-nsight-profiler.
        placement_group: ray distributed model workers placement group.
        distributed_executor_backend: Backend to use for distributed model
            workers, either "ray" or "mp" (multiprocessing). If either
            pipeline_parallel_size or tensor_parallel_size is greater than 1,
            will default to "ray" if Ray is installed or "mp" otherwise.
    """

    def __init__(
        self,
        pipeline_parallel_size: int,
        tensor_parallel_size: int,
        worker_use_ray: Optional[bool] = None,
        max_parallel_loading_workers: Optional[int] = None,
        disable_custom_all_reduce: bool = False,
        tokenizer_pool_config: Optional[TokenizerPoolConfig] = None,
        ray_workers_use_nsight: bool = False,
        placement_group: Optional["PlacementGroup"] = None,
        distributed_executor_backend: Optional[Union[
            str, Type["ExecutorBase"]]] = None,
    ) -> None:
        self.pipeline_parallel_size = pipeline_parallel_size
        self.tensor_parallel_size = tensor_parallel_size
        self.distributed_executor_backend = distributed_executor_backend
        self.max_parallel_loading_workers = max_parallel_loading_workers
        self.disable_custom_all_reduce = disable_custom_all_reduce
        self.tokenizer_pool_config = tokenizer_pool_config
        self.ray_workers_use_nsight = ray_workers_use_nsight
        self.placement_group = placement_group
        self.world_size = pipeline_parallel_size * self.tensor_parallel_size

        if worker_use_ray:
            if self.distributed_executor_backend is None:
                self.distributed_executor_backend = "ray"
            elif not self.use_ray:
                raise ValueError(f"worker-use-ray can't be used with "
                                 f"distributed executor backend "
                                 f"'{self.distributed_executor_backend}'.")

        if current_platform.is_tpu() and self.world_size > 1:
            if self.distributed_executor_backend is None:
                self.distributed_executor_backend = "ray"
            if self.distributed_executor_backend != "ray":
                raise ValueError(
                    "TPU backend only supports Ray for distributed inference.")

        if current_platform.is_hpu() and self.world_size > 1:
            if self.distributed_executor_backend is None:
                self.distributed_executor_backend = "ray"
            if self.distributed_executor_backend != "ray":
                raise ValueError(
                    "HPU backend only supports Ray for distributed inference.")

        if self.distributed_executor_backend is None and self.world_size > 1:
            # We use multiprocessing by default if world_size fits on the
            # current node and we aren't in a ray placement group.

            from vllm.executor import ray_utils
            backend = "mp"
            ray_found = ray_utils.ray_is_available()
            if (current_platform.is_cuda()
                    and cuda_device_count_stateless() < self.world_size):
                if not ray_found:
                    raise ValueError("Unable to load Ray which is "
                                     "required for multi-node inference, "
                                     "please install Ray with `pip install "
                                     "ray`.") from ray_utils.ray_import_err
                backend = "ray"
            elif ray_found:
                if self.placement_group:
                    backend = "ray"
                else:
                    from ray import is_initialized as ray_is_initialized
                    if ray_is_initialized():
                        from ray.util import get_current_placement_group
                        if get_current_placement_group():
                            backend = "ray"
            self.distributed_executor_backend = backend
            logger.info("Defaulting to use %s for distributed inference",
                        backend)

        self._verify_args()
        self.rank: int = 0

    @property
    def use_ray(self) -> bool:
        return self.distributed_executor_backend == "ray" or (
            isinstance(self.distributed_executor_backend, type)
            and self.distributed_executor_backend.uses_ray)

    def _verify_args(self) -> None:
        # Lazy import to avoid circular import
        from vllm.executor.executor_base import ExecutorBase

        if self.distributed_executor_backend not in (
                "ray", "mp", None) and not (isinstance(
                    self.distributed_executor_backend, type) and issubclass(
                        self.distributed_executor_backend, ExecutorBase)):
            raise ValueError(
                "Unrecognized distributed executor backend "
                f"{self.distributed_executor_backend}. Supported "
                "values are 'ray', 'mp' or custom ExecutorBase subclass.")
        if self.use_ray:
            from vllm.executor import ray_utils
            ray_utils.assert_ray_available()
        if current_platform.is_rocm():
            self.disable_custom_all_reduce = True
            logger.info(
                "Disabled the custom all-reduce kernel because it is not "
                "supported on AMD GPUs.")
        if self.ray_workers_use_nsight and not self.use_ray:
            raise ValueError("Unable to use nsight profiling unless workers "
                             "run with Ray.")


class SchedulerConfig:
    """Scheduler configuration.

    Args:
        task: The task to use the model for.
        max_num_batched_tokens: Maximum number of tokens to be processed in
            a single iteration.
        max_num_seqs: Maximum number of sequences to be processed in a single
            iteration.
        max_num_prefill_seqs: Maximum number of prefill sequences to be
             processed in a single iteration. Used only with padding-aware 
             scheduling.
        max_model_len: Maximum length of a sequence (including prompt
            and generated text).
        num_lookahead_slots: The number of slots to allocate per sequence per
            step, beyond the known token ids. This is used in speculative
            decoding to store KV activations of tokens which may or may not be
            accepted.
        delay_factor: Apply a delay (of delay factor multiplied by previous
            prompt latency) before scheduling next prompt.
        enable_chunked_prefill: If True, prefill requests can be chunked based
            on the remaining max_num_batched_tokens.
        preemption_mode: Whether to perform preemption by swapping or
            recomputation. If not specified, we determine the mode as follows:
            We use recomputation by default since it incurs lower overhead than
            swapping. However, when the sequence group has multiple sequences
            (e.g., beam search), recomputation is not currently supported. In
            such a case, we use swapping instead.
        send_delta_data: Private API. If used, scheduler sends delta data to
            workers instead of an entire data. It should be enabled only
            when SPMD worker architecture is enabled. I.e.,
            VLLM_USE_RAY_SPMD_WORKER=1
        policy: The scheduling policy to use. "fcfs" (default) or "priority".
        use_padding_aware_scheduling: If True, scheduler will consider padded
            tokens in prefill.
    """

    def __init__(self,
                 task: _Task,
                 max_num_batched_tokens: Optional[int],
                 max_num_seqs: int,
                 max_num_prefill_seqs: Optional[int],
                 max_model_len: int,
                 num_lookahead_slots: int = 0,
                 delay_factor: float = 0.0,
                 enable_chunked_prefill: bool = False,
                 is_multimodal_model: bool = False,
                 preemption_mode: Optional[str] = None,
                 num_scheduler_steps: int = 1,
                 multi_step_stream_outputs: bool = False,
                 send_delta_data: bool = False,
                 policy: str = "fcfs",
                 use_padding_aware_scheduling=False) -> None:
        if max_num_batched_tokens is None:
            if enable_chunked_prefill:
                if num_scheduler_steps > 1:
                    # Multi-step Chunked-Prefill doesn't allow prompt-chunking
                    # for now. Have max_num_batched_tokens set to max_model_len
                    # so we don't reject sequences on account of a short
                    # max_num_batched_tokens.
                    max_num_batched_tokens = max(max_model_len, 2048)
                else:
                    # It is the values that have the best balance between ITL
                    # and TTFT on A100. Note it is not optimized for throughput.
                    max_num_batched_tokens = 512
            else:
                # If max_model_len is too short, use 2048 as the default value
                # for higher throughput.
                max_num_batched_tokens = max(max_model_len, 2048)

            if task == "embedding":
                # For embedding, choose specific value for higher throughput
                max_num_batched_tokens = max(
                    max_num_batched_tokens,
                    _EMBEDDING_MODEL_MAX_NUM_BATCHED_TOKENS,
                )
            if is_multimodal_model:
                # The value needs to be at least the number of multimodal tokens
                max_num_batched_tokens = max(
                    max_num_batched_tokens,
                    _MULTIMODAL_MODEL_MAX_NUM_BATCHED_TOKENS,
                )

        self.max_num_batched_tokens = max_num_batched_tokens

        if enable_chunked_prefill:
            logger.info(
                "Chunked prefill is enabled with max_num_batched_tokens=%d.",
                self.max_num_batched_tokens)

        self.task: Final = task
        self.max_num_seqs = max_num_seqs
        self.max_num_prefill_seqs = max_num_prefill_seqs
        self.max_model_len = max_model_len
        self.num_lookahead_slots = num_lookahead_slots
        self.delay_factor = delay_factor
        self.chunked_prefill_enabled = enable_chunked_prefill
        self.preemption_mode = preemption_mode
        self.num_scheduler_steps = num_scheduler_steps
        self.multi_step_stream_outputs = multi_step_stream_outputs
        self.send_delta_data = send_delta_data
        self.policy = policy
        self.use_padding_aware_scheduling = use_padding_aware_scheduling
        self._verify_args()

    def _verify_args(self) -> None:
        if (self.max_num_batched_tokens < self.max_model_len
                and not self.chunked_prefill_enabled):
            raise ValueError(
                f"max_num_batched_tokens ({self.max_num_batched_tokens}) is "
                f"smaller than max_model_len ({self.max_model_len}). "
                "This effectively limits the maximum sequence length to "
                "max_num_batched_tokens and makes vLLM reject longer "
                "sequences. Please increase max_num_batched_tokens or "
                "decrease max_model_len.")

        if self.max_num_batched_tokens < self.max_num_seqs:
            raise ValueError(
                f"max_num_batched_tokens ({self.max_num_batched_tokens}) must "
                "be greater than or equal to max_num_seqs "
                f"({self.max_num_seqs}).")

        if self.num_lookahead_slots < 0:
            raise ValueError(
                "num_lookahead_slots "
                f"({self.num_lookahead_slots}) must be greater than or "
                "equal to 0.")

        if self.num_scheduler_steps < 1:
            raise ValueError(
                "num_scheduler_steps "
                f"({self.num_scheduler_steps}) must be greater than or "
                "equal to 1.")
        if self.max_num_prefill_seqs is not None \
            and not self.use_padding_aware_scheduling:
            raise ValueError("max_num_prefill_seqs can be only "
                             "used with padding-aware-scheduling. ")
        if self.use_padding_aware_scheduling and self.chunked_prefill_enabled:
            raise ValueError("Padding-aware scheduling currently "
                             "does not work with chunked prefill ")

    @property
    def is_multi_step(self) -> bool:
        return self.num_scheduler_steps > 1


class DeviceConfig:
    device: Optional[torch.device]

    def __init__(self, device: str = "auto") -> None:
        if device == "auto":
            # Automated device type detection
            if current_platform.is_cuda_alike():
                self.device_type = "cuda"
            elif current_platform.is_neuron():
                self.device_type = "neuron"
<<<<<<< HEAD
            elif current_platform.is_hpu():
                self.device_type = "hpu"
            elif is_openvino():
=======
            elif current_platform.is_openvino():
>>>>>>> 2adb4409
                self.device_type = "openvino"
            elif current_platform.is_tpu():
                self.device_type = "tpu"
            elif current_platform.is_cpu():
                self.device_type = "cpu"
            elif current_platform.is_xpu():
                self.device_type = "xpu"
            else:
                raise RuntimeError("Failed to infer device type")
        else:
            # Device type is assigned explicitly
            self.device_type = device

        # Some device types require processing inputs on CPU
        if self.device_type in ["neuron", "openvino"]:
            self.device = torch.device("cpu")
        elif self.device_type in ["tpu"]:
            self.device = None
        else:
            # Set device with device type
            self.device = torch.device(self.device_type)


class SpeculativeConfig:
    """Configuration for speculative decoding.

    The configuration is currently specialized to draft-model speculative
    decoding with top-1 proposals.
    """

    @staticmethod
    def maybe_create_spec_config(
        target_model_config: ModelConfig,
        target_parallel_config: ParallelConfig,
        target_dtype: str,
        speculative_model: Optional[str],
        speculative_model_quantization: Optional[str],
        speculative_draft_tensor_parallel_size: Optional[int],
        num_speculative_tokens: Optional[int],
        speculative_disable_mqa_scorer: Optional[bool],
        speculative_max_model_len: Optional[int],
        enable_chunked_prefill: bool,
        disable_log_stats: bool,
        speculative_disable_by_batch_size: Optional[int],
        ngram_prompt_lookup_max: Optional[int],
        ngram_prompt_lookup_min: Optional[int],
        draft_token_acceptance_method: str,
        typical_acceptance_sampler_posterior_threshold: Optional[float],
        typical_acceptance_sampler_posterior_alpha: Optional[float],
        disable_logprobs: Optional[bool],
    ) -> Optional["SpeculativeConfig"]:
        """Create a SpeculativeConfig if possible, else return None.

        This function attempts to create a SpeculativeConfig object based on the
        provided parameters. If the necessary conditions are met, it returns an
        instance of SpeculativeConfig. Otherwise, it returns None.

        Args:
            target_model_config (ModelConfig): The configuration of the target
                model.
            target_parallel_config (ParallelConfig): The parallel configuration
                for the target model.
            target_dtype (str): The data type used for the target model.
            speculative_model (Optional[str]): The name of the speculative
                model, if provided.
            speculative_model_quantization (Optional[str]): Quantization method
                that was used to quantize the speculative model weights. If
                None, we assume the model weights are not quantized.
            speculative_draft_tensor_parallel_size (Optional[int]): The degree
                of the tensor parallelism for the draft model.
            num_speculative_tokens (Optional[int]): The number of speculative
                tokens, if provided. Will default to the number in the draft
                model config if present, otherwise is required.
            speculative_disable_mqa_scorer (Optional[bool]): Disable the MQA
                scorer for the speculative model and fall back to batch
                expansion for scoring.
            speculative_max_model_len (Optional[int]): The maximum model len of
                the speculative model. Used when testing the ability to skip
                speculation for some sequences.
            enable_chunked_prefill (bool): Whether vLLM is configured to use
                chunked prefill or not. Used for raising an error since its not
                yet compatible with spec decode.
            speculative_disable_by_batch_size (Optional[int]): Disable
                speculative decoding for new incoming requests when the number
                of enqueue requests  is larger than this value, if provided.
            ngram_prompt_lookup_max (Optional[int]): Max size of ngram token
                window, if provided.
            ngram_prompt_lookup_min (Optional[int]): Min size of ngram token
                window, if provided.
            draft_token_acceptance_method (str): The method to use for
                accepting draft tokens. This can take two possible
                values 'rejection_sampler' and 'typical_acceptance_sampler'
                for RejectionSampler and TypicalAcceptanceSampler
                respectively.
            typical_acceptance_sampler_posterior_threshold (Optional[float]):
                A threshold value that sets a lower bound on the posterior
                probability of a token in the target model for it to be
                accepted. This threshold is used only when we use the
                TypicalAcceptanceSampler for token acceptance.
            typical_acceptance_sampler_posterior_alpha (Optional[float]):
                A scaling factor for the entropy-based threshold in the
                TypicalAcceptanceSampler.
            disable_logprobs (Optional[bool]): If set to True, token log
                probabilities are not returned during speculative decoding.
                If set to False, token log probabilities are returned
                according to the log probability settings in SamplingParams.
                If not specified, it defaults to True.

        Returns:
            Optional["SpeculativeConfig"]: An instance of SpeculativeConfig if
                the necessary conditions are met, else None.
        """

        if speculative_model is None:
            if num_speculative_tokens is not None:
                raise ValueError("num_speculative_tokens was provided without "
                                 "speculative_model.")
            return None

        if (speculative_disable_by_batch_size is not None
                and speculative_disable_by_batch_size < 2):
            raise ValueError("Expect the batch size threshold of disabling "
                             "speculative decoding is > 1, but got "
                             f"{speculative_disable_by_batch_size=}")

        # Reminder: Please update docs/source/serving/compatibility_matrix.rst
        # If the feature combo become valid
        if enable_chunked_prefill:
            raise ValueError(
                "Speculative decoding and chunked prefill are "
                f"currently mutually exclusive ({enable_chunked_prefill=}).")

        # TODO: The user should be able to specify revision/max model len
        # for the draft model. It is not currently supported.
        draft_revision = None
        draft_code_revision = None
        draft_quantization = speculative_model_quantization

        if speculative_model == "[ngram]":
            if ngram_prompt_lookup_min is None:
                ngram_prompt_lookup_min = 1
            if ngram_prompt_lookup_max is None or ngram_prompt_lookup_max < 1:
                raise ValueError(f"{ngram_prompt_lookup_max=} must be > 0")
            if ngram_prompt_lookup_min < 1:
                raise ValueError(f"{ngram_prompt_lookup_min=} must be > 0")
            if ngram_prompt_lookup_min > ngram_prompt_lookup_max:
                raise ValueError(f"{ngram_prompt_lookup_min=} cannot be "
                                 f"larger than {ngram_prompt_lookup_max=}")

            # TODO: current we still need extract vocab_size from target model
            # config, in future, we may try refactor it out, and set
            # draft related config as None here.
            draft_model_config = target_model_config
            draft_parallel_config = target_parallel_config
        else:
            ngram_prompt_lookup_max = 0
            ngram_prompt_lookup_min = 0
            draft_model_config = ModelConfig(
                model=speculative_model,
                task="draft",
                tokenizer=target_model_config.tokenizer,
                tokenizer_mode=target_model_config.tokenizer_mode,
                trust_remote_code=target_model_config.trust_remote_code,
                dtype=target_model_config.dtype,
                seed=target_model_config.seed,
                revision=draft_revision,
                code_revision=draft_code_revision,
                tokenizer_revision=target_model_config.tokenizer_revision,
                max_model_len=None,
                spec_target_max_model_len=target_model_config.max_model_len,
                quantization=draft_quantization,
                enforce_eager=target_model_config.enforce_eager,
                max_seq_len_to_capture=target_model_config.
                max_seq_len_to_capture,
                max_logprobs=target_model_config.max_logprobs,
            )

            draft_hf_config = draft_model_config.hf_config

            if (num_speculative_tokens is not None
                    and hasattr(draft_hf_config, "num_lookahead_tokens")):
                draft_hf_config.num_lookahead_tokens = num_speculative_tokens

            n_predict = getattr(draft_hf_config, "n_predict", None)
            if n_predict is not None:
                if num_speculative_tokens is None:
                    # Default to max value defined in draft model config.
                    num_speculative_tokens = n_predict
                elif num_speculative_tokens > n_predict:
                    # Verify provided value doesn't exceed the maximum
                    # supported by the draft model.
                    raise ValueError(
                        "This speculative model supports a maximum of "
                        f"num_speculative_tokens={n_predict}, but "
                        f"{num_speculative_tokens=} was provided.")

            draft_model_config.max_model_len = (
                SpeculativeConfig._maybe_override_draft_max_model_len(
                    speculative_max_model_len,
                    draft_model_config.max_model_len,
                    target_model_config.max_model_len,
                ))

            draft_parallel_config = (
                SpeculativeConfig.create_draft_parallel_config(
                    target_parallel_config,
                    speculative_draft_tensor_parallel_size, draft_hf_config))

        if num_speculative_tokens is None:
            raise ValueError(
                "num_speculative_tokens must be provided with "
                "speculative_model unless the draft model config contains an "
                "n_predict parameter.")

        if typical_acceptance_sampler_posterior_threshold is None:
            typical_acceptance_sampler_posterior_threshold = 0.09
        if typical_acceptance_sampler_posterior_alpha is None:
            typical_acceptance_sampler_posterior_alpha = 0.3
        if disable_logprobs is None:
            disable_logprobs = True

        return SpeculativeConfig(
            draft_model_config,
            draft_parallel_config,
            num_speculative_tokens,
            speculative_disable_mqa_scorer,
            speculative_disable_by_batch_size,
            ngram_prompt_lookup_max,
            ngram_prompt_lookup_min,
            draft_token_acceptance_method=draft_token_acceptance_method,
            typical_acceptance_sampler_posterior_threshold=\
                typical_acceptance_sampler_posterior_threshold,
            typical_acceptance_sampler_posterior_alpha=\
                typical_acceptance_sampler_posterior_alpha,
            disable_logprobs=disable_logprobs,
            disable_log_stats=disable_log_stats,
        )

    @staticmethod
    def _maybe_override_draft_max_model_len(
        speculative_max_model_len: Optional[int],
        draft_max_model_len: int,
        target_max_model_len: int,
    ) -> int:
        """Determine the max sequence len for the draft model. This is usually
        the draft_max_model_len, but may be the target_max_model_len if it is
        less than the draft_max_model_len, or may be speculative_max_model_len
        if it is specified.

        This is necessary so that sequences do not exceed the capacity of the
        draft model or the target model.

        speculative_max_model_len is mainly used for testing that sequences can
        skip speculation.
        """

        if speculative_max_model_len is not None:

            if speculative_max_model_len > draft_max_model_len:
                raise ValueError(f"{speculative_max_model_len=} cannot be "
                                 f"larger than {draft_max_model_len=}")

            if speculative_max_model_len > target_max_model_len:
                raise ValueError(f"{speculative_max_model_len=} cannot be "
                                 f"larger than {target_max_model_len=}")

            return speculative_max_model_len

        return min(
            draft_max_model_len,
            target_max_model_len,
        )

    @staticmethod
    def create_draft_parallel_config(
        target_parallel_config: ParallelConfig,
        speculative_draft_tensor_parallel_size: Optional[int],
        draft_hf_config: PretrainedConfig,
    ) -> ParallelConfig:
        """Create a parallel config for use by the draft worker.

        This is mostly a copy of the target parallel config, except the tp_size.
        """
        if speculative_draft_tensor_parallel_size is None:
            if draft_hf_config.model_type == "mlp_speculator":
                speculative_draft_tensor_parallel_size = 1
                if target_parallel_config.tensor_parallel_size > 1:
                    logger.warning(
                        "MLPSpeculator cannot currently be run with tp>1; "
                        "setting speculative_draft_tensor_parallel_size=1")
            else:
                speculative_draft_tensor_parallel_size = \
                    target_parallel_config.tensor_parallel_size
        elif speculative_draft_tensor_parallel_size not in (
                1, target_parallel_config.tensor_parallel_size):
            raise ValueError(
                f"{speculative_draft_tensor_parallel_size=} cannot be "
                f"other value than 1 or target model tensor_parallel_size")

        draft_parallel_config = ParallelConfig(
            pipeline_parallel_size=target_parallel_config.
            pipeline_parallel_size,
            tensor_parallel_size=speculative_draft_tensor_parallel_size,
            distributed_executor_backend=target_parallel_config.
            distributed_executor_backend,
            max_parallel_loading_workers=target_parallel_config.
            max_parallel_loading_workers,
            disable_custom_all_reduce=target_parallel_config.
            disable_custom_all_reduce,
            tokenizer_pool_config=target_parallel_config.tokenizer_pool_config,
            ray_workers_use_nsight=target_parallel_config.
            ray_workers_use_nsight,
            placement_group=target_parallel_config.placement_group,
        )

        return draft_parallel_config

    def __init__(
        self,
        draft_model_config: ModelConfig,
        draft_parallel_config: ParallelConfig,
        num_speculative_tokens: int,
        speculative_disable_mqa_scorer: Optional[bool],
        speculative_disable_by_batch_size: Optional[int],
        ngram_prompt_lookup_max: Optional[int],
        ngram_prompt_lookup_min: Optional[int],
        draft_token_acceptance_method: str,
        typical_acceptance_sampler_posterior_threshold: float,
        typical_acceptance_sampler_posterior_alpha: float,
        disable_logprobs: bool,
        disable_log_stats: bool,
    ):
        """Create a SpeculativeConfig object.

        Args:
            draft_model_config: ModelConfig for the draft model.
            draft_parallel_config: ParallelConfig for the draft model.
            num_speculative_tokens: The number of tokens to sample from the
                draft model before scoring with the target model.
            speculative_disable_by_batch_size: Disable speculative
                decoding for new incoming requests when the number of
                enqueue requests is larger than this value.
            ngram_prompt_lookup_max: Max size of ngram token window.
            ngram_prompt_lookup_min: Min size of ngram token window.
            draft_token_acceptance_method (str): The method to use for
                accepting draft tokens. This can take two possible
                values 'rejection_sampler' and 'typical_acceptance_sampler'
                for RejectionSampler and TypicalAcceptanceSampler
                respectively.
            typical_acceptance_sampler_posterior_threshold (Optional[float]):
                A threshold value that sets a lower bound on the posterior
                probability of a token in the target model for it to be
                accepted. This threshold is used only when we use the
                TypicalAcceptanceSampler for token acceptance.
            typical_acceptance_sampler_posterior_alpha (Optional[float]):
                A scaling factor for the entropy-based threshold in the
                TypicalAcceptanceSampler.
            disable_logprobs: If set to True, token log probabilities will not
                be returned even if requested by sampling parameters. This
                reduces latency by skipping logprob calculation in proposal
                sampling, target sampling, and after accepted tokens are
                determined. If set to False, log probabilities will be
                returned.
            disable_log_stats: Whether to disable periodic printing of stage
                times in speculative decoding.
        """
        self.draft_model_config = draft_model_config
        self.draft_parallel_config = draft_parallel_config
        self.num_speculative_tokens = num_speculative_tokens
        self.speculative_disable_mqa_scorer = speculative_disable_mqa_scorer
        self.speculative_disable_by_batch_size = \
            speculative_disable_by_batch_size
        self.ngram_prompt_lookup_max = ngram_prompt_lookup_max or 0
        self.ngram_prompt_lookup_min = ngram_prompt_lookup_min or 0
        self.draft_token_acceptance_method = draft_token_acceptance_method
        self.typical_acceptance_sampler_posterior_threshold = \
            typical_acceptance_sampler_posterior_threshold
        self.typical_acceptance_sampler_posterior_alpha = \
            typical_acceptance_sampler_posterior_alpha
        self.disable_logprobs = disable_logprobs
        self.disable_log_stats = disable_log_stats

        self._verify_args()

    def _verify_args(self) -> None:
        if self.num_speculative_tokens <= 0:
            raise ValueError("Expected num_speculative_tokens to be greater "
                             f"than zero ({self.num_speculative_tokens}).")

        if self.draft_model_config:
            self.draft_model_config.verify_with_parallel_config(
                self.draft_parallel_config)
            # Validate and set draft token acceptance related settings.

        if (self.draft_token_acceptance_method is None):
            raise ValueError("draft_token_acceptance_method is not set. "
                             "Expected values are rejection_sampler or "
                             "typical_acceptance_sampler.")

        if (self.draft_token_acceptance_method != 'rejection_sampler'
                and self.draft_token_acceptance_method !=
                'typical_acceptance_sampler'):
            raise ValueError(
                "Expected draft_token_acceptance_method to be either "
                "rejection_sampler or typical_acceptance_sampler. Instead it "
                f"is {self.draft_token_acceptance_method}")

        if (self.typical_acceptance_sampler_posterior_threshold < 0
                or self.typical_acceptance_sampler_posterior_alpha < 0):
            raise ValueError(
                "Expected typical_acceptance_sampler_posterior_threshold "
                "and typical_acceptance_sampler_posterior_alpha to be > 0. "
                "Instead found "
                f"typical_acceptance_sampler_posterior_threshold = "
                f"{self.typical_acceptance_sampler_posterior_threshold} and "
                f"typical_acceptance_sampler_posterior_alpha = "
                f"{self.typical_acceptance_sampler_posterior_alpha}")

    @property
    def num_lookahead_slots(self) -> int:
        """The number of additional slots the scheduler should allocate per
        step, in addition to the slots allocated for each known token.

        This is equal to the number of speculative tokens, as each speculative
        token must be scored.
        """
        return self.num_speculative_tokens

    def __repr__(self) -> str:
        if self.ngram_prompt_lookup_max > 0:
            draft_model = "[ngram]"
        else:
            draft_model = self.draft_model_config.model
        num_spec_tokens = self.num_speculative_tokens
        return f"SpeculativeConfig({draft_model=}, {num_spec_tokens=})"


@dataclass
class LoRAConfig:
    max_lora_rank: int
    max_loras: int
    fully_sharded_loras: bool = False
    max_cpu_loras: Optional[int] = None
    lora_dtype: Optional[Union[torch.dtype, str]] = None
    lora_extra_vocab_size: int = 256
    # This is a constant.
    lora_vocab_padding_size: ClassVar[int] = 256
    long_lora_scaling_factors: Optional[Tuple[float]] = None

    def __post_init__(self):
        # Setting the maximum rank to 256 should be able to satisfy the vast
        # majority of applications.
        possible_max_ranks = (8, 16, 32, 64, 128, 256)
        possible_lora_extra_vocab_size = (0, 256, 512)
        if self.max_lora_rank not in possible_max_ranks:
            raise ValueError(
                f"max_lora_rank ({self.max_lora_rank}) must be one of "
                f"{possible_max_ranks}.")
        if self.lora_extra_vocab_size not in possible_lora_extra_vocab_size:
            raise ValueError(
                f"lora_extra_vocab_size ({self.lora_extra_vocab_size}) "
                f"must be one of {possible_lora_extra_vocab_size}.")
        if self.max_loras < 1:
            raise ValueError(f"max_loras ({self.max_loras}) must be >= 1.")
        if self.max_cpu_loras is None:
            self.max_cpu_loras = self.max_loras
        elif self.max_cpu_loras < self.max_loras:
            raise ValueError(
                f"max_cpu_loras ({self.max_cpu_loras}) must be >= "
                f"max_loras ({self.max_loras})")

    def verify_with_model_config(self, model_config: ModelConfig):
        if self.lora_dtype in (None, "auto"):
            self.lora_dtype = model_config.dtype
        elif isinstance(self.lora_dtype, str):
            self.lora_dtype = getattr(torch, self.lora_dtype)
        if model_config.quantization and model_config.quantization not in [
                "awq", "gptq"
        ]:
            # TODO support marlin
            logger.warning("%s quantization is not tested with LoRA yet.",
                           model_config.quantization)

    def verify_with_scheduler_config(self, scheduler_config: SchedulerConfig):
        # Reminder: Please update docs/source/serving/compatibility_matrix.rst
        # If the feature combo become valid
        if scheduler_config.chunked_prefill_enabled:
            raise ValueError("LoRA is not supported with chunked prefill yet.")


@dataclass
class PromptAdapterConfig:
    max_prompt_adapters: int
    max_prompt_adapter_token: int
    max_cpu_prompt_adapters: Optional[int] = None
    prompt_adapter_dtype: Optional[torch.dtype] = None

    def __post_init__(self):

        if self.max_prompt_adapters < 1:
            raise ValueError(f"max_prompt_adapters "
                             f"({self.max_prompt_adapters}) must be >= 1.")
        if self.max_prompt_adapter_token == 0:
            raise ValueError("max_prompt_adapter_token must be set.")
        if self.max_cpu_prompt_adapters is None:
            self.max_cpu_prompt_adapters = self.max_prompt_adapters

    def verify_with_model_config(self, model_config: ModelConfig):
        if self.prompt_adapter_dtype in (None, "auto"):
            self.prompt_adapter_dtype = model_config.dtype
        elif isinstance(self.prompt_adapter_dtype, str):
            self.prompt_adapter_dtype = getattr(torch,
                                                self.prompt_adapter_dtype)


@dataclass
class MultiModalConfig:
    """Controls the behavior of multimodal models."""

    limit_per_prompt: Mapping[str, int] = field(default_factory=dict)
    """
    The maximum number of multi-modal input instances allowed per prompt
    for each :class:`~vllm.multimodal.MultiModalPlugin`.
    """

    # TODO: Add configs to init vision tower or not.


_STR_DTYPE_TO_TORCH_DTYPE = {
    "half": torch.float16,
    "float16": torch.float16,
    "float": torch.float32,
    "float32": torch.float32,
    "bfloat16": torch.bfloat16,
}

_ROCM_NOT_SUPPORTED_DTYPE: List[str] = []  #


def _get_and_verify_dtype(
    config: PretrainedConfig,
    dtype: Union[str, torch.dtype],
) -> torch.dtype:
    # NOTE: getattr(config, "torch_dtype", torch.float32) is not correct
    # because config.torch_dtype can be None.
    config_dtype = getattr(config, "torch_dtype", None)
    if config_dtype is None:
        config_dtype = torch.float32

    if isinstance(dtype, str):
        dtype = dtype.lower()
        if dtype == "auto":
            if config_dtype == torch.float32:
                if config.model_type == "gemma2":
                    logger.info(
                        "For Gemma 2, we downcast float32 to bfloat16 instead "
                        "of float16 by default. Please specify `dtype` if you "
                        "want to use float16.")
                    torch_dtype = torch.bfloat16
                else:
                    # Following the common practice, we use float16 for float32
                    # models.
                    torch_dtype = torch.float16
            else:
                torch_dtype = config_dtype

            if current_platform.is_hpu() and config_dtype == torch.float16:
                logger.info(
                    "For HPU, we cast models to bfloat16 instead of"
                    "using float16 by default. Please specify `dtype` if you "
                    "want to use float16.")
                torch_dtype = torch.bfloat16
        else:
            if dtype not in _STR_DTYPE_TO_TORCH_DTYPE:
                raise ValueError(f"Unknown dtype: {dtype}")
            torch_dtype = _STR_DTYPE_TO_TORCH_DTYPE[dtype]
    elif isinstance(dtype, torch.dtype):
        torch_dtype = dtype
    else:
        raise ValueError(f"Unknown dtype: {dtype}")

    # Verify the dtype.
    if torch_dtype != config_dtype:
        if torch_dtype == torch.float32:
            # Upcasting to float32 is allowed.
            logger.info("Upcasting %s to %s.", config_dtype, torch_dtype)
            pass
        elif config_dtype == torch.float32:
            # Downcasting from float32 to float16 or bfloat16 is allowed.
            logger.info("Downcasting %s to %s.", config_dtype, torch_dtype)
            pass
        else:
            # Casting between float16 and bfloat16 is allowed with a warning.
            logger.warning("Casting %s to %s.", config_dtype, torch_dtype)

    return torch_dtype


def _get_and_verify_max_len(
    hf_config: PretrainedConfig,
    max_model_len: Optional[int],
    disable_sliding_window: bool,
    sliding_window_len: Optional[Union[int, List[Optional[int]]]],
    spec_target_max_model_len: Optional[int] = None,
) -> int:
    """Get and verify the model's maximum length."""
    derived_max_model_len = float("inf")
    possible_keys = [
        # OPT
        "max_position_embeddings",
        # GPT-2
        "n_positions",
        # MPT
        "max_seq_len",
        # ChatGLM2
        "seq_length",
        # Command-R
        "model_max_length",
        # Others
        "max_sequence_length",
        "max_seq_length",
        "seq_len",
    ]
    # Choose the smallest "max_length" from the possible keys.
    max_len_key = None
    for key in possible_keys:
        max_len = getattr(hf_config, key, None)
        if max_len is not None:
            max_len_key = key if max_len < derived_max_model_len \
                else max_len_key
            derived_max_model_len = min(derived_max_model_len, max_len)

    # If sliding window is manually disabled, max_length should be less
    # than the sliding window length in the model config.
    if disable_sliding_window and sliding_window_len is not None:

        sliding_window_len_min = get_min_sliding_window(sliding_window_len)
        max_len_key = "sliding_window" \
            if sliding_window_len_min < derived_max_model_len else max_len_key
        derived_max_model_len = min(derived_max_model_len,
                                    sliding_window_len_min)

    # If none of the keys were found in the config, use a default and
    # log a warning.
    if derived_max_model_len == float("inf"):
        if max_model_len is not None:
            # If max_model_len is specified, we use it.
            return max_model_len

        if spec_target_max_model_len is not None:
            # If this is a speculative draft model, we use the max model len
            # from the target model.
            return spec_target_max_model_len

        default_max_len = 2048
        logger.warning(
            "The model's config.json does not contain any of the following "
            "keys to determine the original maximum length of the model: "
            "%s. Assuming the model's maximum length is %d.", possible_keys,
            default_max_len)
        derived_max_model_len = default_max_len

    rope_scaling = getattr(hf_config, "rope_scaling", None)
    if rope_scaling is not None:
        # No need to consider "type" key because of patch_rope_scaling when
        # loading HF config
        rope_type = rope_scaling["rope_type"]

        if rope_type not in ("su", "longrope", "llama3"):
            if disable_sliding_window:
                # TODO(robertgshaw): Find a model that supports rope_scaling
                # with sliding window to see if this case should be allowed.
                raise NotImplementedError(
                    "Disabling sliding window is not supported for models "
                    "with rope_scaling. Please raise an issue so we can "
                    "investigate.")

            # NOTE: rope_type == "default" does not define factor
            # https://github.com/huggingface/transformers/blob/v4.45.2/src/transformers/modeling_rope_utils.py
            scaling_factor = rope_scaling.get("factor", 1.0)

            if rope_type == "yarn":
                derived_max_model_len = rope_scaling[
                    "original_max_position_embeddings"]
            derived_max_model_len *= scaling_factor

    # If the user specified a max length, make sure it is smaller than the
    # derived length from the HF model config.
    if max_model_len is None:
        max_model_len = int(derived_max_model_len)
    elif max_model_len > derived_max_model_len:
        # Some models might have a separate key for specifying model_max_length
        # that will be bigger than derived_max_model_len. We compare user input
        # with model_max_length and allow this override when it's smaller.
        model_max_length = getattr(hf_config, "model_max_length", None)
        if model_max_length is not None and max_model_len <= model_max_length:
            if disable_sliding_window:
                # TODO(robertgshaw): Find a model that has model_max_length
                # with sliding window to see if this case should be allowed.
                raise NotImplementedError(
                    "Disabling sliding window is not supported for models "
                    "model_max_length in the config. Please raise an issue "
                    "so we can investigate.")
        else:
            msg = (
                f"User-specified max_model_len ({max_model_len}) is greater "
                f"than the derived max_model_len ({max_len_key}="
                f"{derived_max_model_len} or model_max_length="
                f"{model_max_length} in model's config.json). This may lead "
                "to incorrect model outputs or CUDA errors.")
            if envs.VLLM_ALLOW_LONG_MAX_MODEL_LEN:
                logger.warning(
                    "%s Make sure the value is correct and within the "
                    "model context size.", msg)
            else:
                raise ValueError(
                    f"{msg} To allow overriding this maximum, set "
                    "the env var VLLM_ALLOW_LONG_MAX_MODEL_LEN=1")
    return int(max_model_len)


def get_min_sliding_window(
        sliding_window: Union[int, List[Optional[int]]]) -> int:
    if isinstance(sliding_window, list):
        return min(s for s in sliding_window if s is not None)

    return sliding_window


def get_served_model_name(model: str,
                          served_model_name: Optional[Union[str, List[str]]]):
    """
    If the input is a non-empty list, the first model_name in
    `served_model_name` is taken.
    If the input is a non-empty string, it is used directly.
    For cases where the input is either an empty string or an
    empty list, the fallback is to use `self.model`.
    """
    if not served_model_name:
        return model
    if isinstance(served_model_name, list):
        return served_model_name[0]
    return served_model_name


@dataclass
class DecodingConfig:
    """Dataclass which contains the decoding strategy of the engine"""

    # Which guided decoding algo to use. 'outlines' / 'lm-format-enforcer'
    guided_decoding_backend: str = 'outlines'

    def __post_init__(self):
        valid_guided_backends = ['outlines', 'lm-format-enforcer']
        backend = self.guided_decoding_backend
        if backend not in valid_guided_backends:
            raise ValueError(f"Invalid guided_decoding_backend '{backend},"
                             f"must be one of {valid_guided_backends}")


@dataclass
class ObservabilityConfig:
    """Configuration for observability."""
    otlp_traces_endpoint: Optional[str] = None

    # Collecting detailed timing information for each request can be expensive.

    # If set, collects the model forward time for the request.
    collect_model_forward_time: bool = False

    # If set, collects the model execute time for the request.
    collect_model_execute_time: bool = False

    def __post_init__(self):
        if not is_otel_available() and self.otlp_traces_endpoint is not None:
            raise ValueError(
                "OpenTelemetry is not available. Unable to configure "
                "'otlp_traces_endpoint'. Ensure OpenTelemetry packages are "
                f"installed. Original error:\n{otel_import_error_traceback}")

        if ((self.collect_model_forward_time
             or self.collect_model_execute_time)
                and self.otlp_traces_endpoint is None):
            raise ValueError(
                "collect_model_forward_time or collect_model_execute_time "
                "requires --otlp-traces-endpoint to be set.")


@dataclass(frozen=True)
class EngineConfig:
    """Dataclass which contains all engine-related configuration. This
    simplifies passing around the distinct configurations in the codebase.
    """

    model_config: ModelConfig
    cache_config: CacheConfig
    parallel_config: ParallelConfig
    scheduler_config: SchedulerConfig
    device_config: DeviceConfig
    load_config: LoadConfig
    lora_config: Optional[LoRAConfig]
    speculative_config: Optional[SpeculativeConfig]
    decoding_config: Optional[DecodingConfig]
    observability_config: Optional[ObservabilityConfig]
    prompt_adapter_config: Optional[PromptAdapterConfig]

    def __post_init__(self):
        """Verify configs are valid & consistent with each other.
        """
        self.model_config.verify_async_output_proc(self.parallel_config,
                                                   self.speculative_config,
                                                   self.device_config)
        self.model_config.verify_with_parallel_config(self.parallel_config)
        self.cache_config.verify_with_parallel_config(self.parallel_config)

        if self.lora_config:
            self.lora_config.verify_with_model_config(self.model_config)
            self.lora_config.verify_with_scheduler_config(
                self.scheduler_config)
        if self.prompt_adapter_config:
            self.prompt_adapter_config.verify_with_model_config(
                self.model_config)

    def to_dict(self):
        """Return the configs as a dictionary, for use in **kwargs.
        """
        return dict(
            (field.name, getattr(self, field.name)) for field in fields(self))<|MERGE_RESOLUTION|>--- conflicted
+++ resolved
@@ -419,16 +419,10 @@
 
         # Reminder: Please update docs/source/serving/compatibility_matrix.rst
         # If the feature combo become valid
-<<<<<<< HEAD
-        if device_config.device_type not in ("cuda", "tpu", "hpu"):
+        if device_config.device_type not in ("cuda", "tpu", "xpu", "hpu"):
             logger.warning(
-                "Async output processing is only supported for CUDA, TPU "
-                "and HPU. "
-=======
-        if device_config.device_type not in ("cuda", "tpu", "xpu"):
-            logger.warning(
-                "Async output processing is only supported for CUDA, TPU, XPU. "
->>>>>>> 2adb4409
+                "Async output processing is only supported for CUDA, TPU, XPU "
+                "and HPU."
                 "Disabling it for other platforms.")
             self.use_async_output_proc = False
             return
@@ -1151,13 +1145,9 @@
                 self.device_type = "cuda"
             elif current_platform.is_neuron():
                 self.device_type = "neuron"
-<<<<<<< HEAD
             elif current_platform.is_hpu():
                 self.device_type = "hpu"
-            elif is_openvino():
-=======
             elif current_platform.is_openvino():
->>>>>>> 2adb4409
                 self.device_type = "openvino"
             elif current_platform.is_tpu():
                 self.device_type = "tpu"
