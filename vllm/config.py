<<<<<<< HEAD
from typing import TYPE_CHECKING, Optional, Union, ClassVar
from dataclasses import dataclass
import enum
=======
import json
>>>>>>> 01bfb22b
import os
from dataclasses import dataclass
from typing import TYPE_CHECKING, ClassVar, Optional, Union

import torch
from packaging.version import Version
from transformers import PretrainedConfig

from vllm.logger import init_logger
<<<<<<< HEAD
from vllm.transformers_utils.config import get_config, get_hf_text_config
from vllm.utils import get_cpu_memory, is_hip, is_neuron, get_nvcc_cuda_version
=======
from vllm.transformers_utils.config import get_config
from vllm.utils import get_cpu_memory, get_nvcc_cuda_version, is_hip, is_neuron
>>>>>>> 01bfb22b

if TYPE_CHECKING:
    from ray.util.placement_group import PlacementGroup

logger = init_logger(__name__)

_GB = 1 << 30


class ModelConfig:
    """Configuration for the model.

    Args:
        model: Name or path of the huggingface model to use.
        tokenizer: Name or path of the huggingface tokenizer to use.
        tokenizer_mode: Tokenizer mode. "auto" will use the fast tokenizer if
            available, and "slow" will always use the slow tokenizer.
        trust_remote_code: Trust remote code (e.g., from HuggingFace) when
            downloading the model and tokenizer.
        download_dir: Directory to download and load the weights, default to the
            default cache directory of huggingface.
        load_format: The format of the model weights to load:
            "auto" will try to load the weights in the safetensors format and
                fall back to the pytorch bin format if safetensors format is
                not available.
            "pt" will load the weights in the pytorch bin format.
            "safetensors" will load the weights in the safetensors format.
            "npcache" will load the weights in pytorch format and store
                a numpy cache to speed up the loading.
            "dummy" will initialize the weights with random values, which is
                mainly for profiling.
        dtype: Data type for model weights and activations. The "auto" option
            will use FP16 precision for FP32 and FP16 models, and BF16 precision
            for BF16 models.
        seed: Random seed for reproducibility.
        revision: The specific model version to use. It can be a branch name,
            a tag name, or a commit id. If unspecified, will use the default
            version.
        code_revision: The specific revision to use for the model code on
            Hugging Face Hub. It can be a branch name, a tag name, or a
            commit id. If unspecified, will use the default version.
        tokenizer_revision: The specific tokenizer version to use. It can be a
            branch name, a tag name, or a commit id. If unspecified, will use
            the default version.
        max_model_len: Maximum length of a sequence (including prompt and
            output). If None, will be derived from the model.
        quantization: Quantization method that was used to quantize the model
            weights. If None, we assume the model weights are not quantized.
        enforce_eager: Whether to enforce eager execution. If True, we will
            disable CUDA graph and always execute the model in eager mode.
            If False, we will use CUDA graph and eager execution in hybrid.
        max_context_len_to_capture: Maximum context len covered by CUDA graphs.
            When a sequence has context length larger than this, we fall back
            to eager mode.
    """

    def __init__(
        self,
        model: str,
        tokenizer: str,
        tokenizer_mode: str,
        trust_remote_code: bool,
        download_dir: Optional[str],
        load_format: str,
        dtype: Union[str, torch.dtype],
        seed: int,
        revision: Optional[str] = None,
        code_revision: Optional[str] = None,
        tokenizer_revision: Optional[str] = None,
        max_model_len: Optional[int] = None,
        quantization: Optional[str] = None,
        enforce_eager: bool = False,
        max_context_len_to_capture: Optional[int] = None,
        max_logprobs: int = 5,
    ) -> None:
        self.model = model
        self.tokenizer = tokenizer
        self.tokenizer_mode = tokenizer_mode
        self.trust_remote_code = trust_remote_code
        self.download_dir = download_dir
        self.load_format = load_format
        self.seed = seed
        self.revision = revision
        self.code_revision = code_revision
        self.tokenizer_revision = tokenizer_revision
        self.quantization = quantization
        self.enforce_eager = enforce_eager
        self.max_context_len_to_capture = max_context_len_to_capture
        self.max_logprobs = max_logprobs

        if os.environ.get("VLLM_USE_MODELSCOPE", "False").lower() == "true":
            # download model from ModelScope hub,
            # lazy import so that modelscope is not required for normal use.
            # pylint: disable=C.
            from modelscope.hub.snapshot_download import snapshot_download

            if not os.path.exists(model):
                model_path = snapshot_download(model_id=model,
                                               cache_dir=download_dir,
                                               revision=revision)
            else:
                model_path = model
            self.model = model_path
            self.download_dir = model_path
            self.tokenizer = model_path

        self.hf_config = get_config(self.model, trust_remote_code, revision,
                                    code_revision)
        self.hf_text_config = get_hf_text_config(self.hf_config)
        self.dtype = _get_and_verify_dtype(self.hf_text_config, dtype)
        self.max_model_len = _get_and_verify_max_len(self.hf_text_config,
                                                     max_model_len)
        self._verify_load_format()
        self._verify_tokenizer_mode()
        self._verify_quantization()
        self._verify_cuda_graph()

    def _verify_load_format(self) -> None:
        load_format = self.load_format.lower()
        supported_load_format = [
            "auto", "pt", "safetensors", "npcache", "dummy"
        ]
        rocm_not_supported_load_format = []
        if load_format not in supported_load_format:
            raise ValueError(
                f"Unknown load format: {self.load_format}. Must be one of "
                "'auto', 'pt', 'safetensors', 'npcache', or 'dummy'.")
        if is_hip() and load_format in rocm_not_supported_load_format:
            rocm_supported_load_format = [
                f for f in supported_load_format
                if (f not in rocm_not_supported_load_format)
            ]
            raise ValueError(
                f"load format '{load_format}' is not supported in ROCm. "
                f"Supported load format are "
                f"{rocm_supported_load_format}")

        # TODO: Remove this check once HF updates the pt weights of Mixtral.
        architectures = getattr(self.hf_config, "architectures", [])
        if "MixtralForCausalLM" in architectures and load_format == "pt":
            raise ValueError(
                "Currently, the 'pt' format is not supported for Mixtral. "
                "Please use the 'safetensors' format instead. ")
        self.load_format = load_format

    def _verify_tokenizer_mode(self) -> None:
        tokenizer_mode = self.tokenizer_mode.lower()
        if tokenizer_mode not in ["auto", "slow"]:
            raise ValueError(
                f"Unknown tokenizer mode: {self.tokenizer_mode}. Must be "
                "either 'auto' or 'slow'.")
        self.tokenizer_mode = tokenizer_mode

    def _verify_quantization(self) -> None:
        supported_quantization = ["awq", "gptq", "squeezellm", "marlin"]
        rocm_not_supported_quantization = ["awq", "marlin"]
        if self.quantization is not None:
            self.quantization = self.quantization.lower()

        # Parse quantization method from the HF model config, if available.
        hf_quant_config = getattr(self.hf_config, "quantization_config", None)
        if hf_quant_config is not None:
            hf_quant_method = str(hf_quant_config["quant_method"]).lower()

            # If the GPTQ model is serialized in marlin format, use marlin.
            if (hf_quant_method == "gptq"
                    and "is_marlin_format" in hf_quant_config
                    and hf_quant_config["is_marlin_format"]):
                logger.info("The model is serialized in Marlin format. "
                            "Using Marlin kernel.")
                hf_quant_method = "marlin"
                if self.quantization == "gptq":
                    self.quantization = hf_quant_method

            if self.quantization is None:
                self.quantization = hf_quant_method
            elif self.quantization != hf_quant_method:
                raise ValueError(
                    "Quantization method specified in the model config "
                    f"({hf_quant_method}) does not match the quantization "
                    f"method specified in the `quantization` argument "
                    f"({self.quantization}).")

        if self.quantization is not None:
            if self.quantization not in supported_quantization:
                raise ValueError(
                    f"Unknown quantization method: {self.quantization}. Must "
                    f"be one of {supported_quantization}.")
            if is_hip(
            ) and self.quantization in rocm_not_supported_quantization:
                raise ValueError(
                    f"{self.quantization} quantization is currently not "
                    f"supported in ROCm.")
            if self.quantization != "marlin":
                logger.warning(
                    f"{self.quantization} quantization is not fully "
                    "optimized yet. The speed can be slower than "
                    "non-quantized models.")

    def _verify_cuda_graph(self) -> None:
        if self.max_context_len_to_capture is None:
            self.max_context_len_to_capture = self.max_model_len
        self.max_context_len_to_capture = min(self.max_context_len_to_capture,
                                              self.max_model_len)

    def verify_with_parallel_config(
        self,
        parallel_config: "ParallelConfig",
    ) -> None:
        total_num_attention_heads = self.hf_text_config.num_attention_heads
        tensor_parallel_size = parallel_config.tensor_parallel_size
        if total_num_attention_heads % tensor_parallel_size != 0:
            raise ValueError(
                f"Total number of attention heads ({total_num_attention_heads})"
                " must be divisible by tensor parallel size "
                f"({tensor_parallel_size}).")

        total_num_hidden_layers = self.hf_text_config.num_hidden_layers
        pipeline_parallel_size = parallel_config.pipeline_parallel_size
        if total_num_hidden_layers % pipeline_parallel_size != 0:
            raise ValueError(
                f"Total number of hidden layers ({total_num_hidden_layers}) "
                "must be divisible by pipeline parallel size "
                f"({pipeline_parallel_size}).")

    def get_sliding_window(self) -> Optional[int]:
        """Get the sliding window size, or None if disabled.
        """

        # Some models, like Qwen2 and Qwen1.5, use `use_sliding_window` in
        # addition to sliding window size. We check if that field is present
        # and if it's False, return None.
        if (hasattr(self.hf_text_config, "use_sliding_window")
                and not self.hf_text_config.use_sliding_window):
            return None
        return getattr(self.hf_text_config, "sliding_window", None)

    def get_vocab_size(self) -> int:
        return self.hf_text_config.vocab_size

    def get_hidden_size(self) -> int:
        return self.hf_text_config.hidden_size

    def get_head_size(self) -> int:
        if hasattr(self.hf_text_config, "head_dim"):
            return self.hf_text_config.head_dim
        # FIXME(woosuk): This may not be true for all models.
        return (self.hf_text_config.hidden_size //
                self.hf_text_config.num_attention_heads)

    def get_total_num_kv_heads(self) -> int:
        """Returns the total number of KV heads."""
        # For GPTBigCode & Falcon:
        # NOTE: for falcon, when new_decoder_architecture is True, the
        # multi_query flag is ignored and we use n_head_kv for the number of
        # KV heads.
        falcon_model_types = ["falcon", "RefinedWeb", "RefinedWebModel"]
        new_decoder_arch_falcon = (
            self.hf_config.model_type in falcon_model_types
            and getattr(self.hf_config, "new_decoder_architecture", False))
        if not new_decoder_arch_falcon and getattr(self.hf_text_config,
                                                   "multi_query", False):
            # Multi-query attention, only one KV head.
            # Currently, tensor parallelism is not supported in this case.
            return 1

        attributes = [
            # For Falcon:
            "n_head_kv",
            "num_kv_heads",
            # For LLaMA-2:
            "num_key_value_heads",
            # For ChatGLM:
            "multi_query_group_num",
        ]
        for attr in attributes:
            num_kv_heads = getattr(self.hf_text_config, attr, None)
            if num_kv_heads is not None:
                return num_kv_heads

        # For non-grouped-query attention models, the number of KV heads is
        # equal to the number of attention heads.
        return self.hf_text_config.num_attention_heads

    def get_num_kv_heads(self, parallel_config: "ParallelConfig") -> int:
        """Returns the number of KV heads per GPU."""
        total_num_kv_heads = self.get_total_num_kv_heads()
        # If tensor parallelism is used, we divide the number of KV heads by
        # the tensor parallel size. We will replicate the KV heads in the
        # case where the number of KV heads is smaller than the tensor
        # parallel size so each GPU has at least one KV head.
        return max(1,
                   total_num_kv_heads // parallel_config.tensor_parallel_size)

    def get_num_layers(self, parallel_config: "ParallelConfig") -> int:
        total_num_hidden_layers = self.hf_text_config.num_hidden_layers
        return total_num_hidden_layers // parallel_config.pipeline_parallel_size


class CacheConfig:
    """Configuration for the KV cache.

    Args:
        block_size: Size of a cache block in number of tokens.
        gpu_memory_utilization: Fraction of GPU memory to use for the
            vLLM execution.
        swap_space: Size of the CPU swap space per GPU (in GiB).
        cache_dtype: Data type for kv cache storage.
    """

    def __init__(
        self,
        block_size: int,
        gpu_memory_utilization: float,
        swap_space: int,
        cache_dtype: str,
        sliding_window: Optional[int] = None,
        enable_prefix_caching: bool = False,
    ) -> None:
        self.block_size = block_size
        self.gpu_memory_utilization = gpu_memory_utilization
        self.swap_space_bytes = swap_space * _GB
        self.cache_dtype = cache_dtype
        self.sliding_window = sliding_window
        self.enable_prefix_caching = enable_prefix_caching
        self._verify_args()
        self._verify_cache_dtype()

        # Will be set after profiling.
        self.num_gpu_blocks = None
        self.num_cpu_blocks = None

    def metrics_info(self):
        # convert cache_config to dict(key: str, value: str) for prometheus
        # metrics info
        return {key: str(value) for key, value in self.__dict__.items()}

    def _verify_args(self) -> None:
        if self.gpu_memory_utilization > 1.0:
            raise ValueError(
                "GPU memory utilization must be less than 1.0. Got "
                f"{self.gpu_memory_utilization}.")

    def _verify_cache_dtype(self) -> None:
        if self.cache_dtype == "auto":
            pass
        elif self.cache_dtype == "fp8_e5m2":
            if is_hip():
                raise NotImplementedError(
                    "FP8_E5M2 KV Cache on AMD GPU has not been supported yet.")
            nvcc_cuda_version = get_nvcc_cuda_version()
            if nvcc_cuda_version and nvcc_cuda_version < Version("11.8"):
                raise ValueError(
                    "FP8 is not supported when cuda version is lower than 11.8."
                )
            logger.info(
                "Using fp8_e5m2 data type to store kv cache. It reduces "
                "the GPU memory footprint and boosts the performance. "
                "But it may cause slight accuracy drop. "
                "Currently we only support fp8 without scaling factors and "
                "make e5m2 as a default format.")
        else:
            raise ValueError(f"Unknown kv cache dtype: {self.cache_dtype}")

    def verify_with_parallel_config(
        self,
        parallel_config: "ParallelConfig",
    ) -> None:
        total_cpu_memory = get_cpu_memory()
        # FIXME(woosuk): Here, it is assumed that the GPUs in a tensor parallel
        # group are in the same node. However, the GPUs may span multiple nodes.
        num_gpus_per_node = parallel_config.tensor_parallel_size
        cpu_memory_usage = self.swap_space_bytes * num_gpus_per_node

        msg = (f"{cpu_memory_usage / _GB:.2f} GiB out of "
               f"the {total_cpu_memory / _GB:.2f} GiB total CPU memory is "
               "allocated for the swap space.")
        if cpu_memory_usage > 0.7 * total_cpu_memory:
            raise ValueError("Too large swap space. " + msg)
        elif cpu_memory_usage > 0.4 * total_cpu_memory:
            logger.warning("Possibly too large swap space. " + msg)


@dataclass
class TokenizerPoolConfig:
    """Configuration for the tokenizer pool.
    
    Args:
        pool_size: Number of tokenizer workers in the pool.
        pool_type: Type of the pool.
        extra_config: Additional config for the pool.
            The way the config will be used depends on the
            pool type.
    """
    pool_size: int
    pool_type: str
    extra_config: dict

    def __post_init__(self):
        if self.pool_type not in ("ray", ):
            raise ValueError(f"Unknown pool type: {self.pool_type}")
        if not isinstance(self.extra_config, dict):
            raise ValueError("extra_config must be a dictionary.")

    @classmethod
    def create_config(
        cls, tokenizer_pool_size: int, tokenizer_pool_type: str,
        tokenizer_pool_extra_config: Optional[Union[str, dict]]
    ) -> Optional["TokenizerPoolConfig"]:
        """Create a TokenizerPoolConfig from the given parameters.
        
        If tokenizer_pool_size is 0, return None.
        
        Args:
            tokenizer_pool_size: Number of tokenizer workers in the pool.
            tokenizer_pool_type: Type of the pool.
            tokenizer_pool_extra_config: Additional config for the pool.
                The way the config will be used depends on the
                pool type. This can be a JSON string (will be parsed).
        """
        if tokenizer_pool_size:
            if isinstance(tokenizer_pool_extra_config, str):
                tokenizer_pool_extra_config_parsed = json.loads(
                    tokenizer_pool_extra_config)
            else:
                tokenizer_pool_extra_config_parsed = (
                    tokenizer_pool_extra_config or {})
            tokenizer_pool_config = cls(tokenizer_pool_size,
                                        tokenizer_pool_type,
                                        tokenizer_pool_extra_config_parsed)
        else:
            tokenizer_pool_config = None
        return tokenizer_pool_config


class ParallelConfig:
    """Configuration for the distributed execution.

    Args:
        pipeline_parallel_size: Number of pipeline parallel groups.
        tensor_parallel_size: Number of tensor parallel groups.
        worker_use_ray: Whether to use Ray for model workers. Will be set to
            True if either pipeline_parallel_size or tensor_parallel_size is
            greater than 1.
        max_parallel_loading_workers: Maximum number of multiple batches
            when load model sequentially. To avoid RAM OOM when using tensor
            parallel and large models.
        disable_custom_all_reduce: Disable the custom all-reduce kernel and
            fall back to NCCL.
        tokenizer_pool_config: Config for the tokenizer pool.
            If None, will use synchronous tokenization.
        ray_workers_use_nsight: Whether to profile Ray workers with nsight, see
            https://docs.ray.io/en/latest/ray-observability/user-guides/profiling.html#profiling-nsight-profiler.
    """

    def __init__(
        self,
        pipeline_parallel_size: int,
        tensor_parallel_size: int,
        worker_use_ray: bool,
        max_parallel_loading_workers: Optional[int] = None,
        disable_custom_all_reduce: bool = False,
        tokenizer_pool_config: Optional[TokenizerPoolConfig] = None,
        ray_workers_use_nsight: bool = False,
        placement_group: Optional["PlacementGroup"] = None,
    ) -> None:
        self.pipeline_parallel_size = pipeline_parallel_size
        self.tensor_parallel_size = tensor_parallel_size
        self.worker_use_ray = worker_use_ray
        self.max_parallel_loading_workers = max_parallel_loading_workers
        self.disable_custom_all_reduce = disable_custom_all_reduce
        self.tokenizer_pool_config = tokenizer_pool_config
        self.ray_workers_use_nsight = ray_workers_use_nsight
        self.placement_group = placement_group

        self.world_size = pipeline_parallel_size * self.tensor_parallel_size
        if self.world_size > 1:
            self.worker_use_ray = True
        self._verify_args()

    def _verify_args(self) -> None:
        if self.pipeline_parallel_size > 1:
            raise NotImplementedError(
                "Pipeline parallelism is not supported yet.")
        if not self.disable_custom_all_reduce and self.world_size > 1:
            if is_hip():
                self.disable_custom_all_reduce = True
                logger.info(
                    "Disabled the custom all-reduce kernel because it is not "
                    "supported on AMD GPUs.")
            elif self.pipeline_parallel_size > 1:
                self.disable_custom_all_reduce = True
                logger.info(
                    "Disabled the custom all-reduce kernel because it is not "
                    "supported with pipeline parallelism.")
        if self.ray_workers_use_nsight and not self.worker_use_ray:
            raise ValueError("Unable to use nsight profiling unless workers "
                             "run with Ray.")


class SchedulerConfig:
    """Scheduler configuration.

    Args:
        max_num_batched_tokens: Maximum number of tokens to be processed in
            a single iteration.
        max_num_seqs: Maximum number of sequences to be processed in a single
            iteration.
        max_model_len: Maximum length of a sequence (including prompt
            and generated text).
        delay_factor: Apply a delay (of delay factor multiplied by previous
            prompt latency) before scheduling next prompt.
    """

    def __init__(
        self,
        max_num_batched_tokens: Optional[int],
        max_num_seqs: int,
        max_model_len: int,
        delay_factor: float = 0.0,
    ) -> None:
        if max_num_batched_tokens is not None:
            self.max_num_batched_tokens = max_num_batched_tokens
        else:
            # If max_model_len is too short, use 2048 as the default value for
            # higher throughput.
            self.max_num_batched_tokens = max(max_model_len, 2048)
        self.max_num_seqs = max_num_seqs
        self.max_model_len = max_model_len
        self.delay_factor = delay_factor
        self._verify_args()

    def _verify_args(self) -> None:
        if self.max_num_batched_tokens < self.max_model_len:
            raise ValueError(
                f"max_num_batched_tokens ({self.max_num_batched_tokens}) is "
                f"smaller than max_model_len ({self.max_model_len}). "
                "This effectively limits the maximum sequence length to "
                "max_num_batched_tokens and makes vLLM reject longer "
                "sequences. Please increase max_num_batched_tokens or "
                "decrease max_model_len.")
        if self.max_num_batched_tokens < self.max_num_seqs:
            raise ValueError(
                f"max_num_batched_tokens ({self.max_num_batched_tokens}) must "
                "be greater than or equal to max_num_seqs "
                f"({self.max_num_seqs}).")


class DeviceConfig:

    def __init__(self, device: str = "auto") -> None:
        if device == "auto":
            # Automated device type detection
            if is_neuron():
                self.device_type = "neuron"
            else:
                # We don't call torch.cuda.is_available() here to
                # avoid initializing CUDA before workers are forked
                self.device_type = "cuda"
        else:
            # Device type is assigned explicitly
            self.device_type = device

        # Some device types require processing inputs on CPU
        if self.device_type in ["neuron"]:
            self.device = torch.device("cpu")
        else:
            # Set device with device type
            self.device = torch.device(self.device_type)


@dataclass
class LoRAConfig:
    max_lora_rank: int
    max_loras: int
    max_cpu_loras: Optional[int] = None
    lora_dtype: Optional[torch.dtype] = None
    lora_extra_vocab_size: int = 256
    # This is a constant.
    lora_vocab_padding_size: ClassVar[int] = 256

    def __post_init__(self):
        # Keep this in sync with csrc/punica/bgmv/bgmv_config.h
        possible_max_ranks = (8, 16, 32, 64)
        possible_lora_extra_vocab_size = (0, 256, 512)
        if self.max_lora_rank not in possible_max_ranks:
            raise ValueError(
                f"max_lora_rank ({self.max_lora_rank}) must be one of "
                f"{possible_max_ranks}.")
        if self.lora_extra_vocab_size not in possible_lora_extra_vocab_size:
            raise ValueError(
                f"lora_extra_vocab_size ({self.lora_extra_vocab_size}) "
                f"must be one of {possible_lora_extra_vocab_size}.")
        if self.max_loras < 1:
            raise ValueError(f"max_loras ({self.max_loras}) must be >= 1.")
        if self.max_cpu_loras is None:
            self.max_cpu_loras = self.max_loras
        elif self.max_cpu_loras < self.max_loras:
            raise ValueError(
                f"max_cpu_loras ({self.max_cpu_loras}) must be >= "
                f"max_loras ({self.max_loras})")

    def verify_with_model_config(self, model_config: ModelConfig):
        if self.lora_dtype in (None, "auto"):
            self.lora_dtype = model_config.dtype
        elif isinstance(self.lora_dtype, str):
            self.lora_dtype = getattr(torch, self.lora_dtype)
        if model_config.quantization is not None:
            raise ValueError(
                "LoRA is not supported with quantized models yet.")

    def verify_with_scheduler_config(self, scheduler_config: SchedulerConfig):
        if scheduler_config.max_num_batched_tokens > 65528:
            raise ValueError(
                "Due to limitations of the custom LoRA CUDA kernel, "
                "max_num_batched_tokens must be <= 65528 when "
                "LoRA is enabled.")


@dataclass
class VisionLanguageConfig:
    """Configs the input data format and how models should run for
    vision language models."""

    class ImageInputType(enum.Enum):
        """Image input type into the vision language model.

        An image roughly goes through the following transformation:
        Raw image --> pixel values --> image features --> image embeddings.

        The difference between different image input types is where the
        image encoder (pixel values --> image features) is run.
        Different image input types also correspond to different tensor shapes.

        For example, for Llava, PIXEL_VALUES: (1, 3, 336, 336).
        IMAGE_FEATURES: (1, 576, 1024).
        """
        PIXEL_VALUES = enum.auto()
        IMAGE_FEATURES = enum.auto()

    image_input_type: ImageInputType
    # The input id corresponding to image token.
    image_token_id: int
    # Used for running `run_prefill_max_token`.
    # For models that support varying resolution, this corresponds to
    # worst case scenario (biggest supported resolution).
    image_input_shape: tuple
    image_feature_size: int

    @classmethod
    def get_image_input_enum_type(
            cls, value: str) -> "VisionLanguageConfig.ImageInputType":
        """Get the image input type from a string."""
        try:
            return cls.ImageInputType[value.upper()]
        except KeyError as e:
            raise ValueError(f"{value} is not a valid choice. "
                             f"Expecting to choose from "
                             f"{[x.name for x in cls.ImageInputType]}.") from e


_STR_DTYPE_TO_TORCH_DTYPE = {
    "half": torch.float16,
    "float16": torch.float16,
    "float": torch.float32,
    "float32": torch.float32,
    "bfloat16": torch.bfloat16,
}

_ROCM_NOT_SUPPORTED_DTYPE = ["float", "float32"]


def _get_and_verify_dtype(
    config: PretrainedConfig,
    dtype: Union[str, torch.dtype],
) -> torch.dtype:
    # NOTE: getattr(config, "torch_dtype", torch.float32) is not correct
    # because config.torch_dtype can be None.
    config_dtype = getattr(config, "torch_dtype", None)
    if config_dtype is None:
        config_dtype = torch.float32

    if isinstance(dtype, str):
        dtype = dtype.lower()
        if dtype == "auto":
            if config_dtype == torch.float32:
                # Following the common practice, we use float16 for float32
                # models.
                torch_dtype = torch.float16
            else:
                torch_dtype = config_dtype
        else:
            if dtype not in _STR_DTYPE_TO_TORCH_DTYPE:
                raise ValueError(f"Unknown dtype: {dtype}")
            torch_dtype = _STR_DTYPE_TO_TORCH_DTYPE[dtype]
    elif isinstance(dtype, torch.dtype):
        torch_dtype = dtype
    else:
        raise ValueError(f"Unknown dtype: {dtype}")

    if is_hip() and torch_dtype == torch.float32:
        rocm_supported_dtypes = [
            k for k, v in _STR_DTYPE_TO_TORCH_DTYPE.items()
            if (k not in _ROCM_NOT_SUPPORTED_DTYPE)
        ]
        raise ValueError(f"dtype '{dtype}' is not supported in ROCm. "
                         f"Supported dtypes are {rocm_supported_dtypes}")

    # Verify the dtype.
    if torch_dtype != config_dtype:
        if torch_dtype == torch.float32:
            # Upcasting to float32 is allowed.
            pass
        elif config_dtype == torch.float32:
            # Downcasting from float32 to float16 or bfloat16 is allowed.
            pass
        else:
            # Casting between float16 and bfloat16 is allowed with a warning.
            logger.warning(f"Casting {config_dtype} to {torch_dtype}.")

    return torch_dtype


def _get_and_verify_max_len(
    hf_config: PretrainedConfig,
    max_model_len: Optional[int],
) -> int:
    """Get and verify the model's maximum length."""
    derived_max_model_len = float("inf")
    possible_keys = [
        # OPT
        "max_position_embeddings",
        # GPT-2
        "n_positions",
        # MPT
        "max_seq_len",
        # ChatGLM2
        "seq_length",
        # Others
        "max_sequence_length",
        "max_seq_length",
        "seq_len",
    ]
    for key in possible_keys:
        max_len_key = getattr(hf_config, key, None)
        if max_len_key is not None:
            derived_max_model_len = min(derived_max_model_len, max_len_key)
    if derived_max_model_len == float("inf"):
        if max_model_len is not None:
            # If max_model_len is specified, we use it.
            return max_model_len

        default_max_len = 2048
        logger.warning(
            "The model's config.json does not contain any of the following "
            "keys to determine the original maximum length of the model: "
            f"{possible_keys}. Assuming the model's maximum length is "
            f"{default_max_len}.")
        derived_max_model_len = default_max_len

    rope_scaling = getattr(hf_config, "rope_scaling", None)
    if rope_scaling is not None:
        assert "factor" in rope_scaling
        scaling_factor = rope_scaling["factor"]
        if rope_scaling["type"] == "yarn":
            derived_max_model_len = rope_scaling[
                "original_max_position_embeddings"]
        derived_max_model_len *= scaling_factor

    if max_model_len is None:
        max_model_len = derived_max_model_len
    elif max_model_len > derived_max_model_len:
        raise ValueError(
            f"User-specified max_model_len ({max_model_len}) is greater than "
            f"the derived max_model_len ({max_len_key}={derived_max_model_len}"
            " in model's config.json). This may lead to incorrect model "
            "outputs or CUDA errors. Make sure the value is correct and "
            "within the model context size.")
    return int(max_model_len)<|MERGE_RESOLUTION|>--- conflicted
+++ resolved
@@ -1,10 +1,5 @@
-<<<<<<< HEAD
-from typing import TYPE_CHECKING, Optional, Union, ClassVar
-from dataclasses import dataclass
 import enum
-=======
 import json
->>>>>>> 01bfb22b
 import os
 from dataclasses import dataclass
 from typing import TYPE_CHECKING, ClassVar, Optional, Union
@@ -14,13 +9,8 @@
 from transformers import PretrainedConfig
 
 from vllm.logger import init_logger
-<<<<<<< HEAD
 from vllm.transformers_utils.config import get_config, get_hf_text_config
-from vllm.utils import get_cpu_memory, is_hip, is_neuron, get_nvcc_cuda_version
-=======
-from vllm.transformers_utils.config import get_config
 from vllm.utils import get_cpu_memory, get_nvcc_cuda_version, is_hip, is_neuron
->>>>>>> 01bfb22b
 
 if TYPE_CHECKING:
     from ray.util.placement_group import PlacementGroup
