<<<<<<< HEAD
from typing import TYPE_CHECKING, Optional, Tuple
=======
# SPDX-License-Identifier: Apache-2.0

from typing import TYPE_CHECKING, Optional
>>>>>>> 649550f2

import torch

from vllm.logger import init_logger

from .interface import Platform, PlatformEnum, _Backend

if TYPE_CHECKING:
    from vllm.config import VllmConfig
else:
    VllmConfig = None

logger = init_logger(__name__)


class TpuPlatform(Platform):
    _enum = PlatformEnum.TPU
    device_name: str = "tpu"
    device_type: str = "tpu"
    dispatch_key: str = "XLA"
    ray_device_key: str = "TPU"
    device_control_env_var: str = "TPU_VISIBLE_CHIPS"

    supported_quantization: list[str] = [
        "tpu_int8", "compressed-tensors", "compressed_tensors"
    ]

    @classmethod
    def get_attn_backend_cls(cls, selected_backend: _Backend, head_size: int,
                             dtype: torch.dtype, kv_cache_dtype: Optional[str],
                             block_size: int, use_v1: bool,
                             use_mla: bool) -> str:
        if selected_backend != _Backend.PALLAS:
            logger.info("Cannot use %s backend on TPU.", selected_backend)
        logger.info("Using Pallas backend.")
        return "vllm.attention.backends.pallas.PallasAttentionBackend"

    @classmethod
    def get_device_name(cls, device_id: int = 0) -> str:
        raise NotImplementedError

    @classmethod
    def get_device_total_memory(cls, device_id: int = 0) -> int:
        raise NotImplementedError

    @classmethod
    def is_async_output_supported(cls, enforce_eager: Optional[bool]) -> bool:
        return True

    @classmethod
    def is_pin_memory_available(cls):
        logger.warning("Pin memory is not supported on TPU.")
        return False

    @classmethod
    def get_punica_wrapper(cls) -> str:
        return "vllm.lora.punica_wrapper.punica_tpu.PunicaWrapperTPU"

    @classmethod
    def get_infinity_values(cls, dtype: torch.dtype) -> Tuple[float, float]:
        return torch.finfo(dtype).min, torch.finfo(dtype).max

    @classmethod
    def inference_mode(cls):
        return torch.no_grad()

    @classmethod
    def check_and_update_config(cls, vllm_config: VllmConfig) -> None:
        from vllm.config import CompilationLevel

        cache_config = vllm_config.cache_config
        if cache_config and cache_config.block_size is None:
            cache_config.block_size = 16

        compilation_config = vllm_config.compilation_config
        if compilation_config.level == CompilationLevel.NO_COMPILATION:
            # TPU does not support NO_COMPILATION
            compilation_config.level = CompilationLevel.DYNAMO_ONCE
        assert compilation_config.level < CompilationLevel.PIECEWISE,\
            "TPU does not support Inductor."

        if compilation_config.backend == "":
            compilation_config.backend = "openxla"

        assert vllm_config.speculative_config is None, \
            "TPU does not support speculative decoding"

        assert not vllm_config.scheduler_config.chunked_prefill_enabled, (
            "Chunked prefill is not yet supported for TPU backend")
        assert not vllm_config.speculative_config, (
            "Speculative decoding is not yet supported for TPU backend")
        if vllm_config.model_config.dtype in (torch.float16, torch.float32):
            logger.warning(
                "The TPU backend currently does not support %s. "
                "Using bfloat16 instead.", vllm_config.model_config.dtype)
            vllm_config.model_config.dtype = torch.bfloat16

        parallel_config = vllm_config.parallel_config
        scheduler_config = vllm_config.scheduler_config
        if parallel_config.worker_cls == "auto":
            if scheduler_config.is_multi_step:
                parallel_config.worker_cls = \
                    "vllm.worker.multi_step_tpu_worker.MultiStepTPUWorker"
            else:
                parallel_config.worker_cls = "vllm.worker.tpu_worker.TPUWorker"<|MERGE_RESOLUTION|>--- conflicted
+++ resolved
@@ -1,10 +1,6 @@
-<<<<<<< HEAD
-from typing import TYPE_CHECKING, Optional, Tuple
-=======
 # SPDX-License-Identifier: Apache-2.0
 
-from typing import TYPE_CHECKING, Optional
->>>>>>> 649550f2
+from typing import TYPE_CHECKING, Optional, Tuple
 
 import torch
 
