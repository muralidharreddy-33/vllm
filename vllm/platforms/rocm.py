import os
<<<<<<< HEAD
from functools import lru_cache, wraps
from typing import TYPE_CHECKING, List
=======
from functools import lru_cache
from typing import TYPE_CHECKING, Optional
>>>>>>> b63ba848

import torch
from amdsmi import (AmdSmiException, amdsmi_get_gpu_board_info,
                    amdsmi_get_processor_handles, amdsmi_init,
                    amdsmi_shut_down, amdsmi_topo_get_link_type)

import vllm.envs as envs
from vllm.logger import init_logger

from .interface import DeviceCapability, Platform, PlatformEnum, _Backend

if TYPE_CHECKING:
    from vllm.config import VllmConfig
else:
    VllmConfig = None

logger = init_logger(__name__)

try:
    import vllm._C  # noqa: F401
except ImportError as e:
    logger.warning("Failed to import from vllm._C with %r", e)

# import custom ops, trigger op registration
try:
    import vllm._rocm_C  # noqa: F401
except ImportError as e:
    logger.warning("Failed to import from vllm._rocm_C with %r", e)

if os.environ.get("VLLM_WORKER_MULTIPROC_METHOD", None) in ["fork", None]:
    logger.warning("`fork` method is not supported by ROCm. "
                   "VLLM_WORKER_MULTIPROC_METHOD is overridden to"
                   " `spawn` instead.")
    os.environ["VLLM_WORKER_MULTIPROC_METHOD"] = "spawn"

# Prevent use of clashing `{CUDA/HIP}_VISIBLE_DEVICES``
if "HIP_VISIBLE_DEVICES" in os.environ:
    val = os.environ["HIP_VISIBLE_DEVICES"]
    if cuda_val := os.environ.get("CUDA_VISIBLE_DEVICES", None):
        assert val == cuda_val
    else:
        os.environ["CUDA_VISIBLE_DEVICES"] = val

# AMDSMI utils
# Note that NVML is not affected by `{CUDA/HIP}_VISIBLE_DEVICES`,
# all the related functions work on real physical device ids.
# the major benefit of using AMDSMI is that it will not initialize CUDA


def with_amdsmi_context(fn):

    @wraps(fn)
    def wrapper(*args, **kwargs):
        amdsmi_init()
        try:
            return fn(*args, **kwargs)
        finally:
            amdsmi_shut_down()

    return wrapper


def device_id_to_physical_device_id(device_id: int) -> int:
    if "CUDA_VISIBLE_DEVICES" in os.environ:
        device_ids = os.environ["CUDA_VISIBLE_DEVICES"].split(",")
        physical_device_id = device_ids[device_id]
        return int(physical_device_id)
    else:
        return device_id


class RocmPlatform(Platform):
    _enum = PlatformEnum.ROCM
    device_name: str = "rocm"
    device_type: str = "cuda"
    dispatch_key: str = "CUDA"
    supported_quantization: list[str] = [
        "awq", "gptq", "fp8", "compressed_tensors", "compressed-tensors",
        "fbgemm_fp8", "gguf"
    ]

    @classmethod
    def get_default_attn_backend(cls, selected_backend: _Backend) -> _Backend:
        selected_backend = (_Backend.ROCM_FLASH if selected_backend
                            == _Backend.FLASH_ATTN else selected_backend)
        if selected_backend == _Backend.ROCM_FLASH:
            if not cls.has_device_capability(90):
                # not Instinct series GPUs.
                logger.info("flash_attn is not supported on NAVI GPUs.")
        else:
            logger.info("%s is not supported in AMD GPUs.", selected_backend)
        return _Backend.ROCM_FLASH

    @classmethod
    @lru_cache(maxsize=8)
    def get_device_capability(cls, device_id: int = 0) -> DeviceCapability:
        major, minor = torch.cuda.get_device_capability(device_id)
        return DeviceCapability(major=major, minor=minor)

    @staticmethod
    @with_amdsmi_context
    def is_full_nvlink(physical_device_ids: List[int]) -> bool:
        """
        Query if the set of gpus are fully connected by xgmi (1 hop)
        """
        handles = [
            amdsmi_get_processor_handles()[i] for i in physical_device_ids
        ]
        for i, handle in enumerate(handles):
            for j, peer_handle in enumerate(handles):
                if i < j:
                    try:
                        link_type = amdsmi_topo_get_link_type(
                            handle, peer_handle)
                        # type is 2 for XGMI
                        if link_type["hops"] != 1 or link_type["type"] != 2:
                            return False
                    except AmdSmiException as error:
                        logger.error("AMD 1 hop XGMI detection failed.",
                                     exc_info=error)
                        return False
        return True

    @classmethod
    @with_amdsmi_context
    @lru_cache(maxsize=8)
    def get_device_name(cls, device_id: int = 0) -> str:
        physical_device_id = device_id_to_physical_device_id(device_id)
        handle = amdsmi_get_processor_handles()[physical_device_id]
        # Note: this may not be exactly the same as the torch device name
        # E.g. `AMD Instinct MI300X OAM` vs `AMD Instinct MI300X`
        return amdsmi_get_gpu_board_info(handle)["product_name"]

    @classmethod
    def get_device_total_memory(cls, device_id: int = 0) -> int:
        device_props = torch.cuda.get_device_properties(device_id)
        return device_props.total_memory

    @classmethod
    def is_async_output_supported(cls, enforce_eager: Optional[bool]) -> bool:
        if enforce_eager:
            logger.warning(
                "To see benefits of async output processing, enable CUDA "
                "graph. Since, enforce-eager is enabled, async output "
                "processor cannot be used")
            return False
        return True

    @classmethod
    def check_and_update_config(cls, vllm_config: VllmConfig) -> None:
        parallel_config = vllm_config.parallel_config
        scheduler_config = vllm_config.scheduler_config
        if parallel_config.worker_cls == "auto":
            if scheduler_config.is_multi_step:
                parallel_config.worker_cls = \
                    "vllm.worker.multi_step_worker.MultiStepWorker"
            elif vllm_config.speculative_config:
                parallel_config.worker_cls = \
                    "vllm.spec_decode.spec_decode_worker.create_spec_worker"
                parallel_config.sd_worker_cls = \
                    "vllm.worker.worker.Worker"
            else:
                parallel_config.worker_cls = "vllm.worker.worker.Worker"

    @classmethod
    def verify_quantization(cls, quant: str) -> None:
        super().verify_quantization(quant)
        if quant == "awq" and not envs.VLLM_USE_TRITON_AWQ:
            logger.warning(
                "Using AWQ quantization with ROCm, but VLLM_USE_TRITON_AWQ"
                " is not set, enabling VLLM_USE_TRITON_AWQ.")
        envs.VLLM_USE_TRITON_AWQ = True<|MERGE_RESOLUTION|>--- conflicted
+++ resolved
@@ -1,11 +1,6 @@
 import os
-<<<<<<< HEAD
 from functools import lru_cache, wraps
-from typing import TYPE_CHECKING, List
-=======
-from functools import lru_cache
-from typing import TYPE_CHECKING, Optional
->>>>>>> b63ba848
+from typing import TYPE_CHECKING, List, Optional
 
 import torch
 from amdsmi import (AmdSmiException, amdsmi_get_gpu_board_info,
