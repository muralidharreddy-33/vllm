# SPDX-License-Identifier: Apache-2.0
"""Code inside this file can safely assume cuda platform, e.g. importing
pynvml. However, it should not initialize cuda context.
"""

import os
from functools import lru_cache, wraps
from typing import (TYPE_CHECKING, Callable, List, Optional, Tuple, TypeVar,
                    Union)

import torch
from typing_extensions import ParamSpec

# import custom ops, trigger op registration
import vllm._C  # noqa
import vllm.envs as envs
from vllm.logger import init_logger
from vllm.utils import import_pynvml

from .interface import DeviceCapability, Platform, PlatformEnum, _Backend

if TYPE_CHECKING:
    from vllm.config import VllmConfig
else:
    VllmConfig = None

logger = init_logger(__name__)

_P = ParamSpec("_P")
_R = TypeVar("_R")

pynvml = import_pynvml()

# pytorch 2.5 uses cudnn sdpa by default, which will cause crash on some models
# see https://github.com/huggingface/diffusers/issues/9704 for details
torch.backends.cuda.enable_cudnn_sdp(False)


def device_id_to_physical_device_id(device_id: int) -> int:
    if "CUDA_VISIBLE_DEVICES" in os.environ:
        device_ids = os.environ["CUDA_VISIBLE_DEVICES"].split(",")
        if device_ids == [""]:
            msg = (
                "CUDA_VISIBLE_DEVICES is set to empty string, which means"
                " GPU support is disabled. If you are using ray, please unset"
                " the environment variable `CUDA_VISIBLE_DEVICES` inside the"
                " worker/actor. "
                "Check https://github.com/vllm-project/vllm/issues/8402 for"
                " more information.")
            raise RuntimeError(msg)
        physical_device_id = device_ids[device_id]
        return int(physical_device_id)
    else:
        return device_id


def with_nvml_context(fn: Callable[_P, _R]) -> Callable[_P, _R]:

    @wraps(fn)
    def wrapper(*args: _P.args, **kwargs: _P.kwargs) -> _R:
        pynvml.nvmlInit()
        try:
            return fn(*args, **kwargs)
        finally:
            pynvml.nvmlShutdown()

    return wrapper


class CudaPlatformBase(Platform):
    _enum = PlatformEnum.CUDA
    device_name: str = "cuda"
    device_type: str = "cuda"
    dispatch_key: str = "CUDA"
    ray_device_key: str = "GPU"
    device_control_env_var: str = "CUDA_VISIBLE_DEVICES"

    @classmethod
    def get_device_capability(cls,
                              device_id: int = 0
                              ) -> Optional[DeviceCapability]:
        raise NotImplementedError

    @classmethod
    def get_device_name(cls, device_id: int = 0) -> str:
        raise NotImplementedError

    @classmethod
    def get_device_total_memory(cls, device_id: int = 0) -> int:
        raise NotImplementedError

    @classmethod
    def is_async_output_supported(cls, enforce_eager: Optional[bool]) -> bool:
        if enforce_eager:
            logger.warning(
                "To see benefits of async output processing, enable CUDA "
                "graph. Since, enforce-eager is enabled, async output "
                "processor cannot be used")
            return False
        return True

    @classmethod
    def is_full_nvlink(cls, device_ids: List[int]) -> bool:
        raise NotImplementedError

    @classmethod
    def log_warnings(cls):
        pass

    @classmethod
    def check_and_update_config(cls, vllm_config: VllmConfig) -> None:
        parallel_config = vllm_config.parallel_config
        scheduler_config = vllm_config.scheduler_config

        if parallel_config.worker_cls == "auto":
            if scheduler_config.is_multi_step:
                if envs.VLLM_USE_V1:
                    raise NotImplementedError(
                        "Multi-step scheduling is not supported (and not "
                        "needed) on VLLM V1. Please launch without "
                        "--num-scheduler-steps.")
                else:
                    parallel_config.worker_cls = \
                        "vllm.worker.multi_step_worker.MultiStepWorker"
            elif vllm_config.speculative_config:
                if envs.VLLM_USE_V1:
                    parallel_config.worker_cls = \
                            "vllm.v1.worker.gpu_worker.Worker"
                else:
                    parallel_config.worker_cls = \
                        "vllm.spec_decode.spec_decode_worker.create_spec_worker"
                    parallel_config.sd_worker_cls = \
                        "vllm.worker.worker.Worker"
            else:
                if envs.VLLM_USE_V1:
                    parallel_config.worker_cls = \
                            "vllm.v1.worker.gpu_worker.Worker"
                else:
                    parallel_config.worker_cls = "vllm.worker.worker.Worker"

        cache_config = vllm_config.cache_config
        if cache_config and cache_config.block_size is None:
            cache_config.block_size = 16
        # TODO(lucas): handle this more gracefully
        if envs.VLLM_ATTENTION_BACKEND is not None \
           and envs.VLLM_ATTENTION_BACKEND == "FLASHMLA" \
           and cache_config.block_size != 64:
            cache_config.block_size = 64
            logger.info(
                "FlashMLA: Forcing kv cache block size to 64 since this"
                " is currently the only block size supported by the kernel.")

    @classmethod
    def get_current_memory_usage(cls,
                                 device: Optional[torch.types.Device] = None
                                 ) -> float:
        torch.cuda.reset_peak_memory_stats(device)
        return torch.cuda.max_memory_allocated(device)

    @classmethod
    def get_attn_backend_cls(cls, selected_backend, head_size, dtype,
                             kv_cache_dtype, block_size, use_v1,
                             use_mla) -> str:
<<<<<<< HEAD
        if use_v1:
            if use_mla:
                logger.info_once("Using Triton MLA backend on V1 engine.")
                return "vllm.v1.attention.backends.triton_mla.TritonMLABackend"
            else:
                logger.info_once("Using Flash Attention backend on V1 engine.")
                return ("vllm.v1.attention.backends.flash_attn."
                        "FlashAttentionBackend")
=======
>>>>>>> bd56c983
        if use_mla:
            # TODO(lucas): refactor to  be more concise
            #  we should probably consider factoring out V1 here
            if selected_backend == _Backend.FLASHMLA:
                from vllm.attention.backends.flashmla import (
                    is_flashmla_supported)
                if not is_flashmla_supported()[0]:
                    logger.warning(
                        "FlashMLA backend is not supported due to %s",
                        is_flashmla_supported()[1])
                elif block_size != 64:
                    logger.warning(
                        "FlashMLA backend is not supported for block size %d"
                        " (currently only supports block size 64).",
                        block_size)
                else:
                    if use_v1:
                        logger.info("Using FlashMLA backend on V1 engine.")
                        return ("vllm.v1.attention.backends.mla."
                                "flashmla.FlashMLABackend")
                    else:
                        logger.info("Using FlashMLA backend.")
                        return ("vllm.attention.backends."
                                "flashmla.FlashMLABackend")

            if use_v1:
                logger.info("Using Triton MLA backend on V1 engine.")
                return ("vllm.v1.attention.backends.mla."
                        "triton_mla.TritonMLABackend")
            else:
                logger.info("Using Triton MLA backend.")
                return "vllm.attention.backends.triton_mla.TritonMLABackend"
        if use_v1:
            logger.info("Using Flash Attention backend on V1 engine.")
            return ("vllm.v1.attention.backends.flash_attn."
                    "FlashAttentionBackend")
        if selected_backend == _Backend.FLASHINFER:
            logger.info("Using FlashInfer backend.")
            return "vllm.attention.backends.flashinfer.FlashInferBackend"
        elif selected_backend == _Backend.XFORMERS:
            logger.info("Using XFormers backend.")
            return "vllm.attention.backends.xformers.XFormersBackend"
        elif selected_backend == _Backend.FLASH_ATTN:
            pass
        elif selected_backend:
            raise ValueError(
                f"Invalid attention backend for {cls.device_name}, "
                f"with use_v1: {use_v1} use_mla: {use_mla}")

        target_backend = _Backend.FLASH_ATTN
        if not cls.has_device_capability(80):
            # Volta and Turing NVIDIA GPUs.
            logger.info(
                "Cannot use FlashAttention-2 backend for Volta and Turing "
                "GPUs.")
            target_backend = _Backend.XFORMERS
        elif dtype not in (torch.float16, torch.bfloat16):
            logger.info(
                "Cannot use FlashAttention-2 backend for dtype other than "
                "torch.float16 or torch.bfloat16.")
            target_backend = _Backend.XFORMERS
        elif kv_cache_dtype is not None and \
            kv_cache_dtype.startswith("fp8"):
            logger.info(
                "Cannot use FlashAttention-2 backend for FP8 KV cache.")
            logger.warning(
                "Please use FlashInfer backend with FP8 KV Cache for "
                "better performance by setting environment variable "
                "VLLM_ATTENTION_BACKEND=FLASHINFER")
            target_backend = _Backend.XFORMERS
        elif block_size % 16 != 0:
            logger.info(
                "Cannot use FlashAttention-2 backend for block size not "
                "divisible by 16.")
            target_backend = _Backend.XFORMERS

        # FlashAttn is valid for the model, checking if the package is
        # installed.
        if target_backend == _Backend.FLASH_ATTN:
            try:
                import vllm.vllm_flash_attn  # noqa: F401
                from vllm.attention.backends.flash_attn import (  # noqa: F401
                    FlashAttentionBackend)

                supported_sizes = \
                    FlashAttentionBackend.get_supported_head_sizes()
                if head_size not in supported_sizes:
                    logger.info(
                        "Cannot use FlashAttention-2 backend for head size %d.",
                        head_size)
                    target_backend = _Backend.XFORMERS
            except ImportError:
                logger.info(
                    "Cannot use FlashAttention-2 backend because the "
                    "vllm.vllm_flash_attn package is not found. "
                    "Make sure that vllm_flash_attn was built and installed "
                    "(on by default).")
                target_backend = _Backend.XFORMERS

        if target_backend == _Backend.XFORMERS:
            logger.info("Using XFormers backend.")
            return "vllm.attention.backends.xformers.XFormersBackend"

        logger.info("Using Flash Attention backend.")
        return "vllm.attention.backends.flash_attn.FlashAttentionBackend"

    @classmethod
    def get_punica_wrapper(cls) -> str:
        return "vllm.lora.punica_wrapper.punica_gpu.PunicaWrapperGPU"

    @classmethod
    def get_device_communicator_cls(cls) -> str:
        return "vllm.distributed.device_communicators.cuda_communicator.CudaCommunicator"  # noqa


# NVML utils
# Note that NVML is not affected by `CUDA_VISIBLE_DEVICES`,
# all the related functions work on real physical device ids.
# the major benefit of using NVML is that it will not initialize CUDA
class NvmlCudaPlatform(CudaPlatformBase):

    @classmethod
    @lru_cache(maxsize=8)
    @with_nvml_context
    def get_device_capability(cls,
                              device_id: int = 0
                              ) -> Optional[DeviceCapability]:
        try:
            physical_device_id = device_id_to_physical_device_id(device_id)
            handle = pynvml.nvmlDeviceGetHandleByIndex(physical_device_id)
            major, minor = pynvml.nvmlDeviceGetCudaComputeCapability(handle)
            return DeviceCapability(major=major, minor=minor)
        except RuntimeError:
            return None

    @classmethod
    @lru_cache(maxsize=8)
    @with_nvml_context
    def has_device_capability(
        cls,
        capability: Union[Tuple[int, int], int],
        device_id: int = 0,
    ) -> bool:
        try:
            return super().has_device_capability(capability, device_id)
        except RuntimeError:
            return False

    @classmethod
    @lru_cache(maxsize=8)
    @with_nvml_context
    def get_device_name(cls, device_id: int = 0) -> str:
        physical_device_id = device_id_to_physical_device_id(device_id)
        return cls._get_physical_device_name(physical_device_id)

    @classmethod
    @lru_cache(maxsize=8)
    @with_nvml_context
    def get_device_uuid(cls, device_id: int = 0) -> str:
        physical_device_id = device_id_to_physical_device_id(device_id)
        handle = pynvml.nvmlDeviceGetHandleByIndex(physical_device_id)
        return pynvml.nvmlDeviceGetUUID(handle)

    @classmethod
    @lru_cache(maxsize=8)
    @with_nvml_context
    def get_device_total_memory(cls, device_id: int = 0) -> int:
        physical_device_id = device_id_to_physical_device_id(device_id)
        handle = pynvml.nvmlDeviceGetHandleByIndex(physical_device_id)
        return int(pynvml.nvmlDeviceGetMemoryInfo(handle).total)

    @classmethod
    @with_nvml_context
    def is_full_nvlink(cls, physical_device_ids: List[int]) -> bool:
        """
        query if the set of gpus are fully connected by nvlink (1 hop)
        """
        handles = [
            pynvml.nvmlDeviceGetHandleByIndex(i) for i in physical_device_ids
        ]
        for i, handle in enumerate(handles):
            for j, peer_handle in enumerate(handles):
                if i < j:
                    try:
                        p2p_status = pynvml.nvmlDeviceGetP2PStatus(
                            handle,
                            peer_handle,
                            pynvml.NVML_P2P_CAPS_INDEX_NVLINK,
                        )
                        if p2p_status != pynvml.NVML_P2P_STATUS_OK:
                            return False
                    except pynvml.NVMLError:
                        logger.exception(
                            "NVLink detection failed. This is normal if"
                            " your machine has no NVLink equipped.")
                        return False
        return True

    @classmethod
    def _get_physical_device_name(cls, device_id: int = 0) -> str:
        handle = pynvml.nvmlDeviceGetHandleByIndex(device_id)
        return pynvml.nvmlDeviceGetName(handle)

    @classmethod
    @with_nvml_context
    def log_warnings(cls):
        device_ids: int = pynvml.nvmlDeviceGetCount()
        if device_ids > 1:
            device_names = [
                cls._get_physical_device_name(i) for i in range(device_ids)
            ]
            if (len(set(device_names)) > 1
                    and os.environ.get("CUDA_DEVICE_ORDER") != "PCI_BUS_ID"):
                logger.warning(
                    "Detected different devices in the system: %s. Please"
                    " make sure to set `CUDA_DEVICE_ORDER=PCI_BUS_ID` to "
                    "avoid unexpected behavior.",
                    ", ".join(device_names),
                )


class NonNvmlCudaPlatform(CudaPlatformBase):

    @classmethod
    def get_device_capability(cls, device_id: int = 0) -> DeviceCapability:
        major, minor = torch.cuda.get_device_capability(device_id)
        return DeviceCapability(major=major, minor=minor)

    @classmethod
    def get_device_name(cls, device_id: int = 0) -> str:
        return torch.cuda.get_device_name(device_id)

    @classmethod
    def get_device_total_memory(cls, device_id: int = 0) -> int:
        device_props = torch.cuda.get_device_properties(device_id)
        return device_props.total_memory

    @classmethod
    def is_full_nvlink(cls, physical_device_ids: List[int]) -> bool:
        logger.exception(
            "NVLink detection not possible, as context support was"
            " not found. Assuming no NVLink available.")
        return False


# Autodetect either NVML-enabled or non-NVML platform
# based on whether NVML is available.
nvml_available = False
try:
    try:
        pynvml.nvmlInit()
        nvml_available = True
    except Exception:
        # On Jetson, NVML is not supported.
        nvml_available = False
finally:
    if nvml_available:
        pynvml.nvmlShutdown()

CudaPlatform = NvmlCudaPlatform if nvml_available else NonNvmlCudaPlatform

try:
    from sphinx.ext.autodoc.mock import _MockModule

    if not isinstance(pynvml, _MockModule):
        CudaPlatform.log_warnings()
except ModuleNotFoundError:
    CudaPlatform.log_warnings()<|MERGE_RESOLUTION|>--- conflicted
+++ resolved
@@ -161,17 +161,6 @@
     def get_attn_backend_cls(cls, selected_backend, head_size, dtype,
                              kv_cache_dtype, block_size, use_v1,
                              use_mla) -> str:
-<<<<<<< HEAD
-        if use_v1:
-            if use_mla:
-                logger.info_once("Using Triton MLA backend on V1 engine.")
-                return "vllm.v1.attention.backends.triton_mla.TritonMLABackend"
-            else:
-                logger.info_once("Using Flash Attention backend on V1 engine.")
-                return ("vllm.v1.attention.backends.flash_attn."
-                        "FlashAttentionBackend")
-=======
->>>>>>> bd56c983
         if use_mla:
             # TODO(lucas): refactor to  be more concise
             #  we should probably consider factoring out V1 here
@@ -179,11 +168,11 @@
                 from vllm.attention.backends.flashmla import (
                     is_flashmla_supported)
                 if not is_flashmla_supported()[0]:
-                    logger.warning(
+                    logger.warning_once(
                         "FlashMLA backend is not supported due to %s",
                         is_flashmla_supported()[1])
                 elif block_size != 64:
-                    logger.warning(
+                    logger.warning_once(
                         "FlashMLA backend is not supported for block size %d"
                         " (currently only supports block size 64).",
                         block_size)
