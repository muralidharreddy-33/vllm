--- conflicted
+++ resolved
@@ -1,10 +1,5 @@
-<<<<<<< HEAD
 import heapq
-from typing import FrozenSet, Iterable, List, Optional, Tuple
-=======
-from collections import deque
-from typing import Deque, FrozenSet, Iterable, List, Optional, Tuple, Union
->>>>>>> 8ae5ff20
+from typing import FrozenSet, Iterable, List, Optional, Tuple, Union
 
 from vllm.core.block.common import (BlockPool, CopyOnWriteTracker, RefCounter,
                                     get_all_blocks_recursively)
