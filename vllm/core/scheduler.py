--- conflicted
+++ resolved
@@ -1036,12 +1036,8 @@
     def _preempt(
         self,
         seq_group: SequenceGroup,
-<<<<<<< HEAD
-        blocks_to_swap_out: Dict[int, int],
-=======
         blocks_to_swap_out: List[Tuple[int, int]],
         preemption_mode: Optional[PreemptionMode] = None,
->>>>>>> 51d4094f
     ) -> PreemptionMode:
         # If preemption mode is not specified, we determine the mode as follows:
         # We use recomputation by default since it incurs lower overhead than
