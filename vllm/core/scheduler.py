--- conflicted
+++ resolved
@@ -45,28 +45,14 @@
 
     def __init__(
         self,
-<<<<<<< HEAD
-        scheduled_seq_groups: Iterable[SequenceGroup],
+        scheduled_seq_groups: Iterable[ScheduledSequenceGroup],
         num_prefill_groups: int,
-=======
-        scheduled_seq_groups: Iterable[ScheduledSequenceGroup],
-        prompt_run: bool,
->>>>>>> 4716a32d
         num_batched_tokens: int,
         blocks_to_swap_in: Dict[int, int],
         blocks_to_swap_out: Dict[int, int],
         blocks_to_copy: Dict[int, List[int]],
         ignored_seq_groups: List[SequenceGroup],
-        lora_enabled: bool = False,
     ) -> None:
-<<<<<<< HEAD
-        self.scheduled_seq_groups = scheduled_seq_groups
-        self.num_prefill_groups = num_prefill_groups
-        self.num_batched_tokens = num_batched_tokens
-        self.blocks_to_swap_in = blocks_to_swap_in
-        self.blocks_to_swap_out = blocks_to_swap_out
-        self.blocks_to_copy = blocks_to_copy
-=======
         """A list of sequence groups to be scheduled as a single batch.
 
         Args:
@@ -84,9 +70,8 @@
         """
         # A tuple of scheduled sequence group and its chunk size.
         self.scheduled_seq_groups: ScheduledSequenceGroup = scheduled_seq_groups
-        # True if all sequence groups are in prefill phase. If False, all
-        # sequence groups are in decoding phase.
-        self.prompt_run: bool = prompt_run
+        # Number of prefill groups scheduled.
+        self.num_prefill_groups = num_prefill_groups
         # Total number of batched tokens.
         self.num_batched_tokens: int = num_batched_tokens
         # Blocks to swap in. Dict of CPU -> GPU block number.
@@ -98,17 +83,11 @@
         # Sequence groups that are going to be ignored.
         self.ignored_seq_groups: List[SequenceGroup] = ignored_seq_groups
 
->>>>>>> 4716a32d
         # Swap in and swap out should never happen at the same time.
         assert not (blocks_to_swap_in and blocks_to_swap_out)
 
-<<<<<<< HEAD
-        if lora_enabled:
-            self.num_loras = len(self.lora_requests)
-=======
         self.num_loras: int = len(self.lora_requests)
         if self.num_loras > 0:
->>>>>>> 4716a32d
             self._sort_by_lora_ids()
 
     def is_empty(self) -> bool:
@@ -291,114 +270,9 @@
         blocks_to_swap_out: Dict[int, int] = {}
         blocks_to_copy: Dict[int, List[int]] = {}
 
-<<<<<<< HEAD
         decoding_seq_groups: List[SequenceGroup] = []
         preempted: List[SequenceGroup] = []
         num_batched_tokens = 0
-=======
-        # Fix the current time.
-        now = time.time()
-
-        # Join waiting sequences if possible.
-        if not self.swapped:
-            ignored_seq_groups: List[SequenceGroup] = []
-            scheduled: List[SequenceGroup] = []
-            # The total number of sequences on the fly, including the
-            # requests in the generation phase.
-            num_curr_seqs = sum(seq_group.get_max_num_running_seqs()
-                                for seq_group in self.running)
-            curr_loras = set(
-                seq_group.lora_int_id
-                for seq_group in self.running) if self.lora_enabled else None
-
-            # Optimization: We do not sort the waiting queue since the preempted
-            # sequence groups are added to the front and the new sequence groups
-            # are added to the back.
-            leftover_waiting_sequences = deque()
-            num_batched_tokens = 0
-            while self._passed_delay(now) and self.waiting:
-                seq_group = self.waiting[0]
-                waiting_seqs = seq_group.get_seqs(
-                    status=SequenceStatus.WAITING)
-                assert len(waiting_seqs) == 1, (
-                    "Waiting sequence group should have only one prompt "
-                    "sequence.")
-                # get_len includes output tokens if the request has been
-                # preempted.
-                num_prefill_tokens = waiting_seqs[0].get_len()
-                if num_prefill_tokens > self.prompt_limit:
-                    logger.warning(
-                        f"Input prompt ({num_prefill_tokens} tokens) is too "
-                        f"long and exceeds limit of {self.prompt_limit}")
-                    for seq in waiting_seqs:
-                        seq.status = SequenceStatus.FINISHED_IGNORED
-                    ignored_seq_groups.append(seq_group)
-                    self.waiting.popleft()
-                    continue
-
-                # If the sequence group cannot be allocated, stop.
-                can_allocate = self.block_manager.can_allocate(seq_group)
-                if can_allocate == AllocStatus.LATER:
-                    break
-                elif can_allocate == AllocStatus.NEVER:
-                    logger.warning(
-                        f"Input prompt ({num_prefill_tokens} tokens) is too "
-                        f"long and exceeds the capacity of block_manager")
-                    for seq in waiting_seqs:
-                        seq.status = SequenceStatus.FINISHED_IGNORED
-                    ignored_seq_groups.append(seq_group)
-                    self.waiting.popleft()
-                    continue
-
-                lora_int_id = 0
-                if self.lora_enabled:
-                    lora_int_id = seq_group.lora_int_id
-                    if (lora_int_id > 0 and lora_int_id not in curr_loras
-                            and len(curr_loras) >= self.lora_config.max_loras):
-                        # We don't have a space for another LoRA, so
-                        # we ignore this request for now.
-                        leftover_waiting_sequences.appendleft(seq_group)
-                        self.waiting.popleft()
-                        continue
-
-                # If the number of batched tokens exceeds the limit, stop.
-                num_batched_tokens += num_prefill_tokens
-                if (num_batched_tokens >
-                        self.scheduler_config.max_num_batched_tokens):
-                    break
-
-                # The total number of sequences in the RUNNING state should not
-                # exceed the maximum number of sequences.
-                num_new_seqs = seq_group.get_max_num_running_seqs()
-                if (num_curr_seqs + num_new_seqs >
-                        self.scheduler_config.max_num_seqs):
-                    break
-
-                if lora_int_id > 0:
-                    curr_loras.add(lora_int_id)
-                self.waiting.popleft()
-                self._allocate(seq_group)
-                self.running.append(seq_group)
-                num_curr_seqs += num_new_seqs
-                scheduled.append(
-                    ScheduledSequenceGroup(
-                        seq_group=seq_group,
-                        token_chunk_size=num_prefill_tokens))
-            self.waiting.extendleft(leftover_waiting_sequences)
-
-            if scheduled or ignored_seq_groups:
-                self.prev_prompt = True
-                scheduler_outputs = SchedulerOutputs(
-                    scheduled_seq_groups=scheduled,
-                    prompt_run=True,
-                    num_batched_tokens=num_batched_tokens,
-                    blocks_to_swap_in=blocks_to_swap_in,
-                    blocks_to_swap_out=blocks_to_swap_out,
-                    blocks_to_copy=blocks_to_copy,
-                    ignored_seq_groups=ignored_seq_groups,
-                )
-                return scheduler_outputs
->>>>>>> 4716a32d
 
         # NOTE(woosuk): Preemption happens only when there is no available slot
         # to keep all the sequence groups in the RUNNING state.
@@ -639,18 +513,9 @@
         assert token_budget - num_batched_tokens >= 0
 
         scheduler_outputs = SchedulerOutputs(
-<<<<<<< HEAD
             scheduled_seq_groups=prefills.prefill_seq_groups +
             decodes.decoding_seq_groups,
             num_prefill_groups=len(prefills.prefill_seq_groups),
-=======
-            scheduled_seq_groups=[
-                ScheduledSequenceGroup(seq_group=running_group,
-                                       token_chunk_size=1)
-                for running_group in self.running
-            ],
-            prompt_run=False,
->>>>>>> 4716a32d
             num_batched_tokens=num_batched_tokens,
             blocks_to_swap_in=decodes.blocks_to_swap_in,
             blocks_to_swap_out=decodes.blocks_to_swap_out,
@@ -672,13 +537,9 @@
 
         # Create input data structures.
         seq_group_metadata_list: List[SequenceGroupMetadata] = []
-<<<<<<< HEAD
         for i, seq_group in enumerate(scheduler_outputs.scheduled_seq_groups):
-=======
-        for scheduled_seq_group in scheduler_outputs.scheduled_seq_groups:
             seq_group = scheduled_seq_group.seq_group
             token_chunk_size = scheduled_seq_group.token_chunk_size
->>>>>>> 4716a32d
             seq_group.maybe_set_first_scheduled_time(now)
 
             # seq_id -> SequenceData
