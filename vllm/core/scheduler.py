--- conflicted
+++ resolved
@@ -1088,16 +1088,10 @@
         )
 
     def _allow_async_output_proc(self, seq_group: SequenceGroup) -> bool:
-<<<<<<< HEAD
         assert seq_group.sampling_params is not None
-        no_beam_search = (seq_group.sampling_params.best_of == 1
-                          and not seq_group.sampling_params.use_beam_search)
-=======
         no_beam_search = seq_group.sampling_params is None or (
             seq_group.sampling_params.best_of == 1
             and not seq_group.sampling_params.use_beam_search)
->>>>>>> 51f86bf4
-
         return no_beam_search
 
     def schedule(
