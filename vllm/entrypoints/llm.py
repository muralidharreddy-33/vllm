--- conflicted
+++ resolved
@@ -635,11 +635,7 @@
         self,
         inputs: PromptInputs,
         params: Union[SamplingParams, PoolingParams],
-<<<<<<< HEAD
         lora_request: Optional[LoRARequest] = None,
-=======
-        lora_request: Optional[Union[List[LoRARequest], LoRARequest]] = None,
->>>>>>> 3b19e39d
         prompt_adapter_request: Optional[PromptAdapterRequest] = None,
     ) -> None:
         request_id = str(next(self.request_counter))
