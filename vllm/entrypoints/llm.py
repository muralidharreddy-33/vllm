# SPDX-License-Identifier: Apache-2.0

import itertools
import warnings
from contextlib import contextmanager
from typing import (Any, Callable, ClassVar, Dict, List, Optional, Sequence,
                    Tuple, Type, Union, cast, overload)

import cloudpickle
import torch
import torch.nn as nn
from tqdm import tqdm
<<<<<<< HEAD
from typing_extensions import deprecated
import torch
=======
from typing_extensions import TypeVar, deprecated
>>>>>>> 473f51cf

from vllm import envs
from vllm.beam_search import (BeamSearchInstance, BeamSearchOutput,
                              BeamSearchSequence, get_beam_search_score)
from vllm.config import CompilationConfig
from vllm.engine.arg_utils import (EngineArgs, HfOverrides, PoolerConfig,
                                   TaskOption)
from vllm.engine.llm_engine import LLMEngine
from vllm.entrypoints.chat_utils import (ChatCompletionMessageParam,
                                         ChatTemplateContentFormatOption,
                                         apply_hf_chat_template,
                                         apply_mistral_chat_template,
                                         parse_chat_messages,
                                         resolve_chat_template_content_format)
from vllm.inputs import PromptType, SingletonPrompt, TextPrompt, TokensPrompt
from vllm.inputs.parse import is_token_prompt, parse_and_batch_prompt
from vllm.logger import init_logger
from vllm.lora.request import LoRARequest
from vllm.model_executor.guided_decoding.guided_fields import (
    GuidedDecodingRequest, LLMGuidedOptions)
from vllm.outputs import (ClassificationRequestOutput, EmbeddingRequestOutput,
                          PoolingRequestOutput, RequestOutput,
                          ScoringRequestOutput)
from vllm.pooling_params import PoolingParams
from vllm.prompt_adapter.request import PromptAdapterRequest
from vllm.sampling_params import (BeamSearchParams, GuidedDecodingParams,
                                  RequestOutputKind, SamplingParams)
from vllm.transformers_utils.tokenizer import (AnyTokenizer, MistralTokenizer,
                                               get_cached_tokenizer)
from vllm.transformers_utils.tokenizer_group import TokenizerGroup
from vllm.usage.usage_lib import UsageContext
from vllm.utils import Counter, deprecate_args, deprecate_kwargs, is_list_of

logger = init_logger(__name__)

_R = TypeVar("_R", default=Any)


class LLM:
    """An LLM for generating texts from given prompts and sampling parameters.

    This class includes a tokenizer, a language model (possibly distributed
    across multiple GPUs), and GPU memory space allocated for intermediate
    states (aka KV cache). Given a batch of prompts and sampling parameters,
    this class generates texts from the model, using an intelligent batching
    mechanism and efficient memory management.

    Args:
        model: The name or path of a HuggingFace Transformers model.
        tokenizer: The name or path of a HuggingFace Transformers tokenizer.
        tokenizer_mode: The tokenizer mode. "auto" will use the fast tokenizer
            if available, and "slow" will always use the slow tokenizer.
        skip_tokenizer_init: If true, skip initialization of tokenizer and
            detokenizer. Expect valid prompt_token_ids and None for prompt
            from the input.
        trust_remote_code: Trust remote code (e.g., from HuggingFace) when
            downloading the model and tokenizer.
        allowed_local_media_path: Allowing API requests to read local images
            or videos from directories specified by the server file system.
            This is a security risk. Should only be enabled in trusted
            environments.
        tensor_parallel_size: The number of GPUs to use for distributed
            execution with tensor parallelism.
        dtype: The data type for the model weights and activations. Currently,
            we support `float32`, `float16`, and `bfloat16`. If `auto`, we use
            the `torch_dtype` attribute specified in the model config file.
            However, if the `torch_dtype` in the config is `float32`, we will
            use `float16` instead.
        quantization: The method used to quantize the model weights. Currently,
            we support "awq", "gptq", and "fp8" (experimental).
            If None, we first check the `quantization_config` attribute in the
            model config file. If that is None, we assume the model weights are
            not quantized and use `dtype` to determine the data type of
            the weights.
        revision: The specific model version to use. It can be a branch name,
            a tag name, or a commit id.
        tokenizer_revision: The specific tokenizer version to use. It can be a
            branch name, a tag name, or a commit id.
        seed: The seed to initialize the random number generator for sampling.
        gpu_memory_utilization: The ratio (between 0 and 1) of GPU memory to
            reserve for the model weights, activations, and KV cache. Higher
            values will increase the KV cache size and thus improve the model's
            throughput. However, if the value is too high, it may cause out-of-
            memory (OOM) errors.
        swap_space: The size (GiB) of CPU memory per GPU to use as swap space.
            This can be used for temporarily storing the states of the requests
            when their `best_of` sampling parameters are larger than 1. If all
            requests will have `best_of=1`, you can safely set this to 0.
            Otherwise, too small values may cause out-of-memory (OOM) errors.
        cpu_offload_gb: The size (GiB) of CPU memory to use for offloading
            the model weights. This virtually increases the GPU memory space
            you can use to hold the model weights, at the cost of CPU-GPU data
            transfer for every forward pass.
        enforce_eager: Whether to enforce eager execution. If True, we will
            disable CUDA graph and always execute the model in eager mode.
            If False, we will use CUDA graph and eager execution in hybrid.
        max_seq_len_to_capture: Maximum sequence len covered by CUDA graphs.
            When a sequence has context length larger than this, we fall back
            to eager mode. Additionally for encoder-decoder models, if the
            sequence length of the encoder input is larger than this, we fall
            back to the eager mode.
        disable_custom_all_reduce: See :class:`~vllm.config.ParallelConfig`
        disable_async_output_proc: Disable async output processing.
            This may result in lower performance.
        hf_overrides: If a dictionary, contains arguments to be forwarded to the
            HuggingFace config. If a callable, it is called to update the
            HuggingFace config.
        compilation_config: Either an integer or a dictionary. If it is an
            integer, it is used as the level of compilation optimization. If it
            is a dictionary, it can specify the full compilation configuration.
        **kwargs: Arguments for :class:`~vllm.EngineArgs`. (See
            :ref:`engine-args`)

    Note:
        This class is intended to be used for offline inference. For online
        serving, use the :class:`~vllm.AsyncLLMEngine` class instead.
    """

    DEPRECATE_LEGACY: ClassVar[bool] = True
    """A flag to toggle whether to deprecate the legacy generate/encode API."""

    DEPRECATE_INIT_POSARGS: ClassVar[bool] = True
    """
    A flag to toggle whether to deprecate positional arguments in
    :meth:`LLM.__init__`.
    """

    @classmethod
    @contextmanager
    def deprecate_legacy_api(cls):
        cls.DEPRECATE_LEGACY = True

        yield

        cls.DEPRECATE_LEGACY = False

    @deprecate_args(
        start_index=2,  # Ignore self and model
        is_deprecated=lambda: LLM.DEPRECATE_INIT_POSARGS,
        additional_message=(
            "All positional arguments other than `model` will be "
            "replaced with keyword arguments in an upcoming version."),
    )
    def __init__(
        self,
        model: str,
        tokenizer: Optional[str] = None,
        tokenizer_mode: str = "auto",
        skip_tokenizer_init: bool = False,
        trust_remote_code: bool = False,
        allowed_local_media_path: str = "",
        tensor_parallel_size: int = 1,
        dtype: str = "auto",
        quantization: Optional[str] = None,
        revision: Optional[str] = None,
        tokenizer_revision: Optional[str] = None,
        seed: int = 0,
        gpu_memory_utilization: float = 0.9,
        swap_space: float = 4,
        cpu_offload_gb: float = 0,
        enforce_eager: Optional[bool] = None,
        max_seq_len_to_capture: int = 8192,
        disable_custom_all_reduce: bool = False,
        disable_async_output_proc: bool = False,
        hf_overrides: Optional[HfOverrides] = None,
        mm_processor_kwargs: Optional[Dict[str, Any]] = None,
        # After positional args are removed, move this right below `model`
        task: TaskOption = "auto",
        override_pooler_config: Optional[PoolerConfig] = None,
        compilation_config: Optional[Union[int, Dict[str, Any]]] = None,
        **kwargs,
    ) -> None:
        '''
        LLM constructor.

        Note: if enforce_eager is unset (enforce_eager is None)
        it defaults to False.
        '''

        if "disable_log_stats" not in kwargs:
            kwargs["disable_log_stats"] = True

        if "worker_cls" in kwargs:
            worker_cls = kwargs["worker_cls"]
            # if the worker_cls is not qualified string name,
            # we serialize it using cloudpickle to avoid pickling issues
            if isinstance(worker_cls, type):
                kwargs["worker_cls"] = cloudpickle.dumps(worker_cls)

        if compilation_config is not None:
            if isinstance(compilation_config, (int, dict)):
                compilation_config_instance = CompilationConfig.from_cli(
                    str(compilation_config))
            else:
                compilation_config_instance = compilation_config
        else:
            compilation_config_instance = None

        engine_args = EngineArgs(
            model=model,
            task=task,
            tokenizer=tokenizer,
            tokenizer_mode=tokenizer_mode,
            skip_tokenizer_init=skip_tokenizer_init,
            trust_remote_code=trust_remote_code,
            allowed_local_media_path=allowed_local_media_path,
            tensor_parallel_size=tensor_parallel_size,
            dtype=dtype,
            quantization=quantization,
            revision=revision,
            tokenizer_revision=tokenizer_revision,
            seed=seed,
            gpu_memory_utilization=gpu_memory_utilization,
            swap_space=swap_space,
            cpu_offload_gb=cpu_offload_gb,
            enforce_eager=enforce_eager,
            max_seq_len_to_capture=max_seq_len_to_capture,
            disable_custom_all_reduce=disable_custom_all_reduce,
            disable_async_output_proc=disable_async_output_proc,
            hf_overrides=hf_overrides,
            mm_processor_kwargs=mm_processor_kwargs,
            override_pooler_config=override_pooler_config,
            compilation_config=compilation_config_instance,
            **kwargs,
        )
        # Logic to switch between engines is done at runtime instead of import
        # to avoid import order issues
        self.engine_class = self.get_engine_class()
        self.llm_engine = self.engine_class.from_engine_args(
            engine_args, usage_context=UsageContext.LLM_CLASS)

        self.request_counter = Counter()

    @staticmethod
    def get_engine_class() -> Type[LLMEngine]:
        if envs.VLLM_USE_V1:
            # Lazy import: the v1 package isn't distributed
            from vllm.v1.engine.llm_engine import LLMEngine as V1LLMEngine
            return V1LLMEngine  # type: ignore
        return LLMEngine

    def get_tokenizer(self) -> AnyTokenizer:
        return self.llm_engine.get_tokenizer_group(TokenizerGroup).tokenizer

    def set_tokenizer(self, tokenizer: AnyTokenizer) -> None:
        tokenizer_group = self.llm_engine.get_tokenizer_group(TokenizerGroup)

        # While CachedTokenizer is dynamic, have no choice but
        # compare class name. Misjudgment will arise from
        # user-defined tokenizer started with 'Cached'
        if tokenizer.__class__.__name__.startswith("Cached"):
            tokenizer_group.tokenizer = tokenizer
        else:
            tokenizer_group.tokenizer = get_cached_tokenizer(tokenizer)

    def get_default_sampling_params(self) -> SamplingParams:
        diff_sampling_param = (
            self.llm_engine.model_config.get_diff_sampling_param())
        if diff_sampling_param:
            return SamplingParams.from_optional(**diff_sampling_param)
        return SamplingParams()

    @overload
    def generate(
        self,
        prompts: Union[PromptType, Sequence[PromptType]],
        /,
        sampling_params: Optional[Union[SamplingParams,
                                        Sequence[SamplingParams]]] = None,
        *,
        use_tqdm: bool = True,
        lora_request: Optional[Union[List[LoRARequest], LoRARequest]] = None,
        prompt_adapter_request: Optional[PromptAdapterRequest] = None,
        guided_options_request: Optional[Union[LLMGuidedOptions,
                                               GuidedDecodingRequest]] = None,
    ) -> List[RequestOutput]:
        ...

    @overload  # LEGACY: single (prompt + optional token ids)
    @deprecated("'prompt_token_ids' will become part of 'prompts'")
    def generate(
        self,
        prompts: str,
        sampling_params: Optional[Union[SamplingParams,
                                        List[SamplingParams]]] = None,
        prompt_token_ids: Optional[List[int]] = None,
        use_tqdm: bool = True,
        lora_request: Optional[Union[List[LoRARequest], LoRARequest]] = None,
        prompt_adapter_request: Optional[PromptAdapterRequest] = None,
        guided_options_request: Optional[Union[LLMGuidedOptions,
                                               GuidedDecodingRequest]] = None,
    ) -> List[RequestOutput]:
        ...

    @overload  # LEGACY: multi (prompt + optional token ids)
    @deprecated("'prompt_token_ids' will become part of 'prompts'")
    def generate(
        self,
        prompts: List[str],
        sampling_params: Optional[Union[SamplingParams,
                                        List[SamplingParams]]] = None,
        prompt_token_ids: Optional[List[List[int]]] = None,
        use_tqdm: bool = True,
        lora_request: Optional[Union[List[LoRARequest], LoRARequest]] = None,
        prompt_adapter_request: Optional[PromptAdapterRequest] = None,
        guided_options_request: Optional[Union[LLMGuidedOptions,
                                               GuidedDecodingRequest]] = None,
    ) -> List[RequestOutput]:
        ...

    @overload  # LEGACY: single (token ids + optional prompt)
    @deprecated("'prompt_token_ids' will become part of 'prompts'")
    def generate(
        self,
        prompts: Optional[str] = None,
        sampling_params: Optional[Union[SamplingParams,
                                        List[SamplingParams]]] = None,
        *,
        prompt_token_ids: List[int],
        use_tqdm: bool = True,
        lora_request: Optional[Union[List[LoRARequest], LoRARequest]] = None,
        prompt_adapter_request: Optional[PromptAdapterRequest] = None,
        guided_options_request: Optional[Union[LLMGuidedOptions,
                                               GuidedDecodingRequest]] = None,
    ) -> List[RequestOutput]:
        ...

    @overload  # LEGACY: multi (token ids + optional prompt)
    @deprecated("'prompt_token_ids' will become part of 'prompts'")
    def generate(
        self,
        prompts: Optional[List[str]] = None,
        sampling_params: Optional[Union[SamplingParams,
                                        List[SamplingParams]]] = None,
        *,
        prompt_token_ids: List[List[int]],
        use_tqdm: bool = True,
        lora_request: Optional[Union[List[LoRARequest], LoRARequest]] = None,
        prompt_adapter_request: Optional[PromptAdapterRequest] = None,
        guided_options_request: Optional[Union[LLMGuidedOptions,
                                               GuidedDecodingRequest]] = None,
    ) -> List[RequestOutput]:
        ...

    @overload  # LEGACY: single or multi token ids [pos-only]
    @deprecated("'prompt_token_ids' will become part of 'prompts'")
    def generate(
        self,
        prompts: None,
        sampling_params: None,
        prompt_token_ids: Union[List[int], List[List[int]]],
        use_tqdm: bool = True,
        lora_request: Optional[Union[List[LoRARequest], LoRARequest]] = None,
        prompt_adapter_request: Optional[PromptAdapterRequest] = None,
        guided_options_request: Optional[Union[LLMGuidedOptions,
                                               GuidedDecodingRequest]] = None,
    ) -> List[RequestOutput]:
        ...

    @deprecate_kwargs(
        "prompt_token_ids",
        is_deprecated=lambda: LLM.DEPRECATE_LEGACY,
        additional_message="Please use the 'prompts' parameter instead.",
    )
    def generate(
        self,
        prompts: Union[Union[PromptType, Sequence[PromptType]],
                       Optional[Union[str, List[str]]]] = None,
        sampling_params: Optional[Union[SamplingParams,
                                        Sequence[SamplingParams]]] = None,
        prompt_token_ids: Optional[Union[List[int], List[List[int]]]] = None,
        prompt_embeds: Optional[torch.Tensor] = None,
        use_tqdm: bool = True,
        lora_request: Optional[Union[List[LoRARequest], LoRARequest]] = None,
        prompt_adapter_request: Optional[PromptAdapterRequest] = None,
        guided_options_request: Optional[Union[LLMGuidedOptions,
                                               GuidedDecodingRequest]] = None,
        priority: Optional[List[int]] = None,
    ) -> List[RequestOutput]:
        """Generates the completions for the input prompts.

        This class automatically batches the given prompts, considering
        the memory constraint. For the best performance, put all of your prompts
        into a single list and pass it to this method.

        Args:
            prompts: The prompts to the LLM. You may pass a sequence of prompts
                for batch inference. See :class:`~vllm.inputs.PromptType`
                for more details about the format of each prompts.
            sampling_params: The sampling parameters for text generation. If
                None, we use the default sampling parameters.
                When it is a single value, it is applied to every prompt.
                When it is a list, the list must have the same length as the
                prompts and it is paired one by one with the prompt.
            use_tqdm: Whether to use tqdm to display the progress bar.
            lora_request: LoRA request to use for generation, if any.
            prompt_adapter_request: Prompt Adapter request to use for
                generation, if any.
            priority: The priority of the requests, if any.
                Only applicable when priority scheduling policy is enabled.

        Returns:
            A list of ``RequestOutput`` objects containing the
            generated completions in the same order as the input prompts.

        Note:
            Using ``prompts`` and ``prompt_token_ids`` as keyword parameters is
            considered legacy and may be deprecated in the future. You should
            instead pass them via the ``inputs`` parameter.
        """
        runner_type = self.llm_engine.model_config.runner_type
        if runner_type not in ["generate", "transcription"]:
            messages = [
                "LLM.generate() is only supported for (conditional) generation "
                "models (XForCausalLM, XForConditionalGeneration).",
            ]

            supported_runner_types = self.llm_engine.model_config \
                .supported_runner_types
            if "generate" in supported_runner_types:
                messages.append(
                    "Your model supports the 'generate' runner, but is "
                    f"currently initialized for the '{runner_type}' runner. "
                    "Please initialize vLLM using `--task generate`.")

            raise ValueError(" ".join(messages))

        if prompt_token_ids is not None:
            parsed_prompts = self._convert_v1_inputs(
                prompts=cast(Optional[Union[str, List[str]]], prompts),
                prompt_token_ids=prompt_token_ids,
            )
        else:
            parsed_prompts = cast(Union[PromptType, Sequence[PromptType]],
                                  prompts)

        if prompt_embeds is not None:
            parsed_prompts.prompt_embeds = prompt_embeds

        if isinstance(guided_options_request, dict):
            if len(guided_options_request) > 1:
                raise ValueError(
                    "You can only use one guided decoding but multiple is "
                    f"specified: {guided_options_request}")
            guided_options_request = GuidedDecodingRequest(
                **guided_options_request)

        if sampling_params is None:
            # Use default sampling params.
            sampling_params = self.get_default_sampling_params()

        self._validate_and_add_requests(
            prompts=parsed_prompts,
            params=sampling_params,
            lora_request=lora_request,
            prompt_adapter_request=prompt_adapter_request,
            guided_options=guided_options_request,
            priority=priority)

        outputs = self._run_engine(use_tqdm=use_tqdm)
        return self.engine_class.validate_outputs(outputs, RequestOutput)

    def collective_rpc(self,
                       method: Union[str, Callable[..., _R]],
                       timeout: Optional[float] = None,
                       args: Tuple = (),
                       kwargs: Optional[Dict[str, Any]] = None) -> List[_R]:
        """
        Execute an RPC call on all workers.

        Args:
            method: Name of the worker method to execute, or a callable that
                is serialized and sent to all workers to execute.

                If the method is a callable, it should accept an additional
                `self` argument, in addition to the arguments passed in `args`
                and `kwargs`. The `self` argument will be the worker object.
            timeout: Maximum time in seconds to wait for execution. Raises a
                :exc:`TimeoutError` on timeout. `None` means wait indefinitely.
            args: Positional arguments to pass to the worker method.
            kwargs: Keyword arguments to pass to the worker method.

        Returns:
            A list containing the results from each worker.
        
        Note:
            It is recommended to use this API to only pass control messages,
            and set up data-plane communication to pass data.
        """
        executor = self.llm_engine.model_executor
        return executor.collective_rpc(method, timeout, args, kwargs)

    def apply_model(self, func: Callable[[nn.Module], _R]) -> list[_R]:
        """
        Run a function directly on the model inside each worker,
        returning the result for each of them.
        """
        executor = self.llm_engine.model_executor
        return executor.apply_model(func)

    def beam_search(
        self,
        prompts: List[Union[TokensPrompt, TextPrompt]],
        params: BeamSearchParams,
    ) -> List[BeamSearchOutput]:
        """
        Generate sequences using beam search.

        Args:
            prompts: A list of prompts. Each prompt can be a string or a list
                of token IDs.
            params: The beam search parameters.

        TODO: how does beam search work together with length penalty, frequency
        penalty, and stopping criteria, etc.?
        """

        beam_width = params.beam_width
        max_tokens = params.max_tokens
        temperature = params.temperature
        ignore_eos = params.ignore_eos
        length_penalty = params.length_penalty

        def sort_beams_key(x: BeamSearchSequence) -> float:
            return get_beam_search_score(x.tokens, x.cum_logprob,
                                         tokenizer.eos_token_id,
                                         length_penalty)

        tokenizer = self.get_tokenizer()
        # generate 2 * beam_width candidates at each step
        # following the huggingface transformers implementation
        # at https://github.com/huggingface/transformers/blob/e15687fffe5c9d20598a19aeab721ae0a7580f8a/src/transformers/generation/beam_search.py#L534 # noqa
        beam_search_params = SamplingParams(logprobs=2 * beam_width,
                                            max_tokens=1,
                                            temperature=temperature)
        instances: List[BeamSearchInstance] = []

        for prompt in prompts:
            if is_token_prompt(prompt):
                prompt_tokens = prompt["prompt_token_ids"]
            else:
                prompt_tokens = tokenizer.encode(prompt["prompt"])
            instances.append(BeamSearchInstance(prompt_tokens))

        for _ in range(max_tokens):
            all_beams: List[BeamSearchSequence] = list(
                sum((instance.beams for instance in instances), []))
            pos = [0] + list(
                itertools.accumulate(
                    len(instance.beams) for instance in instances))
            instance_start_and_end: List[Tuple[int, int]] = list(
                zip(pos[:-1], pos[1:]))

            if len(all_beams) == 0:
                break

            prompts_batch = [
                TokensPrompt(prompt_token_ids=beam.tokens)
                for beam in all_beams
            ]

            # only runs for one step
            # we don't need to use tqdm here
            output = self.generate(prompts_batch,
                                   sampling_params=beam_search_params,
                                   use_tqdm=False)

            for (start, end), instance in zip(instance_start_and_end,
                                              instances):
                instance_new_beams = []
                for i in range(start, end):
                    current_beam = all_beams[i]
                    result = output[i]

                    if result.outputs[0].logprobs is not None:
                        # if `result.outputs[0].logprobs` is None, it means
                        # the sequence is completed because of the max-model-len
                        # or abortion. we don't need to add it to the new beams.
                        logprobs = result.outputs[0].logprobs[0]
                        for token_id, logprob_obj in logprobs.items():
                            new_beam = BeamSearchSequence(
                                tokens=current_beam.tokens + [token_id],
                                logprobs=current_beam.logprobs + [logprobs],
                                cum_logprob=current_beam.cum_logprob +
                                logprob_obj.logprob)

                            if token_id == tokenizer.eos_token_id and \
                                not ignore_eos:
                                instance.completed.append(new_beam)
                            else:
                                instance_new_beams.append(new_beam)
                sorted_beams = sorted(instance_new_beams,
                                      key=sort_beams_key,
                                      reverse=True)
                instance.beams = sorted_beams[:beam_width]

        outputs = []
        for instance in instances:
            instance.completed.extend(instance.beams)
            sorted_completed = sorted(instance.completed,
                                      key=sort_beams_key,
                                      reverse=True)
            best_beams = sorted_completed[:beam_width]

            for beam in best_beams:
                beam.text = tokenizer.decode(beam.tokens)
            outputs.append(BeamSearchOutput(sequences=best_beams))

        return outputs

    def chat(
        self,
        messages: Union[List[ChatCompletionMessageParam],
                        List[List[ChatCompletionMessageParam]]],
        sampling_params: Optional[Union[SamplingParams,
                                        List[SamplingParams]]] = None,
        use_tqdm: bool = True,
        lora_request: Optional[LoRARequest] = None,
        chat_template: Optional[str] = None,
        chat_template_content_format: ChatTemplateContentFormatOption = "auto",
        add_generation_prompt: bool = True,
        continue_final_message: bool = False,
        tools: Optional[List[Dict[str, Any]]] = None,
        mm_processor_kwargs: Optional[Dict[str, Any]] = None,
    ) -> List[RequestOutput]:
        """
        Generate responses for a chat conversation.

        The chat conversation is converted into a text prompt using the
        tokenizer and calls the :meth:`generate` method to generate the
        responses.

        Multi-modal inputs can be passed in the same way you would pass them
        to the OpenAI API.

        Args:
            messages: A list of conversations or a single conversation.

              - Each conversation is represented as a list of messages.
              - Each message is a dictionary with 'role' and 'content' keys.

            sampling_params: The sampling parameters for text generation.
                If None, we use the default sampling parameters. When it
                is a single value, it is applied to every prompt. When it
                is a list, the list must have the same length as the
                prompts and it is paired one by one with the prompt.
            use_tqdm: Whether to use tqdm to display the progress bar.
            lora_request: LoRA request to use for generation, if any.
            chat_template: The template to use for structuring the chat.
              If not provided, the model's default chat template will be used.
            chat_template_content_format: The format to render message content.

              - "string" will render the content as a string.
                Example: ``"Who are you?"``
              - "openai" will render the content as a list of dictionaries,
                similar to OpenAI schema.
                Example: ``[{"type": "text", "text": "Who are you?"}]``

            add_generation_prompt: If True, adds a generation template
                to each message.
            continue_final_message: If True, continues the final message in
                the conversation instead of starting a new one. Cannot be
                ``True`` if ``add_generation_prompt`` is also ``True``.
            mm_processor_kwargs: Multimodal processor kwarg overrides for this
                chat request. Only used for offline requests.

        Returns:
            A list of ``RequestOutput`` objects containing the generated
            responses in the same order as the input messages.
        """
        list_of_messages: List[List[ChatCompletionMessageParam]]

        # Handle multi and single conversations
        if is_list_of(messages, list):
            # messages is List[List[...]]
            list_of_messages = cast(List[List[ChatCompletionMessageParam]],
                                    messages)
        else:
            # messages is List[...]
            list_of_messages = [
                cast(List[ChatCompletionMessageParam], messages)
            ]

        tokenizer = self.get_tokenizer()
        model_config = self.llm_engine.get_model_config()
        resolved_content_format = resolve_chat_template_content_format(
            chat_template,
            chat_template_content_format,
            tokenizer,
        )

        prompts: List[Union[TokensPrompt, TextPrompt]] = []

        for msgs in list_of_messages:
            # NOTE: _parse_chat_message_content_parts() currently doesn't
            # handle mm_processor_kwargs, since there is no implementation in
            # the chat message parsing for it.
            conversation, mm_data = parse_chat_messages(
                msgs,
                model_config,
                tokenizer,
                content_format=resolved_content_format,
            )

            prompt_data: Union[str, List[int]]
            if isinstance(tokenizer, MistralTokenizer):
                prompt_data = apply_mistral_chat_template(
                    tokenizer,
                    messages=msgs,
                    chat_template=chat_template,
                    add_generation_prompt=add_generation_prompt,
                    continue_final_message=continue_final_message,
                    tools=tools,
                )
            else:
                prompt_data = apply_hf_chat_template(
                    tokenizer,
                    conversation=conversation,
                    chat_template=chat_template,
                    add_generation_prompt=add_generation_prompt,
                    continue_final_message=continue_final_message,
                    tools=tools,
                )

            prompt: Union[TokensPrompt, TextPrompt]
            if is_list_of(prompt_data, int):
                prompt = TokensPrompt(prompt_token_ids=prompt_data)
            else:
                prompt = TextPrompt(prompt=prompt_data)

            if mm_data is not None:
                prompt["multi_modal_data"] = mm_data

            if mm_processor_kwargs is not None:
                prompt["mm_processor_kwargs"] = mm_processor_kwargs

            prompts.append(prompt)

        return self.generate(
            prompts,
            sampling_params=sampling_params,
            use_tqdm=use_tqdm,
            lora_request=lora_request,
        )

    @overload
    def encode(
        self,
        prompts: Union[PromptType, Sequence[PromptType]],
        /,
        pooling_params: Optional[Union[PoolingParams,
                                       Sequence[PoolingParams]]] = None,
        *,
        use_tqdm: bool = True,
        lora_request: Optional[Union[List[LoRARequest], LoRARequest]] = None,
        prompt_adapter_request: Optional[PromptAdapterRequest] = None,
    ) -> List[PoolingRequestOutput]:
        ...

    @overload  # LEGACY: single (prompt + optional token ids)
    @deprecated("'prompt_token_ids' will become part of 'prompts'")
    def encode(
        self,
        prompts: str,
        pooling_params: Optional[Union[PoolingParams,
                                       Sequence[PoolingParams]]] = None,
        prompt_token_ids: Optional[List[int]] = None,
        use_tqdm: bool = True,
        lora_request: Optional[Union[List[LoRARequest], LoRARequest]] = None,
        prompt_adapter_request: Optional[PromptAdapterRequest] = None,
    ) -> List[PoolingRequestOutput]:
        ...

    @overload  # LEGACY: multi (prompt + optional token ids)
    @deprecated("'prompt_token_ids' will become part of 'prompts'")
    def encode(
        self,
        prompts: List[str],
        pooling_params: Optional[Union[PoolingParams,
                                       Sequence[PoolingParams]]] = None,
        prompt_token_ids: Optional[List[List[int]]] = None,
        use_tqdm: bool = True,
        lora_request: Optional[Union[List[LoRARequest], LoRARequest]] = None,
        prompt_adapter_request: Optional[PromptAdapterRequest] = None,
    ) -> List[PoolingRequestOutput]:
        ...

    @overload  # LEGACY: single (token ids + optional prompt)
    @deprecated("'prompt_token_ids' will become part of 'prompts'")
    def encode(
        self,
        prompts: Optional[str] = None,
        pooling_params: Optional[Union[PoolingParams,
                                       Sequence[PoolingParams]]] = None,
        *,
        prompt_token_ids: List[int],
        use_tqdm: bool = True,
        lora_request: Optional[Union[List[LoRARequest], LoRARequest]] = None,
        prompt_adapter_request: Optional[PromptAdapterRequest] = None,
    ) -> List[PoolingRequestOutput]:
        ...

    @overload  # LEGACY: multi (token ids + optional prompt)
    @deprecated("'prompt_token_ids' will become part of 'prompts'")
    def encode(
        self,
        prompts: Optional[List[str]] = None,
        pooling_params: Optional[Union[PoolingParams,
                                       Sequence[PoolingParams]]] = None,
        *,
        prompt_token_ids: List[List[int]],
        use_tqdm: bool = True,
        lora_request: Optional[Union[List[LoRARequest], LoRARequest]] = None,
        prompt_adapter_request: Optional[PromptAdapterRequest] = None,
    ) -> List[PoolingRequestOutput]:
        ...

    @overload  # LEGACY: single or multi token ids [pos-only]
    @deprecated("'prompt_token_ids' will become part of 'prompts'")
    def encode(
        self,
        prompts: None,
        pooling_params: None,
        prompt_token_ids: Union[List[int], List[List[int]]],
        use_tqdm: bool = True,
        lora_request: Optional[Union[List[LoRARequest], LoRARequest]] = None,
        prompt_adapter_request: Optional[PromptAdapterRequest] = None,
    ) -> List[PoolingRequestOutput]:
        ...

    @deprecate_kwargs(
        "prompt_token_ids",
        is_deprecated=lambda: LLM.DEPRECATE_LEGACY,
        additional_message="Please use the 'prompts' parameter instead.",
    )
    def encode(
        self,
        prompts: Union[Union[PromptType, Sequence[PromptType]],
                       Optional[Union[str, List[str]]]] = None,
        pooling_params: Optional[Union[PoolingParams,
                                       Sequence[PoolingParams]]] = None,
        prompt_token_ids: Optional[Union[List[int], List[List[int]]]] = None,
        use_tqdm: bool = True,
        lora_request: Optional[Union[List[LoRARequest], LoRARequest]] = None,
        prompt_adapter_request: Optional[PromptAdapterRequest] = None,
    ) -> List[PoolingRequestOutput]:
        """Apply pooling to the hidden states corresponding to the input
        prompts.

        This class automatically batches the given prompts, considering
        the memory constraint. For the best performance, put all of your prompts
        into a single list and pass it to this method.

        Args:
            prompts: The prompts to the LLM. You may pass a sequence of prompts
                for batch inference. See :class:`~vllm.inputs.PromptType`
                for more details about the format of each prompts.
            pooling_params: The pooling parameters for pooling. If None, we
                use the default pooling parameters.
            use_tqdm: Whether to use tqdm to display the progress bar.
            lora_request: LoRA request to use for generation, if any.
            prompt_adapter_request: Prompt Adapter request to use for
                generation, if any.

        Returns:
            A list of ``PoolingRequestOutput`` objects containing the
            pooled hidden states in the same order as the input prompts.

        Note:
            Using ``prompts`` and ``prompt_token_ids`` as keyword parameters is
            considered legacy and may be deprecated in the future. You should
            instead pass them via the ``inputs`` parameter.
        """
        runner_type = self.llm_engine.model_config.runner_type
        if runner_type != "pooling":
            messages = ["LLM.encode() is only supported for pooling models."]

            supported_runner_types = self.llm_engine.model_config \
                .supported_runner_types
            if "pooling" in supported_runner_types:
                messages.append(
                    "Your model supports the 'pooling' runner, but is "
                    f"currently initialized for the '{runner_type}' runner. "
                    "Please initialize vLLM using `--task embed`, "
                    "`--task classify`, `--task score` etc.")

            raise ValueError(" ".join(messages))

        if prompt_token_ids is not None:
            parsed_prompts = self._convert_v1_inputs(
                prompts=cast(Optional[Union[str, List[str]]], prompts),
                prompt_token_ids=prompt_token_ids,
            )
        else:
            parsed_prompts = cast(Union[PromptType, Sequence[PromptType]],
                                  prompts)

        if pooling_params is None:
            # Use default pooling params.
            pooling_params = PoolingParams()

        self._validate_and_add_requests(
            prompts=parsed_prompts,
            params=pooling_params,
            lora_request=lora_request,
            prompt_adapter_request=prompt_adapter_request,
        )

        outputs = self._run_engine(use_tqdm=use_tqdm)
        return self.engine_class.validate_outputs(outputs,
                                                  PoolingRequestOutput)

    def embed(
        self,
        prompts: Union[PromptType, Sequence[PromptType]],
        /,
        *,
        use_tqdm: bool = True,
        lora_request: Optional[Union[List[LoRARequest], LoRARequest]] = None,
        prompt_adapter_request: Optional[PromptAdapterRequest] = None,
    ) -> List[EmbeddingRequestOutput]:
        """
        Generate an embedding vector for each prompt.

        This class automatically batches the given prompts, considering
        the memory constraint. For the best performance, put all of your prompts
        into a single list and pass it to this method.

        Args:
            prompts: The prompts to the LLM. You may pass a sequence of prompts
                for batch inference. See :class:`~vllm.inputs.PromptType`
                for more details about the format of each prompts.
            use_tqdm: Whether to use tqdm to display the progress bar.
            lora_request: LoRA request to use for generation, if any.
            prompt_adapter_request: Prompt Adapter request to use for
                generation, if any.

        Returns:
            A list of ``EmbeddingRequestOutput`` objects containing the
            embedding vectors in the same order as the input prompts.
        """
        if self.llm_engine.model_config.task != "embed":
            raise ValueError(
                "Embedding API is only enabled for `--task embed`")

        items = self.encode(prompts,
                            use_tqdm=use_tqdm,
                            lora_request=lora_request,
                            prompt_adapter_request=prompt_adapter_request)

        return [EmbeddingRequestOutput.from_base(item) for item in items]

    def classify(
        self,
        prompts: Union[PromptType, Sequence[PromptType]],
        /,
        *,
        use_tqdm: bool = True,
        lora_request: Optional[Union[List[LoRARequest], LoRARequest]] = None,
        prompt_adapter_request: Optional[PromptAdapterRequest] = None,
    ) -> List[ClassificationRequestOutput]:
        """
        Generate class logits for each prompt.

        This class automatically batches the given prompts, considering
        the memory constraint. For the best performance, put all of your prompts
        into a single list and pass it to this method.

        Args:
            prompts: The prompts to the LLM. You may pass a sequence of prompts
                for batch inference. See :class:`~vllm.inputs.PromptType`
                for more details about the format of each prompts.
            use_tqdm: Whether to use tqdm to display the progress bar.
            lora_request: LoRA request to use for generation, if any.
            prompt_adapter_request: Prompt Adapter request to use for
                generation, if any.

        Returns:
            A list of ``ClassificationRequestOutput`` objects containing the
            embedding vectors in the same order as the input prompts.
        """
        if self.llm_engine.model_config.task != "classify":
            raise ValueError(
                "Classification API is only enabled for `--task classify`")

        items = self.encode(prompts,
                            use_tqdm=use_tqdm,
                            lora_request=lora_request,
                            prompt_adapter_request=prompt_adapter_request)

        return [ClassificationRequestOutput.from_base(item) for item in items]

    def _embedding_score(
        self,
        tokenizer: AnyTokenizer,
        text_1: List[Union[str, TextPrompt, TokensPrompt]],
        text_2: List[Union[str, TextPrompt, TokensPrompt]],
        truncate_prompt_tokens: Optional[int] = None,
        use_tqdm: bool = True,
        lora_request: Optional[Union[List[LoRARequest], LoRARequest]] = None,
        prompt_adapter_request: Optional[PromptAdapterRequest] = None,
    ) -> List[ScoringRequestOutput]:

        encoded_output = self.encode(
            text_1 + text_2,
            use_tqdm=use_tqdm,
            lora_request=lora_request,
            prompt_adapter_request=prompt_adapter_request)
        encoded_output_1 = encoded_output[0:len(text_1)]
        encoded_output_2 = encoded_output[len(text_1):]

        if len(encoded_output_1) == 1:
            encoded_output_1 = encoded_output_1 * len(encoded_output_2)

        output_pairs = [(t1, t2)
                        for t1, t2 in zip(encoded_output_1, encoded_output_2)]

        scores = []
        scorer = torch.nn.CosineSimilarity(0)

        for embed_1, embed_2 in output_pairs:
            pair_score = scorer(embed_1.outputs.data, embed_2.outputs.data)

            if (pad_token_id := getattr(tokenizer, "pad_token_id",
                                        None)) is not None:
                tokens = embed_1.prompt_token_ids + [
                    pad_token_id
                ] + embed_2.prompt_token_ids
            else:
                tokens = embed_1.prompt_token_ids + embed_2.prompt_token_ids

            scores.append(
                PoolingRequestOutput(
                    request_id=f"{embed_1.request_id}_{embed_2.request_id}",
                    outputs=pair_score,
                    prompt_token_ids=tokens,
                    finished=True))

        items = self.engine_class.validate_outputs(scores,
                                                   PoolingRequestOutput)
        return [ScoringRequestOutput.from_base(item) for item in items]

    def _cross_encoding_score(
        self,
        tokenizer: AnyTokenizer,
        text_1: List[str],
        text_2: List[str],
        truncate_prompt_tokens: Optional[int] = None,
        use_tqdm: bool = True,
        lora_request: Optional[Union[List[LoRARequest], LoRARequest]] = None,
        prompt_adapter_request: Optional[PromptAdapterRequest] = None,
    ) -> List[ScoringRequestOutput]:

        if isinstance(tokenizer, MistralTokenizer):
            raise ValueError(
                "Score API is only enabled for `--task embed or score`")

        if len(text_1) == 1:
            text_1 = text_1 * len(text_2)

        input_pairs = [(t1, t2) for t1, t2 in zip(text_1, text_2)]

        pooling_params = PoolingParams()

        tokenization_kwargs: Dict[str, Any] = {}
        if truncate_prompt_tokens is not None:
            tokenization_kwargs["truncation"] = True
            tokenization_kwargs["max_length"] = truncate_prompt_tokens

        parsed_prompts = []

        for q, t in input_pairs:
            prompt_inputs = tokenizer(text=q,
                                      text_pair=t,
                                      **tokenization_kwargs)
            engine_prompt = TokensPrompt(
                prompt_token_ids=prompt_inputs["input_ids"],
                token_type_ids=prompt_inputs.get("token_type_ids"))
            parsed_prompts.append(engine_prompt)

        self._validate_and_add_requests(
            prompts=parsed_prompts,
            params=pooling_params,
            lora_request=lora_request,
            prompt_adapter_request=prompt_adapter_request,
        )

        outputs = self._run_engine(use_tqdm=use_tqdm)
        items = self.engine_class.validate_outputs(outputs,
                                                   PoolingRequestOutput)

        return [ScoringRequestOutput.from_base(item) for item in items]

    def score(
        self,
        text_1: Union[SingletonPrompt, Sequence[SingletonPrompt]],
        text_2: Union[SingletonPrompt, Sequence[SingletonPrompt]],
        /,
        *,
        truncate_prompt_tokens: Optional[int] = None,
        use_tqdm: bool = True,
        lora_request: Optional[Union[List[LoRARequest], LoRARequest]] = None,
        prompt_adapter_request: Optional[PromptAdapterRequest] = None,
    ) -> List[ScoringRequestOutput]:
        """Generate similarity scores for all pairs ``<text,text_pair>``.

        The inputs can be ``1 -> 1``, ``1 -> N`` or ``N -> N``.
        In the ``1 - N`` case the ``text_1`` sentence will be replicated ``N``
        times to pair with the ``text_2`` sentences.
        The input pairs are used to build a list of prompts for the
        cross encoder model. This class automatically batches the prompts,
        considering the memory constraint. For the best performance, put all
        of your texts into a single list and pass it to this method.

        Args:
            text_1: can be a single prompt or a list of prompts, in which
                case it has to have the same length as the ``text_2`` list
            text_2: The texts to pair with the query to form the input
                to the LLM. See :class:`~vllm.inputs.PromptType` for
                more details about the format of each prompts.
            use_tqdm: Whether to use tqdm to display the progress bar.
            lora_request: LoRA request to use for generation, if any.
            prompt_adapter_request: Prompt Adapter request to use for
                generation, if any.

        Returns:
            A list of ``ScoringRequestOutput`` objects containing the
            generated scores in the same order as the input prompts.
        """
        runner_type = self.llm_engine.model_config.runner_type
        if runner_type != "pooling":
            messages = ["LLM.score() is only supported for pooling models."]

            supported_runner_types = self.llm_engine.model_config \
                .supported_runner_types
            if "pooling" in supported_runner_types:
                messages.append(
                    "Your model supports the 'pooling' runner, but is "
                    f"currently initialized for the '{runner_type}' runner. "
                    "Please initialize vLLM using `--task embed`, "
                    "`--task classify`, `--task score` etc.")

            raise ValueError(" ".join(messages))

        if self.llm_engine.model_config.task not in ("embed", "score"):
            raise ValueError(
                "Score API is only enabled for `--task embed or --task score`")

        # the tokenizer for models such as
        # "cross-encoder/ms-marco-MiniLM-L-6-v2" doesn't support passing
        # lists of tokens to the `text` and `text_pair` kwargs
        tokenizer = self.llm_engine.get_tokenizer()

        def ensure_str(prompt: SingletonPrompt):
            if isinstance(prompt, dict):
                if "multi_modal_data" in prompt:
                    raise ValueError("Multi-modal prompt is not "
                                     "supported for scoring")
                elif "prompt_token_ids" in prompt:
                    prompt = tokenizer.decode(
                        cast(TokensPrompt, prompt)["prompt_token_ids"])
                elif "prompt" in prompt:
                    prompt = cast(TextPrompt, prompt)["prompt"]
            assert type(prompt) is str
            return prompt

        if isinstance(text_1, (str, dict)):
            # Convert a single prompt to a list.
            text_1 = [text_1]
        input_text_1: List[str] = [ensure_str(t) for t in text_1]

        if isinstance(text_2, (str, dict)):
            # Convert a single prompt to a list.
            text_2 = [text_2]
        input_text_2: List[str] = [ensure_str(t) for t in text_2]

        if len(input_text_1) > 1 and len(input_text_1) != len(input_text_2):
            raise ValueError("Input lengths must be either 1:1, 1:N or N:N")
        if len(input_text_1) == 0:
            raise ValueError("At least one text element must be given")
        if len(input_text_2) == 0:
            raise ValueError("At least one text_pair element must be given")

        if self.llm_engine.model_config.is_cross_encoder:
            return self._cross_encoding_score(tokenizer, input_text_1,
                                              input_text_2,
                                              truncate_prompt_tokens, use_tqdm,
                                              lora_request,
                                              prompt_adapter_request)
        else:

            return self._embedding_score(
                tokenizer,
                input_text_1,  # type: ignore[arg-type]
                input_text_2,  # type: ignore[arg-type]
                truncate_prompt_tokens,
                use_tqdm,
                lora_request,
                prompt_adapter_request)

    def start_profile(self) -> None:
        self.llm_engine.start_profile()

    def stop_profile(self) -> None:
        self.llm_engine.stop_profile()

    def reset_prefix_cache(self) -> bool:
        return self.llm_engine.reset_prefix_cache()

    def sleep(self, level: int = 1):
        """
        Put the engine to sleep. The engine should not process any requests.
        The caller should guarantee that no requests are being processed
        during the sleep period, before `wake_up` is called.

        :param level: The sleep level. Level 1 sleep will offload the model 
            weights and discard the kv cache. The content of kv cache is 
            forgotten. Level 1 sleep is good for sleeping and waking up the 
            engine to run the same model again. The model weights are backed 
            up in CPU memory. Please make sure there's enough CPU memory to 
            store the model weights. Level 2 sleep will discard both the model 
            weights and the kv cache. The content of both the model weights 
            and kv cache is forgotten. Level 2 sleep is good for sleeping and 
            waking up the engine to run a different model or update the model, 
            where previous model weights are not needed. It reduces CPU memory 
            pressure.
        """
        self.reset_prefix_cache()
        self.llm_engine.sleep(level=level)

    def wake_up(self):
        """
        Wake up the engine from sleep mode. See the :meth:`sleep` method
        for more details."""
        self.llm_engine.wake_up()

    # LEGACY
    def _convert_v1_inputs(
        self,
        prompts: Optional[Union[str, List[str]]],
        prompt_token_ids: Optional[Union[List[int], List[List[int]]]],
        prompt_embeds: Optional[torch.Tensor] = None,
    ):
        # skip_tokenizer_init is now checked in engine

        if prompts is not None:
            prompts = [p["content"] for p in parse_and_batch_prompt(prompts)]
        if prompt_token_ids is not None:
            prompt_token_ids = [
                p["content"] for p in parse_and_batch_prompt(prompt_token_ids)
            ]

        num_requests = None
        if prompts is not None:
            num_requests = len(prompts)
        if prompt_token_ids is not None:
            if (num_requests is not None
                    and num_requests != len(prompt_token_ids)):
                raise ValueError("The lengths of prompts and prompt_token_ids "
                                 "must be the same.")

            num_requests = len(prompt_token_ids)
        if num_requests is None:
            raise ValueError("Either prompts or prompt_token_ids must be "
                             "provided.")

        parsed_prompts: List[PromptType] = []
        for i in range(num_requests):
            item: PromptType

            if prompts is not None:
                item = TextPrompt(prompt=prompts[i])
            elif prompt_token_ids is not None:
                item = TokensPrompt(prompt_token_ids=prompt_token_ids[i])
            else:
                raise AssertionError

            parsed_prompts.append(item)

        return parsed_prompts

    def _validate_and_add_requests(
        self,
        prompts: Union[PromptType, Sequence[PromptType]],
        params: Union[SamplingParams, Sequence[SamplingParams], PoolingParams,
                      Sequence[PoolingParams]],
        lora_request: Optional[Union[Sequence[LoRARequest], LoRARequest]],
        prompt_adapter_request: Optional[PromptAdapterRequest],
        guided_options: Optional[GuidedDecodingRequest] = None,
        priority: Optional[List[int]] = None,
    ) -> None:
        if guided_options is not None:
            warnings.warn(
                "guided_options_request is deprecated, use "
                "SamplingParams.guided_decoding instead",
                DeprecationWarning,
                stacklevel=2,
            )

        if isinstance(prompts, (str, dict)):
            # Convert a single prompt to a list.
            prompts = [prompts]

        num_requests = len(prompts)
        if isinstance(params, list) and len(params) != num_requests:
            raise ValueError("The lengths of prompts and params "
                             "must be the same.")
        if isinstance(lora_request,
                      list) and len(lora_request) != num_requests:
            raise ValueError("The lengths of prompts and lora_request "
                             "must be the same.")

        for sp in params if isinstance(params, list) else (params, ):
            if isinstance(sp, SamplingParams):
                self._add_guided_params(sp, guided_options)

                # We only care about the final output
                sp.output_kind = RequestOutputKind.FINAL_ONLY

        # Add requests to the engine.
        for i, prompt in enumerate(prompts):
            self._add_request(
                prompt,
                params[i] if isinstance(params, Sequence) else params,
                lora_request=lora_request[i] if isinstance(
                    lora_request, Sequence) else lora_request,
                prompt_adapter_request=prompt_adapter_request,
                priority=priority[i] if priority else 0,
            )

    def _add_request(
        self,
        prompt: PromptType,
        params: Union[SamplingParams, PoolingParams],
        lora_request: Optional[LoRARequest] = None,
        prompt_adapter_request: Optional[PromptAdapterRequest] = None,
        priority: int = 0,
    ) -> None:
        request_id = str(next(self.request_counter))
        self.llm_engine.add_request(
            request_id,
            prompt,
            params,
            lora_request=lora_request,
            prompt_adapter_request=prompt_adapter_request,
            priority=priority,
        )

    def _add_guided_params(
            self,
            params: SamplingParams,
            guided_options: Optional[GuidedDecodingRequest] = None):
        if guided_options is None:
            return params

        if params.guided_decoding is not None:
            raise ValueError("Cannot set both guided_options_request and"
                             "params.guided_decoding.")

        params.guided_decoding = GuidedDecodingParams(
            json=guided_options.guided_json,
            regex=guided_options.guided_regex,
            choice=guided_options.guided_choice,
            grammar=guided_options.guided_grammar,
            json_object=guided_options.guided_json_object,
            backend=guided_options.guided_decoding_backend,
            whitespace_pattern=guided_options.guided_whitespace_pattern)
        return params

    def _run_engine(
            self, *, use_tqdm: bool
    ) -> List[Union[RequestOutput, PoolingRequestOutput]]:
        # Initialize tqdm.
        if use_tqdm:
            num_requests = self.llm_engine.get_num_unfinished_requests()
            pbar = tqdm(
                total=num_requests,
                desc="Processed prompts",
                dynamic_ncols=True,
                postfix=(f"est. speed input: {0:.2f} toks/s, "
                         f"output: {0:.2f} toks/s"),
            )

        # Run the engine.
        outputs: List[Union[RequestOutput, PoolingRequestOutput]] = []
        total_in_toks = 0
        total_out_toks = 0
        while self.llm_engine.has_unfinished_requests():
            step_outputs = self.llm_engine.step()
            for output in step_outputs:
                if output.finished:
                    outputs.append(output)
                    if use_tqdm:
                        if isinstance(output, RequestOutput):
                            # Calculate tokens only for RequestOutput
                            assert output.prompt_token_ids is not None
                            total_in_toks += len(output.prompt_token_ids)
                            in_spd = total_in_toks / pbar.format_dict["elapsed"]
                            total_out_toks += sum(
                                len(stp.token_ids) for stp in output.outputs)
                            out_spd = (total_out_toks /
                                       pbar.format_dict["elapsed"])
                            pbar.postfix = (
                                f"est. speed input: {in_spd:.2f} toks/s, "
                                f"output: {out_spd:.2f} toks/s")
                        pbar.update(1)

        if use_tqdm:
            pbar.close()
        # Sort the outputs by request ID.
        # This is necessary because some requests may be finished earlier than
        # its previous requests.
        return sorted(outputs, key=lambda x: int(x.request_id))<|MERGE_RESOLUTION|>--- conflicted
+++ resolved
@@ -10,13 +10,8 @@
 import torch
 import torch.nn as nn
 from tqdm import tqdm
-<<<<<<< HEAD
-from typing_extensions import deprecated
 import torch
-=======
 from typing_extensions import TypeVar, deprecated
->>>>>>> 473f51cf
-
 from vllm import envs
 from vllm.beam_search import (BeamSearchInstance, BeamSearchOutput,
                               BeamSearchSequence, get_beam_search_score)
