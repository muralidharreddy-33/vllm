--- conflicted
+++ resolved
@@ -10,11 +10,7 @@
 from typing_extensions import Annotated
 
 from vllm.entrypoints.chat_utils import ChatCompletionMessageParam
-<<<<<<< HEAD
-from vllm.entrypoints.openai.utils import logit_bias_logits_processor
-=======
 from vllm.entrypoints.openai.logits_processors import get_logits_processors
->>>>>>> a0dce938
 from vllm.pooling_params import PoolingParams
 from vllm.sampling_params import SamplingParams
 from vllm.utils import random_uuid
@@ -224,30 +220,11 @@
                            tokenizer: PreTrainedTokenizer) -> SamplingParams:
         # We now allow logprobs being true without top_logrobs.
 
-<<<<<<< HEAD
-        logits_processors = None
-        if self.logit_bias:
-            logit_bias: Dict[int, float] = {}
-            try:
-                for token_id, bias in self.logit_bias.items():
-                    # Convert token_id to integer before we add to LLMEngine
-                    # Clamp the bias between -100 and 100 per OpenAI API spec
-                    logit_bias[int(token_id)] = min(100, max(-100, bias))
-            except ValueError as exc:
-                raise ValueError(f"Found token_id `{token_id}` in logit_bias "
-                                 f"but token_id must be an integer or string "
-                                 f"representing an integer") from exc
-
-            logits_processors = [
-                partial(logit_bias_logits_processor, logit_bias)
-            ]
-=======
         logits_processors = get_logits_processors(
             logit_bias=self.logit_bias,
             allowed_token_ids=None,
             tokenizer=tokenizer,
         )
->>>>>>> a0dce938
 
         return SamplingParams(
             n=self.n,
@@ -422,30 +399,11 @@
     def to_sampling_params(self, tokenizer: PreTrainedTokenizer):
         echo_without_generation = self.echo and self.max_tokens == 0
 
-<<<<<<< HEAD
-        logits_processors = None
-        if self.logit_bias:
-            logit_bias: Dict[int, float] = {}
-            try:
-                for token_id, bias in self.logit_bias.items():
-                    # Convert token_id to integer
-                    # Clamp the bias between -100 and 100 per OpenAI API spec
-                    logit_bias[int(token_id)] = min(100, max(-100, bias))
-            except ValueError as exc:
-                raise ValueError(f"Found token_id `{token_id}` in logit_bias "
-                                 f"but token_id must be an integer or string "
-                                 f"representing an integer") from exc
-
-            logits_processors = [
-                partial(logit_bias_logits_processor, logit_bias)
-            ]
-=======
         logits_processors = get_logits_processors(
             logit_bias=self.logit_bias,
             allowed_token_ids=self.allowed_token_ids,
             tokenizer=tokenizer,
         )
->>>>>>> a0dce938
 
         return SamplingParams(
             n=self.n,
