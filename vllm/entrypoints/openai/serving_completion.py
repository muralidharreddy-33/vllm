--- conflicted
+++ resolved
@@ -139,26 +139,14 @@
 
                 if isinstance(sampling_params, BeamSearchParams):
                     generator = self.engine_client.beam_search(
-<<<<<<< HEAD
-                        engine_prompt["prompt_token_ids"],
-                        request_id_item,
-                        sampling_params,
-=======
-                        prompt={
-                            "prompt_token_ids":
-                            prompt_inputs["prompt_token_ids"]
-                        },
+                        prompt=engine_prompt,
                         model_config=self.model_config,
                         request_id=request_id,
                         params=sampling_params,
->>>>>>> 09500f7d
                     )
                 else:
                     generator = self.engine_client.generate(
-                        {
-                            "prompt_token_ids":
-                            engine_prompt["prompt_token_ids"]
-                        },
+                        engine_prompt,
                         sampling_params,
                         request_id_item,
                         lora_request=lora_request,
