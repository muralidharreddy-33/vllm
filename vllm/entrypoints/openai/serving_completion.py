--- conflicted
+++ resolved
@@ -286,37 +286,17 @@
             sampling_params = request.to_sampling_params()
             prompt_is_tokens, prompts = parse_prompt_format(request.prompt)
 
-<<<<<<< HEAD
-            if len(prompts) > 1:
-                raise ValueError(
-                    "Batching in completion API is not supported.")
-            prompt = prompts[0]
-
             prefix_pos = request.prefix_pos
-            if prompt_is_tokens:
-                input_ids = self._validate_prompt_and_tokenize(
-                    request, prompt_ids=prompt)
-            else:
-                input_ids = self._validate_prompt_and_tokenize(request,
-                                                               prompt=prompt)
-
-            if request.prefix_stop is not None and request.prefix_stop in prompt:
-                prefix_index = prompt.index(request.prefix_stop)
-                prefix_pos = len(self.tokenizer.encode(
-                    prompt[:prefix_index])) - 1
-                prompt = prompt.replace(request.prefix_stop, '')
-
-            result_generator = self.engine.generate(None,
-                                                    sampling_params,
-                                                    request_id,
-                                                    prompt_token_ids=input_ids,
-                                                    prefix_pos=prefix_pos)
-=======
             for i, prompt in enumerate(prompts):
                 if prompt_is_tokens:
                     input_ids = self._validate_prompt_and_tokenize(
                         request, prompt_ids=prompt)
                 else:
+                    if request.prefix_stop is not None and request.prefix_stop in prompt:
+                        prefix_index = prompt.index(request.prefix_stop)
+                        prefix_pos = len(self.tokenizer.encode(prompt[:prefix_index])) - 1
+                        prompt = prompt.replace(request.prefix_stop, '')
+
                     input_ids = self._validate_prompt_and_tokenize(
                         request, prompt=prompt)
 
@@ -324,8 +304,8 @@
                     self.engine.generate(None,
                                          sampling_params,
                                          f"{request_id}-{i}",
-                                         prompt_token_ids=input_ids))
->>>>>>> f8ecb84c
+                                         prompt_token_ids=input_ids,
+                                         prefix_pos=prefix_pos))
         except ValueError as e:
             return self.create_error_response(str(e))
 
