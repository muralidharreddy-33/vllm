import asyncio
import time
from typing import (AsyncGenerator, AsyncIterator, Callable, Dict, List,
                    Optional)
from typing import Sequence as GenericSequence
from typing import Tuple, Union, cast

from fastapi import Request

from vllm.config import ModelConfig
from vllm.engine.protocol import AsyncEngineClient
from vllm.entrypoints.logger import RequestLogger
# yapf conflicts with isort for this block
# yapf: disable
from vllm.entrypoints.openai.protocol import (CompletionLogProbs,
                                              CompletionRequest,
                                              CompletionResponse,
                                              CompletionResponseChoice,
                                              CompletionResponseStreamChoice,
                                              CompletionStreamResponse,
                                              ErrorResponse, UsageInfo)
# yapf: enable
from vllm.entrypoints.openai.serving_engine import (LoRAModulePath,
                                                    OpenAIServing,
                                                    PromptAdapterPath)
from vllm.logger import init_logger
from vllm.outputs import RequestOutput
from vllm.sequence import Logprob
from vllm.tracing import (contains_trace_headers, extract_trace_headers,
                          log_tracing_disabled_warning)
from vllm.transformers_utils.tokenizer import AnyTokenizer
from vllm.utils import merge_async_iterators, random_uuid

logger = init_logger(__name__)

TypeTokenIDs = List[int]
TypeTopLogProbs = List[Optional[Dict[int, float]]]
TypeCreateLogProbsFn = Callable[
    [TypeTokenIDs, TypeTopLogProbs, Optional[int], int], CompletionLogProbs]


class OpenAIServingCompletion(OpenAIServing):

    def __init__(
        self,
        async_engine_client: AsyncEngineClient,
        model_config: ModelConfig,
        served_model_names: List[str],
        *,
        lora_modules: Optional[List[LoRAModulePath]],
        prompt_adapters: Optional[List[PromptAdapterPath]],
        request_logger: Optional[RequestLogger],
        return_tokens_as_token_ids: bool = False,
    ):
        super().__init__(async_engine_client=async_engine_client,
                         model_config=model_config,
                         served_model_names=served_model_names,
                         lora_modules=lora_modules,
                         prompt_adapters=prompt_adapters,
                         request_logger=request_logger,
                         return_tokens_as_token_ids=return_tokens_as_token_ids)

    async def create_completion(
        self,
        request: CompletionRequest,
        raw_request: Request,
    ) -> Union[AsyncGenerator[str, None], CompletionResponse, ErrorResponse]:
        """Completion API similar to OpenAI's API.

        See https://platform.openai.com/docs/api-reference/completions/create
        for the API specification. This API mimics the OpenAI Completion API.

        NOTE: Currently we do not support the following feature:
            - suffix (the language models we currently support do not support
            suffix)
        """
        error_check_ret = await self._check_model(request)
        if error_check_ret is not None:
            return error_check_ret

        # Return error for unsupported features.
        if request.suffix is not None:
            return self.create_error_response(
                "suffix is not currently supported")

        model_name = self.served_model_names[0]
        request_id = f"cmpl-{random_uuid()}"
        created_time = int(time.time())

        # Schedule the request and get the result generator.
        generators: List[AsyncGenerator[RequestOutput, None]] = []
        try:
            (
                lora_request,
                prompt_adapter_request,
            ) = self._maybe_get_adapters(request)

            tokenizer = await self.async_engine_client.get_tokenizer(
                lora_request)

            guided_decode_logits_processor = (
                await self._guided_decode_logits_processor(request, tokenizer))
            prompts = list(
                self._tokenize_prompt_input_or_inputs(
                    request,
                    tokenizer,
                    request.prompt,
                    truncate_prompt_tokens=request.truncate_prompt_tokens,
                    add_special_tokens=request.add_special_tokens,
                ))

            for i, prompt_inputs in enumerate(prompts):
                sampling_params = request.to_sampling_params(
                    tokenizer,
                    guided_decode_logits_processor,
                    default_max_tokens=self.max_model_len -
                    len(prompt_inputs["prompt_token_ids"]))

                request_id_item = f"{request_id}-{i}"

                self._log_inputs(request_id_item,
                                 prompt_inputs,
                                 params=sampling_params,
                                 lora_request=lora_request,
                                 prompt_adapter_request=prompt_adapter_request)

                is_tracing_enabled = (
                    await self.async_engine_client.is_tracing_enabled())
                trace_headers = None
                if is_tracing_enabled:
                    trace_headers = extract_trace_headers(raw_request.headers)
                if not is_tracing_enabled and contains_trace_headers(
                        raw_request.headers):
                    log_tracing_disabled_warning()

                generator = self.async_engine_client.generate(
                    {"prompt_token_ids": prompt_inputs["prompt_token_ids"]},
                    sampling_params,
                    request_id_item,
                    lora_request=lora_request,
                    prompt_adapter_request=prompt_adapter_request,
                    trace_headers=trace_headers,
                )

                generators.append(generator)
        except ValueError as e:
            # TODO: Use a vllm-specific Validation Error
            return self.create_error_response(str(e))

        result_generator = merge_async_iterators(
            *generators, is_cancelled=raw_request.is_disconnected)

        # Similar to the OpenAI API, when n != best_of, we do not stream the
        # results. In addition, we do not stream the results when use
        # beam search.
        stream = (request.stream
                  and (request.best_of is None or request.n == request.best_of)
                  and not request.use_beam_search)

        # Streaming response
        if stream:
            return self.completion_stream_generator(request,
                                                    result_generator,
                                                    request_id,
                                                    created_time,
                                                    model_name,
                                                    num_prompts=len(prompts),
                                                    tokenizer=tokenizer)

        # Non-streaming response
        final_res_batch: List[Optional[RequestOutput]] = [None] * len(prompts)
        try:
            async for i, res in result_generator:
                final_res_batch[i] = res

            for i, final_res in enumerate(final_res_batch):
                assert final_res is not None

                # The output should contain the input text
                # We did not pass it into vLLM engine to avoid being redundant
                # with the inputs token IDs
                if final_res.prompt is None:
                    final_res.prompt = prompts[i]["prompt"]

            final_res_batch_checked = cast(List[RequestOutput],
                                           final_res_batch)

            response = self.request_output_to_completion_response(
                final_res_batch_checked,
                request,
                request_id,
                created_time,
                model_name,
                tokenizer,
            )
        except asyncio.CancelledError:
            return self.create_error_response("Client disconnected")
        except ValueError as e:
            # TODO: Use a vllm-specific Validation Error
            return self.create_error_response(str(e))

        # When user requests streaming but we don't stream, we still need to
        # return a streaming response with a single event.
        if request.stream:
            response_json = response.model_dump_json()

            async def fake_stream_generator() -> AsyncGenerator[str, None]:
                yield f"data: {response_json}\n\n"
                yield "data: [DONE]\n\n"

            return fake_stream_generator()

        return response

    async def completion_stream_generator(
        self,
        request: CompletionRequest,
        result_generator: AsyncIterator[Tuple[int, RequestOutput]],
        request_id: str,
        created_time: int,
        model_name: str,
        num_prompts: int,
        tokenizer: AnyTokenizer,
    ) -> AsyncGenerator[str, None]:
        num_choices = 1 if request.n is None else request.n
        previous_text_lens = [0] * num_choices * num_prompts
        previous_num_tokens = [0] * num_choices * num_prompts
        has_echoed = [False] * num_choices * num_prompts
        num_prompt_tokens = [0] * num_prompts

        try:
            async for prompt_idx, res in result_generator:
<<<<<<< HEAD
                if res.prompt_token_ids is not None:
                    num_prompt_tokens[prompt_idx] = len(res.prompt_token_ids)
=======
                prompt_token_ids = res.prompt_token_ids
                prompt_logprobs = res.prompt_logprobs
                prompt_text = res.prompt

                delta_token_ids: GenericSequence[int]
                out_logprobs: Optional[GenericSequence[Optional[Dict[
                    int, Logprob]]]]
>>>>>>> 64cc6444

                for output in res.outputs:
                    i = output.index + prompt_idx * num_choices
                    # TODO(simon): optimize the performance by avoiding full
                    # text O(n^2) sending.

                    assert request.max_tokens is not None
                    if request.echo and request.max_tokens == 0:
                        assert prompt_text is not None
                        # only return the prompt
                        delta_text = prompt_text
                        delta_token_ids = prompt_token_ids
                        out_logprobs = prompt_logprobs
                        has_echoed[i] = True
                    elif (request.echo and request.max_tokens > 0
                          and not has_echoed[i]):
                        assert prompt_text is not None
                        assert prompt_logprobs is not None
                        # echo the prompt and first token
                        delta_text = prompt_text + output.text
                        delta_token_ids = [
                            *prompt_token_ids, *output.token_ids
                        ]
                        out_logprobs = [
                            *prompt_logprobs,
                            *(output.logprobs or []),
                        ]
                        has_echoed[i] = True
                    else:
                        # return just the delta
                        delta_text = output.text
                        delta_token_ids = output.token_ids
                        out_logprobs = output.logprobs

                    if request.logprobs is not None:
                        assert out_logprobs is not None, (
                            "Did not output logprobs")
                        logprobs = self._create_completion_logprobs(
                            token_ids=delta_token_ids,
                            top_logprobs=out_logprobs,
                            num_output_top_logprobs=request.logprobs,
                            tokenizer=tokenizer,
                            initial_text_offset=previous_text_lens[i],
                        )
                    else:
                        logprobs = None

                    previous_text_lens[i] += len(output.text)
                    previous_num_tokens[i] += len(output.token_ids)
                    finish_reason = output.finish_reason
                    stop_reason = output.stop_reason

                    chunk = CompletionStreamResponse(
                        id=request_id,
                        created=created_time,
                        model=model_name,
                        choices=[
                            CompletionResponseStreamChoice(
                                index=i,
                                text=delta_text,
                                logprobs=logprobs,
                                finish_reason=finish_reason,
                                stop_reason=stop_reason,
                            )
                        ])
                    if (request.stream_options
                            and request.stream_options.include_usage):
                        if (request.stream_options.continuous_usage_stats
                                or output.finish_reason is not None):
<<<<<<< HEAD
                            prompt_tokens = num_prompt_tokens[prompt_idx]
                            completion_tokens = previous_num_tokens[i]
=======
                            prompt_tokens = len(prompt_token_ids)
                            completion_tokens = len(output.token_ids)
>>>>>>> 64cc6444
                            usage = UsageInfo(
                                prompt_tokens=prompt_tokens,
                                completion_tokens=completion_tokens,
                                total_tokens=prompt_tokens + completion_tokens,
                            )
                        if request.stream_options.continuous_usage_stats:
                            chunk.usage = usage
                        else:
                            chunk.usage = None

                    response_json = chunk.model_dump_json(exclude_unset=False)
                    yield f"data: {response_json}\n\n"

            if (request.stream_options
                    and request.stream_options.include_usage):
                final_usage_chunk = CompletionStreamResponse(
                    id=request_id,
                    created=created_time,
                    model=model_name,
                    choices=[],
                    usage=usage,
                )
                final_usage_data = (final_usage_chunk.model_dump_json(
                    exclude_unset=False, exclude_none=True))
                yield f"data: {final_usage_data}\n\n"

        except ValueError as e:
            # TODO: Use a vllm-specific Validation Error
            data = self.create_streaming_error_response(str(e))
            yield f"data: {data}\n\n"
        yield "data: [DONE]\n\n"

    def request_output_to_completion_response(
        self,
        final_res_batch: List[RequestOutput],
        request: CompletionRequest,
        request_id: str,
        created_time: int,
        model_name: str,
        tokenizer: AnyTokenizer,
    ) -> CompletionResponse:
        choices: List[CompletionResponseChoice] = []
        num_prompt_tokens = 0
        num_generated_tokens = 0

        for final_res in final_res_batch:
            prompt_token_ids = final_res.prompt_token_ids
            prompt_logprobs = final_res.prompt_logprobs
            prompt_text = final_res.prompt

            token_ids: GenericSequence[int]
            out_logprobs: Optional[GenericSequence[Optional[Dict[int,
                                                                 Logprob]]]]

            for output in final_res.outputs:
                assert request.max_tokens is not None
                if request.echo and request.max_tokens == 0:
                    assert prompt_text is not None
                    token_ids = prompt_token_ids
                    out_logprobs = prompt_logprobs
                    output_text = prompt_text
                elif request.echo and request.max_tokens > 0:
                    assert prompt_text is not None
                    token_ids = [*prompt_token_ids, *output.token_ids]

                    if request.logprobs is None:
                        out_logprobs = None
                    else:
                        assert prompt_logprobs is not None
                        assert output.logprobs is not None
                        out_logprobs = [
                            *prompt_logprobs,
                            *output.logprobs,
                        ]

                    output_text = prompt_text + output.text
                else:
                    token_ids = output.token_ids
                    out_logprobs = output.logprobs
                    output_text = output.text

                if request.logprobs is not None:
                    assert out_logprobs is not None, "Did not output logprobs"
                    logprobs = self._create_completion_logprobs(
                        token_ids=token_ids,
                        top_logprobs=out_logprobs,
                        tokenizer=tokenizer,
                        num_output_top_logprobs=request.logprobs,
                    )
                else:
                    logprobs = None

                choice_data = CompletionResponseChoice(
                    index=len(choices),
                    text=output_text,
                    logprobs=logprobs,
                    finish_reason=output.finish_reason,
                    stop_reason=output.stop_reason,
                    prompt_logprobs=final_res.prompt_logprobs,
                )
                choices.append(choice_data)

            num_prompt_tokens += len(prompt_token_ids)
            num_generated_tokens += sum(
                len(output.token_ids) for output in final_res.outputs)

        usage = UsageInfo(
            prompt_tokens=num_prompt_tokens,
            completion_tokens=num_generated_tokens,
            total_tokens=num_prompt_tokens + num_generated_tokens,
        )

        return CompletionResponse(
            id=request_id,
            created=created_time,
            model=model_name,
            choices=choices,
            usage=usage,
        )

    def _create_completion_logprobs(
        self,
        token_ids: GenericSequence[int],
        top_logprobs: GenericSequence[Optional[Dict[int, Logprob]]],
        num_output_top_logprobs: int,
        tokenizer: AnyTokenizer,
        initial_text_offset: int = 0,
    ) -> CompletionLogProbs:
        """Create logprobs for OpenAI Completion API."""
        out_text_offset: List[int] = []
        out_token_logprobs: List[Optional[float]] = []
        out_tokens: List[str] = []
        out_top_logprobs: List[Optional[Dict[str, float]]] = []

        last_token_len = 0

        for i, token_id in enumerate(token_ids):
            step_top_logprobs = top_logprobs[i]
            if step_top_logprobs is None:
                token = tokenizer.decode(token_id)
                if self.return_tokens_as_token_ids:
                    token = f"token_id:{token_id}"

                out_tokens.append(token)
                out_token_logprobs.append(None)
                out_top_logprobs.append(None)
            else:
                step_token = step_top_logprobs[token_id]

                token = self._get_decoded_token(
                    step_token,
                    token_id,
                    tokenizer,
                    return_as_token_id=self.return_tokens_as_token_ids,
                )
                token_logprob = max(step_token.logprob, -9999.0)

                out_tokens.append(token)
                out_token_logprobs.append(token_logprob)

                # makes sure to add the top num_output_top_logprobs + 1
                # logprobs, as defined in the openai API
                # (cf. https://github.com/openai/openai-openapi/blob/
                # 893ba52242dbd5387a97b96444ee1c742cfce9bd/openapi.yaml#L7153)
                out_top_logprobs.append({
                    # Convert float("-inf") to the
                    # JSON-serializable float that OpenAI uses
                    self._get_decoded_token(
                        top_lp[1],
                        top_lp[0],
                        tokenizer,
                        return_as_token_id=self.return_tokens_as_token_ids):
                    max(top_lp[1].logprob, -9999.0)
                    for i, top_lp in enumerate(step_top_logprobs.items())
                    if num_output_top_logprobs >= i
                })

            if len(out_text_offset) == 0:
                out_text_offset.append(initial_text_offset)
            else:
                out_text_offset.append(out_text_offset[-1] + last_token_len)
            last_token_len = len(token)

        return CompletionLogProbs(
            text_offset=out_text_offset,
            token_logprobs=out_token_logprobs,
            tokens=out_tokens,
            top_logprobs=out_top_logprobs,
        )<|MERGE_RESOLUTION|>--- conflicted
+++ resolved
@@ -230,18 +230,17 @@
 
         try:
             async for prompt_idx, res in result_generator:
-<<<<<<< HEAD
-                if res.prompt_token_ids is not None:
-                    num_prompt_tokens[prompt_idx] = len(res.prompt_token_ids)
-=======
                 prompt_token_ids = res.prompt_token_ids
                 prompt_logprobs = res.prompt_logprobs
                 prompt_text = res.prompt
 
+                # Prompt details are excluded from later streamed outputs
+                if res.prompt_token_ids is not None:
+                    num_prompt_tokens[prompt_idx] = len(res.prompt_token_ids)
+
                 delta_token_ids: GenericSequence[int]
                 out_logprobs: Optional[GenericSequence[Optional[Dict[
                     int, Logprob]]]]
->>>>>>> 64cc6444
 
                 for output in res.outputs:
                     i = output.index + prompt_idx * num_choices
@@ -311,13 +310,8 @@
                             and request.stream_options.include_usage):
                         if (request.stream_options.continuous_usage_stats
                                 or output.finish_reason is not None):
-<<<<<<< HEAD
                             prompt_tokens = num_prompt_tokens[prompt_idx]
                             completion_tokens = previous_num_tokens[i]
-=======
-                            prompt_tokens = len(prompt_token_ids)
-                            completion_tokens = len(output.token_ids)
->>>>>>> 64cc6444
                             usage = UsageInfo(
                                 prompt_tokens=prompt_tokens,
                                 completion_tokens=completion_tokens,
