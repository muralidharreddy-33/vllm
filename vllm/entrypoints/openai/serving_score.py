# SPDX-License-Identifier: Apache-2.0
import asyncio
import time
from typing import Any, AsyncGenerator, Dict, List, Mapping, Optional, Union

from fastapi import Request

from vllm.config import ModelConfig
from vllm.engine.protocol import EngineClient
from vllm.entrypoints.logger import RequestLogger
from vllm.entrypoints.openai.protocol import (ErrorResponse, RerankDocument,
                                              RerankRequest, RerankResponse,
                                              RerankResult, RerankUsage,
                                              ScoreRequest, ScoreResponse,
                                              ScoreResponseData, UsageInfo)
from vllm.entrypoints.openai.serving_engine import OpenAIServing
from vllm.entrypoints.openai.serving_models import OpenAIServingModels
from vllm.entrypoints.score_utils import (_cosine_similarity,
                                          _validate_score_input_lens)
from vllm.inputs.data import TokensPrompt
from vllm.logger import init_logger
from vllm.lora.request import LoRARequest
from vllm.outputs import PoolingRequestOutput, ScoringRequestOutput
from vllm.prompt_adapter.request import PromptAdapterRequest
from vllm.transformers_utils.tokenizer import (AnyTokenizer, MistralTokenizer,
                                               PreTrainedTokenizer,
                                               PreTrainedTokenizerFast)
from vllm.utils import make_async, merge_async_iterators

logger = init_logger(__name__)


class ServingScores(OpenAIServing):

    def __init__(
        self,
        engine_client: EngineClient,
        model_config: ModelConfig,
        models: OpenAIServingModels,
        *,
        request_logger: Optional[RequestLogger],
    ) -> None:
        super().__init__(engine_client=engine_client,
                         model_config=model_config,
                         models=models,
                         request_logger=request_logger)

    async def _embedding_score(
        self,
        tokenizer: Union[PreTrainedTokenizer, PreTrainedTokenizerFast],
        texts_1: List[str],
        texts_2: List[str],
        request: Union[RerankRequest, ScoreRequest],
        request_id=str,
        tokenization_kwargs: Optional[dict[str, Any]] = None,
        lora_request: Optional[Union[LoRARequest, None]] = None,
        prompt_adapter_request: Optional[Union[PromptAdapterRequest,
                                               None]] = None,
        trace_headers: Optional[Mapping[str, str]] = None,
    ) -> List[PoolingRequestOutput]:

        input_texts = texts_1 + texts_2

        engine_prompts: List[TokensPrompt] = []
        tokenize_async = make_async(tokenizer.__call__,
                                    executor=self._tokenizer_executor)

        tokenization_kwargs = tokenization_kwargs or {}
        tokenized_prompts = await asyncio.gather(
            *(tokenize_async(t, **tokenization_kwargs) for t in input_texts))

        for tok_result, input_text in zip(tokenized_prompts, input_texts):

            text_token_prompt = \
                self._validate_input(
                    request,
                    tok_result["input_ids"],
                    input_text)

            engine_prompts.append(
                TokensPrompt(
                    prompt_token_ids=text_token_prompt["prompt_token_ids"]))

        # Schedule the request and get the result generator.
        generators: List[AsyncGenerator[PoolingRequestOutput, None]] = []
        pooling_params = request.to_pooling_params()

        for i, engine_prompt in enumerate(engine_prompts):

            request_id_item = f"{request_id}-{i}"

            self._log_inputs(request_id_item,
                             input_texts[i],
                             params=pooling_params,
                             lora_request=lora_request,
                             prompt_adapter_request=prompt_adapter_request)

            generators.append(
                self.engine_client.encode(
                    engine_prompt,
                    pooling_params,
                    request_id_item,
                    lora_request=lora_request,
                    trace_headers=trace_headers,
                    priority=request.priority,
                ))

        result_generator = merge_async_iterators(*generators)

        # Non-streaming response
        final_res_batch: List[PoolingRequestOutput] = []

        embeddings: List[Optional[PoolingRequestOutput]] =\
              [None] * len(engine_prompts)

        async for i, res in result_generator:
            embeddings[i] = res

        emb_texts_1: List[PoolingRequestOutput] = []
        emb_texts_2: List[PoolingRequestOutput] = []

        for i in range(0, len(texts_1)):
            assert (emb := embeddings[i]) is not None
            emb_texts_1.append(emb)

        for i in range(len(texts_1), len(embeddings)):
            assert (emb := embeddings[i]) is not None
            emb_texts_2.append(emb)

        if len(emb_texts_1) == 1:
            emb_texts_1 = emb_texts_1 * len(emb_texts_2)

        final_res_batch = _cosine_similarity(tokenizer=tokenizer,
                                             embed_1=emb_texts_1,
                                             embed_2=emb_texts_2)

        return final_res_batch

    async def _cross_encoding_score(
        self,
        tokenizer: Union[AnyTokenizer],
        texts_1: List[str],
        texts_2: List[str],
        request: Union[RerankRequest, ScoreRequest],
        request_id=str,
        tokenization_kwargs: Optional[dict[str, Any]] = None,
        lora_request: Optional[Union[LoRARequest, None]] = None,
        prompt_adapter_request: Optional[Union[PromptAdapterRequest,
                                               None]] = None,
        trace_headers: Optional[Mapping[str, str]] = None,
    ) -> List[PoolingRequestOutput]:

        request_prompts: List[str] = []
        engine_prompts: List[TokensPrompt] = []

        if len(texts_1) == 1:
            texts_1 = texts_1 * len(texts_2)

        input_pairs = [(t1, t2) for t1, t2 in zip(texts_1, texts_2)]

        if isinstance(tokenizer, MistralTokenizer):
            raise ValueError(
                "MistralTokenizer not supported for cross-encoding")

        tokenize_async = make_async(tokenizer.__call__,
                                    executor=self._tokenizer_executor)

        tokenization_kwargs = tokenization_kwargs or {}
        tokenized_prompts = await asyncio.gather(
            *(tokenize_async(text=t1, text_pair=t2, **tokenization_kwargs)
              for t1, t2 in input_pairs))

        for prompt_inputs, (t1, t2) in zip(tokenized_prompts, input_pairs):

            request_prompt = f"{t1}{tokenizer.sep_token}{t2}"

            input_ids = prompt_inputs["input_ids"]
            text_token_prompt = \
                self._validate_input(request, input_ids, request_prompt)
            engine_prompt = TokensPrompt(
                prompt_token_ids=text_token_prompt["prompt_token_ids"],
                token_type_ids=prompt_inputs.get("token_type_ids"))

            request_prompts.append(request_prompt)
            engine_prompts.append(engine_prompt)

        # Schedule the request and get the result generator.
        generators: List[AsyncGenerator[PoolingRequestOutput, None]] = []

        pooling_params = request.to_pooling_params()

        for i, engine_prompt in enumerate(engine_prompts):
            request_id_item = f"{request_id}-{i}"

            self._log_inputs(request_id_item,
                             request_prompts[i],
                             params=pooling_params,
                             lora_request=lora_request,
                             prompt_adapter_request=prompt_adapter_request)

            generator = self.engine_client.encode(
                engine_prompt,
                pooling_params,
                request_id_item,
                lora_request=lora_request,
                trace_headers=trace_headers,
                priority=request.priority,
            )

            generators.append(generator)

        result_generator = merge_async_iterators(*generators)

        # Non-streaming response
        final_res_batch: List[
            Optional[PoolingRequestOutput]] = [None] * len(engine_prompts)

        async for i, res in result_generator:
            final_res_batch[i] = res

        return [out for out in final_res_batch if out is not None]

    async def _run_scoring(
        self,
        texts_1: Union[str, list[str]],
        texts_2: Union[str, list[str]],
        request: Union[ScoreRequest, RerankRequest],
        request_id: str,
        raw_request: Optional[Request] = None,
        truncate_prompt_tokens: Optional[int] = None,
    ) -> List[PoolingRequestOutput]:

        tokenization_kwargs: Dict[str, Any] = {}
        if truncate_prompt_tokens is not None:
            tokenization_kwargs["truncation"] = True
            tokenization_kwargs["max_length"] = truncate_prompt_tokens

        (
            lora_request,
            prompt_adapter_request,
        ) = self._maybe_get_adapters(request)

        if prompt_adapter_request is not None:
            raise NotImplementedError("Prompt adapter is not supported "
                                      "for scoring models")

        tokenizer = await self.engine_client.get_tokenizer(lora_request)

        if truncate_prompt_tokens is not None and \
                truncate_prompt_tokens > self.max_model_len:
            raise ValueError(
                f"truncate_prompt_tokens value ({truncate_prompt_tokens}) "
                f"is greater than max_model_len ({self.max_model_len})."
                f" Please, select a smaller truncation size.")

        trace_headers = (None if raw_request is None else await
                         self._get_trace_headers(raw_request.headers))

        if isinstance(texts_1, str):
            texts_1 = [texts_1]
        if isinstance(texts_2, str):
            texts_2 = [texts_2]

        _validate_score_input_lens(texts_1, texts_2)

        if self.model_config.is_cross_encoder:
            return await self._cross_encoding_score(
                tokenizer=tokenizer,
                texts_1=texts_1,
                texts_2=texts_2,
                request=request,
                request_id=request_id,
                tokenization_kwargs=tokenization_kwargs,
                lora_request=lora_request,
                prompt_adapter_request=prompt_adapter_request,
                trace_headers=trace_headers)

        else:
            return await self._embedding_score(
                tokenizer=tokenizer,
                texts_1=texts_1,
                texts_2=texts_2,
                request=request,
                request_id=request_id,
                tokenization_kwargs=tokenization_kwargs,
                lora_request=lora_request,
                prompt_adapter_request=prompt_adapter_request,
                trace_headers=trace_headers)

    async def create_score(
        self,
        request: ScoreRequest,
        raw_request: Optional[Request] = None,
    ) -> Union[ScoreResponse, ErrorResponse]:
        """
        Score API similar to Sentence Transformers cross encoder

        See https://sbert.net/docs/package_reference/cross_encoder
        """
        error_check_ret = await self._check_model(request)
        if error_check_ret is not None:
            return error_check_ret

        request_id = f"score-{self._base_request_id(raw_request)}"
        created_time = int(time.time())

        try:
            final_res_batch = await self._run_scoring(
                request.text_1,
                request.text_2,
                request,
                request_id,
                raw_request,
                request.truncate_prompt_tokens,
            )

            return self.request_output_to_score_response(
                final_res_batch,
                request_id,
                created_time,
                self._get_model_name(request.model),
            )
        except asyncio.CancelledError:
            return self.create_error_response("Client disconnected")
        except ValueError as e:
            # TODO: Use a vllm-specific Validation Error
            return self.create_error_response(str(e))

    async def do_rerank(
        self,
        request: RerankRequest,
        raw_request: Optional[Request] = None
    ) -> Union[RerankResponse, ErrorResponse]:
        """
        Rerank API based on JinaAI's rerank API; implements the same
        API interface. Designed for compatibility with off-the-shelf
        tooling, since this is a common standard for reranking APIs

        See example client implementations at
        https://github.com/infiniflow/ragflow/blob/main/rag/llm/rerank_model.py
        numerous clients use this standard.
        """
        error_check_ret = await self._check_model(request)
        if error_check_ret is not None:
            return error_check_ret

        request_id = f"rerank-{self._base_request_id(raw_request)}"
        documents = request.documents
        top_n = request.top_n if request.top_n > 0 else len(documents)

        try:
            final_res_batch = await self._run_scoring(
                request.query,
                documents,
                request,
                request_id,
                raw_request,
                request.truncate_prompt_tokens,
            )
            return self.request_output_to_rerank_response(
<<<<<<< HEAD
                final_res_batch, request_id,
                self._get_model_name(request.model), documents, top_n)
=======
                final_res_batch,
                request_id,
                self._get_model_name(request.model),
                documents,
                top_n,
            )
>>>>>>> 558db808
        except asyncio.CancelledError:
            return self.create_error_response("Client disconnected")
        except ValueError as e:
            # TODO: Use a vllm-specific Validation Error
            return self.create_error_response(str(e))

    def request_output_to_score_response(
        self,
        final_res_batch: List[PoolingRequestOutput],
        request_id: str,
        created_time: int,
        model_name: str,
    ) -> ScoreResponse:
        items: List[ScoreResponseData] = []
        num_prompt_tokens = 0

        for idx, final_res in enumerate(final_res_batch):
            classify_res = ScoringRequestOutput.from_base(final_res)

            item = ScoreResponseData(
                index=idx,
                score=classify_res.outputs.score,
            )
            prompt_token_ids = final_res.prompt_token_ids

            items.append(item)
            num_prompt_tokens += len(prompt_token_ids)

        usage = UsageInfo(
            prompt_tokens=num_prompt_tokens,
            total_tokens=num_prompt_tokens,
        )

        return ScoreResponse(
            id=request_id,
            created=created_time,
            model=model_name,
            data=items,
            usage=usage,
        )

    def request_output_to_rerank_response(
            self, final_res_batch: List[PoolingRequestOutput], request_id: str,
            model_name: str, documents: List[str],
            top_n: int) -> RerankResponse:
        """
        Convert the output of do_rank to a RerankResponse
        """
        results: List[RerankResult] = []
        num_prompt_tokens = 0
        for idx, final_res in enumerate(final_res_batch):
            classify_res = ScoringRequestOutput.from_base(final_res)

            result = RerankResult(
                index=idx,
                document=RerankDocument(text=documents[idx]),
                relevance_score=classify_res.outputs.score,
            )
            results.append(result)
            prompt_token_ids = final_res.prompt_token_ids
            num_prompt_tokens += len(prompt_token_ids)

        # sort by relevance, then return the top n if set
        results.sort(key=lambda x: x.relevance_score, reverse=True)
        if top_n < len(documents):
            results = results[:top_n]

        return RerankResponse(
            id=request_id,
            model=model_name,
            results=results,
            usage=RerankUsage(total_tokens=num_prompt_tokens))<|MERGE_RESOLUTION|>--- conflicted
+++ resolved
@@ -358,17 +358,12 @@
                 request.truncate_prompt_tokens,
             )
             return self.request_output_to_rerank_response(
-<<<<<<< HEAD
-                final_res_batch, request_id,
-                self._get_model_name(request.model), documents, top_n)
-=======
                 final_res_batch,
                 request_id,
                 self._get_model_name(request.model),
                 documents,
                 top_n,
             )
->>>>>>> 558db808
         except asyncio.CancelledError:
             return self.create_error_response("Client disconnected")
         except ValueError as e:
