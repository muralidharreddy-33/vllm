--- conflicted
+++ resolved
@@ -164,7 +164,6 @@
         # Schedule the request and get the result generator.
         generators: List[AsyncGenerator[RequestOutput, None]] = []
         try:
-<<<<<<< HEAD
             for i, engine_prompt in enumerate(engine_prompts):
                 sampling_params: Union[SamplingParams, BeamSearchParams]
                 default_max_tokens = self.max_model_len - len(
@@ -187,9 +186,10 @@
 
                 if isinstance(sampling_params, BeamSearchParams):
                     generator = self.engine_client.beam_search(
-                        engine_prompt['prompt_token_ids'],
-                        request_id,
-                        sampling_params,
+                        prompt=engine_prompt,
+                        model_config=self.model_config,
+                        request_id=request_id,
+                        params=sampling_params,
                     )
                 else:
                     generator = self.engine_client.generate(
@@ -203,76 +203,6 @@
                     )
 
                 generators.append(generator)
-=======
-            if self.enable_auto_tools and self.tool_parser:
-                request = self.tool_parser(tokenizer).adjust_request(
-                    request=request)
-
-            if isinstance(prompt, str):
-                prompt_inputs = self._tokenize_prompt_input(
-                    request,
-                    tokenizer,
-                    prompt,
-                    truncate_prompt_tokens=request.truncate_prompt_tokens,
-                    add_special_tokens=request.add_special_tokens,
-                )
-            else:
-                assert isinstance(prompt, list) and isinstance(
-                    prompt[0], int
-                ), "Prompt has to be either a string or a list of token ids"
-                prompt_inputs = TextTokensPrompt(
-                    prompt=tokenizer.decode(prompt), prompt_token_ids=prompt)
-
-            assert prompt_inputs is not None
-
-            sampling_params: Union[SamplingParams, BeamSearchParams]
-            default_max_tokens = self.max_model_len - len(
-                prompt_inputs["prompt_token_ids"])
-            if request.use_beam_search:
-                sampling_params = request.to_beam_search_params(
-                    default_max_tokens)
-            else:
-                sampling_params = request.to_sampling_params(
-                    default_max_tokens)
-
-            self._log_inputs(request_id,
-                             prompt_inputs,
-                             params=sampling_params,
-                             lora_request=lora_request,
-                             prompt_adapter_request=prompt_adapter_request)
-
-            engine_inputs = TokensPrompt(
-                prompt_token_ids=prompt_inputs["prompt_token_ids"])
-            if mm_data is not None:
-                engine_inputs["multi_modal_data"] = mm_data
-
-            is_tracing_enabled = (await
-                                  self.engine_client.is_tracing_enabled())
-            trace_headers = None
-            if is_tracing_enabled and raw_request:
-                trace_headers = extract_trace_headers(raw_request.headers)
-            if (not is_tracing_enabled and raw_request
-                    and contains_trace_headers(raw_request.headers)):
-                log_tracing_disabled_warning()
-
-            if isinstance(sampling_params, BeamSearchParams):
-                result_generator = self.engine_client.beam_search(
-                    prompt=engine_inputs,
-                    model_config=self.model_config,
-                    request_id=request_id,
-                    params=sampling_params,
-                )
-            else:
-                result_generator = self.engine_client.generate(
-                    engine_inputs,
-                    sampling_params,
-                    request_id,
-                    lora_request=lora_request,
-                    trace_headers=trace_headers,
-                    prompt_adapter_request=prompt_adapter_request,
-                    priority=request.priority,
-                )
->>>>>>> 09500f7d
         except ValueError as e:
             # TODO: Use a vllm-specific Validation Error
             return self.create_error_response(str(e))
