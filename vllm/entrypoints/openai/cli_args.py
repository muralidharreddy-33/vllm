"""
This file contains the command line arguments for the vLLM's
OpenAI-compatible server. It is kept in a separate file for documentation
purposes.
"""

import argparse
import json
import ssl

from vllm.engine.arg_utils import AsyncEngineArgs, nullable_str
<<<<<<< HEAD
from vllm.entrypoints.openai.serving_engine import LoRAModulePath
=======
from vllm.entrypoints.openai.serving_engine import (LoRAModulePath,
                                                    PromptAdapterPath)
>>>>>>> 8a924d22
from vllm.utils import FlexibleArgumentParser


class LoRAParserAction(argparse.Action):

    def __call__(self, parser, namespace, values, option_string=None):
        lora_list = []
        for item in values:
            name, path = item.split('=')
            lora_list.append(LoRAModulePath(name, path))
        setattr(namespace, self.dest, lora_list)


class PromptAdapterParserAction(argparse.Action):

    def __call__(self, parser, namespace, values, option_string=None):
        adapter_list = []
        for item in values:
            name, path = item.split('=')
            adapter_list.append(PromptAdapterPath(name, path))
        setattr(namespace, self.dest, adapter_list)


def make_arg_parser():
    parser = FlexibleArgumentParser(
        description="vLLM OpenAI-Compatible RESTful API server.")
    parser.add_argument("--host",
                        type=nullable_str,
                        default=None,
                        help="host name")
    parser.add_argument("--port", type=int, default=8000, help="port number")
    parser.add_argument(
        "--uvicorn-log-level",
        type=str,
        default="info",
        choices=['debug', 'info', 'warning', 'error', 'critical', 'trace'],
        help="log level for uvicorn")
    parser.add_argument("--allow-credentials",
                        action="store_true",
                        help="allow credentials")
    parser.add_argument("--allowed-origins",
                        type=json.loads,
                        default=["*"],
                        help="allowed origins")
    parser.add_argument("--allowed-methods",
                        type=json.loads,
                        default=["*"],
                        help="allowed methods")
    parser.add_argument("--allowed-headers",
                        type=json.loads,
                        default=["*"],
                        help="allowed headers")
    parser.add_argument("--api-key",
                        type=nullable_str,
                        default=None,
                        help="If provided, the server will require this key "
                        "to be presented in the header.")
    parser.add_argument(
        "--lora-modules",
        type=nullable_str,
        default=None,
        nargs='+',
        action=LoRAParserAction,
        help="LoRA module configurations in the format name=path. "
        "Multiple modules can be specified.")
    parser.add_argument(
        "--prompt-adapters",
        type=nullable_str,
        default=None,
        nargs='+',
        action=PromptAdapterParserAction,
        help="Prompt adapter configurations in the format name=path. "
        "Multiple adapters can be specified.")
    parser.add_argument("--chat-template",
                        type=nullable_str,
                        default=None,
                        help="The file path to the chat template, "
                        "or the template in single-line form "
                        "for the specified model")
    parser.add_argument("--response-role",
                        type=nullable_str,
                        default="assistant",
                        help="The role name to return if "
                        "`request.add_generation_prompt=true`.")
    parser.add_argument("--ssl-keyfile",
                        type=nullable_str,
                        default=None,
                        help="The file path to the SSL key file")
    parser.add_argument("--ssl-certfile",
                        type=nullable_str,
                        default=None,
                        help="The file path to the SSL cert file")
    parser.add_argument("--ssl-ca-certs",
                        type=nullable_str,
                        default=None,
                        help="The CA certificates file")
    parser.add_argument(
        "--ssl-cert-reqs",
        type=int,
        default=int(ssl.CERT_NONE),
        help="Whether client certificate is required (see stdlib ssl module's)"
    )
    parser.add_argument(
        "--root-path",
        type=nullable_str,
        default=None,
        help="FastAPI root_path when app is behind a path based routing proxy")
    parser.add_argument(
        "--middleware",
        type=nullable_str,
        action="append",
        default=[],
        help="Additional ASGI middleware to apply to the app. "
        "We accept multiple --middleware arguments. "
        "The value should be an import path. "
        "If a function is provided, vLLM will add it to the server "
        "using @app.middleware('http'). "
        "If a class is provided, vLLM will add it to the server "
        "using app.add_middleware(). ")

    parser = AsyncEngineArgs.add_cli_args(parser)
    return parser<|MERGE_RESOLUTION|>--- conflicted
+++ resolved
@@ -9,12 +9,8 @@
 import ssl
 
 from vllm.engine.arg_utils import AsyncEngineArgs, nullable_str
-<<<<<<< HEAD
-from vllm.entrypoints.openai.serving_engine import LoRAModulePath
-=======
 from vllm.entrypoints.openai.serving_engine import (LoRAModulePath,
                                                     PromptAdapterPath)
->>>>>>> 8a924d22
 from vllm.utils import FlexibleArgumentParser
 
 
