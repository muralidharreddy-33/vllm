--- conflicted
+++ resolved
@@ -1,11 +1,8 @@
 import asyncio
 import base64
 import time
-<<<<<<< HEAD
-from typing import AsyncIterator, List, Literal, Optional, Tuple, Union, cast
-=======
-from typing import AsyncGenerator, AsyncIterator, List, Optional, Tuple, cast
->>>>>>> 9a3f49ae
+from typing import (AsyncGenerator, AsyncIterator, List, Literal, Optional,
+                    Tuple, Union, cast)
 
 import numpy as np
 from fastapi import Request
