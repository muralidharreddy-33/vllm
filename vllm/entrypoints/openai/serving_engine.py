import json
from dataclasses import dataclass
from http import HTTPStatus
from typing import (Dict, Iterable, Iterator, List, Literal, Optional, Tuple,
                    TypedDict, Union, cast)

from pydantic import Field
from transformers import PreTrainedTokenizer, PreTrainedTokenizerFast
from typing_extensions import Annotated

from vllm.config import ModelConfig
from vllm.engine.async_llm_engine import AsyncLLMEngine
from vllm.entrypoints.openai.protocol import (ChatCompletionRequest,
                                              CompletionRequest,
                                              EmbeddingRequest, ErrorResponse,
                                              LogProbs, ModelCard, ModelList,
                                              ModelPermission)
from vllm.logger import init_logger
from vllm.lora.request import LoRARequest
from vllm.sequence import Logprob
from vllm.transformers_utils.tokenizer import get_tokenizer

logger = init_logger(__name__)


class InputString(TypedDict):
    text: str
    is_tokens: Literal[False]


class InputTokens(TypedDict):
    text: List[int]
    is_tokens: Literal[True]


@dataclass
class LoRAModulePath:
    name: str
    local_path: str


class OpenAIServing:

    def __init__(self, engine: AsyncLLMEngine, model_config: ModelConfig,
                 served_model_names: List[str],
                 lora_modules: Optional[List[LoRAModulePath]]):
        self.engine = engine
        self.max_model_len = model_config.max_model_len

        # A separate tokenizer to map token IDs to strings.
        self.tokenizer = get_tokenizer(
            model_config.tokenizer,
            tokenizer_mode=model_config.tokenizer_mode,
            tokenizer_revision=model_config.tokenizer_revision,
            trust_remote_code=model_config.trust_remote_code,
            truncation_side="left")

        self.served_model_names = served_model_names

        if lora_modules is None:
            self.lora_requests = []
        else:
            self.lora_requests = [
                LoRARequest(
                    lora_name=lora.name,
                    lora_int_id=i,
                    lora_local_path=lora.local_path,
                ) for i, lora in enumerate(lora_modules, start=1)
            ]

    async def show_available_models(self) -> ModelList:
        """Show available models. Right now we only have one model."""
        model_cards = [
            ModelCard(id=served_model_name,
                      root=self.served_model_names[0],
                      permission=[ModelPermission()])
            for served_model_name in self.served_model_names
        ]
        lora_cards = [
            ModelCard(id=lora.lora_name,
                      root=self.served_model_names[0],
                      permission=[ModelPermission()])
            for lora in self.lora_requests
        ]
        model_cards.extend(lora_cards)
        return ModelList(data=model_cards)

    def _create_logprobs(
        self,
        token_ids: List[int],
        top_logprobs: List[Optional[Dict[int, Logprob]]],
        num_output_top_logprobs: Optional[int] = None,
        initial_text_offset: int = 0,
    ) -> LogProbs:
        """Create OpenAI-style logprobs."""
        logprobs = LogProbs()
        last_token_len = 0
        if num_output_top_logprobs:
            logprobs.top_logprobs = []

        for i, token_id in enumerate(token_ids):
            step_top_logprobs = top_logprobs[i]
            if step_top_logprobs is None:
                token = self.tokenizer.decode(token_id)
                logprobs.tokens.append(token)
                logprobs.token_logprobs.append(None)
                assert logprobs.top_logprobs is not None
                logprobs.top_logprobs.append(None)
            else:
                token_logprob = step_top_logprobs[token_id].logprob
                token = step_top_logprobs[token_id].decoded_token
                logprobs.tokens.append(token)
                logprobs.token_logprobs.append(token_logprob)

                if num_output_top_logprobs:
                    assert logprobs.top_logprobs is not None
                    logprobs.top_logprobs.append({
                        # Convert float("-inf") to the
                        # JSON-serializable float that OpenAI uses
                        p.decoded_token: max(p.logprob, -9999.0)
                        for i, p in step_top_logprobs.items()
                    } if step_top_logprobs else None)

            if len(logprobs.text_offset) == 0:
                logprobs.text_offset.append(initial_text_offset)
            else:
                logprobs.text_offset.append(logprobs.text_offset[-1] +
                                            last_token_len)
            last_token_len = len(token)
        return logprobs

    def create_error_response(
            self,
            message: str,
            err_type: str = "BadRequestError",
            status_code: HTTPStatus = HTTPStatus.BAD_REQUEST) -> ErrorResponse:
        return ErrorResponse(message=message,
                             type=err_type,
                             code=status_code.value)

    def create_streaming_error_response(
            self,
            message: str,
            err_type: str = "BadRequestError",
            status_code: HTTPStatus = HTTPStatus.BAD_REQUEST) -> str:
        json_str = json.dumps({
            "error":
            self.create_error_response(message=message,
                                       err_type=err_type,
                                       status_code=status_code).model_dump()
        })
        return json_str

    async def _check_model(
        self, request: Union[CompletionRequest, ChatCompletionRequest]
    ) -> Optional[ErrorResponse]:
        if request.model in self.served_model_names:
            return None
        if request.model in [lora.lora_name for lora in self.lora_requests]:
            return None
        return self.create_error_response(
            message=f"The model `{request.model}` does not exist.",
            err_type="NotFoundError",
            status_code=HTTPStatus.NOT_FOUND)

    def _maybe_get_lora(
        self, request: Union[CompletionRequest, ChatCompletionRequest]
    ) -> Optional[LoRARequest]:
        if request.model in self.served_model_names:
            return None
        for lora in self.lora_requests:
            if request.model == lora.lora_name:
                return lora
        # if _check_model has been called earlier, this will be unreachable
        raise ValueError(f"The model `{request.model}` does not exist.")

    def _normalize_prompt_text_to_input(
        self,
<<<<<<< HEAD
        request: Union[ChatCompletionRequest, CompletionRequest],
        prompt: str,
        tokenizer: Union[PreTrainedTokenizer, PreTrainedTokenizerFast],
=======
        request: Union[ChatCompletionRequest, CompletionRequest,
                       EmbeddingRequest],
        prompt: Optional[str] = None,
        prompt_ids: Optional[List[int]] = None,
>>>>>>> 65bf2ac1
        truncate_prompt_tokens: Optional[Annotated[int, Field(ge=1)]] = None
    ) -> Tuple[List[int], str]:
        if truncate_prompt_tokens is None:
            encoded = tokenizer(prompt)
        else:
            encoded = tokenizer(prompt,
                                truncation=True,
                                max_length=truncate_prompt_tokens)

        input_ids = encoded.input_ids

        input_text = prompt

        return self._validate_input(request, input_ids, input_text)

    def _normalize_prompt_tokens_to_input(
        self,
        request: Union[ChatCompletionRequest, CompletionRequest],
        prompt_ids: List[int],
        tokenizer: Union[PreTrainedTokenizer, PreTrainedTokenizerFast],
        truncate_prompt_tokens: Optional[Annotated[int, Field(ge=1)]] = None
    ) -> Tuple[List[int], str]:
        if truncate_prompt_tokens is None:
            input_ids = prompt_ids
        else:
            input_ids = prompt_ids[-truncate_prompt_tokens:]

        input_text = tokenizer.decode(prompt_ids)

        return self._validate_input(request, input_ids, input_text)

    def _validate_input(
        self,
        request: Union[ChatCompletionRequest, CompletionRequest],
        input_ids: List[int],
        input_text: str,
    ) -> Tuple[List[int], str]:
        token_num = len(input_ids)

        # Note: EmbeddingRequest doesn't have max_tokens
        if isinstance(request, EmbeddingRequest):
            if token_num > self.max_model_len:
                raise ValueError(
                    f"This model's maximum context length is "
                    f"{self.max_model_len} tokens. However, you requested "
                    f"{token_num} tokens in the input for embedding "
                    f"generation. Please reduce the length of the input.", )
            return input_ids, input_text

        if request.max_tokens is None:
            if token_num >= self.max_model_len:
                raise ValueError(
                    f"This model's maximum context length is "
                    f"{self.max_model_len} tokens. However, you requested "
                    f"{token_num} tokens in the messages, "
                    f"Please reduce the length of the messages.", )
            request.max_tokens = self.max_model_len - token_num

        if token_num + request.max_tokens > self.max_model_len:
            raise ValueError(
                f"This model's maximum context length is "
                f"{self.max_model_len} tokens. However, you requested "
                f"{request.max_tokens + token_num} tokens "
                f"({token_num} in the messages, "
                f"{request.max_tokens} in the completion). "
                f"Please reduce the length of the messages or completion.", )

        return input_ids, input_text

    def _tokenize_prompt_input(
        self,
        request: Union[ChatCompletionRequest, CompletionRequest],
        prompt_input: Union[str, List[int]],
        truncate_prompt_tokens: Optional[Annotated[int, Field(ge=1)]] = None,
    ) -> Tuple[List[int], str]:
        """A simpler implementation of
        :meth:`~vllm.entrypoints.openai.serving_engine.OpenAIServing._tokenize_prompt_input_or_inputs`
        that assumes single input."""
        return next(
            self._tokenize_prompt_inputs(
                request,
                [prompt_input],
                truncate_prompt_tokens=truncate_prompt_tokens,
            ))

    def _tokenize_prompt_inputs(
        self,
        request: Union[ChatCompletionRequest, CompletionRequest],
        prompt_inputs: Iterable[Union[str, List[int]]],
        truncate_prompt_tokens: Optional[Annotated[int, Field(ge=1)]] = None,
    ) -> Iterator[Tuple[List[int], str]]:
        """A simpler implementation of
        :meth:`~vllm.entrypoints.openai.serving_engine.OpenAIServing._tokenize_prompt_input_or_inputs`
        that assumes multiple inputs."""
        tokenizer = self.tokenizer

        for text in prompt_inputs:
            if isinstance(text, str):
                yield self._normalize_prompt_text_to_input(
                    request,
                    prompt=text,
                    tokenizer=tokenizer,
                    truncate_prompt_tokens=truncate_prompt_tokens,
                )
            else:
                yield self._normalize_prompt_tokens_to_input(
                    request,
                    prompt_ids=text,
                    tokenizer=tokenizer,
                    truncate_prompt_tokens=truncate_prompt_tokens,
                )

    def _parse_prompt_input_or_inputs(
        self,
        input_or_inputs: Union[str, List[str], List[int], List[List[int]]],
    ) -> List[Union[InputString, InputTokens]]:
        if isinstance(input_or_inputs, str):
            # case 1: a string
            return [InputString(text=input_or_inputs, is_tokens=False)]

        if isinstance(input_or_inputs, list):
            if len(input_or_inputs) == 0:
                raise ValueError("please provide at least one prompt")
            if isinstance(input_or_inputs[0], str):
                # case 2: array of strings
                return [
                    InputString(text=elem, is_tokens=False)
                    for elem in cast(List[str], input_or_inputs)
                ]
            if isinstance(input_or_inputs[0], int):
                # case 3: array of tokens
                elem = cast(List[int], input_or_inputs)
                return [InputTokens(text=elem, is_tokens=True)]
            if isinstance(input_or_inputs[0], list) and isinstance(
                    input_or_inputs[0][0], int):
                # case 4: array of token arrays
                return [
                    InputTokens(text=elem, is_tokens=True)
                    for elem in cast(List[List[int]], input_or_inputs)
                ]

        raise ValueError("prompt must be a string, array of strings, "
                         "array of tokens, or array of token arrays")

    def _tokenize_prompt_input_or_inputs(
        self,
        request: Union[ChatCompletionRequest, CompletionRequest],
        input_or_inputs: Union[str, List[str], List[int], List[List[int]]],
        truncate_prompt_tokens: Optional[Annotated[int, Field(ge=1)]] = None,
    ) -> Iterator[Tuple[List[int], str]]:
        """Tokenize/detokenize depending on the input format.
        
        According to `OpenAI API <https://platform.openai.com/docs/api-reference/embeddings/create>`_
        , each input can be a string or array of tokens. Note that each request
        can pass one or more inputs.
        """
        tokenizer = self.tokenizer

        for prompt_input in self._parse_prompt_input_or_inputs(
                input_or_inputs):
            # Although our type checking is based on mypy,
            # VSCode Pyright extension should still work properly
            # "is True" is required for Pyright to perform type narrowing
            # See: https://github.com/microsoft/pyright/issues/7672
            if prompt_input["is_tokens"] is False:
                yield self._normalize_prompt_text_to_input(
                    request,
                    prompt=prompt_input["text"],
                    tokenizer=tokenizer,
                    truncate_prompt_tokens=truncate_prompt_tokens,
                )
            else:
                yield self._normalize_prompt_tokens_to_input(
                    request,
                    prompt_ids=prompt_input["text"],
                    tokenizer=tokenizer,
                    truncate_prompt_tokens=truncate_prompt_tokens,
                )<|MERGE_RESOLUTION|>--- conflicted
+++ resolved
@@ -152,7 +152,8 @@
         return json_str
 
     async def _check_model(
-        self, request: Union[CompletionRequest, ChatCompletionRequest]
+        self, request: Union[CompletionRequest, ChatCompletionRequest,
+                             EmbeddingRequest]
     ) -> Optional[ErrorResponse]:
         if request.model in self.served_model_names:
             return None
@@ -164,7 +165,8 @@
             status_code=HTTPStatus.NOT_FOUND)
 
     def _maybe_get_lora(
-        self, request: Union[CompletionRequest, ChatCompletionRequest]
+        self, request: Union[CompletionRequest, ChatCompletionRequest,
+                             EmbeddingRequest]
     ) -> Optional[LoRARequest]:
         if request.model in self.served_model_names:
             return None
@@ -176,16 +178,10 @@
 
     def _normalize_prompt_text_to_input(
         self,
-<<<<<<< HEAD
-        request: Union[ChatCompletionRequest, CompletionRequest],
+        request: Union[ChatCompletionRequest, CompletionRequest,
+                       EmbeddingRequest],
         prompt: str,
         tokenizer: Union[PreTrainedTokenizer, PreTrainedTokenizerFast],
-=======
-        request: Union[ChatCompletionRequest, CompletionRequest,
-                       EmbeddingRequest],
-        prompt: Optional[str] = None,
-        prompt_ids: Optional[List[int]] = None,
->>>>>>> 65bf2ac1
         truncate_prompt_tokens: Optional[Annotated[int, Field(ge=1)]] = None
     ) -> Tuple[List[int], str]:
         if truncate_prompt_tokens is None:
@@ -203,7 +199,8 @@
 
     def _normalize_prompt_tokens_to_input(
         self,
-        request: Union[ChatCompletionRequest, CompletionRequest],
+        request: Union[ChatCompletionRequest, CompletionRequest,
+                       EmbeddingRequest],
         prompt_ids: List[int],
         tokenizer: Union[PreTrainedTokenizer, PreTrainedTokenizerFast],
         truncate_prompt_tokens: Optional[Annotated[int, Field(ge=1)]] = None
@@ -219,7 +216,8 @@
 
     def _validate_input(
         self,
-        request: Union[ChatCompletionRequest, CompletionRequest],
+        request: Union[ChatCompletionRequest, CompletionRequest,
+                       EmbeddingRequest],
         input_ids: List[int],
         input_text: str,
     ) -> Tuple[List[int], str]:
@@ -257,7 +255,8 @@
 
     def _tokenize_prompt_input(
         self,
-        request: Union[ChatCompletionRequest, CompletionRequest],
+        request: Union[ChatCompletionRequest, CompletionRequest,
+                       EmbeddingRequest],
         prompt_input: Union[str, List[int]],
         truncate_prompt_tokens: Optional[Annotated[int, Field(ge=1)]] = None,
     ) -> Tuple[List[int], str]:
@@ -273,7 +272,8 @@
 
     def _tokenize_prompt_inputs(
         self,
-        request: Union[ChatCompletionRequest, CompletionRequest],
+        request: Union[ChatCompletionRequest, CompletionRequest,
+                       EmbeddingRequest],
         prompt_inputs: Iterable[Union[str, List[int]]],
         truncate_prompt_tokens: Optional[Annotated[int, Field(ge=1)]] = None,
     ) -> Iterator[Tuple[List[int], str]]:
@@ -332,7 +332,8 @@
 
     def _tokenize_prompt_input_or_inputs(
         self,
-        request: Union[ChatCompletionRequest, CompletionRequest],
+        request: Union[ChatCompletionRequest, CompletionRequest,
+                       EmbeddingRequest],
         input_or_inputs: Union[str, List[str], List[int], List[List[int]]],
         truncate_prompt_tokens: Optional[Annotated[int, Field(ge=1)]] = None,
     ) -> Iterator[Tuple[List[int], str]]:
