import asyncio
import importlib
import inspect
import multiprocessing
import os
import re
import signal
import socket
import tempfile
import uuid
from argparse import Namespace
from contextlib import asynccontextmanager
from functools import partial
from http import HTTPStatus
from typing import AsyncIterator, Optional, Set, Tuple

import uvloop
from fastapi import APIRouter, FastAPI, Request
from fastapi.exceptions import RequestValidationError
from fastapi.middleware.cors import CORSMiddleware
from fastapi.responses import JSONResponse, Response, StreamingResponse
from starlette.datastructures import State
from starlette.routing import Mount
from typing_extensions import assert_never

import vllm.envs as envs
from vllm.config import ModelConfig
from vllm.engine.arg_utils import AsyncEngineArgs
from vllm.engine.multiprocessing.client import MQLLMEngineClient
from vllm.engine.multiprocessing.engine import run_mp_engine
from vllm.engine.protocol import EngineClient
from vllm.entrypoints.chat_utils import load_chat_template
from vllm.entrypoints.launcher import serve_http
from vllm.entrypoints.logger import RequestLogger
from vllm.entrypoints.openai.cli_args import (make_arg_parser,
                                              validate_parsed_serve_args)
# yapf conflicts with isort for this block
# yapf: disable
from vllm.entrypoints.openai.protocol import (ChatCompletionRequest,
                                              ChatCompletionResponse,
                                              CompletionRequest,
                                              CompletionResponse,
                                              DetokenizeRequest,
                                              DetokenizeResponse,
                                              EmbeddingRequest,
                                              EmbeddingResponse, ErrorResponse,
                                              LoadLoraAdapterRequest,
                                              TokenizeRequest,
                                              TokenizeResponse,
                                              UnloadLoraAdapterRequest)
# yapf: enable
from vllm.entrypoints.openai.serving_chat import OpenAIServingChat
from vllm.entrypoints.openai.serving_completion import OpenAIServingCompletion
from vllm.entrypoints.openai.serving_embedding import OpenAIServingEmbedding
from vllm.entrypoints.openai.serving_engine import BaseModelPath, OpenAIServing
from vllm.entrypoints.openai.serving_tokenization import (
    OpenAIServingTokenization)
from vllm.entrypoints.openai.tool_parsers import ToolParserManager
from vllm.logger import init_logger
from vllm.usage.usage_lib import UsageContext
from vllm.utils import (FlexibleArgumentParser, get_open_zmq_ipc_path,
                        is_valid_ipv6_address)
from vllm.version import __version__ as VLLM_VERSION

if envs.VLLM_USE_V1:
    from vllm.v1.engine.async_llm import AsyncLLMEngine  # type: ignore
else:
    from vllm.engine.async_llm_engine import AsyncLLMEngine  # type: ignore

TIMEOUT_KEEP_ALIVE = 5  # seconds

prometheus_multiproc_dir: tempfile.TemporaryDirectory

# Cannot use __name__ (https://github.com/vllm-project/vllm/pull/4765)
logger = init_logger('vllm.entrypoints.openai.api_server')

_running_tasks: Set[asyncio.Task] = set()


@asynccontextmanager
async def lifespan(app: FastAPI):
    try:
        if app.state.log_stats:
            engine_client: EngineClient = app.state.engine_client

            async def _force_log():
                while True:
                    await asyncio.sleep(10.)
                    await engine_client.do_log_stats()

            task = asyncio.create_task(_force_log())
            _running_tasks.add(task)
            task.add_done_callback(_running_tasks.remove)
        else:
            task = None
        try:
            yield
        finally:
            if task is not None:
                task.cancel()
    finally:
        # Ensure app state including engine ref is gc'd
        del app.state


@asynccontextmanager
async def build_async_engine_client(
        args: Namespace) -> AsyncIterator[EngineClient]:

    # Context manager to handle engine_client lifecycle
    # Ensures everything is shutdown and cleaned up on error/exit
    engine_args = AsyncEngineArgs.from_cli_args(args)

    async with build_async_engine_client_from_engine_args(
            engine_args, args.disable_frontend_multiprocessing) as engine:
        yield engine


@asynccontextmanager
async def build_async_engine_client_from_engine_args(
    engine_args: AsyncEngineArgs,
    disable_frontend_multiprocessing: bool = False,
) -> AsyncIterator[EngineClient]:
    """
    Create EngineClient, either:
        - in-process using the AsyncLLMEngine Directly
        - multiprocess using AsyncLLMEngine RPC

    Returns the Client or None if the creation failed.
    """

    # Fall back
    # TODO: fill out feature matrix.
    if (MQLLMEngineClient.is_unsupported_config(engine_args)
            or envs.VLLM_USE_V1 or disable_frontend_multiprocessing):

        engine_config = engine_args.create_engine_config()
        uses_ray = getattr(AsyncLLMEngine._get_executor_cls(engine_config),
                           "uses_ray", False)

        build_engine = partial(AsyncLLMEngine.from_engine_args,
                               engine_args=engine_args,
                               engine_config=engine_config,
                               usage_context=UsageContext.OPENAI_API_SERVER)
        if uses_ray:
            # Must run in main thread with ray for its signal handlers to work
            engine_client = build_engine()
        else:
            engine_client = await asyncio.get_running_loop().run_in_executor(
                None, build_engine)

        yield engine_client
        if hasattr(engine_client, "shutdown"):
            engine_client.shutdown()
        return

    # Otherwise, use the multiprocessing AsyncLLMEngine.
    else:
        if "PROMETHEUS_MULTIPROC_DIR" not in os.environ:
            # Make TemporaryDirectory for prometheus multiprocessing
            # Note: global TemporaryDirectory will be automatically
            #   cleaned up upon exit.
            global prometheus_multiproc_dir
            prometheus_multiproc_dir = tempfile.TemporaryDirectory()
            os.environ[
                "PROMETHEUS_MULTIPROC_DIR"] = prometheus_multiproc_dir.name
        else:
            logger.warning(
                "Found PROMETHEUS_MULTIPROC_DIR was set by user. "
                "This directory must be wiped between vLLM runs or "
                "you will find inaccurate metrics. Unset the variable "
                "and vLLM will properly handle cleanup.")

        # Select random path for IPC.
        ipc_path = get_open_zmq_ipc_path()
        logger.info("Multiprocessing frontend to use %s for IPC Path.",
                    ipc_path)

        # Start RPCServer in separate process (holds the LLMEngine).
        # the current process might have CUDA context,
        # so we need to spawn a new process
        context = multiprocessing.get_context("spawn")

        # The Process can raise an exception during startup, which may
        # not actually result in an exitcode being reported. As a result
        # we use a shared variable to communicate the information.
        engine_alive = multiprocessing.Value('b', True, lock=False)
        engine_process = context.Process(target=run_mp_engine,
                                         args=(engine_args,
                                               UsageContext.OPENAI_API_SERVER,
                                               ipc_path, engine_alive))
        engine_process.start()
        engine_pid = engine_process.pid
        assert engine_pid is not None, "Engine process failed to start."
        logger.info("Started engine process with PID %d", engine_pid)

        # Build RPCClient, which conforms to EngineClient Protocol.
        engine_config = engine_args.create_engine_config()
        build_client = partial(MQLLMEngineClient, ipc_path, engine_config,
                               engine_pid)
        mq_engine_client = await asyncio.get_running_loop().run_in_executor(
            None, build_client)
        try:
            while True:
                try:
                    await mq_engine_client.setup()
                    break
                except TimeoutError:
                    if (not engine_process.is_alive()
                            or not engine_alive.value):
                        raise RuntimeError(
                            "Engine process failed to start. See stack "
                            "trace for the root cause.") from None

            yield mq_engine_client  # type: ignore[misc]
        finally:
            # Ensure rpc server process was terminated
            engine_process.terminate()

            # Close all open connections to the backend
            mq_engine_client.close()

            # Wait for engine process to join
            engine_process.join(4)
            if engine_process.exitcode is None:
                # Kill if taking longer than 5 seconds to stop
                engine_process.kill()

            # Lazy import for prometheus multiprocessing.
            # We need to set PROMETHEUS_MULTIPROC_DIR environment variable
            # before prometheus_client is imported.
            # See https://prometheus.github.io/client_python/multiprocess/
            from prometheus_client import multiprocess
            multiprocess.mark_process_dead(engine_process.pid)


router = APIRouter()


def mount_metrics(app: FastAPI):
    # Lazy import for prometheus multiprocessing.
    # We need to set PROMETHEUS_MULTIPROC_DIR environment variable
    # before prometheus_client is imported.
    # See https://prometheus.github.io/client_python/multiprocess/
    from prometheus_client import (CollectorRegistry, make_asgi_app,
                                   multiprocess)

    prometheus_multiproc_dir_path = os.getenv("PROMETHEUS_MULTIPROC_DIR", None)
    if prometheus_multiproc_dir_path is not None:
        logger.info("vLLM to use %s as PROMETHEUS_MULTIPROC_DIR",
                    prometheus_multiproc_dir_path)
        registry = CollectorRegistry()
        multiprocess.MultiProcessCollector(registry)

        # Add prometheus asgi middleware to route /metrics requests
        metrics_route = Mount("/metrics", make_asgi_app(registry=registry))
    else:
        # Add prometheus asgi middleware to route /metrics requests
        metrics_route = Mount("/metrics", make_asgi_app())

    # Workaround for 307 Redirect for /metrics
    metrics_route.path_regex = re.compile("^/metrics(?P<path>.*)$")
    app.routes.append(metrics_route)


def base(request: Request) -> OpenAIServing:
    # Reuse the existing instance
    return tokenization(request)


def chat(request: Request) -> Optional[OpenAIServingChat]:
    return request.app.state.openai_serving_chat


def completion(request: Request) -> Optional[OpenAIServingCompletion]:
    return request.app.state.openai_serving_completion


def embedding(request: Request) -> Optional[OpenAIServingEmbedding]:
    return request.app.state.openai_serving_embedding


def tokenization(request: Request) -> OpenAIServingTokenization:
    return request.app.state.openai_serving_tokenization


def engine_client(request: Request) -> EngineClient:
    return request.app.state.engine_client


@router.get("/health")
async def health(raw_request: Request) -> Response:
    """Health check."""
    await engine_client(raw_request).check_health()
    return Response(status_code=200)


@router.post("/tokenize")
async def tokenize(request: TokenizeRequest, raw_request: Request):
    handler = tokenization(raw_request)

    generator = await handler.create_tokenize(request)
    if isinstance(generator, ErrorResponse):
        return JSONResponse(content=generator.model_dump(),
                            status_code=generator.code)
    elif isinstance(generator, TokenizeResponse):
        return JSONResponse(content=generator.model_dump())

    assert_never(generator)


@router.post("/detokenize")
async def detokenize(request: DetokenizeRequest, raw_request: Request):
    handler = tokenization(raw_request)

    generator = await handler.create_detokenize(request)
    if isinstance(generator, ErrorResponse):
        return JSONResponse(content=generator.model_dump(),
                            status_code=generator.code)
    elif isinstance(generator, DetokenizeResponse):
        return JSONResponse(content=generator.model_dump())

    assert_never(generator)


@router.get("/v1/models")
async def show_available_models(raw_request: Request):
    handler = base(raw_request)

    models = await handler.show_available_models()
    return JSONResponse(content=models.model_dump())


@router.get("/version")
async def show_version():
    ver = {"version": VLLM_VERSION}
    return JSONResponse(content=ver)


@router.post("/v1/chat/completions")
async def create_chat_completion(request: ChatCompletionRequest,
                                 raw_request: Request):
    handler = chat(raw_request)
    if handler is None:
        return base(raw_request).create_error_response(
            message="The model does not support Chat Completions API")

    generator = await handler.create_chat_completion(request, raw_request)

    if isinstance(generator, ErrorResponse):
        return JSONResponse(content=generator.model_dump(),
                            status_code=generator.code)

    elif isinstance(generator, ChatCompletionResponse):
        return JSONResponse(content=generator.model_dump())

    return StreamingResponse(content=generator, media_type="text/event-stream")


@router.post("/v1/completions")
async def create_completion(request: CompletionRequest, raw_request: Request):
    handler = completion(raw_request)
    if handler is None:
        return base(raw_request).create_error_response(
            message="The model does not support Completions API")

    generator = await handler.create_completion(request, raw_request)
    if isinstance(generator, ErrorResponse):
        return JSONResponse(content=generator.model_dump(),
                            status_code=generator.code)
    elif isinstance(generator, CompletionResponse):
        return JSONResponse(content=generator.model_dump())

    return StreamingResponse(content=generator, media_type="text/event-stream")


@router.post("/v1/embeddings")
async def create_embedding(request: EmbeddingRequest, raw_request: Request):
    handler = embedding(raw_request)
    if handler is None:
        return base(raw_request).create_error_response(
            message="The model does not support Embeddings API")

    generator = await handler.create_embedding(request, raw_request)
    if isinstance(generator, ErrorResponse):
        return JSONResponse(content=generator.model_dump(),
                            status_code=generator.code)
    elif isinstance(generator, EmbeddingResponse):
        return JSONResponse(content=generator.model_dump())

    assert_never(generator)


if envs.VLLM_TORCH_PROFILER_DIR:
    logger.warning(
        "Torch Profiler is enabled in the API server. This should ONLY be "
        "used for local development!")

    @router.post("/start_profile")
    async def start_profile(raw_request: Request):
        logger.info("Starting profiler...")
        await engine_client(raw_request).start_profile()
        logger.info("Profiler started.")
        return Response(status_code=200)

    @router.post("/stop_profile")
    async def stop_profile(raw_request: Request):
        logger.info("Stopping profiler...")
        await engine_client(raw_request).stop_profile()
        logger.info("Profiler stopped.")
        return Response(status_code=200)


if envs.VLLM_ALLOW_RUNTIME_LORA_UPDATING:
    logger.warning(
        "Lora dynamic loading & unloading is enabled in the API server. "
        "This should ONLY be used for local development!")

    @router.post("/v1/load_lora_adapter")
    async def load_lora_adapter(request: LoadLoraAdapterRequest,
                                raw_request: Request):
        for route in [chat, completion, embedding]:
            handler = route(raw_request)
            if handler is not None:
                response = await handler.load_lora_adapter(request)
                if isinstance(response, ErrorResponse):
                    return JSONResponse(content=response.model_dump(),
                                        status_code=response.code)

        return Response(status_code=200, content=response)

    @router.post("/v1/unload_lora_adapter")
    async def unload_lora_adapter(request: UnloadLoraAdapterRequest,
                                  raw_request: Request):
        for route in [chat, completion, embedding]:
            handler = route(raw_request)
            if handler is not None:
                response = await handler.unload_lora_adapter(request)
                if isinstance(response, ErrorResponse):
                    return JSONResponse(content=response.model_dump(),
                                        status_code=response.code)

        return Response(status_code=200, content=response)


def build_app(args: Namespace) -> FastAPI:
    if args.disable_fastapi_docs:
        app = FastAPI(openapi_url=None,
                      docs_url=None,
                      redoc_url=None,
                      lifespan=lifespan)
    else:
        app = FastAPI(lifespan=lifespan)
    app.include_router(router)
    app.root_path = args.root_path

    mount_metrics(app)

    app.add_middleware(
        CORSMiddleware,
        allow_origins=args.allowed_origins,
        allow_credentials=args.allow_credentials,
        allow_methods=args.allowed_methods,
        allow_headers=args.allowed_headers,
    )

    @app.exception_handler(RequestValidationError)
    async def validation_exception_handler(_, exc):
        chat = app.state.openai_serving_chat
        err = chat.create_error_response(message=str(exc))
        return JSONResponse(err.model_dump(),
                            status_code=HTTPStatus.BAD_REQUEST)

    if token := envs.VLLM_API_KEY or args.api_key:

        @app.middleware("http")
        async def authentication(request: Request, call_next):
            root_path = "" if args.root_path is None else args.root_path
            if request.method == "OPTIONS":
                return await call_next(request)
            if not request.url.path.startswith(f"{root_path}/v1"):
                return await call_next(request)
            if request.headers.get("Authorization") != "Bearer " + token:
                return JSONResponse(content={"error": "Unauthorized"},
                                    status_code=401)
            return await call_next(request)

    @app.middleware("http")
    async def add_request_id(request: Request, call_next):
        request_id = request.headers.get("X-Request-Id") or uuid.uuid4().hex
        response = await call_next(request)
        response.headers["X-Request-Id"] = request_id
        return response

    for middleware in args.middleware:
        module_path, object_name = middleware.rsplit(".", 1)
        imported = getattr(importlib.import_module(module_path), object_name)
        if inspect.isclass(imported):
            app.add_middleware(imported)
        elif inspect.iscoroutinefunction(imported):
            app.middleware("http")(imported)
        else:
            raise ValueError(f"Invalid middleware {middleware}. "
                             f"Must be a function or a class.")

    return app


def init_app_state(
    engine_client: EngineClient,
    model_config: ModelConfig,
    state: State,
    args: Namespace,
) -> None:
    if args.served_model_name is not None:
        served_model_names = args.served_model_name
    else:
        served_model_names = [args.model]

    if args.disable_log_requests:
        request_logger = None
    else:
        request_logger = RequestLogger(max_log_len=args.max_log_len)

    base_model_paths = [
        BaseModelPath(name=name, model_path=args.model)
        for name in served_model_names
    ]

    state.engine_client = engine_client
    state.log_stats = not args.disable_log_stats

    resolved_chat_template = load_chat_template(args.chat_template)
    logger.info("Using supplied chat template:\n%s", resolved_chat_template)

    state.openai_serving_chat = OpenAIServingChat(
        engine_client,
        model_config,
        base_model_paths,
        args.response_role,
        lora_modules=args.lora_modules,
        prompt_adapters=args.prompt_adapters,
        request_logger=request_logger,
        chat_template=resolved_chat_template,
        chat_template_content_format=args.chat_template_content_format,
        return_tokens_as_token_ids=args.return_tokens_as_token_ids,
        enable_auto_tools=args.enable_auto_tool_choice,
        tool_parser=args.tool_call_parser,
        enable_prompt_tokens_details=args.enable_prompt_tokens_details,
    ) if model_config.task == "generate" else None
    state.openai_serving_completion = OpenAIServingCompletion(
        engine_client,
        model_config,
        base_model_paths,
        lora_modules=args.lora_modules,
        prompt_adapters=args.prompt_adapters,
        request_logger=request_logger,
        return_tokens_as_token_ids=args.return_tokens_as_token_ids,
    ) if model_config.task == "generate" else None
    state.openai_serving_embedding = OpenAIServingEmbedding(
        engine_client,
        model_config,
        base_model_paths,
        request_logger=request_logger,
<<<<<<< HEAD
        chat_template=args.chat_template,
    ) if model_config.task in ["embedding", "cross_encoding"] else None
=======
        chat_template=resolved_chat_template,
        chat_template_content_format=args.chat_template_content_format,
    ) if model_config.task == "embedding" else None
>>>>>>> 4fd93750
    state.openai_serving_tokenization = OpenAIServingTokenization(
        engine_client,
        model_config,
        base_model_paths,
        lora_modules=args.lora_modules,
        request_logger=request_logger,
        chat_template=resolved_chat_template,
        chat_template_content_format=args.chat_template_content_format,
    )


def create_server_socket(addr: Tuple[str, int]) -> socket.socket:
    family = socket.AF_INET
    if is_valid_ipv6_address(addr[0]):
        family = socket.AF_INET6

    sock = socket.socket(family=family, type=socket.SOCK_STREAM)
    sock.setsockopt(socket.SOL_SOCKET, socket.SO_REUSEADDR, 1)
    sock.bind(addr)

    return sock


async def run_server(args, **uvicorn_kwargs) -> None:
    logger.info("vLLM API server version %s", VLLM_VERSION)
    logger.info("args: %s", args)

    if args.tool_parser_plugin and len(args.tool_parser_plugin) > 3:
        ToolParserManager.import_tool_parser(args.tool_parser_plugin)

    valide_tool_parses = ToolParserManager.tool_parsers.keys()
    if args.enable_auto_tool_choice \
        and args.tool_call_parser not in valide_tool_parses:
        raise KeyError(f"invalid tool call parser: {args.tool_call_parser} "
                       f"(chose from {{ {','.join(valide_tool_parses)} }})")

    # workaround to make sure that we bind the port before the engine is set up.
    # This avoids race conditions with ray.
    # see https://github.com/vllm-project/vllm/issues/8204
    sock_addr = (args.host or "", args.port)
    sock = create_server_socket(sock_addr)

    def signal_handler(*_) -> None:
        # Interrupt server on sigterm while initializing
        raise KeyboardInterrupt("terminated")

    signal.signal(signal.SIGTERM, signal_handler)

    async with build_async_engine_client(args) as engine_client:
        app = build_app(args)

        model_config = await engine_client.get_model_config()
        init_app_state(engine_client, model_config, app.state, args)

        shutdown_task = await serve_http(
            app,
            host=args.host,
            port=args.port,
            log_level=args.uvicorn_log_level,
            timeout_keep_alive=TIMEOUT_KEEP_ALIVE,
            ssl_keyfile=args.ssl_keyfile,
            ssl_certfile=args.ssl_certfile,
            ssl_ca_certs=args.ssl_ca_certs,
            ssl_cert_reqs=args.ssl_cert_reqs,
            **uvicorn_kwargs,
        )

    # NB: Await server shutdown only after the backend context is exited
    await shutdown_task

    sock.close()


if __name__ == "__main__":
    # NOTE(simon):
    # This section should be in sync with vllm/scripts.py for CLI entrypoints.
    parser = FlexibleArgumentParser(
        description="vLLM OpenAI-Compatible RESTful API server.")
    parser = make_arg_parser(parser)
    args = parser.parse_args()
    validate_parsed_serve_args(args)

    uvloop.run(run_server(args))<|MERGE_RESOLUTION|>--- conflicted
+++ resolved
@@ -562,14 +562,9 @@
         model_config,
         base_model_paths,
         request_logger=request_logger,
-<<<<<<< HEAD
-        chat_template=args.chat_template,
-    ) if model_config.task in ["embedding", "cross_encoding"] else None
-=======
         chat_template=resolved_chat_template,
         chat_template_content_format=args.chat_template_content_format,
-    ) if model_config.task == "embedding" else None
->>>>>>> 4fd93750
+    ) if model_config.task in ["embedding", "cross_encoding"] else None
     state.openai_serving_tokenization = OpenAIServingTokenization(
         engine_client,
         model_config,
