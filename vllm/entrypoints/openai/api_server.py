--- conflicted
+++ resolved
@@ -16,14 +16,9 @@
 import vllm
 from vllm.engine.arg_utils import AsyncEngineArgs
 from vllm.engine.async_llm_engine import AsyncLLMEngine
-<<<<<<< HEAD
-from vllm.engine.metrics import add_global_metrics_labels
-from vllm.entrypoints.openai.protocol import CompletionRequest, ChatCompletionRequest, ErrorResponse, EmbeddingRequest
-=======
 from vllm.entrypoints.openai.protocol import (CompletionRequest,
                                               ChatCompletionRequest,
                                               ErrorResponse)
->>>>>>> cc63d03f
 from vllm.logger import init_logger
 from vllm.entrypoints.openai.cli_args import make_arg_parser
 from vllm.entrypoints.openai.serving_chat import OpenAIServingChat
