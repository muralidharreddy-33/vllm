--- conflicted
+++ resolved
@@ -119,13 +119,8 @@
     input_ids = tokenizer(prompt).input_ids
     token_num = len(input_ids)
 
-<<<<<<< HEAD
-    if token_num + request.max_tokens > context_len:
+    if token_num + request.max_tokens > max_model_len:
         return input_ids, create_error_response(
-=======
-    if token_num + request.max_tokens > max_model_len:
-        return create_error_response(
->>>>>>> a57d13cc
             HTTPStatus.BAD_REQUEST,
             f"This model's maximum context length is {max_model_len} tokens. "
             f"However, you requested {request.max_tokens + token_num} tokens "
@@ -196,12 +191,7 @@
                                      "logit_bias is not currently supported")
 
     prompt = await get_gen_prompt(request)
-<<<<<<< HEAD
-    token_ids, error_check_ret = await check_length(request, prompt,
-                                                    engine_model_config)
-=======
-    error_check_ret = await check_length(request, prompt)
->>>>>>> a57d13cc
+    token_ids, error_check_ret = await check_length(request, prompt)
     if error_check_ret is not None:
         return error_check_ret
 
