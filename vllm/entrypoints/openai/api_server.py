--- conflicted
+++ resolved
@@ -5,10 +5,7 @@
 from contextlib import asynccontextmanager
 from http import HTTPStatus
 
-<<<<<<< HEAD
 from prometheus_fastapi_instrumentator import Instrumentator
-=======
->>>>>>> 8af890a8
 import fastapi
 import uvicorn
 from fastapi import Request
