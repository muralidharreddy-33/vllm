import codecs
from dataclasses import dataclass
from functools import lru_cache
from pathlib import Path
from typing import (Any, Awaitable, Iterable, List, Literal, Optional, Tuple,
                    Union)

# yapf conflicts with isort for this block
# yapf: disable
from openai.types.chat import (ChatCompletionContentPartImageParam,
                               ChatCompletionContentPartTextParam)
# yapf: enable
<<<<<<< HEAD
from transformers import PreTrainedTokenizer
=======
# pydantic needs the TypedDict from typing_extensions
from pydantic import ConfigDict, TypeAdapter
from typing_extensions import Required, TypeAlias, TypedDict
>>>>>>> 970dfdc0

from vllm.config import ModelConfig
from vllm.entrypoints.openai.protocol import (
    ChatCompletionContentPartAudioParam, ChatCompletionContentPartParam,
    ChatCompletionMessageParam, ConversationMessage)
from vllm.logger import init_logger
from vllm.multimodal import MultiModalDataDict
from vllm.multimodal.utils import (async_get_and_parse_audio,
                                   async_get_and_parse_image)
from vllm.transformers_utils.tokenizer import AnyTokenizer

logger = init_logger(__name__)


<<<<<<< HEAD
=======
class AudioURL(TypedDict, total=False):
    url: Required[str]
    """
    Either a URL of the audio or a data URL with base64 encoded audio data.
    """


class ChatCompletionContentPartAudioParam(TypedDict, total=False):
    audio_url: Required[AudioURL]

    type: Required[Literal["audio_url"]]
    """The type of the content part."""


class CustomChatCompletionContentPartParam(TypedDict, total=False):
    __pydantic_config__ = ConfigDict(extra="allow")  # type: ignore

    type: Required[str]
    """The type of the content part."""


ChatCompletionContentPartParam: TypeAlias = Union[
    OpenAIChatCompletionContentPartParam, ChatCompletionContentPartAudioParam,
    CustomChatCompletionContentPartParam, ]


class CustomChatCompletionMessageParam(TypedDict, total=False):
    """Enables custom roles in the Chat Completion API."""
    role: Required[str]
    """The role of the message's author."""

    content: Union[str, List[ChatCompletionContentPartParam]]
    """The contents of the message."""

    name: str
    """An optional name for the participant.

    Provides the model information to differentiate between participants of the
    same role.
    """


ChatCompletionMessageParam = Union[OpenAIChatCompletionMessageParam,
                                   CustomChatCompletionMessageParam]


# TODO: Make fields ReadOnly once mypy supports it
class ConversationMessage(TypedDict):
    role: str
    content: str


>>>>>>> 970dfdc0
@dataclass(frozen=True)
class ChatMessageParseResult:
    messages: List[ConversationMessage]
    mm_futures: List[Awaitable[MultiModalDataDict]]


def load_chat_template(
        chat_template: Optional[Union[Path, str]]) -> Optional[str]:
    if chat_template is None:
        return None
    try:
        with open(chat_template, "r") as f:
            resolved_chat_template = f.read()
    except OSError as e:
        if isinstance(chat_template, Path):
            raise

        JINJA_CHARS = "{}\n"
        if not any(c in chat_template for c in JINJA_CHARS):
            msg = (f"The supplied chat template ({chat_template}) "
                   f"looks like a file path, but it failed to be "
                   f"opened. Reason: {e}")
            raise ValueError(msg) from e

        # If opening a file fails, set chat template to be args to
        # ensure we decode so our escape are interpreted correctly
        resolved_chat_template = codecs.decode(chat_template, "unicode_escape")

    logger.info("Using supplied chat template:\n%s", resolved_chat_template)
    return resolved_chat_template


@lru_cache(maxsize=None)
def _mm_token_str(model_config: ModelConfig, tokenizer: AnyTokenizer,
                  modality: Literal["image", "audio"]) -> Optional[str]:
    # TODO: Let user specify how to insert image tokens into prompt
    # (similar to chat template)
    if modality == "image":
        model_type = model_config.hf_config.model_type
        if model_type == "phi3_v":
            # Workaround since this token is not defined in the tokenizer
            return "<|image_1|>"
        if model_type == "minicpmv":
            return "(<image>./</image>)"
        if model_type in ("blip-2", "chatglm", "fuyu", "paligemma"):
            # These models do not use image tokens in the prompt
            return None
        if model_type.startswith("llava"):
            return tokenizer.decode(model_config.hf_config.image_token_index)
        if model_type in ("chameleon", "internvl_chat"):
            return "<image>"

        raise TypeError(f"Unknown model type: {model_type}")
    elif modality == "audio":
        raise TypeError("No audio models are supported yet.")
    else:
        raise TypeError(f"Unknown modality: {modality}")


# TODO: Let user specify how to insert multimodal tokens into prompt
# (similar to chat template)
def _get_full_multimodal_text_prompt(placeholder_token_str: str,
                                     text_prompt: str) -> str:
    """Combine multimodal prompts for a multimodal language model"""

    # NOTE: For now we assume all model architectures use the same
    # placeholder + text prompt format. This may change in the future.
    return f"{placeholder_token_str}\n{text_prompt}"


_TextParser = TypeAdapter(ChatCompletionContentPartTextParam)
_ImageParser = TypeAdapter(ChatCompletionContentPartImageParam)
_AudioParser = TypeAdapter(ChatCompletionContentPartAudioParam)


def _parse_chat_message_content_parts(
    role: str,
    parts: Iterable[ChatCompletionContentPartParam],
    model_config: ModelConfig,
    tokenizer: AnyTokenizer,
) -> ChatMessageParseResult:
    texts: List[str] = []
    mm_futures: List[Awaitable[MultiModalDataDict]] = []
    modality: Literal["image", "audio"] = "image"

    for part in parts:
        part_type = part["type"]
        if part_type == "text":
            text = _TextParser.validate_python(part)["text"]
            texts.append(text)
        elif part_type == "image_url":
            modality = "image"
            if len(mm_futures) > 0:
                raise NotImplementedError(
                    "Multiple multimodal inputs is currently not supported.")

            image_url = _ImageParser.validate_python(part)["image_url"]

            if image_url.get("detail", "auto") != "auto":
                logger.warning(
                    "'image_url.detail' is currently not supported and "
                    "will be ignored.")

            image_future = async_get_and_parse_image(image_url["url"])
            mm_futures.append(image_future)
        elif part_type == "audio_url":
            modality = "audio"
            if len(mm_futures) > 0:
                raise NotImplementedError(
                    "Multiple multimodal inputs is currently not supported.")

            audio_url = _AudioParser.validate_python(part)["audio_url"]
            audio_future = async_get_and_parse_audio(audio_url["url"])
            mm_futures.append(audio_future)
        else:
            raise NotImplementedError(f"Unknown part type: {part_type}")

    text_prompt = "\n".join(texts)

    if mm_futures:
        placeholder_token_str = _mm_token_str(model_config, tokenizer,
                                              modality)
        if placeholder_token_str is not None:
            if placeholder_token_str in text_prompt:
                logger.warning(
                    "Detected multi-modal token string in the text prompt. "
                    "Skipping prompt formatting.")
            else:
                text_prompt = _get_full_multimodal_text_prompt(
                    placeholder_token_str=placeholder_token_str,
                    text_prompt=text_prompt,
                )

    messages = [ConversationMessage(role=role, content=text_prompt)]

    return ChatMessageParseResult(messages=messages, mm_futures=mm_futures)


def _parse_chat_message_content(
    message: ChatCompletionMessageParam,
    model_config: ModelConfig,
    tokenizer: AnyTokenizer,
) -> ChatMessageParseResult:
    role = message["role"]
    content = message.get("content")
    tool_call_id = message.get("tool_call_id")
    tool_calls = message.get("tool_calls")
    # no longer used by OpenAI, but some models still use it for tool calls.
    name = message.get("name", "")

    # empty case
    if content is None and tool_calls is None:
        return ChatMessageParseResult(messages=[], mm_futures=[])

    # special case - assistant message where tool calls are provided.
    if role == "assistant" and tool_calls is not None:
        messages = [
            ConversationMessage(role=role,
                                content=cast(Optional[str], content),
                                tool_calls=list(tool_calls))
        ]
        return ChatMessageParseResult(messages=messages, mm_futures=[])

    # special case - tool call result message
    elif role == "tool":
        messages = [
            ConversationMessage(role=role,
                                name=name,
                                content=cast(Union[str, None], content),
                                tool_call_id=cast(Union[str, None],
                                                  tool_call_id))
        ]
        return ChatMessageParseResult(messages=messages, mm_futures=[])

    # other cases - normal assistant response, user message or system message
    elif isinstance(content, str):
        messages = [ConversationMessage(role=role, content=content)]
        return ChatMessageParseResult(messages=messages, mm_futures=[])

<<<<<<< HEAD
    return _parse_chat_message_content_parts(role, cast(Iterable, content),
                                             model_config, tokenizer)
=======
    return _parse_chat_message_content_parts(
        role,
        content,  # type: ignore
        model_config,
        tokenizer,
    )
>>>>>>> 970dfdc0


def parse_chat_messages(
    messages: List[ChatCompletionMessageParam],
    model_config: ModelConfig,
    tokenizer: AnyTokenizer,
) -> Tuple[List[ConversationMessage], List[Awaitable[MultiModalDataDict]]]:
    conversation: List[ConversationMessage] = []
    mm_futures: List[Awaitable[MultiModalDataDict]] = []

    for msg in messages:
        parse_result = _parse_chat_message_content(msg, model_config,
                                                   tokenizer)

        conversation.extend(parse_result.messages)
        mm_futures.extend(parse_result.mm_futures)

    return conversation, mm_futures


def apply_chat_template(
    tokenizer: AnyTokenizer,
    conversation: List[ConversationMessage],
    chat_template: Optional[str],
    *,
    tokenize: bool = False,  # Different from HF's default
    **kwargs: Any,
) -> str:
    if chat_template is None and tokenizer.chat_template is None:
        raise ValueError(
            "As of transformers v4.44, default chat template is no longer "
            "allowed, so you must provide a chat template if the tokenizer "
            "does not define one.")

    prompt = tokenizer.apply_chat_template(
        conversation=conversation,
        chat_template=chat_template,
        tokenize=tokenize,
        **kwargs,
    )
    assert isinstance(prompt, str)

    return prompt<|MERGE_RESOLUTION|>--- conflicted
+++ resolved
@@ -3,25 +3,22 @@
 from functools import lru_cache
 from pathlib import Path
 from typing import (Any, Awaitable, Iterable, List, Literal, Optional, Tuple,
-                    Union)
+                    Union, cast)
 
 # yapf conflicts with isort for this block
 # yapf: disable
-from openai.types.chat import (ChatCompletionContentPartImageParam,
-                               ChatCompletionContentPartTextParam)
+from openai.types.chat import ChatCompletionContentPartImageParam
+from openai.types.chat import (
+    ChatCompletionContentPartParam as OpenAIChatCompletionContentPartParam)
+from openai.types.chat import ChatCompletionContentPartTextParam
+from openai.types.chat import (
+    ChatCompletionMessageParam as OpenAIChatCompletionMessageParam)
 # yapf: enable
-<<<<<<< HEAD
-from transformers import PreTrainedTokenizer
-=======
 # pydantic needs the TypedDict from typing_extensions
 from pydantic import ConfigDict, TypeAdapter
 from typing_extensions import Required, TypeAlias, TypedDict
->>>>>>> 970dfdc0
 
 from vllm.config import ModelConfig
-from vllm.entrypoints.openai.protocol import (
-    ChatCompletionContentPartAudioParam, ChatCompletionContentPartParam,
-    ChatCompletionMessageParam, ConversationMessage)
 from vllm.logger import init_logger
 from vllm.multimodal import MultiModalDataDict
 from vllm.multimodal.utils import (async_get_and_parse_audio,
@@ -31,8 +28,6 @@
 logger = init_logger(__name__)
 
 
-<<<<<<< HEAD
-=======
 class AudioURL(TypedDict, total=False):
     url: Required[str]
     """
@@ -73,6 +68,8 @@
     Provides the model information to differentiate between participants of the
     same role.
     """
+    tool_call_id: Optional[str]
+    tool_calls: Optional[List]
 
 
 ChatCompletionMessageParam = Union[OpenAIChatCompletionMessageParam,
@@ -80,12 +77,14 @@
 
 
 # TODO: Make fields ReadOnly once mypy supports it
-class ConversationMessage(TypedDict):
+class ConversationMessage(TypedDict, total=False):
     role: str
-    content: str
-
-
->>>>>>> 970dfdc0
+    content: Optional[str]
+    tool_call_id: Optional[str]
+    name: Optional[str]
+    tool_calls: Optional[List]
+
+
 @dataclass(frozen=True)
 class ChatMessageParseResult:
     messages: List[ConversationMessage]
@@ -229,10 +228,10 @@
     model_config: ModelConfig,
     tokenizer: AnyTokenizer,
 ) -> ChatMessageParseResult:
-    role = message["role"]
+    role = cast(str, message["role"])  # can be iterable in some cases, so cast
     content = message.get("content")
     tool_call_id = message.get("tool_call_id")
-    tool_calls = message.get("tool_calls")
+    tool_calls = message.get("tool_calls", [])
     # no longer used by OpenAI, but some models still use it for tool calls.
     name = message.get("name", "")
 
@@ -265,17 +264,12 @@
         messages = [ConversationMessage(role=role, content=content)]
         return ChatMessageParseResult(messages=messages, mm_futures=[])
 
-<<<<<<< HEAD
-    return _parse_chat_message_content_parts(role, cast(Iterable, content),
-                                             model_config, tokenizer)
-=======
     return _parse_chat_message_content_parts(
         role,
         content,  # type: ignore
         model_config,
         tokenizer,
     )
->>>>>>> 970dfdc0
 
 
 def parse_chat_messages(
