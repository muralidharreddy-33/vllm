import codecs
from dataclasses import dataclass
from functools import lru_cache
from pathlib import Path
from typing import (Any, Awaitable, Iterable, List, Literal, Optional, Tuple,
                    Union, cast)

# yapf conflicts with isort for this block
# yapf: disable
from openai.types.chat import (ChatCompletionContentPartImageParam,
                               ChatCompletionContentPartTextParam)
# yapf: enable
# pydantic needs the TypedDict from typing_extensions
from transformers import PreTrainedTokenizer

from vllm.config import ModelConfig
from vllm.entrypoints.openai.protocol import (ChatCompletionContentPartParam,
                                              ChatCompletionMessageParam,
                                              ConversationMessage)
from vllm.logger import init_logger
from vllm.multimodal import MultiModalDataDict
from vllm.multimodal.utils import (async_get_and_parse_audio,
                                   async_get_and_parse_image)
from vllm.transformers_utils.tokenizer import AnyTokenizer

logger = init_logger(__name__)


<<<<<<< HEAD
=======
class AudioURL(TypedDict, total=False):
    url: Required[str]
    """
    Either a URL of the audio or a data URL with base64 encoded audio data.
    """


class ChatCompletionContentPartAudioParam(TypedDict, total=False):
    audio_url: Required[AudioURL]

    type: Required[Literal["audio_url"]]
    """The type of the content part."""


class CustomChatCompletionContentPartParam(TypedDict, total=False):
    __pydantic_config__ = ConfigDict(extra="allow")  # type: ignore

    type: Required[str]
    """The type of the content part."""


ChatCompletionContentPartParam = Union[OpenAIChatCompletionContentPartParam,
                                       ChatCompletionContentPartAudioParam,
                                       CustomChatCompletionContentPartParam]


class CustomChatCompletionMessageParam(TypedDict, total=False):
    """Enables custom roles in the Chat Completion API."""
    role: Required[str]
    """The role of the message's author."""

    content: Union[str, List[ChatCompletionContentPartParam]]
    """The contents of the message."""

    name: str
    """An optional name for the participant.

    Provides the model information to differentiate between participants of the
    same role.
    """


ChatCompletionMessageParam = Union[OpenAIChatCompletionMessageParam,
                                   CustomChatCompletionMessageParam]


# TODO: Make fields ReadOnly once mypy supports it
class ConversationMessage(TypedDict):
    role: str
    content: str


>>>>>>> 00c3d68e
@dataclass(frozen=True)
class ChatMessageParseResult:
    messages: List[ConversationMessage]
    mm_futures: List[Awaitable[MultiModalDataDict]]


def load_chat_template(
        chat_template: Optional[Union[Path, str]]) -> Optional[str]:
    if chat_template is None:
        return None
    try:
        with open(chat_template, "r") as f:
            resolved_chat_template = f.read()
    except OSError as e:
        if isinstance(chat_template, Path):
            raise

        JINJA_CHARS = "{}\n"
        if not any(c in chat_template for c in JINJA_CHARS):
            msg = (f"The supplied chat template ({chat_template}) "
                   f"looks like a file path, but it failed to be "
                   f"opened. Reason: {e}")
            raise ValueError(msg) from e

        # If opening a file fails, set chat template to be args to
        # ensure we decode so our escape are interpreted correctly
        resolved_chat_template = codecs.decode(chat_template, "unicode_escape")

    logger.info("Using supplied chat template:\n%s", resolved_chat_template)
    return resolved_chat_template


@lru_cache(maxsize=None)
def _mm_token_str(model_config: ModelConfig, tokenizer: PreTrainedTokenizer,
                  modality: Literal["image", "audio"]) -> Optional[str]:
    # TODO: Let user specify how to insert image tokens into prompt
    # (similar to chat template)
    if modality == "image":
        model_type = model_config.hf_config.model_type
        if model_type == "phi3_v":
            # Workaround since this token is not defined in the tokenizer
            return "<|image_1|>"
        if model_type == "minicpmv":
            return "(<image>./</image>)"
        if model_type in ("blip-2", "chatglm", "fuyu", "paligemma"):
            # These models do not use image tokens in the prompt
            return None
        if model_type.startswith("llava"):
            return tokenizer.decode(model_config.hf_config.image_token_index)
        if model_type in ("chameleon", "internvl_chat"):
            return "<image>"

        raise TypeError(f"Unknown model type: {model_type}")
    elif modality == "audio":
        raise TypeError("No audio models are supported yet.")
    else:
        raise TypeError(f"Unknown modality: {modality}")


# TODO: Let user specify how to insert multimodal tokens into prompt
# (similar to chat template)
def _get_full_multimodal_text_prompt(placeholder_token_str: str,
                                     text_prompt: str) -> str:
    """Combine multimodal prompts for a multimodal language model"""

    # NOTE: For now we assume all model architectures use the same
    # placeholder + text prompt format. This may change in the future.
    return f"{placeholder_token_str}\n{text_prompt}"


def _parse_chat_message_content_parts(
    role: str,
    parts: Iterable[ChatCompletionContentPartParam],
    model_config: ModelConfig,
    tokenizer: PreTrainedTokenizer,
) -> ChatMessageParseResult:
    texts: List[str] = []
    mm_futures: List[Awaitable[MultiModalDataDict]] = []
    modality: Literal["image", "audio"] = "image"

    for part in parts:
        part_type = part["type"]
        if part_type == "text":
            text = cast(ChatCompletionContentPartTextParam, part)["text"]
            texts.append(text)
        elif part_type == "image_url":
            modality = "image"
            if len(mm_futures) > 0:
                raise NotImplementedError(
                    "Multiple multimodal inputs is currently not supported.")

            image_url = cast(ChatCompletionContentPartImageParam,
                             part)["image_url"]

            if image_url.get("detail", "auto") != "auto":
                logger.warning(
                    "'image_url.detail' is currently not supported and "
                    "will be ignored.")

            image_future = async_get_and_parse_image(image_url["url"])
            mm_futures.append(image_future)
        elif part_type == "audio_url":
            modality = "audio"
            if len(mm_futures) > 0:
                raise NotImplementedError(
                    "Multiple multimodal inputs is currently not supported.")

            audio_url = cast(ChatCompletionContentPartAudioParam,
                             part)["audio_url"]
            audio_future = async_get_and_parse_audio(audio_url["url"])
            mm_futures.append(audio_future)
        else:
            raise NotImplementedError(f"Unknown part type: {part_type}")

    text_prompt = "\n".join(texts)

    if mm_futures:
        placeholder_token_str = _mm_token_str(model_config, tokenizer,
                                              modality)
        if placeholder_token_str is not None:
            if placeholder_token_str in text_prompt:
                logger.warning(
                    "Detected multi-modal token string in the text prompt. "
                    "Skipping prompt formatting.")
            else:
                text_prompt = _get_full_multimodal_text_prompt(
                    placeholder_token_str=placeholder_token_str,
                    text_prompt=text_prompt,
                )

    messages = [ConversationMessage(role=role, content=text_prompt)]

    return ChatMessageParseResult(messages=messages, mm_futures=mm_futures)


def _parse_chat_message_content(
    message: ChatCompletionMessageParam,
    model_config: ModelConfig,
    tokenizer: PreTrainedTokenizer,
) -> ChatMessageParseResult:
    role = message["role"]
    content = message.get("content")
    tool_call_id = message.get("tool_call_id")
    tool_calls = message.get("tool_calls")
    # no longer used by OpenAI, but some models still use it for tool calls.
    name = message.get("name", "")

    # empty case
    if content is None and tool_calls is None:
        return ChatMessageParseResult(messages=[], mm_futures=[])

    # special case - assistant message where tool calls are provided.
    if role == "assistant" and tool_calls is not None:
        messages = [
            ConversationMessage(role=role,
                                content=cast(Optional[str], content),
                                tool_calls=list(tool_calls))
        ]
        return ChatMessageParseResult(messages=messages, mm_futures=[])

    # special case - tool call result message
    elif role == "tool":
        messages = [
            ConversationMessage(role=role,
                                name=name,
                                content=cast(Union[str, None], content),
                                tool_call_id=cast(Union[str, None],
                                                  tool_call_id))
        ]
        return ChatMessageParseResult(messages=messages, mm_futures=[])

    # other cases - normal assistant response, user message or system message
    elif isinstance(content, str):
        messages = [ConversationMessage(role=role, content=content)]
        return ChatMessageParseResult(messages=messages, mm_futures=[])

    return _parse_chat_message_content_parts(role, cast(Iterable, content),
                                             model_config, tokenizer)


def parse_chat_messages(
    messages: List[ChatCompletionMessageParam],
    model_config: ModelConfig,
    tokenizer: PreTrainedTokenizer,
) -> Tuple[List[ConversationMessage], List[Awaitable[MultiModalDataDict]]]:
    conversation: List[ConversationMessage] = []
    mm_futures: List[Awaitable[MultiModalDataDict]] = []

    for msg in messages:
        parse_result = _parse_chat_message_content(msg, model_config,
                                                   tokenizer)

        conversation.extend(parse_result.messages)
        mm_futures.extend(parse_result.mm_futures)

    return conversation, mm_futures


def apply_chat_template(
    tokenizer: AnyTokenizer,
    conversation: List[ConversationMessage],
    chat_template: Optional[str],
    *,
    tokenize: bool = False,  # Different from HF's default
    **kwargs: Any,
) -> str:
    if chat_template is None and tokenizer.chat_template is None:
        raise ValueError(
            "As of transformers v4.44, default chat template is no longer "
            "allowed, so you must provide a chat template if the tokenizer "
            "does not define one.")

    prompt = tokenizer.apply_chat_template(
        conversation=conversation,
        chat_template=chat_template,
        tokenize=tokenize,
        **kwargs,
    )
    assert isinstance(prompt, str)

    return prompt<|MERGE_RESOLUTION|>--- conflicted
+++ resolved
@@ -10,13 +10,12 @@
 from openai.types.chat import (ChatCompletionContentPartImageParam,
                                ChatCompletionContentPartTextParam)
 # yapf: enable
-# pydantic needs the TypedDict from typing_extensions
 from transformers import PreTrainedTokenizer
 
 from vllm.config import ModelConfig
-from vllm.entrypoints.openai.protocol import (ChatCompletionContentPartParam,
-                                              ChatCompletionMessageParam,
-                                              ConversationMessage)
+from vllm.entrypoints.openai.protocol import (
+    ChatCompletionContentPartAudioParam, ChatCompletionContentPartParam,
+    ChatCompletionMessageParam, ConversationMessage)
 from vllm.logger import init_logger
 from vllm.multimodal import MultiModalDataDict
 from vllm.multimodal.utils import (async_get_and_parse_audio,
@@ -26,61 +25,6 @@
 logger = init_logger(__name__)
 
 
-<<<<<<< HEAD
-=======
-class AudioURL(TypedDict, total=False):
-    url: Required[str]
-    """
-    Either a URL of the audio or a data URL with base64 encoded audio data.
-    """
-
-
-class ChatCompletionContentPartAudioParam(TypedDict, total=False):
-    audio_url: Required[AudioURL]
-
-    type: Required[Literal["audio_url"]]
-    """The type of the content part."""
-
-
-class CustomChatCompletionContentPartParam(TypedDict, total=False):
-    __pydantic_config__ = ConfigDict(extra="allow")  # type: ignore
-
-    type: Required[str]
-    """The type of the content part."""
-
-
-ChatCompletionContentPartParam = Union[OpenAIChatCompletionContentPartParam,
-                                       ChatCompletionContentPartAudioParam,
-                                       CustomChatCompletionContentPartParam]
-
-
-class CustomChatCompletionMessageParam(TypedDict, total=False):
-    """Enables custom roles in the Chat Completion API."""
-    role: Required[str]
-    """The role of the message's author."""
-
-    content: Union[str, List[ChatCompletionContentPartParam]]
-    """The contents of the message."""
-
-    name: str
-    """An optional name for the participant.
-
-    Provides the model information to differentiate between participants of the
-    same role.
-    """
-
-
-ChatCompletionMessageParam = Union[OpenAIChatCompletionMessageParam,
-                                   CustomChatCompletionMessageParam]
-
-
-# TODO: Make fields ReadOnly once mypy supports it
-class ConversationMessage(TypedDict):
-    role: str
-    content: str
-
-
->>>>>>> 00c3d68e
 @dataclass(frozen=True)
 class ChatMessageParseResult:
     messages: List[ConversationMessage]
