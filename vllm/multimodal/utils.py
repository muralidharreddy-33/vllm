--- conflicted
+++ resolved
@@ -79,14 +79,11 @@
 
     if config.hf_config.model_type in ("llava", "llava_next"):
         full_prompt = f"{image_prompt}\n{text_prompt}"
-<<<<<<< HEAD
     elif config.hf_config.model_type in ("minicpmv"):
         # TODO: Needs the length of prompt to be changable in model.
         full_prompt = f"<用户>{image_prompt}<AI>{text_prompt}"
-=======
     elif config.hf_config.model_type == 'phi3_v':
         full_prompt = f"{image_prompt}<s>\n{text_prompt}"
->>>>>>> 3eea7488
     else:
         raise ValueError(
             f"Unsupported model type: {config.hf_config.model_type}")
