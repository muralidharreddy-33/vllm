--- conflicted
+++ resolved
@@ -328,7 +328,6 @@
         """
         seq_mm_data = seq_group.multi_modal_data
         seq_mm_placeholders = seq_group.multi_modal_placeholders
-<<<<<<< HEAD
 
         if not seq_mm_data or not seq_mm_placeholders:
             return seq_mm_data, {}
@@ -352,31 +351,6 @@
 
             return seq_mm_data, placeholder_maps
 
-=======
-
-        if not seq_mm_data or not seq_mm_placeholders:
-            return seq_mm_data, {}
-
-        # For merged processor, we directly use mm_kwargs as mm_data
-        if isinstance(seq_mm_data, MultiModalKwargs):
-            placeholder_maps = dict[str, MultiModalPlaceholderMap]()
-
-            for modality, placeholders in seq_mm_placeholders.items():
-                placeholder_map = MultiModalPlaceholderMap()
-
-                if positions:
-                    placeholder_map.append_items_from_seq_group(
-                        positions,
-                        # Dummy, since we don't care about intersecting items
-                        [None] * len(placeholders),
-                        placeholders,
-                    )
-
-                placeholder_maps[modality] = placeholder_map
-
-            return seq_mm_data, placeholder_maps
-
->>>>>>> f13cf9ad
         mm_data = {**seq_mm_data}
         placeholder_maps = defaultdict[str, MultiModalPlaceholderMap](
             MultiModalPlaceholderMap)
