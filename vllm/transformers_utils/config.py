--- conflicted
+++ resolved
@@ -6,14 +6,10 @@
 from vllm.envs import VLLM_USE_MODELSCOPE
 from vllm.logger import init_logger
 from vllm.transformers_utils.configs import (ChatGLMConfig, DbrxConfig,
-<<<<<<< HEAD
-                                             EAGLEConfig, JAISConfig,
-=======
-                                             InternVLChatConfig, JAISConfig,
->>>>>>> 9f0e69b6
-                                             MedusaConfig, MLPSpeculatorConfig,
-                                             MPTConfig, NemotronConfig,
-                                             RWConfig)
+                                             EAGLEConfig, InternVLChatConfig,
+                                             JAISConfig, MedusaConfig, 
+                                             MLPSpeculatorConfig, MPTConfig, 
+                                             NemotronConfig, RWConfig)
 
 if VLLM_USE_MODELSCOPE:
     from modelscope import AutoConfig
@@ -31,11 +27,8 @@
     "jais": JAISConfig,
     "mlp_speculator": MLPSpeculatorConfig,
     "medusa": MedusaConfig,
-<<<<<<< HEAD
     "eagle": EAGLEConfig,
-=======
     "internvl_chat": InternVLChatConfig,
->>>>>>> 9f0e69b6
     "nemotron": NemotronConfig,
 }
 
