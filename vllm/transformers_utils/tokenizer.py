--- conflicted
+++ resolved
@@ -11,13 +11,9 @@
 from vllm.logger import init_logger
 from vllm.lora.request import LoRARequest
 from vllm.transformers_utils.tokenizers import (BaichuanTokenizer,
-<<<<<<< HEAD
                                                 MistralTokenizer,
                                                 LlamaVLTokenizer)
-=======
-                                                MistralTokenizer)
 from vllm.transformers_utils.utils import check_gguf_file
->>>>>>> 6e36f4fa
 from vllm.utils import make_async
 
 logger = init_logger(__name__)
