--- conflicted
+++ resolved
@@ -4,12 +4,9 @@
                           PreTrainedTokenizerFast)
 
 from vllm.logger import init_logger
-<<<<<<< HEAD
 from vllm.lora.request import LoRARequest
 from vllm.utils import make_async, LRUCache
-=======
 from vllm.transformers_utils.tokenizers import *
->>>>>>> 60dc62dc
 
 logger = init_logger(__name__)
 
