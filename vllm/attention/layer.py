"""Attention layer."""
from typing import Any, Dict, List, Optional

import torch
import torch.nn as nn

from vllm.attention import AttentionMetadata, AttentionType
from vllm.attention.selector import get_attn_backend
from vllm.config import CacheConfig
from vllm.model_executor.layers.quantization.base_config import (
    QuantizationConfig)
from vllm.model_executor.layers.quantization.kv_cache import BaseKVCacheMethod


class Attention(nn.Module):
    """Attention layer.

    This class takes query, key, and value tensors as input. The input tensors
    can either contain prompt tokens or generation tokens.
    The class does the following:

    1. Store the input key and value tensors in the KV cache.
    2. Perform (multi-head/multi-query/grouped-query) attention.
    3. Return the output tensor.
    """

    def __init__(
        self,
        num_heads: int,
        head_size: int,
        scale: float,
        num_kv_heads: Optional[int] = None,
        alibi_slopes: Optional[List[float]] = None,
        cache_config: Optional[CacheConfig] = None,
        quant_config: Optional[QuantizationConfig] = None,
        blocksparse_params: Optional[Dict[str, Any]] = None,
        logits_soft_cap: Optional[float] = None,
        prefix: str = "",
    ) -> None:
        super().__init__()
        if cache_config is not None:
            kv_cache_dtype = cache_config.cache_dtype
            block_size = cache_config.block_size
            sliding_window = cache_config.sliding_window
            is_attention_free = cache_config.is_attention_free
        else:
            kv_cache_dtype = "auto"
            block_size = 16
            sliding_window = None
            is_attention_free = False
        if num_kv_heads is None:
            num_kv_heads = num_heads

        # The default k/v_scale is set to 1.0. This is ignored
        # when kv-cache is not fp8, and should be used with
        # kv-cache in fp8_e5m2. For kv-cache in fp8_e4m3, we
        # expect the pre-quantized k/v_scale to be loaded along
        # with the model weights.
        self.kv_cache_dtype = kv_cache_dtype
        self._k_scale = 1.0
        self._v_scale = 1.0
        quant_method = quant_config.get_quant_method(
            self, prefix=prefix) if quant_config else None
        if quant_method is not None:
            assert isinstance(quant_method, BaseKVCacheMethod)
            # TODO (mgoin): kv cache dtype should be specified in the FP8
            # checkpoint config and become the "auto" behavior
            if self.kv_cache_dtype == "fp8_e5m2":
                raise ValueError("fp8_e5m2 kv-cache is not supported with "
                                 "fp8 checkpoints.")
            # If quantization is enabled, we make "k_scale" and "v_scale"
            # parameters so that it can be loaded from the model checkpoint.
            # The k/v_scale will then be converted back to native float32
            # values after weight loading.
            self.quant_method = quant_method
            self.quant_method.create_weights(self)

        # During model initialization, the default dtype is set as the model
        # weight and activation dtype.
        dtype = torch.get_default_dtype()
<<<<<<< HEAD
        device = None
        if hasattr(cache_config, "cpu_kvcache_space_bytes"):
            device = "cpu"
        attn_backend = get_attn_backend(num_heads, head_size, num_kv_heads,
                                        sliding_window, dtype, kv_cache_dtype,
                                        block_size, device, blocksparse_params
=======
        attn_backend = get_attn_backend(head_size, sliding_window, dtype,
                                        kv_cache_dtype, block_size,
                                        is_attention_free, blocksparse_params
>>>>>>> d11b46f3
                                        is not None)
        impl_cls = attn_backend.get_impl_cls()
        self.impl = impl_cls(num_heads, head_size, scale, num_kv_heads,
                             alibi_slopes, sliding_window, kv_cache_dtype,
                             blocksparse_params, logits_soft_cap)

    def forward(
        self,
        query: torch.Tensor,
        key: torch.Tensor,
        value: torch.Tensor,
        kv_cache: Optional[torch.Tensor],
        attn_metadata: AttentionMetadata,
        attn_type: AttentionType = AttentionType.DECODER,
    ) -> torch.Tensor:

        return self.impl.forward(query,
                                 key,
                                 value,
                                 kv_cache,
                                 attn_metadata,
                                 self._k_scale,
                                 self._v_scale,
                                 attn_type=attn_type)

    def extra_repr(self) -> str:
        s = f"head_size={self.impl.head_size}"  # type: ignore
        s += f", num_heads={self.impl.num_heads}"  # type: ignore
        s += f", num_kv_heads={self.impl.num_kv_heads}"  # type: ignore
        s += f", scale={self.impl.scale}"  # type: ignore
        s += f", backend={self.impl.__class__.__name__}"
        return s<|MERGE_RESOLUTION|>--- conflicted
+++ resolved
@@ -78,18 +78,12 @@
         # During model initialization, the default dtype is set as the model
         # weight and activation dtype.
         dtype = torch.get_default_dtype()
-<<<<<<< HEAD
         device = None
         if hasattr(cache_config, "cpu_kvcache_space_bytes"):
             device = "cpu"
-        attn_backend = get_attn_backend(num_heads, head_size, num_kv_heads,
-                                        sliding_window, dtype, kv_cache_dtype,
-                                        block_size, device, blocksparse_params
-=======
         attn_backend = get_attn_backend(head_size, sliding_window, dtype,
                                         kv_cache_dtype, block_size,
-                                        is_attention_free, blocksparse_params
->>>>>>> d11b46f3
+                                        is_attention_free, device, blocksparse_params
                                         is not None)
         impl_cls = attn_backend.get_impl_cls()
         self.impl = impl_cls(num_heads, head_size, scale, num_kv_heads,
