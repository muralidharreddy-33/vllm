import enum
from functools import lru_cache
from typing import Optional, Type

import torch

import vllm.envs as envs
from vllm.attention.backends.abstract import AttentionBackend
from vllm.logger import init_logger
<<<<<<< HEAD
from vllm.utils import is_cpu, is_hip, is_openvino
=======
from vllm.utils import is_cpu, is_hip, is_tpu, is_xpu
>>>>>>> c18ebfdd

logger = init_logger(__name__)


class _Backend(enum.Enum):
    FLASH_ATTN = enum.auto()
    XFORMERS = enum.auto()
    ROCM_FLASH = enum.auto()
    TORCH_SDPA = enum.auto()
    OPENVINO = enum.auto()
    FLASHINFER = enum.auto()
    PALLAS = enum.auto()
    IPEX = enum.auto()


@lru_cache(maxsize=None)
def get_attn_backend(
    num_heads: int,
    head_size: int,
    num_kv_heads: int,
    sliding_window: Optional[int],
    dtype: torch.dtype,
    kv_cache_dtype: Optional[str],
    block_size: int,
    is_blocksparse: bool = False,
) -> Type[AttentionBackend]:
    """Selects which attention backend to use and lazily imports it."""

    if is_blocksparse:
        logger.info("Using BlocksparseFlashAttention backend.")
        from vllm.attention.backends.blocksparse_attn import (
            BlocksparseFlashAttentionBackend)
        return BlocksparseFlashAttentionBackend

    backend = which_attn_to_use(num_heads, head_size, num_kv_heads,
                                sliding_window, dtype, kv_cache_dtype,
                                block_size)
    if backend == _Backend.FLASH_ATTN:
        from vllm.attention.backends.flash_attn import (  # noqa: F401
            FlashAttentionBackend)
        return FlashAttentionBackend
    if backend == _Backend.XFORMERS:
        logger.info("Using XFormers backend.")
        from vllm.attention.backends.xformers import (  # noqa: F401
            XFormersBackend)
        return XFormersBackend
    elif backend == _Backend.ROCM_FLASH:
        logger.info("Using ROCmFlashAttention backend.")
        from vllm.attention.backends.rocm_flash_attn import (  # noqa: F401
            ROCmFlashAttentionBackend)
        return ROCmFlashAttentionBackend
    elif backend == _Backend.TORCH_SDPA:
        assert is_cpu(), RuntimeError(
            "Torch SDPA backend is only used for the CPU device.")
        logger.info("Using Torch SDPA backend.")
        from vllm.attention.backends.torch_sdpa import TorchSDPABackend
        return TorchSDPABackend
<<<<<<< HEAD
    elif backend == _Backend.OPENVINO:
        logger.info("Using OpenVINO Attention backend.")
        from vllm.attention.backends.openvino import OpenVINOAttentionBackend
        return OpenVINOAttentionBackend
=======
    elif backend == _Backend.IPEX:
        assert is_xpu(), RuntimeError(
            "IPEX attention backend is only used for the XPU device.")
        logger.info("Using IPEX attention backend.")
        from vllm.attention.backends.ipex_attn import IpexAttnBackend
        return IpexAttnBackend
>>>>>>> c18ebfdd
    elif backend == _Backend.FLASHINFER:
        logger.info("Using Flashinfer backend.")
        logger.warning("Eager mode is required for the Flashinfer backend. "
                       "Please make sure --enforce-eager is set.")
        from vllm.attention.backends.flashinfer import FlashInferBackend
        return FlashInferBackend
    elif backend == _Backend.PALLAS:
        logger.info("Using Pallas backend.")
        from vllm.attention.backends.pallas import PallasAttentionBackend
        return PallasAttentionBackend
    else:
        raise ValueError("Invalid attention backend.")


def which_attn_to_use(
    num_heads: int,
    head_size: int,
    num_kv_heads: int,
    sliding_window: Optional[int],
    dtype: torch.dtype,
    kv_cache_dtype: Optional[str],
    block_size: int,
) -> _Backend:
    """Returns which flash attention backend to use."""
    # Default case.
    selected_backend = _Backend.FLASH_ATTN

    # Check the environment variable and override if specified
    backend_by_env_var: Optional[str] = envs.VLLM_ATTENTION_BACKEND
    if backend_by_env_var is not None:
        backend_members = _Backend.__members__
        if backend_by_env_var not in backend_members:
            raise ValueError(
                f"Invalid attention backend '{backend_by_env_var}'. "
                f"Available backends: {', '.join(backend_members)} "
                "(case-sensitive).")
        selected_backend = _Backend[backend_by_env_var]

    if is_cpu():
        if selected_backend != _Backend.TORCH_SDPA:
            logger.info("Cannot use %s backend on CPU.", selected_backend)
        return _Backend.TORCH_SDPA

<<<<<<< HEAD
    if is_openvino():
        return _Backend.OPENVINO
=======
    if is_xpu():
        if selected_backend != _Backend.IPEX:
            logger.info("Cannot use %s backend on XPU.", selected_backend)
        return _Backend.IPEX

    if is_tpu():
        if selected_backend != _Backend.PALLAS:
            logger.info("Cannot use %s backend on TPU.", selected_backend)
        return _Backend.PALLAS
>>>>>>> c18ebfdd

    if is_hip():
        # AMD GPUs.
        selected_backend = (_Backend.ROCM_FLASH if selected_backend
                            == _Backend.FLASH_ATTN else selected_backend)
        if selected_backend == _Backend.ROCM_FLASH:
            if torch.cuda.get_device_capability()[0] != 9:
                # not Instinct series GPUs.
                logger.info("flash_attn is not supported on NAVI GPUs.")
        else:
            logger.info("%s is not supported in AMD GPUs.", selected_backend)
        return _Backend.ROCM_FLASH

    # FlashAttn in NVIDIA GPUs.
    if selected_backend == _Backend.FLASH_ATTN:
        if torch.cuda.get_device_capability()[0] < 8:
            # Volta and Turing NVIDIA GPUs.
            logger.info(
                "Cannot use FlashAttention-2 backend for Volta and Turing "
                "GPUs.")
            selected_backend = _Backend.XFORMERS
        elif dtype not in (torch.float16, torch.bfloat16):
            logger.info(
                "Cannot use FlashAttention-2 backend for dtype other than "
                "torch.float16 or torch.bfloat16.")
            selected_backend = _Backend.XFORMERS
        elif kv_cache_dtype is not None and kv_cache_dtype.startswith("fp8"):
            logger.info(
                "Cannot use FlashAttention-2 backend for FP8 KV cache.")
            selected_backend = _Backend.XFORMERS
        elif block_size % 16 != 0:
            logger.info(
                "Cannot use FlashAttention-2 backend for block size not "
                "divisible by 16.")
            selected_backend = _Backend.XFORMERS
        elif sliding_window is not None:
            logger.info(
                "Cannot use FlashAttention-2 backend due to sliding window.")
            selected_backend = _Backend.XFORMERS

    # FlashAttn is valid for the model, checking if the package is installed.
    if selected_backend == _Backend.FLASH_ATTN:
        try:
            import vllm_flash_attn  # noqa: F401

            from vllm.attention.backends.flash_attn import (  # noqa: F401
                FlashAttentionBackend)

            supported_sizes = FlashAttentionBackend.get_supported_head_sizes()
            if head_size not in supported_sizes:
                logger.info(
                    "Cannot use FlashAttention-2 backend for head size %d.",
                    head_size)
                selected_backend = _Backend.XFORMERS
        except ImportError:
            logger.info(
                "Cannot use FlashAttention-2 backend because the "
                "vllm_flash_attn package is not found. "
                "`pip install vllm-flash-attn` for better performance.")
            selected_backend = _Backend.XFORMERS

    return selected_backend<|MERGE_RESOLUTION|>--- conflicted
+++ resolved
@@ -7,11 +7,7 @@
 import vllm.envs as envs
 from vllm.attention.backends.abstract import AttentionBackend
 from vllm.logger import init_logger
-<<<<<<< HEAD
-from vllm.utils import is_cpu, is_hip, is_openvino
-=======
-from vllm.utils import is_cpu, is_hip, is_tpu, is_xpu
->>>>>>> c18ebfdd
+from vllm.utils import is_cpu, is_hip, is_openvino, is_tpu, is_xpu
 
 logger = init_logger(__name__)
 
@@ -69,19 +65,16 @@
         logger.info("Using Torch SDPA backend.")
         from vllm.attention.backends.torch_sdpa import TorchSDPABackend
         return TorchSDPABackend
-<<<<<<< HEAD
     elif backend == _Backend.OPENVINO:
         logger.info("Using OpenVINO Attention backend.")
         from vllm.attention.backends.openvino import OpenVINOAttentionBackend
         return OpenVINOAttentionBackend
-=======
     elif backend == _Backend.IPEX:
         assert is_xpu(), RuntimeError(
             "IPEX attention backend is only used for the XPU device.")
         logger.info("Using IPEX attention backend.")
         from vllm.attention.backends.ipex_attn import IpexAttnBackend
         return IpexAttnBackend
->>>>>>> c18ebfdd
     elif backend == _Backend.FLASHINFER:
         logger.info("Using Flashinfer backend.")
         logger.warning("Eager mode is required for the Flashinfer backend. "
@@ -125,10 +118,11 @@
             logger.info("Cannot use %s backend on CPU.", selected_backend)
         return _Backend.TORCH_SDPA
 
-<<<<<<< HEAD
     if is_openvino():
+        if selected_backend != _Backend.OPENVINO:
+            logger.info("Cannot use %s backend on OpenVINO.", selected_backend)
         return _Backend.OPENVINO
-=======
+
     if is_xpu():
         if selected_backend != _Backend.IPEX:
             logger.info("Cannot use %s backend on XPU.", selected_backend)
@@ -138,7 +132,6 @@
         if selected_backend != _Backend.PALLAS:
             logger.info("Cannot use %s backend on TPU.", selected_backend)
         return _Backend.PALLAS
->>>>>>> c18ebfdd
 
     if is_hip():
         # AMD GPUs.
