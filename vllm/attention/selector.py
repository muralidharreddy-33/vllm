import enum
import os
from contextlib import contextmanager
from functools import lru_cache
from typing import Generator, Optional, Type

import torch

import vllm.envs as envs
from vllm.attention.backends.abstract import AttentionBackend
from vllm.logger import init_logger
from vllm.platforms import current_platform
from vllm.utils import STR_BACKEND_ENV_VAR

logger = init_logger(__name__)


class _Backend(enum.Enum):
    FLASH_ATTN = enum.auto()
    FLASH_ATTN_VLLM_V1 = enum.auto()
    XFORMERS = enum.auto()
    ROCM_FLASH = enum.auto()
    TORCH_SDPA = enum.auto()
    OPENVINO = enum.auto()
    FLASHINFER = enum.auto()
    PALLAS = enum.auto()
    IPEX = enum.auto()
    NO_ATTENTION = enum.auto()


def backend_name_to_enum(backend_name: str) -> _Backend:
    assert backend_name is not None

    backend_members = _Backend.__members__
    if backend_name not in backend_members:
        raise ValueError(f"Invalid attention backend '{backend_name}'. "
                         f"Available backends: {', '.join(backend_members)} "
                         "(case-sensitive).")

    return _Backend[backend_name]


def get_env_variable_attn_backend() -> Optional[_Backend]:
    '''
    Get the backend override specified by the vLLM attention
    backend environment variable, if one is specified.

    Returns:

    * _Backend enum value if an override is specified
    * None otherwise
    '''
    backend_name = os.environ.get(STR_BACKEND_ENV_VAR)
    return (None
            if backend_name is None else backend_name_to_enum(backend_name))


# Global state allows a particular choice of backend
# to be forced, overriding the logic which auto-selects
# a backend based on system & workload configuration
# (default behavior if this variable is None)
#
# THIS SELECTION TAKES PRECEDENCE OVER THE
# VLLM ATTENTION BACKEND ENVIRONMENT VARIABLE
forced_attn_backend: Optional[_Backend] = None


def global_force_attn_backend(attn_backend: Optional[_Backend]) -> None:
    '''
    Force all attention operations to use a specified backend.

    Passing `None` for the argument re-enables automatic
    backend selection.,

    Arguments:

    * attn_backend: backend selection (None to revert to auto)
    '''
    global forced_attn_backend
    forced_attn_backend = attn_backend


def get_global_forced_attn_backend() -> Optional[_Backend]:
    '''
    Get the currently-forced choice of attention backend,
    or None if auto-selection is currently enabled.
    '''
    return forced_attn_backend


def get_attn_backend(
    head_size: int,
    dtype: torch.dtype,
    kv_cache_dtype: Optional[str],
    block_size: int,
    is_attention_free: bool,
    is_blocksparse: bool = False,
) -> Type[AttentionBackend]:
    """Selects which attention backend to use and lazily imports it."""
<<<<<<< HEAD
    # Accessing envs.* behind an @lru_cache decorator can cause the wrong
    # value to be returned from the cache if the value changes between calls.
    # To avoid this, we read envs.VLLM_USE_V1 here and pass it explicitly to the
    # private function.
    return _cached_get_attn_backend(
        head_size=head_size,
        dtype=dtype,
        kv_cache_dtype=kv_cache_dtype,
        block_size=block_size,
        is_attention_free=is_attention_free,
        is_blocksparse=is_blocksparse,
        use_v1=envs.VLLM_USE_V1,
    )


@lru_cache(maxsize=None)
def _cached_get_attn_backend(
    head_size: int,
    dtype: torch.dtype,
    kv_cache_dtype: Optional[str],
    block_size: int,
    is_attention_free: bool,
    is_blocksparse: bool = False,
    use_v1: bool = False,
) -> Type[AttentionBackend]:
=======
>>>>>>> 6e056bcf
    if is_blocksparse:
        logger.info("Using BlocksparseFlashAttention backend.")
        from vllm.attention.backends.blocksparse_attn import (
            BlocksparseFlashAttentionBackend)
        return BlocksparseFlashAttentionBackend

    backend = which_attn_to_use(head_size, dtype, kv_cache_dtype, block_size,
                                is_attention_free, use_v1)
    if backend == _Backend.FLASH_ATTN:
        logger.info("Using Flash Attention backend.")
        from vllm.attention.backends.flash_attn import (  # noqa: F401
            FlashAttentionBackend)
        return FlashAttentionBackend
    if backend == _Backend.FLASH_ATTN_VLLM_V1:
        from vllm.v1.attention.backends.flash_attn import (  # noqa: F401
            FlashAttentionBackend as FlashAttentionBackendV1)
        return FlashAttentionBackendV1
    if backend == _Backend.XFORMERS:
        logger.info("Using XFormers backend.")
        from vllm.attention.backends.xformers import (  # noqa: F401
            XFormersBackend)
        return XFormersBackend
    elif backend == _Backend.ROCM_FLASH:
        logger.info("Using ROCmFlashAttention backend.")
        from vllm.attention.backends.rocm_flash_attn import (  # noqa: F401
            ROCmFlashAttentionBackend)
        return ROCmFlashAttentionBackend
    elif backend == _Backend.TORCH_SDPA:
        assert current_platform.is_cpu(), RuntimeError(
            "Torch SDPA backend is only used for the CPU device.")
        logger.info("Using Torch SDPA backend.")
        from vllm.attention.backends.torch_sdpa import TorchSDPABackend
        return TorchSDPABackend
    elif backend == _Backend.OPENVINO:
        logger.info("Using OpenVINO Attention backend.")
        from vllm.attention.backends.openvino import OpenVINOAttentionBackend
        return OpenVINOAttentionBackend
    elif backend == _Backend.IPEX:
        assert current_platform.is_xpu(), RuntimeError(
            "IPEX attention backend is only used for the XPU device.")
        logger.info("Using IPEX attention backend.")
        from vllm.attention.backends.ipex_attn import IpexAttnBackend
        return IpexAttnBackend
    elif backend == _Backend.FLASHINFER:
        logger.info("Using Flashinfer backend.")
        from vllm.attention.backends.flashinfer import FlashInferBackend
        return FlashInferBackend
    elif backend == _Backend.PALLAS:
        logger.info("Using Pallas backend.")
        from vllm.attention.backends.pallas import PallasAttentionBackend
        return PallasAttentionBackend
    elif backend == _Backend.NO_ATTENTION:
        from vllm.attention.backends.placeholder_attn import (
            PlaceholderAttentionBackend)
        return PlaceholderAttentionBackend
    else:
        raise ValueError("Invalid attention backend.")


def which_attn_to_use(head_size: int, dtype: torch.dtype,
                      kv_cache_dtype: Optional[str], block_size: int,
                      is_attention_free: bool, use_v1: bool) -> _Backend:
    """Returns which flash attention backend to use."""
    # Default case.
    selected_backend = _Backend.FLASH_ATTN

    # If there are no attention layers (e.g. we are running Mamba),
    # use the placeholder NO_ATTENTION
    if is_attention_free:
        return _Backend.NO_ATTENTION

    # Check whether a particular choice of backend was
    # previously forced.
    #
    # THIS SELECTION OVERRIDES THE VLLM_ATTENTION_BACKEND
    # ENVIRONMENT VARIABLE.
    backend_by_global_setting: Optional[_Backend] = (
        get_global_forced_attn_backend())
    if backend_by_global_setting is not None:
        selected_backend = backend_by_global_setting
    else:
        # Check the environment variable and override if specified
        backend_by_env_var: Optional[str] = envs.VLLM_ATTENTION_BACKEND
        if backend_by_env_var is not None:
            selected_backend = backend_name_to_enum(backend_by_env_var)

    if current_platform.is_cpu():
        if selected_backend != _Backend.TORCH_SDPA:
            logger.info("Cannot use %s backend on CPU.", selected_backend)
        return _Backend.TORCH_SDPA

    if current_platform.is_openvino():
        if selected_backend != _Backend.OPENVINO:
            logger.info("Cannot use %s backend on OpenVINO.", selected_backend)
        return _Backend.OPENVINO

    if current_platform.is_xpu():
        if selected_backend != _Backend.IPEX:
            logger.info("Cannot use %s backend on XPU.", selected_backend)
        return _Backend.IPEX

    if current_platform.is_tpu():
        if selected_backend != _Backend.PALLAS:
            logger.info("Cannot use %s backend on TPU.", selected_backend)
        return _Backend.PALLAS

    if current_platform.is_rocm():
        # AMD GPUs.
        selected_backend = (_Backend.ROCM_FLASH if selected_backend
                            == _Backend.FLASH_ATTN else selected_backend)
        if selected_backend == _Backend.ROCM_FLASH:
            if not current_platform.has_device_capability(90):
                # not Instinct series GPUs.
                logger.info("flash_attn is not supported on NAVI GPUs.")
        else:
            logger.info("%s is not supported in AMD GPUs.", selected_backend)
        return _Backend.ROCM_FLASH

    if use_v1:
        return _Backend.FLASH_ATTN_VLLM_V1

    # FlashAttn in NVIDIA GPUs.
    if selected_backend == _Backend.FLASH_ATTN:
        if not current_platform.has_device_capability(80):
            # Volta and Turing NVIDIA GPUs.
            logger.info(
                "Cannot use FlashAttention-2 backend for Volta and Turing "
                "GPUs.")
            selected_backend = _Backend.XFORMERS
        elif dtype not in (torch.float16, torch.bfloat16):
            logger.info(
                "Cannot use FlashAttention-2 backend for dtype other than "
                "torch.float16 or torch.bfloat16.")
            selected_backend = _Backend.XFORMERS
        elif kv_cache_dtype is not None and kv_cache_dtype.startswith("fp8"):
            logger.info(
                "Cannot use FlashAttention-2 backend for FP8 KV cache.")
            logger.warning(
                "Please use FlashInfer backend with FP8 KV Cache for "
                "better performance by setting environment variable  "
                "VLLM_ATTENTION_BACKEND=FLASHINFER")
            selected_backend = _Backend.XFORMERS
        elif block_size % 16 != 0:
            logger.info(
                "Cannot use FlashAttention-2 backend for block size not "
                "divisible by 16.")
            selected_backend = _Backend.XFORMERS

    # FlashAttn is valid for the model, checking if the package is installed.
    if selected_backend == _Backend.FLASH_ATTN:
        try:
            import vllm.vllm_flash_attn  # noqa: F401
            from vllm.attention.backends.flash_attn import (  # noqa: F401
                FlashAttentionBackend)

            supported_sizes = FlashAttentionBackend.get_supported_head_sizes()
            if head_size not in supported_sizes:
                logger.info(
                    "Cannot use FlashAttention-2 backend for head size %d.",
                    head_size)
                selected_backend = _Backend.XFORMERS
        except ImportError:
            logger.info(
                "Cannot use FlashAttention-2 backend because the "
                "vllm.vllm_flash_attn package is not found. "
                "Make sure that vllm_flash_attn was built and installed "
                "(on by default).")
            selected_backend = _Backend.XFORMERS

    return selected_backend


@contextmanager
def global_force_attn_backend_context_manager(
        attn_backend: _Backend) -> Generator[None, None, None]:
    '''
    Globally force a vLLM attention backend override within a
    context manager, reverting the global attention backend
    override to its prior state upon exiting the context
    manager.

    Arguments:

    * attn_backend: attention backend to force

    Returns:

    * Generator
    '''

    # Save the current state of the global backend override (if any)
    original_value = get_global_forced_attn_backend()

    # Globally force the new backend override
    global_force_attn_backend(attn_backend)

    # Yield control back to the enclosed code block
    try:
        yield
    finally:
        # Revert the original global backend override, if any
        global_force_attn_backend(original_value)<|MERGE_RESOLUTION|>--- conflicted
+++ resolved
@@ -97,7 +97,6 @@
     is_blocksparse: bool = False,
 ) -> Type[AttentionBackend]:
     """Selects which attention backend to use and lazily imports it."""
-<<<<<<< HEAD
     # Accessing envs.* behind an @lru_cache decorator can cause the wrong
     # value to be returned from the cache if the value changes between calls.
     # To avoid this, we read envs.VLLM_USE_V1 here and pass it explicitly to the
@@ -123,8 +122,6 @@
     is_blocksparse: bool = False,
     use_v1: bool = False,
 ) -> Type[AttentionBackend]:
-=======
->>>>>>> 6e056bcf
     if is_blocksparse:
         logger.info("Using BlocksparseFlashAttention backend.")
         from vllm.attention.backends.blocksparse_attn import (
