--- conflicted
+++ resolved
@@ -31,7 +31,6 @@
     block_size: int,
     is_blocksparse: bool = False,
 ) -> Type[AttentionBackend]:
-<<<<<<< HEAD
 
     if is_blocksparse:
         logger.info("Using BlocksparseFlashAttention backend.")
@@ -39,17 +38,12 @@
             BlocksparseFlashAttentionBackend)
         return BlocksparseFlashAttentionBackend
 
-    backend = _which_attn_to_use(num_heads, head_size, num_kv_heads,
-                                 sliding_window, dtype, kv_cache_dtype,
-                                 block_size)
-=======
     """Determine which attention backend to use and only import
     the selected backend module.
     """
     backend = which_attn_to_use(num_heads, head_size, num_kv_heads,
                                 sliding_window, dtype, kv_cache_dtype,
                                 block_size)
->>>>>>> 91977095
     if backend == _Backend.FLASH_ATTN:
         from vllm.attention.backends.flash_attn import (  # noqa: F401
             FlashAttentionBackend)
