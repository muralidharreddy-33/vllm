--- conflicted
+++ resolved
@@ -170,21 +170,11 @@
     # Default case.
     selected_backend = _Backend.FLASH_ATTN
 
-<<<<<<< HEAD
+    # If there are no attention layers (e.g. we are running Mamba),
+    # use the placeholder NO_ATTENTION
     if num_attention_layers == 0:
         return _Backend.NO_ATTENTION
 
-    # Check the environment variable and override if specified
-    backend_by_env_var: Optional[str] = envs.VLLM_ATTENTION_BACKEND
-    if backend_by_env_var is not None:
-        backend_members = _Backend.__members__
-        if backend_by_env_var not in backend_members:
-            raise ValueError(
-                f"Invalid attention backend '{backend_by_env_var}'. "
-                f"Available backends: {', '.join(backend_members)} "
-                "(case-sensitive).")
-        selected_backend = _Backend[backend_by_env_var]
-=======
     # Check whether a particular choice of backend was
     # previously forced.
     #
@@ -199,7 +189,6 @@
         backend_by_env_var: Optional[str] = envs.VLLM_ATTENTION_BACKEND
         if backend_by_env_var is not None:
             selected_backend = backend_name_to_enum(backend_by_env_var)
->>>>>>> 1a36287b
 
     if is_cpu():
         if selected_backend != _Backend.TORCH_SDPA:
