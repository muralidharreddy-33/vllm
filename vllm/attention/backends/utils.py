--- conflicted
+++ resolved
@@ -326,27 +326,19 @@
         if is_encoder_decoder_model:
             # The encoder decoder model works only with XFormers backend.
             # Assert the same.
-<<<<<<< HEAD
             if is_hip():
                 assert (
-                    self.runner.attn_backend.get_name() == "rocm-flash-attn"
-                ), (f"Expected attn_backend name to be 'rocm-flash-attn', but "
+                    self.runner.attn_backend.get_name() == "ROCM_FLASH"
+                ), (f"Expected attn_backend name to be 'ROCM_FLASH', but "
                     f" got '{self.runner.attn_backend.get_name()}'")
                 self._update_captured_metadata_for_enc_dec_model(
                     batch_size=batch_size, attn_metadata=attn_metadata)
             else:
-                assert self.runner.attn_backend.get_name() == "xformers", \
-                f"Expected attn_backend name to be 'xformers', but "\
+                assert self.runner.attn_backend.get_name() == "XFORMERS", \
+                f"Expected attn_backend name to be 'XFORMERS', but "\
                 f" got '{self.runner.attn_backend.get_name()}'"
                 self._update_captured_metadata_for_enc_dec_model(
                     batch_size=batch_size, attn_metadata=attn_metadata)
-=======
-            assert self.runner.attn_backend.get_name() == "XFORMERS", \
-            f"Expected attn_backend name to be 'XFORMERS', but "\
-            f" got '{self.runner.attn_backend.get_name()}'"
-            self._update_captured_metadata_for_enc_dec_model(
-                batch_size=batch_size, attn_metadata=attn_metadata)
->>>>>>> 5241aa14
 
         return attn_metadata
 
@@ -362,27 +354,19 @@
         if is_encoder_decoder_model:
             # The encoder decoder model works only with XFormers backend.
             # Assert the same.
-<<<<<<< HEAD
             if is_hip():
                 assert (
-                    self.runner.attn_backend.get_name() == "rocm-flash-attn"
-                ), (f"Expected attn_backend name to be 'rocm-flash-attn', but "
+                    self.runner.attn_backend.get_name() == "ROCM_FLASH"
+                ), (f"Expected attn_backend name to be 'ROCM_FLASH', but "
                     f" got '{self.runner.attn_backend.get_name()}'")
                 self._add_additonal_input_buffers_for_enc_dec_model(
                     attn_metadata=attn_metadata, input_buffers=input_buffers)
             else:
-                assert self.runner.attn_backend.get_name() == "xformers", \
-                f"Expected attn_backend name to be 'xformers', but "\
+                assert self.runner.attn_backend.get_name() == "XFORMERS", \
+                f"Expected attn_backend name to be 'XFORMERS', but "\
                 f" got '{self.runner.attn_backend.get_name()}'"
                 self._add_additonal_input_buffers_for_enc_dec_model(
                     attn_metadata=attn_metadata, input_buffers=input_buffers)
-=======
-            assert self.runner.attn_backend.get_name() == "XFORMERS", \
-            f"Expected attn_backend name to be 'XFORMERS', but "\
-            f" got '{self.runner.attn_backend.get_name()}'"
-            self._add_additonal_input_buffers_for_enc_dec_model(
-                attn_metadata=attn_metadata, input_buffers=input_buffers)
->>>>>>> 5241aa14
         return input_buffers
 
     def prepare_graph_input_buffers(
@@ -397,28 +381,20 @@
         if is_encoder_decoder_model:
             # The encoder decoder model works only with XFormers backend.
             # Assert the same.
-<<<<<<< HEAD
 
             if is_hip():
                 assert (
-                    self.runner.attn_backend.get_name() == "rocm-flash-attn"
-                ), (f"Expected attn_backend name to be 'rocm-flash-attn', but "
+                    self.runner.attn_backend.get_name() == "ROCM_FLASH"
+                ), (f"Expected attn_backend name to be 'ROCM_FLASH', but "
                     f" got '{self.runner.attn_backend.get_name()}'")
                 self._prepare_input_buffers_for_enc_dec_model(
                     attn_metadata, input_buffers)
             else:
-                assert self.runner.attn_backend.get_name() == "xformers", \
-                f"Expected attn_backend name to be 'xformers', but "\
+                assert self.runner.attn_backend.get_name() == "XFORMERS", \
+                f"Expected attn_backend name to be 'XFORMERS', but "\
                 f" got '{self.runner.attn_backend.get_name()}'"
                 self._prepare_input_buffers_for_enc_dec_model(
                     attn_metadata, input_buffers)
-=======
-            assert self.runner.attn_backend.get_name() == "XFORMERS", \
-            f"Expected attn_backend name to be 'XFORMERS', but "\
-            f" got '{self.runner.attn_backend.get_name()}'"
-            self._prepare_input_buffers_for_enc_dec_model(
-                attn_metadata, input_buffers)
->>>>>>> 5241aa14
 
     def begin_forward(self, model_input) -> None:
         return
