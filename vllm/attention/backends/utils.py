"""Attention backend utils"""
from contextlib import contextmanager
from typing import TYPE_CHECKING, Any, Dict, List, Type, TypeVar, Union

import numpy as np
import torch

from vllm.attention import (AttentionMetadata, AttentionMetadataBuilder,
                            AttentionState)
from vllm.utils import async_tensor_h2d, make_tensor_with_pad

if TYPE_CHECKING:
    from vllm.worker.model_runner_base import ModelRunnerBase

# Error string(s) for encoder/decoder
# unsupported attention scenarios
STR_NOT_IMPL_ENC_DEC_ROCM_HIP = ("ROCm/HIP is not currently supported "
                                 "with encoder/decoder models.")

PAD_SLOT_ID = -1

# Switch to numpy implementation of compute_slot_mapping
# if we have at least this many elements. Could be tuned further.
_COMPUTE_SLOT_MAPPING_NUMPY_NUMEL = 256

if TYPE_CHECKING:
    from vllm.worker.model_runner import ModelInputForGPUBuilder


def is_block_tables_empty(block_tables: Union[None, Dict]):
    """
    Check if block_tables is None or a dictionary with all None values.
    """
    if block_tables is None:
        return True
    return (isinstance(block_tables, dict)
            and all(value is None for value in block_tables.values()))


def compute_slot_mapping_start_idx(is_prompt: bool, query_len: int,
                                   context_len: int, sliding_window: int,
                                   use_v2_block_manager: bool):
    """
    Compute the start index of slot mapping.
    """
    start_idx = 0
    if is_prompt and sliding_window is not None:
        assert use_v2_block_manager or context_len == 0, (
            "Prefix caching is currently not supported with "
            "sliding window attention in V1 block manager")
        # When prefill, we use it to not write slots to kv cache
        # to save memory.
        start_idx = max(0, query_len - sliding_window)
    return start_idx


def _compute_slot_mapping_python(slot_mapping: List[int],
                                 block_table: List[int], range_start: int,
                                 range_end: int, block_size: int):
    for i in range(range_start, range_end):
        block_number = block_table[i // block_size]
        block_offset = i % block_size
        slot = block_number * block_size + block_offset
        slot_mapping.append(slot)


def _compute_slot_mapping_numpy(slot_mapping: List[int],
                                block_table: List[int], range_start: int,
                                range_end: int, block_size: int):
    block_table_array = np.array(block_table)
    idx = np.arange(range_start, range_end)
    block_offset = idx % block_size
    idx //= block_size
    seq_slot_mapping_array = block_table_array[idx]
    seq_slot_mapping_array *= block_size
    seq_slot_mapping_array += block_offset
    slot_mapping.extend(seq_slot_mapping_array)


def compute_slot_mapping(is_profile_run: bool, slot_mapping: List[int],
                         seq_id: int, seq_len: int, context_len: int,
                         start_idx: int, block_size: int,
                         block_tables: Dict[int, List[int]]):
    """
    Compute slot mapping.
    """
    if is_profile_run:
        # During memory profiling, the block tables are not
        # initialized yet. In this case, we just use a dummy
        # slot mapping.
        # In embeddings, the block tables are {seq_id: None}.
        slot_mapping.extend([PAD_SLOT_ID] * seq_len)
        return

    # Mask the [0, start_idx) tokens of the prompt with
    # PAD_SLOT_ID, where start_idx is max(0, seq_len -
    # sliding_window). For example, if the prompt len is 10,
    # sliding window is 8, and block size is 4, the first two
    # tokens are masked and the slot mapping will be
    # [-1, -1, 2, 3, 4, 5, 6, 7, 0, 1].
    padding_mask_len = max(0, start_idx - context_len)
    slot_mapping.extend([PAD_SLOT_ID] * padding_mask_len)

    range_start = max(start_idx, context_len)
    range_end = seq_len
    numel = range_end - range_start
    block_table = block_tables[seq_id]

    # numpy implementation will be faster than python if we have
    # many elements, otherwise it will be slower.
    if numel < _COMPUTE_SLOT_MAPPING_NUMPY_NUMEL:
        _compute_slot_mapping_python(slot_mapping, block_table, range_start,
                                     range_end, block_size)
    else:
        _compute_slot_mapping_numpy(slot_mapping, block_table, range_start,
                                    range_end, block_size)


TAttentionMetadata = TypeVar("TAttentionMetadata", bound='AttentionMetadata')


class CommonMetadataBuilder(AttentionMetadataBuilder[TAttentionMetadata]):

    _metadata_cls: Type[TAttentionMetadata]

    def __init__(self, input_builder: "ModelInputForGPUBuilder"):
        self.slot_mapping: List[int] = []
        self.prefill_seq_lens: List[int] = []
        self.context_lens: List[int] = []
        self.block_tables: List[List[int]] = []
        self.curr_seq_lens: List[int] = []
        self.num_prefills = 0
        self.num_prefill_tokens = 0
        self.num_decode_tokens = 0

        self.input_builder = input_builder
        self.runner = input_builder.runner

        self.sliding_window = input_builder.sliding_window
        self.block_size = input_builder.block_size
        self.use_v2_block_manager = (
            input_builder.scheduler_config.use_v2_block_manager)

    def _add_seq_group(
            self, inter_data: "ModelInputForGPUBuilder.InterDataForSeqGroup",
            chunked_prefill_enabled: bool):
        is_prompt = inter_data.is_prompt
        block_tables = inter_data.block_tables
        computed_block_nums = inter_data.computed_block_nums

        for (seq_id, token_len, seq_len, curr_seq_len, query_len, context_len,
             curr_sliding_window_block) in zip(
                 inter_data.seq_ids, [len(t) for t in inter_data.input_tokens],
                 inter_data.orig_seq_lens, inter_data.seq_lens,
                 inter_data.query_lens, inter_data.context_lens,
                 inter_data.curr_sliding_window_blocks):
            self.context_lens.append(context_len)
            if is_prompt:
                self.num_prefills += 1
                self.num_prefill_tokens += token_len
                self.prefill_seq_lens.append(seq_len)
            else:
                assert query_len == 1, (
                    "seq_len: {}, context_len: {}, query_len: {}".format(
                        seq_len, context_len, query_len))
                self.num_decode_tokens += query_len
                self.curr_seq_lens.append(curr_seq_len)

            # Compute block table.
            # TODO(sang): Combine chunked prefill and prefix caching by
            # only allowing multiple of block_size chunk size.
            # NOTE: This only works for oooooooxxx style attention.
            block_table = []
            if inter_data.prefix_cache_hit:
                block_table = computed_block_nums
            elif ((chunked_prefill_enabled or not is_prompt)
                  and block_tables is not None):
                block_table = block_tables[seq_id][-curr_sliding_window_block:]
            self.block_tables.append(block_table)

            # Compute slot mapping.
            is_profile_run = is_block_tables_empty(block_tables)
            start_idx = compute_slot_mapping_start_idx(
                is_prompt, query_len, context_len, self.sliding_window,
                self.use_v2_block_manager)
            compute_slot_mapping(is_profile_run, self.slot_mapping, seq_id,
                                 seq_len, context_len, start_idx,
                                 self.block_size, inter_data.block_tables)

    def build(self, seq_lens: List[int], query_lens: List[int],
              num_orig_input_tokens_list: List[int], cuda_graph_pad_size: int,
              batch_size: int):
        """Build attention metadata with on-device tensors.

        Args:
            seq_lens: The maybe padded sequence lengths of the input sequences.
            query_lens: The query lengths of the input sequences.
            num_orig_input_tokens_list (List[int]): The original number of 
                                                 input tokens for each sequence.
            cuda_graph_pad_size: The padding size for cuda graph.
                                 -1 if cuda graph is not used.
            batch_size: The maybe padded batch size.
        """
        for inter_data in self.input_builder.inter_data_list:
            self._add_seq_group(inter_data,
                                self.input_builder.chunked_prefill_enabled)

        device = self.runner.device
        use_captured_graph = cuda_graph_pad_size != -1

        max_query_len = max(query_lens)
        max_prefill_seq_len = max(self.prefill_seq_lens, default=0)
        max_decode_seq_len = max(self.curr_seq_lens, default=0)
        num_decode_tokens = self.num_decode_tokens

        if use_captured_graph:
            self.slot_mapping.extend([PAD_SLOT_ID] * cuda_graph_pad_size)
            self.block_tables.extend([] * cuda_graph_pad_size)
            num_decode_tokens = batch_size

            # The shape of graph_block_tables is
            # [max batch size, max context len // block size].
            input_block_tables = self.runner.graph_block_tables[:batch_size]
            for i, block_table in enumerate(self.block_tables):
                if block_table:
                    input_block_tables[i, :len(block_table)] = block_table
            block_tables = torch.from_numpy(input_block_tables).to(
                device, non_blocking=True)
        else:
            block_tables = make_tensor_with_pad(
                self.block_tables,
                pad=0,
                dtype=torch.int,
                device=device,
            )
        assert max_query_len > 0, "query_lens: {}".format(query_lens)

        assert device is not None
        context_lens_tensor = async_tensor_h2d(self.context_lens, torch.int,
                                               device, self.runner.pin_memory)
        seq_lens_tensor = async_tensor_h2d(seq_lens, torch.int, device,
                                           self.runner.pin_memory)
        query_lens_tensor = async_tensor_h2d(query_lens, torch.long, device,
                                             self.runner.pin_memory)
        slot_mapping_tensor = async_tensor_h2d(self.slot_mapping, torch.long,
                                               device, self.runner.pin_memory)
        query_start_loc = torch.zeros(query_lens_tensor.shape[0] + 1,
                                      dtype=torch.int32,
                                      device=device)
        seq_start_loc = torch.zeros(seq_lens_tensor.shape[0] + 1,
                                    dtype=torch.int32,
                                    device=device)
        torch.cumsum(seq_lens_tensor,
                     dim=0,
                     dtype=seq_start_loc.dtype,
                     out=seq_start_loc[1:])
        torch.cumsum(query_lens_tensor,
                     dim=0,
                     dtype=query_start_loc.dtype,
                     out=query_start_loc[1:])

        num_orig_input_tokens_tensor = async_tensor_h2d(
            num_orig_input_tokens_list, torch.long, device,
            self.runner.pin_memory)

        return self._metadata_cls(  # type: ignore
            num_prefills=self.num_prefills,
            slot_mapping=slot_mapping_tensor,
            num_prefill_tokens=self.num_prefill_tokens,
            num_decode_tokens=num_decode_tokens,
            seq_lens=seq_lens,
            seq_lens_tensor=seq_lens_tensor,
            num_orig_input_tokens_tensor=num_orig_input_tokens_tensor,
            max_query_len=max_query_len,
            max_prefill_seq_len=max_prefill_seq_len,
            max_decode_seq_len=max_decode_seq_len,
            query_start_loc=query_start_loc,
            seq_start_loc=seq_start_loc,
            context_lens_tensor=context_lens_tensor,
            block_tables=block_tables,
            use_cuda_graph=use_captured_graph,
        )


class CommonAttentionState(AttentionState):

    def __init__(self, runner: "ModelRunnerBase"):
        self.runner = runner
        self._is_graph_capturing = False

    @contextmanager
    def graph_capture(self, max_batch_size: int):
        self._is_graph_capturing = True
        self._graph_slot_mapping = torch.full((max_batch_size, ),
                                              PAD_SLOT_ID,
                                              dtype=torch.long,
                                              device=self.runner.device)
        self._graph_seq_lens = torch.ones(max_batch_size,
                                          dtype=torch.int32,
                                          device=self.runner.device)
        self._graph_block_tables = torch.from_numpy(
            self.runner.graph_block_tables).to(device=self.runner.device)

        self._num_orig_input_tokens_tensor = torch.zeros(
            max_batch_size, dtype=torch.int32, device=self.runner.device)

        yield
        self._is_graph_capturing = False
        del self._graph_slot_mapping
        del self._graph_seq_lens
        del self._graph_block_tables
        del self._num_orig_input_tokens_tensor

    def graph_clone(self, batch_size: int) -> "CommonAttentionState":
        assert self._is_graph_capturing
        return self.__class__(self.runner)

    def graph_capture_get_metadata_for_batch(
            self, batch_size: int, is_encoder_decoder_model: bool = False):
        assert self._is_graph_capturing
        attn_metadata = self.runner.attn_backend.make_metadata(
            num_prefills=0,
            num_prefill_tokens=0,
            num_decode_tokens=batch_size,
            slot_mapping=self._graph_slot_mapping[:batch_size],
            seq_lens=None,
            seq_lens_tensor=self._graph_seq_lens[:batch_size],
<<<<<<< HEAD
            num_orig_input_tokens_tensor=self.
            _num_orig_input_tokens_tensor[:batch_size],
            max_query_len=None,
=======
            max_query_len=1,
            decode_query_len=1,
>>>>>>> 15702038
            max_prefill_seq_len=0,
            max_decode_seq_len=self.runner.max_seq_len_to_capture,
            query_start_loc=None,
            seq_start_loc=None,
            context_lens_tensor=None,
            block_tables=self._graph_block_tables[:batch_size],
            use_cuda_graph=True,
        )
        if is_encoder_decoder_model:
            # The encoder decoder model works only with XFormers backend.
            # Assert the same.
            assert self.runner.attn_backend.get_name() == "xformers", \
            f"Expected attn_backend name to be 'xformers', but "\
            f" got '{self.runner.attn_backend.get_name()}'"
            self._update_captured_metadata_for_enc_dec_model(
                batch_size=batch_size, attn_metadata=attn_metadata)

        return attn_metadata

    def get_graph_input_buffers(
            self,
            attn_metadata,
            is_encoder_decoder_model: bool = False) -> Dict[str, Any]:
        input_buffers = {
            "slot_mapping":
            attn_metadata.slot_mapping,
            "seq_lens_tensor":
            attn_metadata.decode_metadata.seq_lens_tensor,
            "block_tables":
            attn_metadata.decode_metadata.block_tables,
            "num_orig_input_tokens_tensor":
            attn_metadata.num_orig_input_tokens_tensor,
        }
        if is_encoder_decoder_model:
            # The encoder decoder model works only with XFormers backend.
            # Assert the same.
            assert self.runner.attn_backend.get_name() == "xformers", \
            f"Expected attn_backend name to be 'xformers', but "\
            f" got '{self.runner.attn_backend.get_name()}'"
            self._add_additonal_input_buffers_for_enc_dec_model(
                attn_metadata=attn_metadata, input_buffers=input_buffers)
        return input_buffers

    def prepare_graph_input_buffers(
            self,
            input_buffers,
            attn_metadata,
            is_encoder_decoder_model: bool = False) -> None:
        input_buffers["seq_lens_tensor"].copy_(
            attn_metadata.decode_metadata.seq_lens_tensor, non_blocking=True)
        input_buffers["block_tables"].copy_(
            attn_metadata.decode_metadata.block_tables, non_blocking=True)
        input_buffers["num_orig_input_tokens_tensor"].copy_(
            attn_metadata.num_orig_input_tokens_tensor, non_blocking=True)
        if is_encoder_decoder_model:
            # The encoder decoder model works only with XFormers backend.
            # Assert the same.
            assert self.runner.attn_backend.get_name() == "xformers", \
            f"Expected attn_backend name to be 'xformers', but "\
            f" got '{self.runner.attn_backend.get_name()}'"
            self._prepare_input_buffers_for_enc_dec_model(
                attn_metadata, input_buffers)

    def begin_forward(self, model_input) -> None:
        return

    def _update_captured_metadata_for_enc_dec_model(self, batch_size: int,
                                                    attn_metadata):
        """
        Updates the attention metadata parameters for CUDA graph capture in an
        encoder-decoder model.

        This method modifies attention-related tensors and metadata required
        for CUDA graph capture in encoder-decoder models. Specifically, it
        updates the cross-attention and encoder sequence tensors in the 
        AttentionMetadata object.
        """
        # During decode phase the cross_slot_mapping will be empty. Hence set
        # an empty tensor for CUDA Graph capture.
        attn_metadata.cross_slot_mapping = torch.tensor(
            [], dtype=torch.int).cuda()
        attn_metadata.cross_block_tables = torch.full(
            (batch_size, self.runner.get_max_block_per_batch()),
            1,
            dtype=torch.int).cuda()
        attn_metadata.encoder_seq_lens = torch.full((batch_size, ),
                                                    1,
                                                    dtype=torch.int).cuda()
        attn_metadata.encoder_seq_lens_tensor = torch.full(
            (batch_size, ), 1, dtype=torch.int).cuda()
        attn_metadata.max_encoder_seq_len = self.runner.max_seq_len_to_capture

    def _add_additonal_input_buffers_for_enc_dec_model(
            self, attn_metadata, input_buffers: Dict[str, Any]):
        """
        Saves additional input buffers specific to the encoder-decoder model
        from the attention metadata.

        This method extracts and stores encoder-decoder related input buffers
        from the `attn_metadata` into the `input_buffers` dictionary. The
        buffers include encoder sequence lengths, cross-slot mappings, and
        cross-block tables, which are essential for the encoder-decoder model
        during CUDA graph replay.
        """
        input_buffers["encoder_seq_lens_tensor"] = (
            attn_metadata.decode_metadata.encoder_seq_lens_tensor)
        input_buffers["cross_slot_mapping"] = (
            attn_metadata.decode_metadata.cross_slot_mapping)
        input_buffers["cross_block_tables"] = (
            attn_metadata.decode_metadata.cross_block_tables)

    def _prepare_input_buffers_for_enc_dec_model(self, attn_metadata,
                                                 input_buffers: Dict[str,
                                                                     Any]):
        """
        Populates input buffers with data from the encoder-decoder model's
        attention metadata.

        This method fills the input buffers with encoder-decoder specific
        tensors. It copies data from the `attn_metadata` and keyword arguments
        (`kwargs`) into corresponding buffers in the `input_buffers` dictionary.
        The copied data includes attention-related metadata as well as input 
        IDs and positional information for the encoder.
        """
        input_buffers["encoder_seq_lens_tensor"].copy_(
            attn_metadata.decode_metadata.encoder_seq_lens_tensor,
            non_blocking=True)
        input_buffers["cross_slot_mapping"].copy_(
            attn_metadata.decode_metadata.cross_slot_mapping,
            non_blocking=True)
        input_buffers["cross_block_tables"].copy_(
            attn_metadata.decode_metadata.cross_block_tables,
            non_blocking=True)<|MERGE_RESOLUTION|>--- conflicted
+++ resolved
@@ -325,14 +325,10 @@
             slot_mapping=self._graph_slot_mapping[:batch_size],
             seq_lens=None,
             seq_lens_tensor=self._graph_seq_lens[:batch_size],
-<<<<<<< HEAD
             num_orig_input_tokens_tensor=self.
             _num_orig_input_tokens_tensor[:batch_size],
-            max_query_len=None,
-=======
             max_query_len=1,
             decode_query_len=1,
->>>>>>> 15702038
             max_prefill_seq_len=0,
             max_decode_seq_len=self.runner.max_seq_len_to_capture,
             query_start_loc=None,
