--- conflicted
+++ resolved
@@ -25,15 +25,9 @@
 _PARTITION_SIZE_ROCM = 512
 _GPU_ARCH = torch.cuda.get_device_properties("cuda").gcnArchName
 _ON_NAVI = "gfx1" in _GPU_ARCH
-<<<<<<< HEAD
-_ON_MI250_MI300 = any(arch in _GPU_ARCH
-                      for arch in ["gfx90a", "gfx940", "gfx941", "gfx942"])
-_ON_GCN5 = any(arch in _GPU_ARCH
-                      for arch in ["gfx900", "gfx902", "gfx906"])
-=======
+
 _ON_MI250_MI300 = any(arch in _GPU_ARCH for arch in ["gfx90a", "gfx942"])
-
->>>>>>> 340e39e3
+_ON_GCN5 = any(arch in _GPU_ARCH for arch in ["gfx900", "gfx902", "gfx906"])
 
 class ROCmFlashAttentionBackend(AttentionBackend):
 
