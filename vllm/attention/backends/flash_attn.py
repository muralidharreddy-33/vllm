--- conflicted
+++ resolved
@@ -311,12 +311,9 @@
             slot_mapping=self.slot_mapping[:self.num_prefill_tokens],
             seq_lens=self.seq_lens[:self.num_prefills],
             seq_lens_tensor=self.seq_lens_tensor[:self.num_prefills],
-<<<<<<< HEAD
             num_orig_input_tokens_tensor=self.
             num_orig_input_tokens_tensor[:self.num_prefills],
-=======
             decode_query_len=0,
->>>>>>> 15702038
             max_query_len=self.max_query_len,
             max_prefill_seq_len=self.max_prefill_seq_len,
             max_decode_seq_len=0,
@@ -346,14 +343,10 @@
             slot_mapping=self.slot_mapping[self.num_prefill_tokens:],
             seq_lens=None,
             seq_lens_tensor=self.seq_lens_tensor[self.num_prefills:],
-<<<<<<< HEAD
             num_orig_input_tokens_tensor=self.
             num_orig_input_tokens_tensor[:self.num_prefills],
-            max_query_len=None,
-=======
             decode_query_len=self.decode_query_len,
             max_query_len=self.max_query_len,
->>>>>>> 15702038
             max_prefill_seq_len=0,
             max_decode_seq_len=self.max_decode_seq_len,
             query_start_loc=None,
