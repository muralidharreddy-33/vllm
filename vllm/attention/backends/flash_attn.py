"""Attention layer with Flash and PagedAttention.

NOTE(woosuk): At the moment, this file includes a lot of duplicated code from
XFormers backend. The duplicated code will be removed once we use flash-attn or
flashinfer for all the attention operations.
"""
from dataclasses import dataclass
<<<<<<< HEAD
from typing import Any, Dict, List, Optional, Tuple, Type
=======
from typing import List, Optional, Tuple, Type
>>>>>>> 2e7796f2

import torch
from vllm_flash_attn import flash_attn_varlen_func

from vllm.attention.backends.abstract import (AttentionBackend, AttentionImpl,
                                              AttentionMetadata,
                                              AttentionMetadataPerStage)
from vllm.attention.ops.paged_attn import (PagedAttention,
                                           PagedAttentionMetadata)


class FlashAttentionBackend(AttentionBackend):

    @staticmethod
    def get_name() -> str:
        return "flash-attn"

    @staticmethod
    def get_impl_cls() -> Type["FlashAttentionImpl"]:
        return FlashAttentionImpl

    @staticmethod
    def make_metadata(*args, **kwargs) -> "FlashAttentionMetadata":
        return FlashAttentionMetadata(*args, **kwargs)

    @staticmethod
    def get_kv_cache_shape(
        num_blocks: int,
        block_size: int,
        num_kv_heads: int,
        head_size: int,
    ) -> Tuple[int, ...]:
        return PagedAttention.get_kv_cache_shape(num_blocks, block_size,
                                                 num_kv_heads, head_size)

    @staticmethod
    def swap_blocks(
        src_kv_cache: torch.Tensor,
        dst_kv_cache: torch.Tensor,
        src_to_dst: torch.Tensor,
    ) -> None:
        PagedAttention.swap_blocks(src_kv_cache, dst_kv_cache, src_to_dst)

    @staticmethod
    def copy_blocks(
        kv_caches: List[torch.Tensor],
        src_to_dists: torch.Tensor,
    ) -> None:
        PagedAttention.copy_blocks(kv_caches, src_to_dists)


@dataclass
class FlashAttentionMetadata(AttentionMetadataPerStage,
                             PagedAttentionMetadata):
    """Metadata for FlashAttentionBackend.

    NOTE: Any python object stored here is not updated when it is
    cuda-graph replayed. If you have values that need to be changed
    dynamically, it should be stored in tensor. The tensor has to be
    updated from `CUDAGraphRunner.forward` API.
    """
    # Currently, input sequences can only contain all prompts
    # or all decoding. True if all sequences are prompts.
    is_prompt: bool
    # (batch_size,). The sequence length per sequence. Sequence length means
    # the computed tokens + new tokens None if it is a decoding.
    seq_lens: Optional[List[int]]
    # seq_lens stored as a tensor.
    seq_lens_tensor: Optional[torch.Tensor]

    # NOTE(sang): Definition of context_len, query_len, and seq_len.
    # |---------- N-1 iteration --------|
    # |---------------- N iteration ---------------------|
    # |- tokenA -|......................|-- newTokens ---|
    # |---------- context_len ----------|
    # |-------------------- seq_len ----------------------|
    #                                   |-- query_len ---|

    # Maximum query length in the batch.
    max_query_len: Optional[int]
    # Maximum sequence length in the batch.
    max_seq_len: Optional[int]
    # (batch_size + 1,). The cumulative subquery lengths of the sequences in
    # the batch, used to index into subquery. E.g., if the subquery length
    # is [4, 6], it is [0, 4, 10].
    subquery_start_loc: Optional[torch.Tensor]
    # (batch_size + 1,). The cumulative sequence lengths of the sequences in
    # the batch, used to index into sequence. E.g., if the sequence length is
    # [4, 6], it is [0, 4, 10].
    seq_start_loc: Optional[torch.Tensor]
    # (batch_size,) A tensor of context lengths (tokens that are computed
    # so far).
    context_lens_tensor: Optional[torch.Tensor]

    # Whether or not if cuda graph is enabled.
    # Cuda-graph is currently enabled for decoding only.
    # TODO(woosuk): Move `use_cuda_graph` out since it's unrelated to attention.
    use_cuda_graph: bool


class FlashAttentionImpl(AttentionImpl):
    """
    If the input tensors contain prompt tokens, the layout is as follows:
    |<--------------- num_prefill_tokens ----------------->|	
    |<--prefill_0-->|<--prefill_1-->|...|<--prefill_N-1--->|

    Otherwise, the layout is as follows:	
    |<----------------- num_decode_tokens ------------------>|	
    |<--decode_0-->|..........|<--decode_M-1-->|<--padding-->|

    Generation tokens can contain padding when cuda-graph is used.
    Currently, prompt tokens don't contain any padding.

    The prompts might have different lengths, while the generation tokens
    always have length 1.

    If chunked prefill is enabled, prefill tokens and decode tokens can be
    batched together in a flattened 1D query.

    |<----- num_prefill_tokens ---->|<------- num_decode_tokens --------->|
    |<-prefill_0->|...|<-prefill_N-1->|<--decode_0-->|...|<--decode_M-1-->|

    Currently, cuda graph is disabled for chunked prefill, meaning there's no
    padding between prefill and decode tokens.
    """

    def __init__(
        self,
        num_heads: int,
        head_size: int,
        scale: float,
        num_kv_heads: Optional[int] = None,
        alibi_slopes: Optional[List[float]] = None,
        sliding_window: Optional[int] = None,
        blocksparse_params: Optional[Dict[str, Any]] = None,
    ) -> None:
        assert blocksparse_params is None, ValueError(
            "FlashAttention does not support block-sparse attention.")
        self.num_heads = num_heads
        self.head_size = head_size
        self.scale = float(scale)
        self.num_kv_heads = num_heads if num_kv_heads is None else num_kv_heads
        self.sliding_window = ((sliding_window, sliding_window)
                               if sliding_window is not None else (-1, -1))
        if alibi_slopes is not None:
            alibi_slopes = torch.tensor(alibi_slopes, dtype=torch.float32)
        self.alibi_slopes = alibi_slopes

        assert self.num_heads % self.num_kv_heads == 0
        self.num_queries_per_kv = self.num_heads // self.num_kv_heads

        suppored_head_sizes = PagedAttention.get_supported_head_sizes()
        if head_size not in suppored_head_sizes:
            raise ValueError(
                f"Head size {head_size} is not supported by PagedAttention. "
                f"Supported head sizes are: {suppored_head_sizes}.")

    def forward(
        self,
        query: torch.Tensor,
        key: torch.Tensor,
        value: torch.Tensor,
        kv_cache: torch.Tensor,
        attn_metadata: AttentionMetadata[FlashAttentionMetadata],
        kv_scale: float,
    ) -> torch.Tensor:
        """Forward pass with FlashAttention and PagedAttention.

        Args:
            query: shape = [num_tokens, num_heads * head_size]
            key: shape = [num_tokens, num_kv_heads * head_size]
            value: shape = [num_tokens, num_kv_heads * head_size]
            kv_cache = [2, num_blocks, block_size * num_kv_heads * head_size]
            attn_metadata: Metadata for attention.
        Returns:
            shape = [num_tokens, num_heads * head_size]
        """
        num_tokens, hidden_size = query.shape
        # Reshape the query, key, and value tensors.
        query = query.view(-1, self.num_heads, self.head_size)
        key = key.view(-1, self.num_kv_heads, self.head_size)
        value = value.view(-1, self.num_kv_heads, self.head_size)

        if kv_cache is not None:
            key_cache, value_cache = PagedAttention.split_kv_cache(
                kv_cache, self.num_kv_heads, self.head_size)

            # Reshape the input keys and values and store them in the cache.
            # If kv_cache is not provided, the new key and value tensors are
            # not cached. This happens during the initial memory profiling run.
            PagedAttention.write_to_paged_cache(key, value, key_cache,
                                                value_cache,
                                                attn_metadata.slot_mapping,
                                                attn_metadata.kv_cache_dtype,
                                                kv_scale)

        num_prefill_tokens = attn_metadata.num_prefill_tokens
        num_decode_tokens = attn_metadata.num_decode_tokens
        assert key.shape[0] == num_prefill_tokens + num_decode_tokens
        assert value.shape[0] == num_prefill_tokens + num_decode_tokens

        output = torch.empty_like(query)
        # Query for decode. KV is not needed because it is already cached.
        decode_query = query[num_prefill_tokens:]
        # QKV for prefill.
        query = query[:num_prefill_tokens]
        key = key[:num_prefill_tokens]
        value = value[:num_prefill_tokens]

        assert query.shape[0] == num_prefill_tokens
        assert decode_query.shape[0] == num_decode_tokens

        if prefill_meta := attn_metadata.prefill_metadata:
            # Prompt run.
            if kv_cache is None or prefill_meta.block_tables.numel() == 0:
                # normal attention
                # When block_tables are not filled, it means q and k are the
                # prompt, and they have the same length.
                out = flash_attn_varlen_func(
                    q=query,
                    k=key,
                    v=value,
                    cu_seqlens_q=prefill_meta.seq_start_loc,
                    cu_seqlens_k=prefill_meta.seq_start_loc,
                    max_seqlen_q=prefill_meta.max_seq_len,
                    max_seqlen_k=prefill_meta.max_seq_len,
                    softmax_scale=self.scale,
                    causal=True,
                    window_size=self.sliding_window,
                    alibi_slopes=self.alibi_slopes,
                )
                assert output[:num_prefill_tokens].shape == out.shape
                output[:num_prefill_tokens] = out
            else:
                # prefix-enabled attention
                # TODO(Hai) this triton kernel has regression issue (broke) to
                # deal with different data types between KV and FP8 KV cache,
                # to be addressed separately.
                output[:num_prefill_tokens] = PagedAttention.forward_prefix(
                    query,
                    key,
                    value,
                    key_cache,
                    value_cache,
                    prefill_meta.block_tables,
                    prefill_meta.subquery_start_loc,
                    prefill_meta.seq_lens_tensor,
                    prefill_meta.context_lens_tensor,
                    prefill_meta.max_query_len,
                    self.alibi_slopes,
                    self.sliding_window[0],
                )
        if decode_meta := attn_metadata.decode_metadata:
            # Decoding run.
            output[num_prefill_tokens:] = PagedAttention.forward_decode(
                decode_query,
                key_cache,
                value_cache,
                decode_meta.block_tables,
                decode_meta.seq_lens_tensor,
                decode_meta.max_seq_len,
                attn_metadata.kv_cache_dtype,
                self.num_kv_heads,
                self.scale,
                self.alibi_slopes,
                kv_scale,
            )

        # Reshape the output tensor.
        return output.view(num_tokens, hidden_size)<|MERGE_RESOLUTION|>--- conflicted
+++ resolved
@@ -5,11 +5,7 @@
 flashinfer for all the attention operations.
 """
 from dataclasses import dataclass
-<<<<<<< HEAD
 from typing import Any, Dict, List, Optional, Tuple, Type
-=======
-from typing import List, Optional, Tuple, Type
->>>>>>> 2e7796f2
 
 import torch
 from vllm_flash_attn import flash_attn_varlen_func
