--- conflicted
+++ resolved
@@ -214,7 +214,6 @@
             # Reshape the input keys and values and store them in the cache.
             # If kv_cache is not provided, the new key and value tensors are
             # not cached. This happens during the initial memory profiling run.
-<<<<<<< HEAD
             cache_ops.reshape_and_cache_flash(
                 key,
                 value,
@@ -223,12 +222,6 @@
                 attn_metadata.slot_mapping.flatten(),
                 self.kv_cache_dtype,
             )
-=======
-            PagedAttention.write_to_paged_cache(key, value, key_cache,
-                                                value_cache,
-                                                attn_metadata.slot_mapping,
-                                                self.kv_cache_dtype, kv_scale)
->>>>>>> 0fca3cdc
 
         num_prefill_tokens = attn_metadata.num_prefill_tokens
         num_decode_tokens = attn_metadata.num_decode_tokens
@@ -290,24 +283,13 @@
                 decode_query.unsqueeze(1),
                 key_cache,
                 value_cache,
-<<<<<<< HEAD
                 block_table=decode_meta.block_tables,
                 cache_seqlens=decode_meta.seq_lens_tensor,
                 softmax_scale=self.scale,
                 causal=True,
                 alibi_slopes=self.alibi_slopes,
             ).squeeze(1)
-=======
-                decode_meta.block_tables,
-                decode_meta.seq_lens_tensor,
-                decode_meta.max_seq_len,
-                self.kv_cache_dtype,
-                self.num_kv_heads,
-                self.scale,
-                self.alibi_slopes,
-                kv_scale,
-            )
->>>>>>> 0fca3cdc
+
 
         # Reshape the output tensor.
         return output.view(num_tokens, hidden_size)