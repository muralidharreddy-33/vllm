--- conflicted
+++ resolved
@@ -134,12 +134,8 @@
         value: torch.Tensor,
         kv_cache: torch.Tensor,
         attn_metadata: T,
-<<<<<<< HEAD
         key_scale: float = 1.0,
         value_scale: float = 1.0,
-=======
-        kv_scale: float = 1.0,
         attn_type: AttentionType = AttentionType.DECODER,
->>>>>>> 6ae1597d
     ) -> torch.Tensor:
         raise NotImplementedError