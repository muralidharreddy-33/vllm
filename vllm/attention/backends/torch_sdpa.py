--- conflicted
+++ resolved
@@ -437,11 +437,6 @@
         value: torch.Tensor,
         kv_cache: torch.Tensor,
         attn_metadata: TorchSDPAMetadata,  # type: ignore
-<<<<<<< HEAD
-        k_scale: torch.Tensor,
-        v_scale: torch.Tensor,
-=======
->>>>>>> 96663699
         output: Optional[torch.Tensor] = None,
     ) -> torch.Tensor:
         """Forward pass with torch SDPA and PagedAttention.
@@ -457,10 +452,6 @@
         Returns:
             shape = [num_tokens, num_heads * head_size]
         """
-<<<<<<< HEAD
-=======
-        assert layer._k_scale == 1.0 and layer._v_scale == 1.0
->>>>>>> 96663699
         attn_type = self.attn_type
         if (attn_type == AttentionType.ENCODER
                 and (not attn_metadata.is_all_encoder_attn_metadata_set)):
