--- conflicted
+++ resolved
@@ -1,22 +1,10 @@
 from dataclasses import dataclass
 from typing import Any, Dict, List, Optional, Set, Tuple, Type
 
-<<<<<<< HEAD
-try:
-    import flashinfer
-    from flashinfer import BatchDecodeWithPagedKVCacheWrapper
-    from vllm_flash_attn import flash_attn_varlen_func
-except ImportError:
-    flashinfer = None
-    flash_attn_varlen_func = None
-    BatchDecodeWithPagedKVCacheWrapper = None
-
-=======
 import flashinfer
->>>>>>> 5510cf0e
 import torch
-from flash_attn import flash_attn_varlen_func
 from flashinfer import BatchDecodeWithPagedKVCacheWrapper
+from vllm_flash_attn import flash_attn_varlen_func
 
 from vllm import _custom_ops as ops
 from vllm.attention.backends.abstract import (AttentionBackend, AttentionImpl,
