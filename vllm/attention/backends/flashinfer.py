import dataclasses
from collections import defaultdict
from contextlib import contextmanager
from dataclasses import dataclass
from typing import TYPE_CHECKING, Any, Dict, List, Optional, Set, Tuple, Type

from vllm.multimodal import MultiModalPlaceholderMap

try:
    from flashinfer import BatchDecodeWithPagedKVCacheWrapper
    from flashinfer.decode import CUDAGraphBatchDecodeWithPagedKVCacheWrapper
    from flashinfer.prefill import BatchPrefillWithPagedKVCacheWrapper

    from vllm.vllm_flash_attn import flash_attn_varlen_func
    FLASHINFER_WORKSPACE_BUFFER_SIZE = 256 * 1024 * 1024
except ImportError:
    # Avoid turning these types into variables during type checking
    if not TYPE_CHECKING:
        BatchDecodeWithPagedKVCacheWrapper = None
        CUDAGraphBatchDecodeWithPagedKVCacheWrapper = None
        BatchPrefillWithPagedKVCacheWrapper = None
    FLASHINFER_WORKSPACE_BUFFER_SIZE = 0

import torch

import vllm.envs as envs
from vllm import _custom_ops as ops
from vllm.attention.backends.abstract import (AttentionBackend, AttentionImpl,
                                              AttentionLayer,
                                              AttentionMetadata,
                                              AttentionMetadataBuilder,
                                              AttentionState, AttentionType)
from vllm.attention.backends.utils import (PAD_SLOT_ID, compute_slot_mapping,
                                           compute_slot_mapping_start_idx,
                                           is_block_tables_empty)
from vllm.attention.layer import Attention
from vllm.attention.ops.paged_attn import PagedAttention
from vllm.config import VllmConfig, get_current_vllm_config
from vllm.utils import (async_tensor_h2d, get_kv_cache_torch_dtype,
                        make_tensor_with_pad)

if TYPE_CHECKING:
    from vllm.worker.model_runner import (ModelInputForGPUBuilder,
                                          ModelInputForGPUWithSamplingMetadata)


class FlashInferBackend(AttentionBackend):

    @staticmethod
    def get_name() -> str:
        return "FLASHINFER"

    @staticmethod
    def get_impl_cls() -> Type["FlashInferImpl"]:
        return FlashInferImpl

    @staticmethod
    def get_metadata_cls() -> Type["AttentionMetadata"]:
        return FlashInferMetadata

    @staticmethod
    def get_builder_cls() -> Type["FlashInferMetadataBuilder"]:
        return FlashInferMetadataBuilder

    @staticmethod
    def get_state_cls() -> Type["FlashInferState"]:
        return FlashInferState

    @staticmethod
    def get_kv_cache_shape(
        num_blocks: int,
        block_size: int,
        num_kv_heads: int,
        head_size: int,
    ) -> Tuple[int, ...]:
        return (num_blocks, 2, block_size, num_kv_heads, head_size)

    @staticmethod
    def swap_blocks(
        src_kv_cache: torch.Tensor,
        dst_kv_cache: torch.Tensor,
        src_to_dst: torch.Tensor,
    ) -> None:
        PagedAttention.swap_blocks(src_kv_cache, dst_kv_cache, src_to_dst)

    @staticmethod
    def copy_blocks(
        kv_caches: List[torch.Tensor],
        src_to_dists: torch.Tensor,
    ) -> None:
        PagedAttention.copy_blocks(kv_caches, src_to_dists)

    @staticmethod
    def get_supported_head_sizes() -> List[int]:
        return [64, 128, 256]

    @staticmethod
    def get_fp8_dtype_for_flashinfer(kv_cache_dtype: str) -> torch.dtype:
        if kv_cache_dtype in ("fp8", "fp8_e4m3"):
            return torch.float8_e4m3fn
        elif kv_cache_dtype == "fp8_e5m2":
            return torch.float8_e5m2
        else:
            raise ValueError(f"Unrecognized FP8 dtype: {kv_cache_dtype}")


@dataclass
class PerLayerParameters:
    """
    Currently, FlashInfer backend only support models in which all layers share
    the same values for the following hyperparameters.
    """

    window_left: int
    logits_soft_cap: Optional[float]
    sm_scale: float


def get_per_layer_parameters(
        vllm_config: VllmConfig) -> Dict[str, PerLayerParameters]:
    """
    Scan all attention layers and determine some hyperparameters
    to use during `plan`.
    """

    layers = vllm_config.compilation_config.static_forward_context
    per_layer_params: Dict[str, PerLayerParameters] = {}

    for key, layer in layers.items():
        assert isinstance(layer, Attention)

        impl = layer.impl
        assert isinstance(impl, FlashInferImpl)

        # Infer hyperparameters from the attention layer
        window_size = impl.sliding_window
        window_left = window_size[0] if window_size is not None else -1
        logits_soft_cap = impl.logits_soft_cap
        sm_scale = impl.scale

        per_layer_params[key] = PerLayerParameters(window_left,
                                                   logits_soft_cap, sm_scale)

    return per_layer_params


def infer_global_hyperparameters(
        per_layer_params: Dict[str, PerLayerParameters]) -> PerLayerParameters:
    """
    Currently, FlashInfer backend only support models in which all layers share
    the same values for the following hyperparameters:
    - `window_left`
    - `logits_soft_cap`
    - `sm_scale`

    So this function asserts that all layers share the same values for these
    hyperparameters and returns the global values.
    """

    assert len(per_layer_params) > 0, "No attention layers found in the model."

    param_sets = list(per_layer_params.values())
    global_params = param_sets[0]
    for params in param_sets:
        assert params == global_params, (
            "FlashInfer backend currently only supports models in which all"
            "layers share the same values for the following hyperparameters:"
            "`window_left`, `logits_soft_cap`, `sm_scale`.")

    return global_params


class FlashInferState(AttentionState):

    def __init__(self, runner):
        self.runner = runner
        self._is_graph_capturing = False
        self._workspace_buffer = None
        self._decode_wrapper = None
        self._prefill_wrapper = None

        # Global hyperparameters shared by all attention layers
        self.global_hyperparameters: Optional[PerLayerParameters] = None

        self.vllm_config = get_current_vllm_config()

    def _get_workspace_buffer(self):
        if self._workspace_buffer is None:
            self._workspace_buffer = torch.empty(
                FLASHINFER_WORKSPACE_BUFFER_SIZE,
                dtype=torch.uint8,
                device=self.runner.device)
        return self._workspace_buffer

    def _get_prefill_wrapper(self):
        if self._prefill_wrapper is None:
            self._prefill_wrapper = BatchPrefillWithPagedKVCacheWrapper(
                self._get_workspace_buffer(), "NHD")
        return self._prefill_wrapper

    def _get_decode_wrapper(self):
        if self._decode_wrapper is None:
            num_qo_heads = (self.runner.model_config.get_num_attention_heads(
                self.runner.parallel_config))
            num_kv_heads = self.runner.model_config.get_num_kv_heads(
                self.runner.parallel_config)
            use_tensor_cores = envs.VLLM_FLASHINFER_FORCE_TENSOR_CORES or (
                num_qo_heads // num_kv_heads > 4)
            self._decode_wrapper = BatchDecodeWithPagedKVCacheWrapper(
                self._get_workspace_buffer(),
                "NHD",
                use_tensor_cores=use_tensor_cores)
        return self._decode_wrapper

    @contextmanager
    def graph_capture(self, max_batch_size: int):
        self._is_graph_capturing = True
        self._graph_decode_wrapper = None
        self._graph_slot_mapping = torch.full((max_batch_size, ),
                                              PAD_SLOT_ID,
                                              dtype=torch.long,
                                              device=self.runner.device)
        self._graph_seq_lens = torch.ones(max_batch_size,
                                          dtype=torch.int32,
                                          device=self.runner.device)
        self._graph_block_tables = torch.from_numpy(
            self.runner.graph_block_tables).to(device=self.runner.device)
        self._graph_decode_workspace_buffer = self._get_workspace_buffer()
        self._graph_indices_buffer = torch.empty(
            max_batch_size * self.runner.cache_config.num_gpu_blocks,
            dtype=torch.int32,
            device=self.runner.device)
        self._graph_indptr_buffer = torch.empty(max_batch_size + 1,
                                                dtype=torch.int32,
                                                device=self.runner.device)
        self._graph_last_page_len_buffer = torch.empty(
            max_batch_size, dtype=torch.int32, device=self.runner.device)
        yield
        self._is_graph_capturing = False
        del self._graph_slot_mapping
        del self._graph_seq_lens
        del self._graph_block_tables
        del self._graph_decode_workspace_buffer
        del self._graph_indices_buffer
        del self._graph_indptr_buffer
        del self._graph_last_page_len_buffer
        del self._graph_decode_wrapper

    def graph_clone(self, batch_size: int):
        assert self._is_graph_capturing
        state = self.__class__(self.runner)
        state._workspace_buffer = self._graph_decode_workspace_buffer
        state._decode_wrapper = self._graph_decode_wrapper
        state._prefill_wrapper = self._get_prefill_wrapper()
        return state

    def graph_capture_get_metadata_for_batch(
            self, batch_size: int, is_encoder_decoder_model: bool = False):
        assert self._is_graph_capturing
        _indptr_buffer = self._graph_indptr_buffer[:batch_size + 1]
        _last_page_len_buffer = self._graph_last_page_len_buffer[:batch_size]

        num_qo_heads = (self.runner.model_config.get_num_attention_heads(
            self.runner.parallel_config))
        num_kv_heads = self.runner.model_config.get_num_kv_heads(
            self.runner.parallel_config)
        use_tensor_cores = envs.VLLM_FLASHINFER_FORCE_TENSOR_CORES or (
            num_qo_heads // num_kv_heads > 4)
        self._graph_decode_wrapper = \
            CUDAGraphBatchDecodeWithPagedKVCacheWrapper(
            self._graph_decode_workspace_buffer, _indptr_buffer,
            self._graph_indices_buffer, _last_page_len_buffer, "NHD",
            use_tensor_cores)
        if self.runner.kv_cache_dtype.startswith("fp8"):
            kv_cache_dtype = FlashInferBackend.get_fp8_dtype_for_flashinfer(
                self.runner.kv_cache_dtype)
        else:
            kv_cache_dtype = get_kv_cache_torch_dtype(
                self.runner.kv_cache_dtype, self.runner.model_config.dtype)

        paged_kv_indptr_tensor_host = torch.arange(0,
                                                   batch_size + 1,
                                                   dtype=torch.int32)
        paged_kv_indices_tensor_host = torch.arange(0,
                                                    batch_size,
                                                    dtype=torch.int32)
        paged_kv_last_page_len_tensor_host = torch.full((batch_size, ),
                                                        self.runner.block_size,
                                                        dtype=torch.int32)
        query_start_loc_host = torch.arange(0,
                                            batch_size + 1,
                                            dtype=torch.int32)

        global_params = infer_global_hyperparameters(
            get_per_layer_parameters(self.vllm_config))

        attn_metadata = self.runner.attn_backend.make_metadata(
            num_prefills=0,
            slot_mapping=self._graph_slot_mapping[:batch_size],
            multi_modal_placeholder_index_maps=None,
            enable_kv_scales_calculation=False,
            num_prefill_tokens=0,
            num_decode_tokens=batch_size,
            max_prefill_seq_len=0,
            block_tables=self._graph_block_tables,
            paged_kv_indptr=paged_kv_indptr_tensor_host,
            paged_kv_indices=paged_kv_indices_tensor_host,
            paged_kv_last_page_len=paged_kv_last_page_len_tensor_host,
            num_qo_heads=num_qo_heads,
            num_kv_heads=num_kv_heads,
            head_dim=self.runner.model_config.get_head_size(),
            page_size=self.runner.block_size,
            seq_start_loc=None,
            query_start_loc=query_start_loc_host,
            device=self.runner.device,
            data_type=kv_cache_dtype,
            q_data_type=self.runner.model_config.dtype,
            use_cuda_graph=True,
            decode_wrapper=self._graph_decode_wrapper,
            prefill_wrapper=None,
            **dataclasses.asdict(global_params),
        )
        attn_metadata.begin_forward()
        return attn_metadata

    def get_graph_input_buffers(self,
                                attn_metadata,
                                is_encoder_decoder_model: bool = False):
        return {
            "slot_mapping": attn_metadata.slot_mapping,
        }

    def prepare_graph_input_buffers(self,
                                    input_buffers,
                                    attn_metadata,
                                    is_encoder_decoder_model: bool = False):
        return

    def begin_forward(self, model_input):
        assert not self._is_graph_capturing
        state = self
        use_cuda_graph = model_input.attn_metadata.use_cuda_graph
        is_decode = model_input.attn_metadata.num_prefills == 0
        # In case of multistep chunked-prefill, there might be prefill requests
        # scheduled while CUDA graph mode is enabled. We don't run graph in that
        # case.
        if use_cuda_graph and is_decode:
            batch_size = model_input.input_tokens.shape[0]
            state = (self.runner.graph_runners[model_input.virtual_engine]
                     [batch_size].attn_state)
        model_input.attn_metadata.prefill_wrapper = state._get_prefill_wrapper(
        )
        model_input.attn_metadata.decode_wrapper = state._get_decode_wrapper()
        model_input.attn_metadata.begin_forward()


@dataclass
class FlashInferMetadata(AttentionMetadata):
    # Maximum sequence length among prefill batch. 0 if there are decoding
    # requests only.
    max_prefill_seq_len: int
    # Number of query tokens for each request in the batch.
    # Currently, we require that all requests have the same number of query
    # tokens during the decoding phase. When speculavie decoding is enabled,
    # decode_query_len might be greater than 1. In all other cases, it is 1.
    decode_query_len: Optional[int] = 1

    use_cuda_graph: bool = True

    prefill_wrapper: Optional[BatchPrefillWithPagedKVCacheWrapper] = None
    decode_wrapper: Optional[BatchDecodeWithPagedKVCacheWrapper] = None

    # Metadata for the prefill stage
    seq_start_loc: Optional[torch.Tensor] = None
    query_start_loc: Optional[torch.Tensor] = None
    block_tables: Optional[torch.Tensor] = None

    # used for GPU in-place advance_step
    seq_lens_tensor: Optional[torch.Tensor] = None
    block_table_bound: Optional[torch.Tensor] = None

    # An example for paged_kv_indices, paged_kv_indptr:
    # request 1, page indices [0, 5, 8]
    # request 2, page indices [1, 6, 7]
    # request 3, page indices [3, 4]
    # paged_kv_indices is a concatenation of page indices of all requests:
    # [0, 5, 8, 1, 6, 7, 3, 4]
    # paged_kv_indptr is used to index into paged_kv_indices:
    # [0, 3, 6, 8]
    # The indptr of the paged kv cache, shape: [batch_size + 1]
    paged_kv_indptr: Optional[torch.Tensor] = None
    # The page indices of the paged kv cache
    paged_kv_indices: Optional[torch.Tensor] = None
    # The number of entries in the last page of each request in
    # the paged kv cache, shape: [batch_size]
    paged_kv_last_page_len: Optional[torch.Tensor] = None
    # The number of query/output heads
    num_qo_heads: Optional[int] = None
    # The number of key/value heads
    num_kv_heads: Optional[int] = None
    # The dimension of the attention heads
    head_dim: Optional[int] = None
    # Block size of vllm
    page_size: Optional[int] = None
    # The data type of the paged kv cache
    data_type: torch.dtype = None
    # The data type of the query
    q_data_type: torch.dtype = None
    # FlashInfer 0.2 encourages passing host tensors
    device: torch.device = torch.device("cpu")
    is_profile_run: bool = False

    # The FlashInfer backend currently supports only models in which all layers
    # share the same following hyperparameters:

    # The left (inclusive) window size for the attention window, when
    # set to `-1`, the window size will be set to the full length of
    # the sequence. Defaults to `-1`.
    window_left: int = -1
    # The attention logits soft capping value (used in Gemini, Grok and
    # Gemma-2, etc.), if not provided, will be set to `0`. If greater
    # than 0, the logits will be capped according to formula:
    # $$\texttt{logits\_soft\_cap} \times
    # \mathrm{tanh}(x / \texttt{logits\_soft\_cap})$$,
    # where $x$ is the input logits.
    logits_soft_cap: Optional[float] = None
    # The scale used in softmax, if not provided, will be set to
    # `1.0 / sqrt(head_dim)`.
    sm_scale: Optional[float] = None

    def __post_init__(self):
        # Refer to
        # https://github.com/flashinfer-ai/flashinfer/blob/3d55c71a62052c590c130897d3a3db49b14fcc34/include/flashinfer/utils.cuh#L157
        supported_head_sizes = FlashInferBackend.get_supported_head_sizes()
        if self.head_dim is not None and self.head_dim \
                not in supported_head_sizes:
            raise ValueError(
                f"Only {supported_head_sizes} are supported for head_dim,",
                f"received {self.head_dim}.")

    def begin_forward(self):
        if self.num_prefill_tokens > 0:
            if self.paged_kv_indices is None:
                return

            assert self.prefill_wrapper is not None
            assert self.query_start_loc is not None
            assert self.paged_kv_indices is not None
            assert self.paged_kv_indptr is not None
            assert self.paged_kv_last_page_len is not None
            assert self.block_table_bound is not None
            assert self.seq_lens_tensor is not None
            self.query_start_loc = self.query_start_loc[:self.num_prefills + 1]
            batch_size = self.query_start_loc.shape[0] - 1
            assert batch_size >= 0
            # We will use flash attention for profiling to
            # determine the number of blocks. Therefore,
            # we don't need to prepare the input for flashinfer for profile run.
            if not self.is_profile_run:
                self.paged_kv_indptr = self.paged_kv_indptr.to(self.device)
                self.paged_kv_last_page_len = self.paged_kv_last_page_len.to(
                    self.device)
                self.block_table_bound = self.block_table_bound.to(self.device)
                self.seq_lens_tensor = self.seq_lens_tensor.to(self.device)
                self.paged_kv_indices = self.paged_kv_indices.to(self.device)
                self.prefill_wrapper.plan(
                    self.query_start_loc,
                    self.paged_kv_indptr[:self.num_prefills + 1],
                    self.paged_kv_indices,
                    self.paged_kv_last_page_len[:self.num_prefills],
                    self.num_qo_heads,
                    self.num_kv_heads,
                    self.head_dim,
                    self.page_size,
                    causal=True,
                    sm_scale=self.sm_scale,
                    window_left=self.window_left,
                    logits_soft_cap=self.logits_soft_cap,
                    q_data_type=self.q_data_type,
                    kv_data_type=self.data_type)
        if self.num_decode_tokens > 0:
            assert self.paged_kv_indices is not None
            assert self.paged_kv_indptr is not None
            assert self.paged_kv_last_page_len is not None
            self.paged_kv_indices = self.paged_kv_indices.to(self.device)
            self.paged_kv_indptr = self.paged_kv_indptr.to(self.device)
            self.paged_kv_last_page_len = self.paged_kv_last_page_len.to(
                self.device)
            # handle model warmup path
            if self.block_table_bound is not None:
                self.block_table_bound = self.block_table_bound.to(self.device)
            if self.seq_lens_tensor is not None:
                self.seq_lens_tensor = self.seq_lens_tensor.to(self.device)

            assert self.decode_wrapper is not None
            self.decode_wrapper.plan(
                self.paged_kv_indptr[self.num_prefills:],
                self.paged_kv_indices,
                self.paged_kv_last_page_len[self.num_prefills:],
                self.num_qo_heads,
                self.num_kv_heads,
                self.head_dim,
                self.page_size,
                # Disable flashinfer's pos encoding and use vllm's rope.
                pos_encoding_mode="NONE",
                window_left=self.window_left,
                logits_soft_cap=self.logits_soft_cap,
                sm_scale=self.sm_scale,
                # kv-cache data type.
                kv_data_type=self.data_type,
                # query data type.
                q_data_type=self.q_data_type)

    def asdict_zerocopy(self,
                        skip_fields: Optional[Set[str]] = None
                        ) -> Dict[str, Any]:
        if skip_fields is None:
            skip_fields = set()
        # We need to skip the prefill/decode_wrapper field since it cannot be
        # broadcasted with nccl when TP is enabled.
        skip_fields.add('prefill_wrapper')
        skip_fields.add('decode_wrapper')
        return super().asdict_zerocopy(skip_fields)

    @property
    def prefill_metadata(self) -> Optional["FlashInferMetadata"]:
        if self.num_prefills == 0:
            return None
        return self

    @property
    def decode_metadata(self) -> Optional["FlashInferMetadata"]:
        if self.num_decode_tokens == 0:
            return None
        return self

    def advance_step(self,
                     model_input: "ModelInputForGPUWithSamplingMetadata",
                     sampled_token_ids: Optional[torch.Tensor],
                     block_size: int,
                     num_seqs: int,
                     num_queries: int,
                     turn_prefills_into_decodes: bool = False):
        """
        Update metadata in-place to advance one decode step.
        """

        if turn_prefills_into_decodes:
            # When Multi-Step is enabled with Chunked-Prefill, prefills and
            # decodes are scheduled together. In the first step, all the
            # prefills turn into decodes. This update reflects that
            # conversion.
            assert self.num_decode_tokens + self.num_prefills == num_seqs
            # Flashinfer doesn't support speculative decoding + chunked-prefill
            # + multi-step scheduling yet.
            assert self.decode_query_len == 1
            self.num_decode_tokens += self.num_prefills
            self.num_prefills = 0
            self.num_prefill_tokens = 0
            self.max_prefill_seq_len = 0
            self.max_query_len = 1

            self.slot_mapping = self.slot_mapping[:num_seqs]
        else:
            assert self.seq_lens_tensor is not None

        assert num_seqs > 0
        assert num_queries > 0
        assert model_input.attn_metadata is not None
        assert sampled_token_ids is not None

        # When using cudagraph, the num_seqs is padded to the next captured
        # batch sized, but num_queries tracks the actual number of requests in
        # the batch. For --enforce-eager mode, num_seqs == num_queries
        if num_seqs != num_queries:
            assert num_seqs > num_queries
            assert self.use_cuda_graph

        model_input.input_tokens[:num_queries] = sampled_token_ids.flatten()

        # Update GPU tensors
        ops.advance_step_flashinfer(
            num_seqs=num_seqs,
            num_queries=num_queries,
            block_size=block_size,
            input_tokens=model_input.input_tokens,
            sampled_token_ids=model_input.input_tokens,
            input_positions=model_input.input_positions,
            seq_lens=self.seq_lens_tensor,
            slot_mapping=self.slot_mapping,
            block_tables=self.block_tables,
            paged_kv_indices=self.paged_kv_indices,
            paged_kv_indptr=self.paged_kv_indptr,
            paged_kv_last_page_len=self.paged_kv_last_page_len,
            block_table_bound=self.block_table_bound)


class FlashInferMetadataBuilder(AttentionMetadataBuilder[FlashInferMetadata]):

    def __init__(self, input_builder: "ModelInputForGPUBuilder"):

        self.input_builder = input_builder
        self.runner = input_builder.runner

        self.sliding_window = input_builder.sliding_window
        self.block_size = input_builder.block_size

        # Global hyperparameters shared by all attention layers
        self.global_hyperparameters: Optional[PerLayerParameters] = None

        self.vllm_config = get_current_vllm_config()

    def prepare(self):
        self.slot_mapping: List[int] = []
        self.prefill_seq_lens: List[int] = []
        self.context_lens: List[int] = []
        self.block_tables: List[List[int]] = []
        self.curr_seq_lens: List[int] = []
        self.multimodal_placeholder_maps: Dict[
            str,
            MultiModalPlaceholderMap] = defaultdict(MultiModalPlaceholderMap)
        self.num_prefills = 0
        self.num_prefill_tokens = 0
        self.num_decode_tokens = 0

        # Please follow https://docs.flashinfer.ai/tutorials/kv_layout.html#page-layout
        # for the precise definition of the following fields.
        # An example:
        # request 1, page indices [0, 5, 8]
        # request 2, page indices [1, 6, 7]
        # request 3, page indices [3, 4]
        # paged_kv_indices is a concatenation of page indices of all requests:
        # [0, 5, 8, 1, 6, 7, 3, 4]
        # paged_kv_indptr is used to index into paged_kv_indices:
        # [0, 3, 6, 8]
        self.paged_kv_indices: List[int] = []
        # 0 at the beginning of paged_kv_indptr indicates the start of the
        # first request’s page indices in the paged_kv_indices list.
        self.paged_kv_indptr: List[int] = [0]
        # paged_kv_last_page_len is the length of the last page of each request
        self.paged_kv_last_page_len: List[int] = []
        self.total_blocks = 0
        self.is_profile_run: bool = False

        if self.global_hyperparameters is None:
            # Infer global hyperparameters, since currently we only support
            # models in which all layers share the same values for the
            # following hyperparameters:
            # - `window_left`
            # - `logits_soft_cap`
            # - `sm_scale`
            inferred_params = infer_global_hyperparameters(
                get_per_layer_parameters(self.vllm_config))
            self.global_hyperparameters = inferred_params
            self.window_left = inferred_params.window_left
            self.logits_soft_cap = inferred_params.logits_soft_cap
            self.sm_scale = inferred_params.sm_scale

    def _add_seq_group(
            self, inter_data: "ModelInputForGPUBuilder.InterDataForSeqGroup",
            chunked_prefill_enabled: bool):
        """Add a sequence group to the metadata. Specifically update/append
        1. context length.
        2. block table.
        3. slot mapping.
        """
        is_prompt = inter_data.is_prompt
        block_tables = inter_data.block_tables
        computed_block_nums = inter_data.computed_block_nums

        for (seq_id, token_len, seq_len, curr_seq_len, query_len, context_len,
             curr_sliding_window_block) in zip(
                 inter_data.seq_ids, [len(t) for t in inter_data.input_tokens],
                 inter_data.orig_seq_lens, inter_data.seq_lens,
                 inter_data.query_lens, inter_data.context_lens,
                 inter_data.curr_sliding_window_blocks):
            self.context_lens.append(context_len)
            if is_prompt:
                mm_maps = inter_data.multi_modal_placeholder_maps
                if mm_maps:
                    for modality, placeholders in mm_maps.items():
                        self.multimodal_placeholder_maps[modality].extend(
                            placeholders)
                self.num_prefills += 1
                self.num_prefill_tokens += token_len
                self.prefill_seq_lens.append(seq_len)
            else:
                assert query_len == 1, (
                    "seq_len: {}, context_len: {}, query_len: {}".format(
                        seq_len, context_len, query_len))
                self.num_decode_tokens += query_len
                self.curr_seq_lens.append(curr_seq_len)

            # Compute block table.
            # TODO(sang): Combine chunked prefill and prefix caching by
            # only allowing multiple of block_size chunk size.
            # NOTE: This only works for oooooooxxx style attention.
            block_table = []
            if inter_data.prefix_cache_hit:
                block_table = computed_block_nums
            elif ((chunked_prefill_enabled or not is_prompt)
                  and block_tables is not None):
                block_table = block_tables[seq_id][-curr_sliding_window_block:]
            self.block_tables.append(block_table)

            is_profile_run = is_block_tables_empty(block_tables)

            # Compute slot mapping.
            start_idx = compute_slot_mapping_start_idx(is_prompt, query_len,
                                                       context_len,
                                                       self.sliding_window)
            compute_slot_mapping(is_profile_run, self.slot_mapping, seq_id,
                                 seq_len, context_len, start_idx,
                                 self.block_size, inter_data.block_tables)

            # It is not necessary to add paged_kv_indices, paged_kv_indptr,
            # and paged_kv_last_page_len for profile run because we will
            # create dummy inputs.
            if is_profile_run:
                self.is_profile_run = is_profile_run
                return

            block_table = block_tables[seq_id]
            self._update_paged_kv_tensors(block_table, seq_len)

    def _update_paged_kv_tensors(self, block_table: List[int], seq_len: int):
        # Get the number of valid blocks based on sequence length.
        # If seq_len = 16, block_size = 16,
        # block_table_bound is 1 with 1 valid block.
        # If seq_len = 15, block_size = 16,
        # block_table_bound is 0 + 1 with 1 valid block.
        self.total_blocks += len(block_table)
        block_table_bound = seq_len // self.block_size + 1 \
                            if seq_len % self.block_size != 0 \
                            else seq_len // self.block_size
        self.paged_kv_indices.extend(block_table[:block_table_bound])
        self.paged_kv_indptr.append(self.paged_kv_indptr[-1] +
                                    block_table_bound)

        last_page_len = seq_len % self.block_size
        if last_page_len == 0:
            last_page_len = self.block_size
        self.paged_kv_last_page_len.append(last_page_len)

    def build(self, seq_lens: List[int], query_lens: List[int],
              cuda_graph_pad_size: int, batch_size: int):
        """Build attention metadata with on-device tensors.

        Args:
            seq_lens: The maybe padded sequence lengths of the input sequences.
            query_lens: The query lengths of the input sequences.
            cuda_graph_pad_size: The padding size for cuda graph.
                                 -1 if cuda graph is not used.
            batch_size: The maybe padded batch size.
        """
        for inter_data in self.input_builder.inter_data_list:
            self._add_seq_group(inter_data,
                                self.input_builder.chunked_prefill_enabled)

        device = self.runner.device
        use_captured_graph = cuda_graph_pad_size != -1

        max_prefill_seq_len = max(self.prefill_seq_lens, default=0)
        num_decode_tokens = self.num_decode_tokens
        decode_query_len = max(query_lens[self.num_prefills:], default=1)

        if use_captured_graph:
            self.slot_mapping.extend([PAD_SLOT_ID] * cuda_graph_pad_size)
            self.block_tables.extend([] * cuda_graph_pad_size)
            num_decode_tokens = batch_size - self.num_prefill_tokens

            # The shape of graph_block_tables is
            # [max batch size, max context len // block size].
            input_block_tables = self.runner.graph_block_tables[:batch_size]
            max_blocks = input_block_tables.shape[1]
            for i, block_table in enumerate(self.block_tables):
                if block_table:
                    num_blocks = len(block_table)
                    if num_blocks <= max_blocks:
                        input_block_tables[i, :num_blocks] = block_table
                    else:
                        # It may be possible to have more blocks allocated due
                        # to lookahead slots of multi-step, however, they are
                        # not used anyway, so can be safely ignored.
                        input_block_tables[
                            i, :max_blocks] = block_table[:max_blocks]

            block_tables = torch.from_numpy(input_block_tables).to(
                device, non_blocking=True)

            last_paged_kv_indptr = self.paged_kv_indptr[-1]
            self.paged_kv_indptr.extend([last_paged_kv_indptr] *
                                        cuda_graph_pad_size)
            self.paged_kv_last_page_len.extend([0] * cuda_graph_pad_size)
        else:
            block_tables = make_tensor_with_pad(
                self.block_tables,
                pad=0,
                dtype=torch.int,
                device=device,
            )

        assert device is not None
        seq_lens_tensor = async_tensor_h2d(seq_lens, torch.int, device,
                                           self.runner.pin_memory)
        query_lens_tensor = async_tensor_h2d(query_lens, torch.long, device,
                                             self.runner.pin_memory)
        slot_mapping_tensor = async_tensor_h2d(self.slot_mapping, torch.long,
                                               device, self.runner.pin_memory)
        query_start_loc = torch.zeros(query_lens_tensor.shape[0] + 1,
                                      dtype=torch.int32,
                                      device=device)
        seq_start_loc = torch.zeros(seq_lens_tensor.shape[0] + 1,
                                    dtype=torch.int32,
                                    device=device)
        placeholder_index_maps = {
            modality: placeholder_map.index_map()
            for modality, placeholder_map in
            self.multimodal_placeholder_maps.items()
        }
        torch.cumsum(seq_lens_tensor,
                     dim=0,
                     dtype=seq_start_loc.dtype,
                     out=seq_start_loc[1:])
        torch.cumsum(query_lens_tensor,
                     dim=0,
                     dtype=query_start_loc.dtype,
                     out=query_start_loc[1:])

        if len(self.paged_kv_indptr) > 0:
            # extend to the maximum number of blocks as returned by the
            # scheduler
            self.paged_kv_indices.extend(
                [0] * (self.total_blocks - len(self.paged_kv_indices)))
            paged_kv_indices_tensor = torch.tensor(self.paged_kv_indices,
                                                   device="cpu",
                                                   dtype=torch.int)
            paged_kv_indptr_tensor = torch.tensor(self.paged_kv_indptr,
                                                  device="cpu",
                                                  dtype=torch.int)
            paged_kv_last_page_len_tensor = torch.tensor(
                self.paged_kv_last_page_len, device="cpu", dtype=torch.int)
            block_table_bound_tensor = torch.zeros(len(self.paged_kv_indptr) -
                                                   1,
                                                   device="cpu",
                                                   dtype=torch.int)
        else:
            paged_kv_indices_tensor = None
            paged_kv_indptr_tensor = None
            paged_kv_last_page_len_tensor = None
            block_table_bound_tensor = None

        if self.runner.kv_cache_dtype.startswith("fp8"):
            kv_cache_dtype = FlashInferBackend.get_fp8_dtype_for_flashinfer(
                self.runner.kv_cache_dtype)
        else:
            kv_cache_dtype = get_kv_cache_torch_dtype(
                self.runner.kv_cache_dtype, self.runner.model_config.dtype)

        return FlashInferMetadata(
            decode_query_len=decode_query_len,
            num_prefills=self.num_prefills,
            slot_mapping=slot_mapping_tensor,
            multi_modal_placeholder_index_maps=placeholder_index_maps,
            enable_kv_scales_calculation=False,
            num_prefill_tokens=self.num_prefill_tokens,
            num_decode_tokens=num_decode_tokens,
            max_prefill_seq_len=max_prefill_seq_len,
            block_tables=block_tables,
            paged_kv_indptr=paged_kv_indptr_tensor,
            paged_kv_indices=paged_kv_indices_tensor,
            paged_kv_last_page_len=paged_kv_last_page_len_tensor,
            block_table_bound=block_table_bound_tensor,
            seq_lens_tensor=seq_lens_tensor,
            num_qo_heads=self.runner.model_config.get_num_attention_heads(
                self.runner.parallel_config),
            num_kv_heads=self.runner.model_config.get_num_kv_heads(
                self.runner.parallel_config),
            head_dim=self.runner.model_config.get_head_size(),
            page_size=self.block_size,
            seq_start_loc=seq_start_loc,
            query_start_loc=query_start_loc,
            device=device,
            data_type=kv_cache_dtype,
            q_data_type=self.runner.model_config.dtype,
            use_cuda_graph=use_captured_graph,
            is_profile_run=self.is_profile_run,
            window_left=self.window_left,
            logits_soft_cap=self.logits_soft_cap,
            sm_scale=self.sm_scale,
        )


class FlashInferImpl(AttentionImpl):

    def __init__(
        self,
        num_heads: int,
        head_size: int,
        scale: float,
        num_kv_heads: int,
        alibi_slopes: Optional[List[float]],
        sliding_window: Optional[int],
        kv_cache_dtype: str,
        blocksparse_params: Optional[Dict[str, Any]] = None,
        logits_soft_cap: Optional[float] = None,
        attn_type: str = AttentionType.DECODER,
    ) -> None:
        self.num_heads = num_heads
        self.head_size = head_size
        self.scale = float(scale)
        self.num_kv_heads = num_kv_heads
        if alibi_slopes is not None:
            alibi_slopes = torch.tensor(alibi_slopes, dtype=torch.float32)
        self.alibi_slopes = alibi_slopes
        self.sliding_window = ((sliding_window - 1,
                                0) if sliding_window is not None else (-1, -1))
        self.kv_cache_dtype = kv_cache_dtype
        self.logits_soft_cap = logits_soft_cap

        assert self.num_heads % self.num_kv_heads == 0
        self.num_queries_per_kv = self.num_heads // self.num_kv_heads

        if attn_type != AttentionType.DECODER:
            raise NotImplementedError("Encoder self-attention and "
                                      "encoder/decoder cross-attention "
                                      "are not implemented for "
                                      "FlashInferImpl")

    def forward(
        self,
        layer: AttentionLayer,
        query: torch.Tensor,
        key: torch.Tensor,
        value: torch.Tensor,
        kv_cache: torch.Tensor,
        attn_metadata: FlashInferMetadata,
        output: Optional[torch.Tensor] = None,
    ) -> torch.Tensor:

        # TODO: directly write to output tensor
        num_heads: int = self.num_heads
        head_size: int = self.head_size
        num_kv_heads: int = self.num_kv_heads
        kv_cache_dtype: str = self.kv_cache_dtype
        softmax_scale: float = self.scale
        window_size = self.sliding_window
        alibi_slopes = self.alibi_slopes
        logits_soft_cap = self.logits_soft_cap

        num_tokens, hidden_size = query.shape
        query = query.view(-1, num_heads, head_size)
        key = key.view(-1, num_kv_heads, head_size)
        value = value.view(-1, num_kv_heads, head_size)

        if kv_cache.numel() > 0:
            # Use the same reshape and cache kernel as flash attention.
            ops.reshape_and_cache_flash(
                key,
                value,
                kv_cache[:, 0],
                kv_cache[:, 1],
                attn_metadata.slot_mapping.flatten(),
                kv_cache_dtype,
                layer._k_scale,
                layer._v_scale,
            )
            # The FlashInfer api requires data to be in fp8_e4m3 or fp8_e5m2
            # to process the cache when the kv_cache_dtype is fp8
            if kv_cache_dtype.startswith("fp8"):
                torch_dtype = FlashInferBackend.get_fp8_dtype_for_flashinfer(
                    kv_cache_dtype)
                kv_cache = kv_cache.view(torch_dtype)

        num_prefill_tokens = attn_metadata.num_prefill_tokens
        num_decode_tokens = attn_metadata.num_decode_tokens
        assert key.shape[0] == num_prefill_tokens + num_decode_tokens, \
                    f"key : {key.shape} : #prefill tokens {num_prefill_tokens} : #decode tokens {num_decode_tokens}" # noqa
        assert value.shape[0] == num_prefill_tokens + num_decode_tokens, \
                    f"value : {value.shape} : #prefill toks {num_prefill_tokens} : #decode toks {num_decode_tokens}" # noqa
        query = query.contiguous(
        )  # Flashinfer requires query to be contiguous
        # Query for decode. KV is not needed because it is already cached.
        # QKV for prefill.
        decode_query = query[num_prefill_tokens:]
        query = query[:num_prefill_tokens]

        key = key[:num_prefill_tokens]
        value = value[:num_prefill_tokens]

        assert query.shape[0] == num_prefill_tokens
        assert decode_query.shape[0] == num_decode_tokens

        window_left = window_size[0] if window_size is not None else -1

        prefill_output: Optional[torch.Tensor] = None
        decode_output: Optional[torch.Tensor] = None
        if prefill_meta := attn_metadata.prefill_metadata:
            # We will use flash attention for prefill
            # when kv_cache is not provided.
            # This happens when vllm runs the profiling to
            # determine the number of blocks.
            if kv_cache.numel() == 0:
                prefill_output = flash_attn_varlen_func(
                    q=query,
                    k=key,
                    v=value,
                    cu_seqlens_q=prefill_meta.seq_start_loc,
                    cu_seqlens_k=prefill_meta.seq_start_loc,
                    max_seqlen_q=prefill_meta.max_prefill_seq_len,
                    max_seqlen_k=prefill_meta.max_prefill_seq_len,
                    softmax_scale=softmax_scale,
                    causal=True,
                    window_size=window_size,
                    alibi_slopes=alibi_slopes,
                )
            else:
                assert prefill_meta is not None
                assert prefill_meta.prefill_wrapper is not None

                assert prefill_meta.prefill_wrapper._causal
                assert prefill_meta.prefill_wrapper._window_left == window_left
                assert prefill_meta.prefill_wrapper._logits_soft_cap == (
                    logits_soft_cap or 0.0)
                assert prefill_meta.prefill_wrapper._sm_scale == softmax_scale

                prefill_output = prefill_meta.prefill_wrapper.run(
                    query,
                    kv_cache,
<<<<<<< HEAD
                    k_scale=layer._k_scale,
                    v_scale=layer._v_scale,
                )
=======
                    logits_soft_cap=logits_soft_cap,
                    causal=True,
                    k_scale=layer._k_scale_float,
                    v_scale=layer._v_scale_float,
                    window_left=window_left)
>>>>>>> 3c818bdb
        if decode_meta := attn_metadata.decode_metadata:
            assert decode_meta is not None
            assert decode_meta.decode_wrapper is not None

            assert decode_meta.decode_wrapper._window_left == window_left
            assert decode_meta.decode_wrapper._logits_soft_cap == (
                logits_soft_cap or 0.0)
            assert decode_meta.decode_wrapper._sm_scale == softmax_scale

            decode_output = decode_meta.decode_wrapper.run(
                decode_query,
                kv_cache,
<<<<<<< HEAD
                k_scale=layer._k_scale,
                v_scale=layer._v_scale,
            )
=======
                sm_scale=softmax_scale,
                logits_soft_cap=logits_soft_cap,
                k_scale=layer._k_scale_float,
                v_scale=layer._v_scale_float,
                window_left=window_left)
>>>>>>> 3c818bdb

        if prefill_output is None and decode_output is not None:
            # Decode only batch.
            output, num_tokens = decode_output, num_decode_tokens
        elif decode_output is None and prefill_output is not None:
            # Prefill only batch.
            output, num_tokens = prefill_output, num_prefill_tokens
        else:
            # Chunked prefill batch does not work with speculative decoding in
            # FlashInfer backend, so the query length for decode should be 1.
            assert prefill_output is not None
            assert decode_output is not None
            assert decode_meta is not None
            assert decode_meta.decode_query_len == 1
            decode_output = decode_output.squeeze(1)
            output = torch.cat([prefill_output, decode_output], dim=0)
        return output.view(num_tokens, hidden_size)<|MERGE_RESOLUTION|>--- conflicted
+++ resolved
@@ -1027,17 +1027,9 @@
                 prefill_output = prefill_meta.prefill_wrapper.run(
                     query,
                     kv_cache,
-<<<<<<< HEAD
                     k_scale=layer._k_scale,
                     v_scale=layer._v_scale,
                 )
-=======
-                    logits_soft_cap=logits_soft_cap,
-                    causal=True,
-                    k_scale=layer._k_scale_float,
-                    v_scale=layer._v_scale_float,
-                    window_left=window_left)
->>>>>>> 3c818bdb
         if decode_meta := attn_metadata.decode_metadata:
             assert decode_meta is not None
             assert decode_meta.decode_wrapper is not None
@@ -1050,17 +1042,9 @@
             decode_output = decode_meta.decode_wrapper.run(
                 decode_query,
                 kv_cache,
-<<<<<<< HEAD
                 k_scale=layer._k_scale,
                 v_scale=layer._v_scale,
             )
-=======
-                sm_scale=softmax_scale,
-                logits_soft_cap=logits_soft_cap,
-                k_scale=layer._k_scale_float,
-                v_scale=layer._v_scale_float,
-                window_left=window_left)
->>>>>>> 3c818bdb
 
         if prefill_output is None and decode_output is not None:
             # Decode only batch.
