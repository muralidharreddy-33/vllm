from dataclasses import dataclass, field
from typing import Any, Dict, List, Optional, Tuple, Type

import torch

from vllm.attention.backends.abstract import (AttentionBackend, AttentionImpl,
                                              AttentionMetadata, AttentionType)
from vllm.attention.backends.utils import (CommonAttentionState,
                                           CommonMetadataBuilder)
from vllm.attention.ops.blocksparse_attention.interface import (
    LocalStridedBlockSparseAttn, get_head_sliding_step)
from vllm.attention.ops.paged_attn import PagedAttention
from vllm.distributed import (get_tensor_model_parallel_rank,
                              get_tensor_model_parallel_world_size)


@dataclass
class BlocksparseParams:
    max_seqlen: int

    # Num q heads per tensor-parallel rank/partition
    num_heads: int  # per TP partition
    # Num kv heads per tensor-parallel rank/partition
    num_kv_heads: int

    # block size used for blocksparse attention.
    # This is the block_size used in `local_blocks`, `vert_stride`.
    block_size: int

    # Number of blocks for local attention, i.e., number of
    # local attended tokens / `sparse_block_size`
    local_blocks: int

    # Attend to one block per every `vert_stride` blocks.
    # Controlling the sparsity
    vert_stride: int
    """
    If to use the same vertical stride offset for all heads, 
    i.e., attend to the same block of tokens on all heads.
    By default, it is False, i.e., attention on the non-local 
    blocks depends on the `head_idx`, that is on
    blocks satisfying 
    `(block_idx + head_idx * head_sliding_step + 1) % vert_stride == 0`
    where `head_sliding_step=max(1, int(vert_stride / num_total_heads))`,
            `block_idx = position_id // sparse_block_size`.
    See `..ops.blocksparse_attention.utils:get_sparse_attn_mask`
    for more detail.
    """
    homo_head: bool = False

    # If within a group, the kv offsets that each q attends is the same or no.
    homo_head_group: bool = False

    # Decided by homo_head and homo_head group
    head_sliding_step: int = field(init=False)

    # range of q heads to for a TP rank
    active_head_range: Tuple = field(init=False)

    def __post_init__(self):
        assert self.block_size > 0
        assert self.local_blocks >= 0
        assert self.vert_stride >= 1
        assert self.num_heads % self.num_kv_heads == 0

        tp_size = get_tensor_model_parallel_world_size()
        tp_rank = get_tensor_model_parallel_rank()
        total_heads = tp_size * self.num_heads
        total_kv_heads = tp_size * self.num_kv_heads

        if self.homo_head:
            self.head_sliding_step = 0
        elif self.homo_head_group:
            head_sliding_step = get_head_sliding_step(total_kv_heads,
                                                      self.vert_stride)
            # negative indicates sliding along kv heads, i.e., homo q group
            self.head_sliding_step = -head_sliding_step
        else:
            self.head_sliding_step = get_head_sliding_step(
                total_heads, self.vert_stride)

        self.active_head_range = (
            tp_rank * self.num_heads,
            (tp_rank + 1) * self.num_heads,
        )


class BlocksparseFlashAttentionBackend(AttentionBackend):

    @staticmethod
    def get_name() -> str:
        # For attention layer compatibility
        return "FLASH_ATTN"

    @staticmethod
    def get_impl_cls() -> Type["BlocksparseFlashAttentionImpl"]:
        return BlocksparseFlashAttentionImpl

    @staticmethod
    def get_metadata_cls() -> Type["AttentionMetadata"]:
        return BlocksparseFlashAttentionMetadata

    @staticmethod
    def get_builder_cls() -> Type["BlocksparseFlashAttentionMetadataBuilder"]:
        return BlocksparseFlashAttentionMetadataBuilder

    @staticmethod
    def get_state_cls() -> Type["CommonAttentionState"]:
        return CommonAttentionState

    @staticmethod
    def get_kv_cache_shape(
        num_blocks: int,
        block_size: int,
        num_kv_heads: int,
        head_size: int,
    ) -> Tuple[int, ...]:
        return PagedAttention.get_kv_cache_shape(num_blocks, block_size,
                                                 num_kv_heads, head_size)

    @staticmethod
    def swap_blocks(
        src_kv_cache: torch.Tensor,
        dst_kv_cache: torch.Tensor,
        src_to_dst: Dict[int, int],
    ) -> None:
        PagedAttention.swap_blocks(src_kv_cache, dst_kv_cache, src_to_dst)

    @staticmethod
    def copy_blocks(
        kv_caches: List[torch.Tensor],
        src_to_dists: Dict[int, List[int]],
    ) -> None:
        PagedAttention.copy_blocks(kv_caches, src_to_dists)


@dataclass
class BlocksparseFlashAttentionMetadata(AttentionMetadata):
    """A copy of Metadata for FlashAttentionBackend,
    to avoid having to install flash_attn.

    NOTE: Any python object stored here is not updated when it is
    cuda-graph replayed. If you have values that need to be changed
    dynamically, it should be stored in tensor. The tensor has to be
    updated from `CUDAGraphRunner.forward` API.
    """
    # (batch_size,). The sequence length per sequence. Sequence length means
    # the computed tokens + new tokens None if it is a decoding.
    seq_lens: Optional[List[int]]
    # seq_lens stored as a tensor.
    seq_lens_tensor: Optional[torch.Tensor]

    # NOTE(sang): Definition of context_len, query_len, and seq_len.
    # |---------- N-1 iteration --------|
    # |---------------- N iteration ---------------------|
    # |- tokenA -|......................|-- newTokens ---|
    # |---------- context_len ----------|
    # |-------------------- seq_len ----------------------|
    #                                   |-- query_len ---|

    # Maximum query length in the batch. None for decoding.
    max_query_len: Optional[int]
    # Maximum sequence length among prefill batch. 0 if there are decoding
    # requests only.
    max_prefill_seq_len: int
    # Maximum sequence length among decode batch. 0 if there are prefill
    # requests only.
    max_decode_seq_len: int
    # (batch_size + 1,). The cumulative subquery lengths of the sequences in
    # the batch, used to index into subquery. E.g., if the subquery length
    # is [4, 6], it is [0, 4, 10].
    query_start_loc: Optional[torch.Tensor]
    # (batch_size + 1,). The cumulative sequence lengths of the sequences in
    # the batch, used to index into sequence. E.g., if the sequence length is
    # [4, 6], it is [0, 4, 10].
    seq_start_loc: Optional[torch.Tensor]
    # (batch_size,) A tensor of context lengths (tokens that are computed
    # so far).
    context_lens_tensor: Optional[torch.Tensor]

    # (batch_size, max_blocks_per_seq).
    # Block addresses per sequence. (Seq id -> list of physical block)
    # E.g., [0, 1, 2] means tokens are stored in 0th, 1st, and 2nd blocks
    # in the kv cache. Each block can contain up to block_size tokens.
    # 2nd dimensions are padded up to max_blocks_per_seq if it is cuda-graph
    # captured.
    block_tables: Optional[torch.Tensor]

    # Whether or not if cuda graph is enabled.
    # Cuda-graph is currently enabled for decoding only.
    # TODO(woosuk): Move `use_cuda_graph` out since it's unrelated to attention.
    use_cuda_graph: bool

    # Max number of query tokens for among request in the batch.
    max_decode_query_len: Optional[int] = None

    _cached_prefill_metadata: Optional[
        "BlocksparseFlashAttentionMetadata"] = None
    _cached_decode_metadata: Optional[
        "BlocksparseFlashAttentionMetadata"] = None

    @property
    def prefill_metadata(
            self) -> Optional["BlocksparseFlashAttentionMetadata"]:
        if self.num_prefills == 0:
            return None

        if self._cached_prefill_metadata is not None:
            return self._cached_prefill_metadata

        assert self.seq_lens is not None
        assert self.seq_lens_tensor is not None
        assert self.query_start_loc is not None
        assert self.context_lens_tensor is not None
        assert self.block_tables is not None
        assert self.seq_start_loc is not None

        self._cached_prefill_metadata = BlocksparseFlashAttentionMetadata(
            num_prefills=self.num_prefills,
            num_prefill_tokens=self.num_prefill_tokens,
            num_decode_tokens=0,
            slot_mapping=self.slot_mapping[:self.num_prefill_tokens],
            multi_modal_placeholder_index_maps=self.
            multi_modal_placeholder_index_maps,
            enable_kv_scales_calculation=self.enable_kv_scales_calculation,
            seq_lens=self.seq_lens[:self.num_prefills],
            seq_lens_tensor=self.seq_lens_tensor[:self.num_prefills],
            max_query_len=self.max_query_len,
            max_prefill_seq_len=self.max_prefill_seq_len,
            max_decode_seq_len=0,
            query_start_loc=self.query_start_loc[:self.num_prefills + 1],
            seq_start_loc=self.seq_start_loc[:self.num_prefills + 1],
            context_lens_tensor=self.context_lens_tensor[:self.num_prefills],
            block_tables=self.block_tables[:self.num_prefills],
            use_cuda_graph=False,
        )
        return self._cached_prefill_metadata

    @property
    def decode_metadata(self) -> Optional["BlocksparseFlashAttentionMetadata"]:
        if self.num_decode_tokens == 0:
            return None

        if self._cached_decode_metadata is not None:
            return self._cached_decode_metadata
        assert self.block_tables is not None
        assert self.seq_lens_tensor is not None

        self._cached_decode_metadata = BlocksparseFlashAttentionMetadata(
            num_prefills=0,
            num_prefill_tokens=0,
            num_decode_tokens=self.num_decode_tokens,
            slot_mapping=self.slot_mapping[self.num_prefill_tokens:],
            multi_modal_placeholder_index_maps=None,
            enable_kv_scales_calculation=False,
            seq_lens=None,
            seq_lens_tensor=self.seq_lens_tensor[self.num_prefills:],
            max_query_len=None,
            max_prefill_seq_len=0,
            max_decode_seq_len=self.max_decode_seq_len,
            query_start_loc=None,
            seq_start_loc=None,
            context_lens_tensor=None,
            block_tables=self.block_tables[self.num_prefills:],
            use_cuda_graph=self.use_cuda_graph,
        )
        return self._cached_decode_metadata


class BlocksparseFlashAttentionMetadataBuilder(
        CommonMetadataBuilder[BlocksparseFlashAttentionMetadata]):

    _metadata_cls = BlocksparseFlashAttentionMetadata


class BlocksparseFlashAttentionImpl(AttentionImpl):
    """
    If the input tensors contain prompt tokens, the layout is as follows:
    |<--------------- num_prompt_tokens -------------->|
    |<--prompt_0-->|<--prompt_1-->|...|<--prompt_N-1-->|

    Otherwise, the layout is as follows:
    |<------------------ num_generation_tokens (M) ----------------->|
    |<--generation_0-->|..........|<--generation_M-1-->|<--padding-->|

    Generation tokens can contain padding when cuda-graph is used.
    Currently, prompt tokens don't contain any padding.

    The prompts might have different lengths, while the generation tokens
    always have length 1.

    """

    def __init__(
        self,
        num_heads: int,
        head_size: int,
        scale: float,
        num_kv_heads: int,
        alibi_slopes: Optional[List[float]],
        sliding_window: Optional[int],
        kv_cache_dtype: str,
        blocksparse_params: Optional[Dict[str, Any]] = None,
        logits_soft_cap: Optional[float] = None,
        attn_type: str = AttentionType.DECODER,
    ) -> None:
        assert blocksparse_params is not None
        assert alibi_slopes is None, ValueError(
            "Alibi not support for blocksparse flash attention.")
        assert sliding_window is None, ValueError(
            "sliding_window is invalid for blocksparse attention.")
        assert logits_soft_cap is None, ValueError(
            "logits_soft_cap is invalid for blocksparse attention.")

        if "num_heads" not in blocksparse_params:
            blocksparse_params["num_heads"] = num_heads
        if "num_kv_heads" not in blocksparse_params:
            blocksparse_params["num_kv_heads"] = num_kv_heads or num_heads
        self.blocksparse_params = BlocksparseParams(**blocksparse_params)
        self.kv_cache_dtype = kv_cache_dtype

        self.num_heads = num_heads
        self.head_size = head_size
        self.scale = float(scale)
        self.alibi_slopes = alibi_slopes
        self.num_kv_heads = num_heads if num_kv_heads is None else num_kv_heads

        assert self.num_heads % self.num_kv_heads == 0
        self.num_queries_per_kv = self.num_heads // self.num_kv_heads

        self.local_blocks = self.blocksparse_params.local_blocks
        self.vert_stride = self.blocksparse_params.vert_stride
        self.sparse_block_size = self.blocksparse_params.block_size
        self.head_sliding_step = self.blocksparse_params.head_sliding_step

        suppored_head_sizes = PagedAttention.get_supported_head_sizes()
        if head_size not in suppored_head_sizes:
            raise ValueError(
                f"Head size {head_size} is not supported by PagedAttention. "
                f"Supported head sizes are: {suppored_head_sizes}.")

        self.tp_size = get_tensor_model_parallel_world_size()
        self.tp_rank = get_tensor_model_parallel_rank()

        total_num_heads = num_heads * self.tp_size
        self.bs_attn = LocalStridedBlockSparseAttn(
            total_num_heads,
            self.blocksparse_params.max_seqlen,
            self.blocksparse_params.local_blocks,
            self.blocksparse_params.vert_stride,
            self.blocksparse_params.block_size,
            homo_head=self.blocksparse_params.homo_head,
            active_head_range=self.blocksparse_params.active_head_range,
        )

        if attn_type != AttentionType.DECODER:
            raise NotImplementedError("Encoder self-attention and "
                                      "encoder/decoder cross-attention "
                                      "are not implemented for "
                                      "BlocksparseFlashAttentionImpl")

    def forward(
        self,
        query: torch.Tensor,
        key: torch.Tensor,
        value: torch.Tensor,
        kv_cache: torch.Tensor,
        attn_metadata: BlocksparseFlashAttentionMetadata,
<<<<<<< HEAD
        k_scale: torch.Tensor,
        v_scale: torch.Tensor,
        attn_type: str = AttentionType.DECODER,
=======
        k_scale: float = 1.0,
        v_scale: float = 1.0,
>>>>>>> c6db2131
        output: Optional[torch.Tensor] = None,
        fp8_comp_scales: Optional[Tuple[torch.Tensor, ...]] = None,
    ) -> torch.Tensor:
        """Forward pass with FlashAttention and PagedAttention.

        Args:
            query: shape = [num_tokens, num_heads * head_size]
            key: shape = [num_tokens, num_kv_heads * head_size]
            value: shape = [num_tokens, num_kv_heads * head_size]
            kv_cache = [2, num_blocks, block_size * num_kv_heads * head_size]
                NOTE: kv_cache will be an empty tensor with shape [0]
                for profiling run.
            attn_metadata: Metadata for attention.
        Returns:
            shape = [num_tokens, num_heads * head_size]
        """
        num_tokens, hidden_size = query.shape
        # Reshape the query, key, and value tensors.
        query = query.view(-1, self.num_heads, self.head_size)
        key = key.view(-1, self.num_kv_heads, self.head_size)
        value = value.view(-1, self.num_kv_heads, self.head_size)

        if kv_cache.numel() > 0:
            key_cache, value_cache = PagedAttention.split_kv_cache(
                kv_cache, self.num_kv_heads, self.head_size)

            # Reshape the input keys and values and store them in the cache.
            # If kv_cache is not provided, the new key and value tensors are
            # not cached. This happens during the initial memory profiling run.

            PagedAttention.write_to_paged_cache(
                key,
                value,
                key_cache,
                value_cache,
                attn_metadata.slot_mapping,
                self.kv_cache_dtype,
                k_scale,
                v_scale,
            )

        if prefill_meta := attn_metadata.prefill_metadata:

            # Prompt run.
            # normal attention
            # When block_tables are not filled, it means q and k are the
            # prompt, and they have the same length.

            assert kv_cache.numel() == 0 \
                    or prefill_meta.block_tables is None \
                    or prefill_meta.block_tables.numel() == 0, \
                "Does not support prefix-enabled attention."

            output = self.bs_attn(
                q=query,
                k=key,
                v=value,
                cu_seqlens_q=prefill_meta.seq_start_loc,
                cu_seqlens_k=prefill_meta.seq_start_loc,
                sm_scale=self.scale,
            )

        if decode_meta := attn_metadata.decode_metadata:
            # Decoding run.
            output = PagedAttention.forward_decode(
                query,
                key_cache,
                value_cache,
                decode_meta.block_tables,
                decode_meta.seq_lens_tensor,
                self.blocksparse_params.max_seqlen,
                self.kv_cache_dtype,
                self.num_kv_heads,
                self.scale,
                self.alibi_slopes,
                k_scale,
                v_scale,
                tp_rank=self.tp_rank,
                blocksparse_local_blocks=self.local_blocks,
                blocksparse_vert_stride=self.vert_stride,
                blocksparse_block_size=self.sparse_block_size,
                blocksparse_head_sliding_step=self.head_sliding_step,
            )

        assert output is not None
        # Reshape the output tensor.
        return output.view(num_tokens, hidden_size)<|MERGE_RESOLUTION|>--- conflicted
+++ resolved
@@ -366,14 +366,8 @@
         value: torch.Tensor,
         kv_cache: torch.Tensor,
         attn_metadata: BlocksparseFlashAttentionMetadata,
-<<<<<<< HEAD
         k_scale: torch.Tensor,
         v_scale: torch.Tensor,
-        attn_type: str = AttentionType.DECODER,
-=======
-        k_scale: float = 1.0,
-        v_scale: float = 1.0,
->>>>>>> c6db2131
         output: Optional[torch.Tensor] = None,
         fp8_comp_scales: Optional[Tuple[torch.Tensor, ...]] = None,
     ) -> torch.Tensor:
