"""Attention layer with xFormers and PagedAttention."""
from dataclasses import dataclass
from typing import Any, Dict, List, Optional, Tuple, Type

import torch
from xformers import ops as xops
from xformers.ops.fmha.attn_bias import (AttentionBias,
                                         BlockDiagonalCausalMask,
                                         BlockDiagonalMask,
                                         LowerTriangularMaskWithTensorBias)

from vllm.attention.backends.abstract import (AttentionBackend, AttentionImpl,
                                              AttentionMetadata, AttentionType)
from vllm.attention.backends.utils import (CommonAttentionState,
                                           CommonMetadataBuilder,
                                           is_all_encoder_attn_metadata_set,
                                           is_all_cross_attn_metadata_set,
                                           get_seq_len_block_table_args)
from vllm.attention.ops.paged_attn import (PagedAttention,
                                           PagedAttentionMetadata)
from vllm.logger import init_logger

logger = init_logger(__name__)


class XFormersBackend(AttentionBackend):

    @staticmethod
    def get_name() -> str:
        return "XFORMERS"

    @staticmethod
    def get_impl_cls() -> Type["XFormersImpl"]:
        return XFormersImpl

    @staticmethod
    def get_metadata_cls() -> Type["AttentionMetadata"]:
        return XFormersMetadata

    @staticmethod
    def get_builder_cls() -> Type["XFormersMetadataBuilder"]:
        return XFormersMetadataBuilder

    @staticmethod
    def get_state_cls() -> Type["CommonAttentionState"]:
        return CommonAttentionState

    @staticmethod
    def get_kv_cache_shape(
        num_blocks: int,
        block_size: int,
        num_kv_heads: int,
        head_size: int,
    ) -> Tuple[int, ...]:
        return PagedAttention.get_kv_cache_shape(num_blocks, block_size,
                                                 num_kv_heads, head_size)

    @staticmethod
    def swap_blocks(
        src_kv_cache: torch.Tensor,
        dst_kv_cache: torch.Tensor,
        src_to_dst: Dict[int, int],
    ) -> None:
        PagedAttention.swap_blocks(src_kv_cache, dst_kv_cache, src_to_dst)

    @staticmethod
    def copy_blocks(
        kv_caches: List[torch.Tensor],
        src_to_dists: torch.Tensor,
    ) -> None:
        PagedAttention.copy_blocks(kv_caches, src_to_dists)


@dataclass
class XFormersMetadata(AttentionMetadata, PagedAttentionMetadata):
    """Metadata for XFormersbackend.

    NOTE: Any python object stored here is not updated when it is
    cuda-graph replayed. If you have values that need to be changed
    dynamically, it should be stored in tensor. The tensor has to be
    updated from `CUDAGraphRunner.forward` API.
    """

    # |---------- N-1 iteration --------|
    # |---------------- N iteration ---------------------|
    # |- tokenA -|......................|-- newTokens ---|
    # |---------- context_len ----------|
    # |-------------------- seq_len ----------------------|
    #                                   |-- query_len ---|

    # seq_lens stored as a tensor.
    seq_lens_tensor: Optional[torch.Tensor]

    # FIXME: It is for flash attn.
    # Maximum sequence length among prefill batch. 0 if there are decoding
    # requests only.
    max_prefill_seq_len: int
    # Maximum sequence length among decode batch. 0 if there are prefill
    # requests only.
    max_decode_seq_len: int

    # Whether or not if cuda graph is enabled.
    # Cuda-graph is currently enabled for decoding only.
    # TODO(woosuk): Move `use_cuda_graph` out since it's unrelated to attention.
    use_cuda_graph: bool

    # (batch_size,). The sequence length per sequence. Sequence length means
    # the computed tokens + new tokens None if it is a decoding.
    seq_lens: Optional[List[int]] = None

    # FIXME: It is for flash attn.
    # (batch_size + 1,). The cumulative sequence lengths of the sequences in
    # the batch, used to index into sequence. E.g., if the sequence length is
    # [4, 6], it is [0, 4, 10].
    seq_start_loc: Optional[torch.Tensor] = None

    # (batch_size,) A tensor of context lengths (tokens that are computed
    # so far).
    context_lens_tensor: Optional[torch.Tensor] = None

    # Maximum query length in the batch. None for decoding.
    max_query_len: Optional[int] = None

    # Max number of query tokens among request in the batch.
    max_decode_query_len: Optional[int] = None

    # (batch_size + 1,). The cumulative subquery lengths of the sequences in
    # the batch, used to index into subquery. E.g., if the subquery length
    # is [4, 6], it is [0, 4, 10].
    query_start_loc: Optional[torch.Tensor] = None

    # Self-attention prefill/decode metadata cache
    _cached_prefill_metadata: Optional["XFormersMetadata"] = None
    _cached_decode_metadata: Optional["XFormersMetadata"] = None

    # Begin encoder attn & enc/dec cross-attn fields...

    # Encoder sequence lengths representation
    encoder_seq_lens: Optional[List[int]] = None
    encoder_seq_lens_tensor: Optional[torch.Tensor] = None
    # FIXME: It is for flash attn.
    # (batch_size + 1,). The cumulative sequence lengths of the sequences in
    # the batch, used to index into sequence. E.g., if the sequence length is
    # [4, 6], it is [0, 4, 10].
    encoder_seq_start_loc: Optional[torch.Tensor] = None

    # Maximum sequence length among encoder sequences
    max_encoder_seq_len: Optional[int] = None

    # Number of tokens input to encoder
    num_encoder_tokens: Optional[int] = None

    # Cross-attention memory-mapping data structures: slot mapping
    # and block tables
    cross_slot_mapping: Optional[torch.Tensor] = None
    cross_block_tables: Optional[torch.Tensor] = None

    def __post_init__(self):
        # Set during the execution of the first attention op.
        # It is a list because it is needed to set per prompt
        # when alibi slopes is used. It is because of the limitation
        # from xformer API.
        # will not appear in the __repr__ and __init__
        self.attn_bias: Optional[List[AttentionBias]] = None
        self.encoder_attn_bias: Optional[List[AttentionBias]] = None
        self.cross_attn_bias: Optional[List[AttentionBias]] = None

    @property
    def is_all_encoder_attn_metadata_set(self):
        '''
        All attention metadata required for encoder attention is set.
        '''
        return is_all_encoder_attn_metadata_set(self)

    @property
    def is_all_cross_attn_metadata_set(self):
        '''
        All attention metadata required for enc/dec cross-attention is set.

        Superset of encoder attention required metadata.
        '''
        return is_all_cross_attn_metadata_set(self)

    @property
    def prefill_metadata(self) -> Optional["XFormersMetadata"]:
        if self.num_prefills == 0:
            return None

        if self._cached_prefill_metadata is not None:
            # Recover cached prefill-phase attention
            # metadata structure
            return self._cached_prefill_metadata

        assert ((self.seq_lens is not None)
                or (self.encoder_seq_lens is not None))
        assert ((self.seq_lens_tensor is not None)
                or (self.encoder_seq_lens_tensor is not None))

        # Compute some attn_metadata fields which default to None
        query_start_loc = (None if self.query_start_loc is None else
                           self.query_start_loc[:self.num_prefills + 1])
        slot_mapping = (None if self.slot_mapping is None else
                        self.slot_mapping[:self.num_prefill_tokens])
        seq_lens = (None if self.seq_lens is None else
                    self.seq_lens[:self.num_prefills])
        seq_lens_tensor = (None if self.seq_lens_tensor is None else
                           self.seq_lens_tensor[:self.num_prefills])
        context_lens_tensor = (None if self.context_lens_tensor is None else
                               self.context_lens_tensor[:self.num_prefills])
        block_tables = (None if self.block_tables is None else
                        self.block_tables[:self.num_prefills])

        # Construct & cache prefill-phase attention metadata structure
        self._cached_prefill_metadata = XFormersMetadata(
            num_prefills=self.num_prefills,
            num_prefill_tokens=self.num_prefill_tokens,
            num_decode_tokens=0,
            slot_mapping=slot_mapping,
            seq_lens=seq_lens,
            seq_lens_tensor=seq_lens_tensor,
            max_query_len=self.max_query_len,
            max_prefill_seq_len=self.max_prefill_seq_len,
            max_decode_seq_len=0,
            query_start_loc=query_start_loc,
            context_lens_tensor=context_lens_tensor,
            block_tables=block_tables,
            use_cuda_graph=False,
            # Begin encoder & cross attn fields below...
            encoder_seq_lens=self.encoder_seq_lens,
            encoder_seq_lens_tensor=self.encoder_seq_lens_tensor,
            max_encoder_seq_len=self.max_encoder_seq_len,
            cross_slot_mapping=self.cross_slot_mapping,
            cross_block_tables=self.cross_block_tables)
        return self._cached_prefill_metadata

    @property
    def decode_metadata(self) -> Optional["XFormersMetadata"]:
        if self.num_decode_tokens == 0:
            return None

        if self._cached_decode_metadata is not None:
            # Recover cached decode-phase attention
            # metadata structure
            return self._cached_decode_metadata
        assert ((self.seq_lens_tensor is not None)
                or (self.encoder_seq_lens_tensor is not None))

        # Compute some attn_metadata fields which default to None
        slot_mapping = (None if self.slot_mapping is None else
                        self.slot_mapping[self.num_prefill_tokens:])
        seq_lens_tensor = (None if self.seq_lens_tensor is None else
                           self.seq_lens_tensor[self.num_prefills:])
        block_tables = (None if self.block_tables is None else
                        self.block_tables[self.num_prefills:])

        # Construct & cache decode-phase attention metadata structure
        self._cached_decode_metadata = XFormersMetadata(
            num_prefills=0,
            num_prefill_tokens=0,
            num_decode_tokens=self.num_decode_tokens,
            slot_mapping=slot_mapping,
            seq_lens_tensor=seq_lens_tensor,
            max_prefill_seq_len=0,
            max_decode_seq_len=self.max_decode_seq_len,
            block_tables=block_tables,
            use_cuda_graph=self.use_cuda_graph,
            # Begin encoder & cross attn fields below...
            encoder_seq_lens=self.encoder_seq_lens,
            encoder_seq_lens_tensor=self.encoder_seq_lens_tensor,
            max_encoder_seq_len=self.max_encoder_seq_len,
            cross_slot_mapping=self.cross_slot_mapping,
            cross_block_tables=self.cross_block_tables)
        return self._cached_decode_metadata


def _get_attn_bias(
    attn_metadata: XFormersMetadata,
    attn_type: AttentionType,
) -> Optional[AttentionBias]:
    '''
    Extract appropriate attention bias from attention metadata
    according to attention type.

    Arguments:

    * attn_metadata: Attention metadata structure associated with attention
    * attn_type: encoder attention, decoder self-attention,
                 encoder/decoder cross-attention

    Returns:
    * Appropriate attention bias value given the attention type
    '''

    if (attn_type == AttentionType.DECODER
            or attn_type == AttentionType.ENCODER_ONLY):
        return attn_metadata.attn_bias
    elif attn_type == AttentionType.ENCODER:
        return attn_metadata.encoder_attn_bias
    elif attn_type == AttentionType.ENCODER_DECODER:
        return attn_metadata.cross_attn_bias
    else:
        raise AttributeError(f"Invalid attention type {str(attn_type)}")


def _set_attn_bias(
    attn_metadata: XFormersMetadata,
    attn_bias: List[Optional[AttentionBias]],
    attn_type: AttentionType,
) -> None:
    '''
    Update appropriate attention bias field of attention metadata,
    according to attention type.

    Arguments:

    * attn_metadata: Attention metadata structure associated with attention
    * attn_bias: The desired attention bias value
    * attn_type: encoder attention, decoder self-attention,
                 encoder/decoder cross-attention
    '''

    if (attn_type == AttentionType.DECODER
            or attn_type == AttentionType.ENCODER_ONLY):
        attn_metadata.attn_bias = attn_bias
    elif attn_type == AttentionType.ENCODER:
        attn_metadata.encoder_attn_bias = attn_bias
    elif attn_type == AttentionType.ENCODER_DECODER:
        attn_metadata.cross_attn_bias = attn_bias
    else:
        raise AttributeError(f"Invalid attention type {str(attn_type)}")


def _get_seq_len_block_table_args(
    attn_metadata: XFormersMetadata,
    is_prompt: bool,
    attn_type: AttentionType,
) -> tuple:
    '''
    The particular choice of sequence-length- and block-table-related
    attributes which should be extracted from attn_metadata is dependent
    on the type of attention operation.

    Decoder attn -> select entirely decoder self-attention-related fields
    Encoder/decoder cross-attn -> select encoder sequence lengths & 
                                  cross-attn block-tables fields
    Encoder attn -> select encoder sequence lengths fields & no block tables
    
    Arguments:

    * attn_metadata: Attention metadata structure associated with attention op
    * is_prompt: True if prefill, False otherwise
    * attn_type: encoder attention, decoder self-attention,
                 encoder/decoder cross-attention

    Returns:

    * Appropriate sequence-lengths tensor
    * Appropriate max sequence-length scalar
    * Appropriate block tables (or None)
    '''
<<<<<<< HEAD
    return get_seq_len_block_table_args(attn_metadata, is_prompt, attn_type)
=======

    if attn_type == AttentionType.DECODER:
        # Decoder self-attention
        # Choose max_seq_len based on whether we are in prompt_run
        if is_prompt:
            max_seq_len = attn_metadata.max_prefill_seq_len
        else:
            max_seq_len = attn_metadata.max_decode_seq_len
        return (attn_metadata.seq_lens_tensor, max_seq_len,
                attn_metadata.block_tables)
    elif attn_type == AttentionType.ENCODER_DECODER:
        # Enc/dec cross-attention KVs match encoder sequence length;
        # cross-attention utilizes special "cross" block tables
        return (attn_metadata.encoder_seq_lens_tensor,
                attn_metadata.max_encoder_seq_len,
                attn_metadata.cross_block_tables)
    elif attn_type == AttentionType.ENCODER:
        # No block tables associated with encoder attention
        return (attn_metadata.encoder_seq_lens_tensor,
                attn_metadata.max_encoder_seq_len, None)
    elif attn_type == AttentionType.ENCODER_ONLY:
        assert is_prompt, "Should not have decode for encoder only model."

        # No block tables associated with encoder attention
        return (attn_metadata.seq_lens_tensor,
                attn_metadata.max_prefill_seq_len, None)
    else:
        raise AttributeError(f"Invalid attention type {str(attn_type)}")
>>>>>>> 3cb07a36


class XFormersMetadataBuilder(CommonMetadataBuilder[XFormersMetadata]):

    _metadata_cls = XFormersMetadata


class XFormersImpl(AttentionImpl[XFormersMetadata]):
    """
    If the input tensors contain prompt tokens, the layout is as follows:
    |<--------------- num_prefill_tokens ----------------->|	
    |<--prefill_0-->|<--prefill_1-->|...|<--prefill_N-1--->|

    Otherwise, the layout is as follows:	
    |<----------------- num_decode_tokens ------------------>|	
    |<--decode_0-->|..........|<--decode_M-1-->|<--padding-->|

    Generation tokens can contain padding when cuda-graph is used.
    Currently, prompt tokens don't contain any padding.

    The prompts might have different lengths, while the generation tokens
    always have length 1.

    If chunked prefill is enabled, prefill tokens and decode tokens can be
    batched together in a flattened 1D query.

    |<----- num_prefill_tokens ---->|<------- num_decode_tokens --------->|
    |<-prefill_0->|...|<-prefill_N-1->|<--decode_0-->|...|<--decode_M-1-->|

    Currently, cuda graph is disabled for chunked prefill, meaning there's no
    padding between prefill and decode tokens.
    """

    def __init__(
        self,
        num_heads: int,
        head_size: int,
        scale: float,
        num_kv_heads: int,
        alibi_slopes: Optional[List[float]],
        sliding_window: Optional[int],
        kv_cache_dtype: str,
        blocksparse_params: Optional[Dict[str, Any]] = None,
        logits_soft_cap: Optional[float] = None,
    ) -> None:
        if blocksparse_params is not None:
            raise ValueError(
                "XFormers does not support block-sparse attention.")
        if logits_soft_cap is not None:
            raise ValueError(
                "XFormers does not support attention logits soft capping.")
        self.num_heads = num_heads
        self.head_size = head_size
        self.scale = float(scale)
        self.num_kv_heads = num_kv_heads
        if alibi_slopes is not None:
            alibi_slopes = torch.tensor(alibi_slopes, dtype=torch.float32)
        self.alibi_slopes = alibi_slopes
        self.sliding_window = sliding_window
        self.kv_cache_dtype = kv_cache_dtype

        assert self.num_heads % self.num_kv_heads == 0
        self.num_queries_per_kv = self.num_heads // self.num_kv_heads

        suppored_head_sizes = PagedAttention.get_supported_head_sizes()
        if head_size not in suppored_head_sizes:
            raise ValueError(
                f"Head size {head_size} is not supported by PagedAttention. "
                f"Supported head sizes are: {suppored_head_sizes}.")

    def forward(
        self,
        query: torch.Tensor,
        key: Optional[torch.Tensor],
        value: Optional[torch.Tensor],
        kv_cache: torch.Tensor,
        attn_metadata: "XFormersMetadata",
        k_scale: float = 1.0,
        v_scale: float = 1.0,
        attn_type: AttentionType = AttentionType.DECODER,
    ) -> torch.Tensor:
        """Forward pass with xFormers and PagedAttention.

        For decoder-only models: query, key and value must be non-None.

        For encoder/decoder models:
        * XFormersImpl.forward() may be invoked for both self- and cross-
          attention layers.
        * For self-attention: query, key and value must be non-None.
        * For cross-attention:
            * Query must be non-None
            * During prefill, key and value must be non-None; key and value
              get cached for use during decode.
            * During decode, key and value may be None, since:
              (1) key and value tensors were cached during prefill, and
              (2) cross-attention key and value tensors do not grow during
                  decode
        
        A note on how the attn_type (attention type enum) argument impacts
        attention forward() behavior:
    
            * DECODER: normal decoder-only behavior;
                use decoder self-attention block table
            * ENCODER: no KV caching; pass encoder sequence
                attributes (encoder_seq_lens/encoder_seq_lens_tensor/
                max_encoder_seq_len) to kernel, in lieu of decoder
                sequence attributes (seq_lens/seq_lens_tensor/max_seq_len).
                Used for encoder branch of encoder-decoder models.
            * ENCODER_ONLY: no kv_caching, uses the normal attention 
                attributes (seq_lens/seq_lens_tensor/max_seq_len).
            * ENCODER_DECODER: cross-attention behavior;
                use cross-attention block table for caching KVs derived
                from encoder hidden states; since KV sequence lengths
                will match encoder sequence lengths, pass encoder sequence
                attributes to kernel (encoder_seq_lens/encoder_seq_lens_tensor/
                max_encoder_seq_len)
    
        Args:
            query: shape = [num_tokens, num_heads * head_size]
            key: shape = [num_tokens, num_kv_heads * head_size]
            value: shape = [num_tokens, num_kv_heads * head_size]
            kv_cache = [2, num_blocks, block_size * num_kv_heads * head_size]
                NOTE: kv_cache will be an empty tensor with shape [0]
                for profiling run.
            attn_metadata: Metadata for attention.
            attn_type: Select attention type, between encoder attention,
                       decoder self-attention, or encoder/decoder cross-
                       attention. Defaults to decoder self-attention,
                       which is the vLLM default generally
        Returns:
            shape = [num_tokens, num_heads * head_size]
        """

        # Check that appropriate attention metadata attributes are
        # selected for the desired attention type
        if (attn_type == AttentionType.ENCODER
                and (not attn_metadata.is_all_encoder_attn_metadata_set)):
            raise AttributeError("Encoder attention requires setting "
                                 "encoder metadata attributes.")

        elif (attn_type == AttentionType.ENCODER_DECODER
              and (not attn_metadata.is_all_cross_attn_metadata_set)):
            raise AttributeError("Encoder/decoder cross-attention "
                                 "requires setting cross-attention "
                                 "metadata attributes.")

        query = query.view(-1, self.num_heads, self.head_size)
        if key is not None:
            assert value is not None
            key = key.view(-1, self.num_kv_heads, self.head_size)
            value = value.view(-1, self.num_kv_heads, self.head_size)
        else:
            assert value is None

        # Self-attention vs. cross-attention will impact
        # which KV cache memory-mapping & which
        # seqlen datastructures we utilize

        if (attn_type != AttentionType.ENCODER and kv_cache.numel() > 0):
            # KV-cache during decoder-self- or
            # encoder-decoder-cross-attention, but not
            # during encoder attention.
            #
            # Even if there are no new key/value pairs to cache,
            # we still need to break out key_cache and value_cache
            # i.e. for later use by paged attention
            key_cache, value_cache = PagedAttention.split_kv_cache(
                kv_cache, self.num_kv_heads, self.head_size)

            if (key is not None) and (value is not None):

                if attn_type == AttentionType.ENCODER_DECODER:
                    # Update cross-attention KV cache (prefill-only)
                    # During cross-attention decode, key & value will be None,
                    # preventing this IF-statement branch from running
                    updated_slot_mapping = attn_metadata.cross_slot_mapping
                else:
                    # Update self-attention KV cache (prefill/decode)
                    updated_slot_mapping = attn_metadata.slot_mapping

                # Reshape the input keys and values and store them in the cache.
                # If kv_cache is not provided, the new key and value tensors are
                # not cached. This happens during the initial memory
                # profiling run.
                PagedAttention.write_to_paged_cache(key, value, key_cache,
                                                    value_cache,
                                                    updated_slot_mapping,
                                                    self.kv_cache_dtype,
                                                    k_scale, v_scale)

        if attn_type == AttentionType.ENCODER:
            # Encoder attention - chunked prefill is not applicable;
            # derive token-count from query shape & and treat them
            # as 100% prefill tokens
            assert attn_metadata.num_encoder_tokens is not None
            num_prefill_tokens = attn_metadata.num_encoder_tokens
            num_encoder_tokens = attn_metadata.num_encoder_tokens
            num_decode_tokens = 0
        elif attn_type == AttentionType.DECODER:
            # Decoder self-attention supports chunked prefill.
            num_prefill_tokens = attn_metadata.num_prefill_tokens
            num_encoder_tokens = attn_metadata.num_prefill_tokens
            num_decode_tokens = attn_metadata.num_decode_tokens
            # Only enforce this shape-constraint for decoder
            # self-attention
            assert key.shape[0] == num_prefill_tokens + num_decode_tokens
            assert value.shape[0] == num_prefill_tokens + num_decode_tokens
        else:  # attn_type == AttentionType.ENCODER_DECODER
            # Encoder/decoder cross-attention requires no chunked
            # prefill (100% prefill or 100% decode tokens, no mix)
            num_prefill_tokens = attn_metadata.num_prefill_tokens
            if attn_metadata.num_encoder_tokens is not None:
                num_encoder_tokens = attn_metadata.num_encoder_tokens
            else:
                num_encoder_tokens = attn_metadata.num_prefill_tokens
            num_decode_tokens = attn_metadata.num_decode_tokens

        output = torch.empty_like(query)
        # Query for decode. KV is not needed because it is already cached.
        decode_query = query[num_prefill_tokens:]
        # QKV for prefill.
        query = query[:num_prefill_tokens]
        if key is not None and value is not None:
            key = key[:num_encoder_tokens]
            value = value[:num_encoder_tokens]

        assert query.shape[0] == num_prefill_tokens
        assert decode_query.shape[0] == num_decode_tokens

        if prefill_meta := attn_metadata.prefill_metadata:
            # Prompt run.
            if kv_cache.numel() == 0 or prefill_meta.block_tables.numel() == 0:
                # normal attention.
                # block tables are empty if the prompt does not have a cached
                # prefix.
                out = self._run_memory_efficient_xformers_forward(
                    query, key, value, prefill_meta, attn_type=attn_type)
                assert out.shape == output[:num_prefill_tokens].shape
                output[:num_prefill_tokens] = out
            else:
                assert attn_type != AttentionType.ENCODER_ONLY, (
                    "Encoder-only models should not have prefix attention.")

                assert prefill_meta.query_start_loc is not None
                assert prefill_meta.max_query_len is not None

                # prefix-enabled attention
                # TODO(Hai) this triton kernel has regression issue (broke) to
                # deal with different data types between KV and FP8 KV cache,
                # to be addressed separately.
                out = PagedAttention.forward_prefix(
                    query,
                    key,
                    value,
                    self.kv_cache_dtype,
                    key_cache,
                    value_cache,
                    prefill_meta.block_tables,
                    prefill_meta.query_start_loc,
                    prefill_meta.seq_lens_tensor,
                    prefill_meta.context_lens_tensor,
                    prefill_meta.max_query_len,
                    self.alibi_slopes,
                    self.sliding_window,
                    k_scale,
                    v_scale,
                )
                assert output[:num_prefill_tokens].shape == out.shape
                output[:num_prefill_tokens] = out

        if decode_meta := attn_metadata.decode_metadata:
            assert attn_type != AttentionType.ENCODER_ONLY, (
                "Encoder-only models should not have decode metadata.")

            (
                seq_lens_arg,
                max_seq_len_arg,
                block_tables_arg,
            ) = _get_seq_len_block_table_args(decode_meta, False, attn_type)

            output[num_prefill_tokens:] = PagedAttention.forward_decode(
                decode_query,
                key_cache,
                value_cache,
                block_tables_arg,
                seq_lens_arg,
                max_seq_len_arg,
                self.kv_cache_dtype,
                self.num_kv_heads,
                self.scale,
                self.alibi_slopes,
                k_scale,
                v_scale,
            )

        # Reshape the output tensor.
        return output.view(-1, self.num_heads * self.head_size)

    def _run_memory_efficient_xformers_forward(
        self,
        query: torch.Tensor,
        key: torch.Tensor,
        value: torch.Tensor,
        attn_metadata: XFormersMetadata,
        attn_type: AttentionType = AttentionType.DECODER,
    ) -> torch.Tensor:
        """Attention for 1D query of multiple prompts. Multiple prompt
        tokens are flattened in to `query` input.

        See https://facebookresearch.github.io/xformers/components/ops.html
        for API spec.

        Args:
            output: shape = [num_prefill_tokens, num_heads, head_size]
            query: shape = [num_prefill_tokens, num_heads, head_size]
            key: shape = [num_prefill_tokens, num_kv_heads, head_size]
            value: shape = [num_prefill_tokens, num_kv_heads, head_size]
            attn_metadata: Metadata for attention.
            attn_type: Select attention type, between encoder attention,
                       decoder self-attention, or encoder/decoder cross-
                       attention. Defaults to decoder self-attention,
                       which is the vLLM default generally
        """

        original_query = query
        if self.num_kv_heads != self.num_heads:
            # GQA/MQA requires the shape [B, M, G, H, K].
            # Note that the output also has the same shape (which is different
            # from a spec from the doc).
            query = query.view(query.shape[0], self.num_kv_heads,
                               self.num_queries_per_kv, query.shape[-1])
            key = key[:, :,
                      None, :].expand(key.shape[0], self.num_kv_heads,
                                      self.num_queries_per_kv, key.shape[-1])
            value = value[:, :,
                          None, :].expand(value.shape[0], self.num_kv_heads,
                                          self.num_queries_per_kv,
                                          value.shape[-1])

        # Set attention bias if not provided. This typically happens at
        # the very attention layer of every iteration.
        # FIXME(woosuk): This is a hack.
        attn_bias = _get_attn_bias(attn_metadata, attn_type)
        if attn_bias is None:
            if self.alibi_slopes is None:

                # Cross attention block of decoder branch of encoder-decoder
                # model uses seq_lens for dec / encoder_seq_lens for enc
                if (attn_type == AttentionType.ENCODER_DECODER):
                    assert attn_metadata.seq_lens is not None
                    assert attn_metadata.encoder_seq_lens is not None

                    # Cross-attention mask is non-causal
                    attn_bias = BlockDiagonalMask.from_seqlens(
                        attn_metadata.seq_lens, attn_metadata.encoder_seq_lens)

                # Encoder branch of encoder-decoder model uses
                # attn_metadata.encoder_seq_lens
                elif attn_type == AttentionType.ENCODER:

                    assert attn_metadata.encoder_seq_lens is not None

                    # Encoder self-attention mask is non-causal
                    attn_bias = BlockDiagonalMask.from_seqlens(
                        attn_metadata.encoder_seq_lens)

                # Self-attention block of encoder-only model just
                # uses the seq_lens directly.
                elif attn_type == AttentionType.ENCODER_ONLY:
                    assert attn_metadata.seq_lens is not None

                    # Encoder self-attention mask is non-causal
                    attn_bias = BlockDiagonalMask.from_seqlens(
                        attn_metadata.seq_lens)

                # Self-attention block of decoder branch just
                # uses the seq_lens directly
                elif attn_type == AttentionType.DECODER:
                    assert attn_metadata.seq_lens is not None

                    # Decoder self-attention mask is causal
                    attn_bias = BlockDiagonalCausalMask.from_seqlens(
                        attn_metadata.seq_lens)
                else:
                    raise ValueError("Unknown AttentionType: %s", attn_type)

                if self.sliding_window is not None:
                    attn_bias = attn_bias.make_local_attention(
                        self.sliding_window)
                attn_bias = [attn_bias]
            else:
                assert attn_type == AttentionType.DECODER
                assert attn_metadata.seq_lens is not None
                attn_bias = _make_alibi_bias(self.alibi_slopes,
                                             self.num_kv_heads, query.dtype,
                                             attn_metadata.seq_lens)

            _set_attn_bias(attn_metadata, attn_bias, attn_type)

        # No alibi slopes.
        # TODO(woosuk): Too many view operations. Let's try to reduce
        # them in the future for code readability.
        if self.alibi_slopes is None:
            # Add the batch dimension.
            query = query.unsqueeze(0)
            key = key.unsqueeze(0)
            value = value.unsqueeze(0)
            out = xops.memory_efficient_attention_forward(
                query,
                key,
                value,
                attn_bias=attn_bias[0],
                p=0.0,
                scale=self.scale)
            return out.view_as(original_query)

        # Attention with alibi slopes.
        # FIXME(woosuk): Because xformers does not support dynamic sequence
        # lengths with custom attention bias, we process each prompt one by
        # one. This is inefficient, especially when we have many short prompts.
        assert attn_metadata.seq_lens is not None
        output = torch.empty_like(original_query)
        start = 0
        for i, seq_len in enumerate(attn_metadata.seq_lens):
            end = start + seq_len
            out = xops.memory_efficient_attention_forward(
                query[None, start:end],
                key[None, start:end],
                value[None, start:end],
                attn_bias=attn_bias[i],
                p=0.0,
                scale=self.scale)
            # TODO(woosuk): Unnecessary copy. Optimize.
            output[start:end].copy_(out.view_as(original_query[start:end]))
            start += seq_len
        return output


def _make_alibi_bias(
    alibi_slopes: torch.Tensor,
    num_kv_heads: int,
    dtype: torch.dtype,
    seq_lens: List[int],
) -> List[AttentionBias]:
    attn_biases: List[AttentionBias] = []
    for seq_len in seq_lens:
        bias = torch.arange(seq_len, dtype=dtype)
        # NOTE(zhuohan): HF uses
        #     `bias = bias[None, :].repeat(seq_len, 1)`
        # here. We find that both biases give the same results, but
        # the bias below more accurately follows the original ALiBi
        # paper.
        # Calculate a matrix where each element represents ith element- jth
        # element.
        bias = bias[None, :] - bias[:, None]

        padded_len = (seq_len + 7) // 8 * 8
        num_heads = alibi_slopes.shape[0]
        bias = torch.empty(
            1,  # batch size
            num_heads,
            seq_len,
            padded_len,
            device=alibi_slopes.device,
            dtype=dtype,
        )[:, :, :, :seq_len].copy_(bias)
        bias.mul_(alibi_slopes[:, None, None])
        if num_heads != num_kv_heads:
            bias = bias.unflatten(1, (num_kv_heads, num_heads // num_kv_heads))
        attn_biases.append(LowerTriangularMaskWithTensorBias(bias))

    return attn_biases<|MERGE_RESOLUTION|>--- conflicted
+++ resolved
@@ -358,39 +358,7 @@
     * Appropriate max sequence-length scalar
     * Appropriate block tables (or None)
     '''
-<<<<<<< HEAD
     return get_seq_len_block_table_args(attn_metadata, is_prompt, attn_type)
-=======
-
-    if attn_type == AttentionType.DECODER:
-        # Decoder self-attention
-        # Choose max_seq_len based on whether we are in prompt_run
-        if is_prompt:
-            max_seq_len = attn_metadata.max_prefill_seq_len
-        else:
-            max_seq_len = attn_metadata.max_decode_seq_len
-        return (attn_metadata.seq_lens_tensor, max_seq_len,
-                attn_metadata.block_tables)
-    elif attn_type == AttentionType.ENCODER_DECODER:
-        # Enc/dec cross-attention KVs match encoder sequence length;
-        # cross-attention utilizes special "cross" block tables
-        return (attn_metadata.encoder_seq_lens_tensor,
-                attn_metadata.max_encoder_seq_len,
-                attn_metadata.cross_block_tables)
-    elif attn_type == AttentionType.ENCODER:
-        # No block tables associated with encoder attention
-        return (attn_metadata.encoder_seq_lens_tensor,
-                attn_metadata.max_encoder_seq_len, None)
-    elif attn_type == AttentionType.ENCODER_ONLY:
-        assert is_prompt, "Should not have decode for encoder only model."
-
-        # No block tables associated with encoder attention
-        return (attn_metadata.seq_lens_tensor,
-                attn_metadata.max_prefill_seq_len, None)
-    else:
-        raise AttributeError(f"Invalid attention type {str(attn_type)}")
->>>>>>> 3cb07a36
-
 
 class XFormersMetadataBuilder(CommonMetadataBuilder[XFormersMetadata]):
 
