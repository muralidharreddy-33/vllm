# SPDX-License-Identifier: Apache-2.0

from typing import (Iterable, Literal, Mapping, Optional, Set, Tuple,
                    TypedDict, Union)

import torch
from torch import nn
from transformers import BatchFeature, PaliGemmaConfig

from vllm.config import VllmConfig
from vllm.logger import init_logger
from vllm.model_executor.layers.sampler import SamplerOutput
from vllm.model_executor.sampling_metadata import SamplingMetadata
from vllm.multimodal import MULTIMODAL_REGISTRY
from vllm.multimodal.inputs import (MultiModalDataDict, MultiModalFieldConfig,
                                    MultiModalInputs, MultiModalKwargs,
                                    NestedTensors)
from vllm.multimodal.parse import MultiModalDataItems
from vllm.multimodal.processing import (BaseMultiModalProcessor,
                                        BaseProcessingInfo, PromptInsertion,
                                        PromptReplacement, PromptUpdateDetails)
from vllm.multimodal.profiling import BaseDummyInputsBuilder, ProcessorInputs
from vllm.sequence import IntermediateTensors

<<<<<<< HEAD
from .interfaces import SupportsMultiModal, SupportsPP
from .siglip import SiglipVisionModel, get_max_siglip_image_tokens
=======
from .interfaces import SupportsMultiModal, SupportsPP, SupportsV0Only
from .siglip import (SiglipVisionModel, dummy_image_for_siglip,
                     dummy_seq_data_for_siglip, get_max_siglip_image_tokens)
>>>>>>> 73e0225e
from .utils import (AutoWeightsLoader, init_vllm_registered_model,
                    maybe_prefix, merge_multimodal_embeddings)

logger = init_logger(__name__)


class PaliGemmaImagePixelInputs(TypedDict):
    type: Literal["pixel_values"]
    data: torch.Tensor
    """Shape: `(batch_size * num_images, num_channels, height, width)`"""


class PaliGemmaImageEmbeddingInputs(TypedDict):
    type: Literal["image_embeds"]
    data: torch.Tensor
    """Shape: `(batch_size * num_images, image_feature_size, hidden_size)`

    `hidden_size` must match the hidden size of language model backbone.
    """


PaliGemmaImageInputs = Union[PaliGemmaImagePixelInputs,
                             PaliGemmaImageEmbeddingInputs]


class PaliGemmaMultiModalProjector(nn.Module):

    def __init__(self, vision_hidden_size: int, projection_dim: int):
        super().__init__()

        self.linear = nn.Linear(vision_hidden_size, projection_dim, bias=True)

    def forward(self, image_features: torch.Tensor) -> torch.Tensor:
        hidden_states = self.linear(image_features)
        return hidden_states


class PaliGemmaProcessingInfo(BaseProcessingInfo):

    def get_hf_config(self):
        return self.ctx.get_hf_config(PaliGemmaConfig)

    def get_supported_mm_limits(self) -> Mapping[str, Optional[int]]:
        return {"image": 1}

    def get_mm_max_tokens_per_item(
        self,
        seq_len: int,
        mm_counts: Mapping[str, int],
    ) -> Mapping[str, int]:
        return {"image": self.get_num_image_tokens()}

    def get_num_image_tokens(self) -> int:
        hf_config = self.get_hf_config()
        vision_config = hf_config.vision_config
        return get_max_siglip_image_tokens(vision_config)


class PaliGemmaDummyInputsBuilder(
        BaseDummyInputsBuilder[PaliGemmaProcessingInfo]):

    def get_dummy_processor_inputs(
        self,
        seq_len: int,
        mm_counts: Mapping[str, int],
    ) -> ProcessorInputs:
        hf_config = self.info.get_hf_config()
        vision_config = hf_config.vision_config
        max_image_size = vision_config.image_size

        num_images = mm_counts.get("image", 0)

        mm_data = {
            "image":
            self._get_dummy_images(width=max_image_size,
                                   height=max_image_size,
                                   num_images=num_images)
        }

        return ProcessorInputs(
            prompt_text="",
            mm_data=mm_data,
        )


class PaliGemmaMultiModalProcessor(
        BaseMultiModalProcessor[PaliGemmaProcessingInfo]):

    def _call_hf_processor(
        self,
        prompt: str,
        mm_data: Mapping[str, object],
        mm_kwargs: Mapping[str, object],
    ) -> BatchFeature:
        tokenizer = self.info.get_tokenizer()
        if not mm_data:
            # HF processor always adds placeholders even when there's no image
            prompt_ids = tokenizer.encode(prompt)
            return BatchFeature(dict(input_ids=[prompt_ids]), tensor_type="pt")

        processed_outputs = super()._call_hf_processor(
            prompt=prompt,
            mm_data=mm_data,
            mm_kwargs=mm_kwargs,
        )

        # Remove <bos> token at the beginning of prompt added by HF processor
        # Otherwise it will fail the language feature
        # This is for Paligemma 1 model only (tokenizier.add_bos_token == True)
        # Paligemma2 does NOT have this problem (add_bos_token == False)
        if processed_outputs["input_ids"][0][0] == tokenizer.bos_token_id:
            prompt_ids_without_bos = processed_outputs["input_ids"][0][1:]
            processed_outputs["input_ids"] = prompt_ids_without_bos[None, :]
        return processed_outputs

    def _get_mm_fields_config(
        self,
        hf_inputs: BatchFeature,
        hf_processor_mm_kwargs: Mapping[str, object],
    ) -> Mapping[str, MultiModalFieldConfig]:
        return dict(pixel_values=MultiModalFieldConfig.batched("image"))

    def _get_prompt_updates(
        self,
        mm_items: MultiModalDataItems,
        hf_processor_mm_kwargs: Mapping[str, object],
        out_mm_kwargs: MultiModalKwargs,
    ) -> list[PromptReplacement]:
        hf_config = self.info.get_hf_config()
        image_token_id = hf_config.image_token_index

        tokenizer = self.info.get_tokenizer()
        num_image_tokens = self.info.get_num_image_tokens()
        image_tokens = [image_token_id] * num_image_tokens

        bos_token_id = tokenizer.bos_token_id
        assert isinstance(bos_token_id, int)

        # Paligemma 1 and 2 have different tokenizer.add_bos_token
        # Replace <bos> with <image>*n + <bos> for Paligemma 1
        # Insert <image>*n + <bos> for Paligemma 2
        if tokenizer.add_bos_token:
            return [
                PromptReplacement(
                    modality="image",
                    target=[bos_token_id],
                    replacement=PromptUpdateDetails(
                        full=image_tokens + [bos_token_id],
                        features=image_tokens,
                    ),
                )
            ]
        else:
            return [
                PromptInsertion(
                    modality="image",
                    target=[],
                    insertion=PromptUpdateDetails(
                        full=image_tokens + [bos_token_id],
                        features=image_tokens,
                    ),
                )
            ]

    def apply(
        self,
        prompt: Union[str, list[int]],
        mm_data: MultiModalDataDict,
        hf_processor_mm_kwargs: Mapping[str, object],
    ) -> MultiModalInputs:
        mm_inputs = super().apply(prompt, mm_data, hf_processor_mm_kwargs)
        prompt_token_ids = mm_inputs["prompt_token_ids"]

        tokenizer = self.info.get_tokenizer()
        newline_prompt = "\n"
        newline_token_id = tokenizer.encode(newline_prompt)[-1]  # 108
        # Force to add newline at the end of prompt for paligemma's format
        # This step can NOT be replacemented by current PromptUpdate methods
        if len(prompt_token_ids) and prompt_token_ids[-1] != newline_token_id:
            prompt_token_ids.append(newline_token_id)
            mm_inputs["prompt_token_ids"] = prompt_token_ids
            mm_inputs["prompt"] += newline_prompt

        return mm_inputs


@MULTIMODAL_REGISTRY.register_processor(
    PaliGemmaMultiModalProcessor,
    info=PaliGemmaProcessingInfo,
    dummy_inputs=PaliGemmaDummyInputsBuilder)
class PaliGemmaForConditionalGeneration(nn.Module, SupportsMultiModal,
                                        SupportsPP, SupportsV0Only):
    packed_modules_mapping = {
        "qkv_proj": [
            "q_proj",
            "k_proj",
            "v_proj",
        ],
        "gate_up_proj": [
            "gate_proj",
            "up_proj",
        ],
    }

    def __init__(self, *, vllm_config: VllmConfig, prefix: str = ""):
        super().__init__()
        config = vllm_config.model_config.hf_config
        quant_config = vllm_config.quant_config
        multimodal_config = vllm_config.model_config.multimodal_config
        self.config = config
        self.multimodal_config = multimodal_config

        self.vision_tower = SiglipVisionModel(config.vision_config,
                                              quant_config,
                                              prefix=maybe_prefix(
                                                  prefix, "vision_tower"))
        self.multi_modal_projector = PaliGemmaMultiModalProjector(
            vision_hidden_size=config.vision_config.hidden_size,
            projection_dim=config.vision_config.projection_dim)

        self.quant_config = quant_config

        if config.text_config.model_type == "gemma":
            config.text_config.architectures = ["GemmaForCausalLM"]
        else:
            config.text_config.architectures = ["Gemma2ForCausalLM"]
        self.language_model = init_vllm_registered_model(
            vllm_config=vllm_config,
            hf_config=config.text_config,
            prefix=maybe_prefix(prefix, "language_model"),
        )
        logit_scale = getattr(config, "logit_scale", 1.0)
        self.language_model.logits_processor.scale *= logit_scale

        self.make_empty_intermediate_tensors = (
            self.language_model.make_empty_intermediate_tensors)

    @property
    def sampler(self):
        return self.language_model.sampler

    def _validate_pixel_values(self, data: torch.Tensor) -> torch.Tensor:
        h = w = self.config.vision_config.image_size
        expected_dims = (3, h, w)
        actual_dims = tuple(data.shape[1:])

        if actual_dims != expected_dims:
            expected_expr = ("batch_size", *map(str, expected_dims))
            raise ValueError(
                f"The expected shape of pixel values is {expected_expr}. "
                f"You supplied {tuple(data.shape)}.")

        return data

    def _parse_and_validate_image_input(
            self, **kwargs: object) -> Optional[PaliGemmaImageInputs]:
        pixel_values = kwargs.pop("pixel_values", None)
        image_embeds = kwargs.pop("image_embeds", None)

        if pixel_values is None and image_embeds is None:
            return None

        if pixel_values is not None:
            if not isinstance(pixel_values, torch.Tensor):
                raise ValueError("Incorrect type of pixel values. "
                                 f"Got type: {type(pixel_values)}")

            # Remove the N dimension until multiple images are supported.
            pixel_values = pixel_values.squeeze(1)

            return PaliGemmaImagePixelInputs(
                type="pixel_values",
                data=self._validate_pixel_values(pixel_values),
            )

        if image_embeds is not None:
            if not isinstance(image_embeds, torch.Tensor):
                raise ValueError("Incorrect type of image embeddings. "
                                 f"Got type: {type(image_embeds)}")

            # Remove the N dimension until multiple images are supported.
            image_embeds = image_embeds.squeeze(1)

            return PaliGemmaImageEmbeddingInputs(
                type="image_embeds",
                data=image_embeds,
            )

        raise AssertionError("This line should be unreachable.")

    def _image_pixels_to_features(
        self,
        vision_tower: SiglipVisionModel,
        pixel_values: torch.Tensor,
    ) -> torch.Tensor:

        target_dtype = vision_tower.get_input_embeddings().weight.dtype
        image_features = vision_tower(pixel_values.to(dtype=target_dtype))

        return image_features

    def _process_image_input(
        self,
        image_input: PaliGemmaImageInputs,
    ) -> torch.Tensor:

        if image_input["type"] == "image_embeds":
            return image_input["data"]

        assert self.vision_tower is not None
        pixel_values = image_input["data"]
        image_features = self._image_pixels_to_features(
            self.vision_tower,
            pixel_values,
        )

        return self.multi_modal_projector(image_features)

    def get_multimodal_embeddings(self, **kwargs) -> Optional[NestedTensors]:
        image_input = self._parse_and_validate_image_input(**kwargs)
        if image_input is None:
            return None
        vision_embeddings = self._process_image_input(image_input)
        # https://github.com/huggingface/transformers/blob/main/src/transformers/models/paligemma/modeling_paligemma.py#L294 # noqa
        vision_embeddings = vision_embeddings * (self.config.hidden_size**-0.5)
        return vision_embeddings

    def get_input_embeddings(
        self,
        input_ids: torch.Tensor,
        multimodal_embeddings: Optional[NestedTensors] = None,
    ) -> torch.Tensor:
        inputs_embeds = self.language_model.get_input_embeddings(input_ids)
        if multimodal_embeddings is not None:
            inputs_embeds = merge_multimodal_embeddings(
                input_ids, inputs_embeds, multimodal_embeddings,
                self.config.image_token_index)
        return inputs_embeds

    def forward(self,
                input_ids: torch.Tensor,
                positions: torch.Tensor,
                intermediate_tensors: Optional[IntermediateTensors] = None,
                inputs_embeds: Optional[torch.Tensor] = None,
                **kwargs: object) -> Union[SamplerOutput, IntermediateTensors]:
        if intermediate_tensors is not None:
            inputs_embeds = None

        # NOTE: In v1, inputs_embeds is always generated at model runner, this
        # condition is for v0 compatibility.
        elif inputs_embeds is None:
            vision_embeddings = self.get_multimodal_embeddings(**kwargs)
            inputs_embeds = self.get_input_embeddings(input_ids,
                                                      vision_embeddings)
            input_ids = None

        hidden_states = self.language_model.model(input_ids,
                                                  positions,
                                                  intermediate_tensors,
                                                  inputs_embeds=inputs_embeds)

        return hidden_states

    def compute_logits(
        self,
        hidden_states: torch.Tensor,
        sampling_metadata: SamplingMetadata,
    ) -> Optional[torch.Tensor]:
        return self.language_model.compute_logits(hidden_states,
                                                  sampling_metadata)

    def sample(
        self,
        logits: torch.Tensor,
        sampling_metadata: SamplingMetadata,
    ) -> Optional[SamplerOutput]:
        return self.language_model.sample(logits, sampling_metadata)

    def load_weights(self, weights: Iterable[Tuple[str,
                                                   torch.Tensor]]) -> Set[str]:
        loader = AutoWeightsLoader(self)
        return loader.load_weights(weights)<|MERGE_RESOLUTION|>--- conflicted
+++ resolved
@@ -22,14 +22,8 @@
 from vllm.multimodal.profiling import BaseDummyInputsBuilder, ProcessorInputs
 from vllm.sequence import IntermediateTensors
 
-<<<<<<< HEAD
 from .interfaces import SupportsMultiModal, SupportsPP
 from .siglip import SiglipVisionModel, get_max_siglip_image_tokens
-=======
-from .interfaces import SupportsMultiModal, SupportsPP, SupportsV0Only
-from .siglip import (SiglipVisionModel, dummy_image_for_siglip,
-                     dummy_seq_data_for_siglip, get_max_siglip_image_tokens)
->>>>>>> 73e0225e
 from .utils import (AutoWeightsLoader, init_vllm_registered_model,
                     maybe_prefix, merge_multimodal_embeddings)
 
