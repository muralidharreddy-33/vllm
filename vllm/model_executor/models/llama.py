--- conflicted
+++ resolved
@@ -63,27 +63,17 @@
     ) -> None:
         super().__init__()
         self.gate_up_proj = MergedColumnParallelLinear(
-<<<<<<< HEAD
             layer_name=f"{parent_name}.gate_up_proj",
             input_size=hidden_size,
             output_sizes=[intermediate_size] * 2,
-            bias=False,
+            bias=bias,
             quant_config=quant_config)
         self.down_proj = RowParallelLinear(
             layer_name=f"{parent_name}.down_proj",
             input_size=intermediate_size,
             output_size=hidden_size,
-            bias=False,
-            quant_config=quant_config)
-=======
-            hidden_size, [intermediate_size] * 2,
             bias=bias,
             quant_config=quant_config)
-        self.down_proj = RowParallelLinear(intermediate_size,
-                                           hidden_size,
-                                           bias=bias,
-                                           quant_config=quant_config)
->>>>>>> 676a9998
         if hidden_act != "silu":
             raise ValueError(f"Unsupported activation: {hidden_act}. "
                              "Only silu is supported for now.")
@@ -293,15 +283,12 @@
             org_num_embeddings=config.vocab_size,
         )
         self.layers = nn.ModuleList([
-<<<<<<< HEAD
             LlamaDecoderLayer(parent_name=f"model.layers.{idx}",
                               config=config,
+                              cache_config=cache_config,
                               quant_config=quant_config)
             for idx in range(config.num_hidden_layers)
-=======
-            LlamaDecoderLayer(config, cache_config, quant_config)
-            for _ in range(config.num_hidden_layers)
->>>>>>> 676a9998
+
         ])
         self.norm = RMSNorm(config.hidden_size, eps=config.rms_norm_eps)
 
