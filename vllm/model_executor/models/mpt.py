--- conflicted
+++ resolved
@@ -263,13 +263,8 @@
         assert config.tie_word_embeddings
         self.quant_config = quant_config
 
-<<<<<<< HEAD
-        self.transformer = MPTModel(config, quant_config)
-        self.lm_head = self.transformer.wte
-=======
         self.transformer = MPTModel(config, cache_config, quant_config)
         self.lm_head_weight = self.transformer.wte.weight
->>>>>>> 329df38f
         self.logits_processor = LogitsProcessor(config.vocab_size)
         self.sampler = Sampler()
 
