--- conflicted
+++ resolved
@@ -23,7 +23,8 @@
 from vllm.sequence import IntermediateTensors
 from vllm.utils import is_cpu, is_pin_memory_available
 
-<<<<<<< HEAD
+logger = init_logger(__name__)
+
 WeightsMapping = Mapping[str, Optional[str]]
 """If a key maps to a value of `None`, the corresponding weight is ignored."""
 
@@ -42,28 +43,6 @@
                 if new_key is None:
                     return None
 
-=======
-logger = init_logger(__name__)
-
-WeightsMapping = Mapping[str, Optional[str]]
-"""If a key maps to a value of `None`, the corresponding weight is ignored."""
-
-
-@dataclass
-class WeightsMapper:
-    """Maps the name of each weight if they match the following patterns."""
-
-    orig_to_new_substr: WeightsMapping = field(default_factory=dict)
-    orig_to_new_prefix: WeightsMapping = field(default_factory=dict)
-    orig_to_new_suffix: WeightsMapping = field(default_factory=dict)
-
-    def _map_name(self, key: str) -> Optional[str]:
-        for substr, new_key in self.orig_to_new_substr.items():
-            if substr in key:
-                if new_key is None:
-                    return None
-
->>>>>>> 5241aa14
                 key = key.replace(substr, new_key, 1)
 
         for prefix, new_key in self.orig_to_new_prefix.items():
@@ -77,19 +56,11 @@
             if key.endswith(suffix):
                 if new_key is None:
                     return None
-<<<<<<< HEAD
 
                 key = new_key.join(key.rsplit(suffix, 1))
 
         return key
 
-=======
-
-                key = new_key.join(key.rsplit(suffix, 1))
-
-        return key
-
->>>>>>> 5241aa14
     def apply(
         self, weights: Iterable[Tuple[str, torch.Tensor]]
     ) -> Iterable[Tuple[str, torch.Tensor]]:
@@ -114,24 +85,14 @@
         self,
         module: nn.Module,
         *,
-<<<<<<< HEAD
-        ignore_prefixes: Optional[List[str]] = None,
-        allow_unexpected_prefixes: Optional[List[str]] = None,
-=======
         skip_prefixes: Optional[List[str]] = None,
         ignore_unexpected_prefixes: Optional[List[str]] = None,
->>>>>>> 5241aa14
     ) -> None:
         super().__init__()
 
         self.module = module
-<<<<<<< HEAD
-        self.ignore_prefixes = ignore_prefixes or []
-        self.allow_unexpected_prefixes = allow_unexpected_prefixes or []
-=======
         self.skip_prefixes = skip_prefixes or []
         self.ignore_unexpected_prefixes = ignore_unexpected_prefixes or []
->>>>>>> 5241aa14
 
     def _groupby_prefix(
         self,
@@ -158,38 +119,18 @@
 
         return ".".join((prefix, rest))
 
-<<<<<<< HEAD
-    def _ignore(self, qualname: str) -> bool:
-        return any(qualname.startswith(p) for p in self.ignore_prefixes)
-
-    def _allow_unexpected(self, qualname: str) -> bool:
-        return any(
-            qualname.startswith(p) for p in self.allow_unexpected_prefixes)
-=======
     def _can_skip(self, qualname: str) -> bool:
         return any(qualname.startswith(p) for p in self.skip_prefixes)
 
     def _can_ignore_unexpected(self, qualname: str) -> bool:
         return any(
             qualname.startswith(p) for p in self.ignore_unexpected_prefixes)
->>>>>>> 5241aa14
 
     def _load_param(
         self,
         base_prefix: str,
         param: nn.Parameter,
         weights: Iterable[Tuple[str, torch.Tensor]],
-<<<<<<< HEAD
-    ) -> None:
-        for weight_name, weight_data in weights:
-            weight_qualname = self._get_qualname(base_prefix, weight_name)
-
-            if self._ignore(weight_qualname):
-                continue
-
-            if weight_name != "":
-                if not self._allow_unexpected(weight_qualname):
-=======
     ) -> Iterable[str]:
         for weight_name, weight_data in weights:
             weight_qualname = self._get_qualname(base_prefix, weight_name)
@@ -199,7 +140,6 @@
 
             if weight_name != "":
                 if not self._can_ignore_unexpected(weight_qualname):
->>>>>>> 5241aa14
                     raise ValueError(
                         f"Attempted to load nested weight '{weight_qualname}' "
                         f"into a single parameter '{base_prefix}'")
@@ -210,21 +150,14 @@
                                     default_weight_loader)
             weight_loader(param, weight_data)
 
-<<<<<<< HEAD
-=======
             yield weight_qualname
 
->>>>>>> 5241aa14
     def _load_module(
         self,
         base_prefix: str,
         module: nn.Module,
         weights: Iterable[Tuple[str, torch.Tensor]],
-<<<<<<< HEAD
-    ) -> None:
-=======
     ) -> Iterable[str]:
->>>>>>> 5241aa14
         if isinstance(module, PPMissingLayer):
             return
 
@@ -242,20 +175,6 @@
         for child_prefix, child_weights in self._groupby_prefix(weights):
             prefix = self._get_qualname(base_prefix, child_prefix)
 
-<<<<<<< HEAD
-            if self._ignore(prefix):
-                continue
-
-            if child_prefix in child_modules:
-                self._load_module(prefix, child_modules[child_prefix],
-                                  child_weights)
-            elif child_prefix in child_params:
-                self._load_param(prefix, child_params[child_prefix],
-                                 child_weights)
-            else:
-                if not self._allow_unexpected(prefix):
-                    msg = f"There is no module or parameter named '{prefix}'"
-=======
             if self._can_skip(prefix):
                 continue
 
@@ -270,7 +189,6 @@
                 if not self._can_ignore_unexpected(prefix):
                     msg = (f"There is no module or parameter named '{prefix}' "
                            f"in {type(self.module).__name__}")
->>>>>>> 5241aa14
                     raise ValueError(msg)
 
     def load_weights(
@@ -278,20 +196,12 @@
         weights: Iterable[Tuple[str, torch.Tensor]],
         *,
         mapper: Optional[WeightsMapper] = None,
-<<<<<<< HEAD
-    ) -> None:
-        if mapper is not None:
-            weights = mapper.apply(weights)
-
-        self._load_module("", self.module, weights)
-=======
     ) -> List[str]:
         if mapper is not None:
             weights = mapper.apply(weights)
 
         autoloaded_weights = list(self._load_module("", self.module, weights))
         return autoloaded_weights
->>>>>>> 5241aa14
 
 
 def init_vllm_registered_model(
