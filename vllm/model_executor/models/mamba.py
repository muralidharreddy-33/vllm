# coding=utf-8
"""PyTorch MAMBA model."""
from typing import Iterable, List, Optional, Tuple

import torch
from torch import nn
from transformers import MambaConfig

from vllm.attention.backends.abstract import AttentionMetadata
from vllm.config import CacheConfig, LoRAConfig, SchedulerConfig
from vllm.distributed import get_tensor_model_parallel_world_size
from vllm.model_executor.layers.layernorm import RMSNorm
from vllm.model_executor.layers.linear import (ColumnParallelLinear,
                                               MergedColumnParallelLinear,
                                               RowParallelLinear)
from vllm.model_executor.layers.logits_processor import LogitsProcessor
from vllm.model_executor.layers.mamba.ops.causal_conv1d import (
    causal_conv1d_fn, causal_conv1d_update)
from vllm.model_executor.layers.mamba.ops.mamba_ssm import (
    selective_scan_fn, selective_state_update)
from vllm.model_executor.layers.quantization.base_config import (
    QuantizationConfig)
from vllm.model_executor.layers.sampler import Sampler, SamplerOutput
from vllm.model_executor.layers.vocab_parallel_embedding import (
    VocabParallelEmbedding)
from vllm.model_executor.model_loader.weight_utils import (
    composed_weight_loader, default_weight_loader, sharded_weight_loader)
from vllm.model_executor.models.interfaces import (HasInnerState,
                                                   IsAttentionFree)
from vllm.model_executor.models.mamba_cache import (MambaCacheManager,
                                                    MambaCacheParams)
from vllm.model_executor.sampling_metadata import SamplingMetadata
from vllm.model_executor.utils import set_weight_attrs
from vllm.sequence import IntermediateTensors
from vllm.worker.model_runner import (_BATCH_SIZES_TO_CAPTURE,
                                      _get_graph_batch_size)

KVCache = Tuple[torch.Tensor, torch.Tensor]


# Adapted from transformers.models.mamba.modeling_mamba.MambaMixer
class MambaMixer(nn.Module):
    """
    Compute ∆, A, B, C, and D the state space parameters and compute
    the `contextualized_states`. A, D are input independent
    (see Mamba paper [1] Section 3.5.2 "Interpretation of A"
    for why A isn't selective) ∆, B, C are input-dependent
    (this is a key difference between Mamba and the linear time
    invariant S4, and is why Mamba is called
    **selective** state spaces)
    """

    def __init__(self, config: MambaConfig, layer_idx):
        super().__init__()
        self.config = config
        self.layer_idx = layer_idx
        self.hidden_size = config.hidden_size
        self.ssm_state_size = config.state_size
        self.conv_kernel_size = config.conv_kernel
        self.intermediate_size = config.intermediate_size
        self.time_step_rank = int(config.time_step_rank)

        self.conv1d = ColumnParallelLinear(
            input_size=self.conv_kernel_size,
            output_size=self.intermediate_size,
            bias=config.use_conv_bias,
        )
        # unsqueeze to fit conv1d weights shape into the linear weights shape.
        # Can't do this in `weight_loader` since it already exists in
        # `ColumnParallelLinear` and `set_weight_attrs`
        # doesn't allow to override it
        self.conv1d.weight.data = self.conv1d.weight.data.unsqueeze(1)

        self.in_proj = MergedColumnParallelLinear(self.hidden_size,
                                                  [self.intermediate_size] * 2,
                                                  bias=config.use_bias)
        # selective projection used to make dt, B and C input dependent
        self.x_proj = RowParallelLinear(
            self.intermediate_size,
            self.time_step_rank + self.ssm_state_size * 2,
            bias=False,
        )
        # time step projection (discretization) -
        # In the forward we need to apply dt_proj without the bias,
        # as the bias is added in the selective scan kernel.
        self.dt_proj = ColumnParallelLinear(self.time_step_rank,
                                            self.intermediate_size,
                                            bias=True,
                                            skip_bias_add=True)

        tp_size = get_tensor_model_parallel_world_size()
        self.A = nn.Parameter(
            torch.empty(
                self.intermediate_size // tp_size,
                self.ssm_state_size,
                dtype=torch.float32,
            ))
        self.D = nn.Parameter(torch.ones(self.intermediate_size // tp_size))

        set_weight_attrs(self.D, {"weight_loader": sharded_weight_loader(0)})
        a_weight_loader = composed_weight_loader(
            sharded_weight_loader(0), lambda x: -torch.exp(x.float()))
        set_weight_attrs(self.A, {"weight_loader": a_weight_loader})

        self.out_proj = RowParallelLinear(
            self.intermediate_size,
            self.hidden_size,
            bias=config.use_bias,
            input_is_parallel=True,
        )
        self.activation = config.hidden_act

    def forward(self, hidden_states: torch.Tensor,
                attn_metadata: AttentionMetadata,
                mamba_cache_params: MambaCacheParams):

        # 1. Gated MLP's linear projection
        projected_states = self.in_proj(hidden_states)[0].transpose(-2, -1)
        hidden_states, gate = projected_states.chunk(2, dim=-2)

        # 2. Convolution sequence transformation
        conv_weights = self.conv1d.weight.view(self.conv1d.weight.size(0),
                                               self.conv1d.weight.size(2))

        if attn_metadata.query_start_loc is not None \
            and attn_metadata.context_lens_tensor is not None:
            # |---------- N-1 iteration --------|
            # |---------------- N iteration ---------------------|
            # |- tokenA -|......................|-- newTokens ---|
            # |---------- context_len ----------|
            # |-------------------- seq_len ---------------------|
            #                                   |-- query_len ---|
            hidden_states = causal_conv1d_fn(
                hidden_states,
                conv_weights,
                self.conv1d.bias,
                activation=self.activation,
                conv_states=mamba_cache_params.conv_state,
                has_initial_state=attn_metadata.context_lens_tensor > 0,
                cache_indices=mamba_cache_params.state_indices_tensor,
                query_start_loc=attn_metadata.query_start_loc)
        else:
            hidden_states = causal_conv1d_update(
                hidden_states.transpose(0, 1),
                mamba_cache_params.conv_state,
                conv_weights,
                self.conv1d.bias,
                self.activation,
                conv_state_indices=mamba_cache_params.state_indices_tensor)
            hidden_states = hidden_states.transpose(0, 1)

        # 3. State Space Model sequence transformation
        # 3.a. input varying initialization of time_step, B and C
        ssm_parameters = self.x_proj(hidden_states.transpose(-2, -1))[0]

        time_step, B, C = torch.split(
            ssm_parameters,
            [self.time_step_rank, self.ssm_state_size, self.ssm_state_size],
            dim=-1,
        )

        # Note that Jamba normalizes B, C, and time_step here but Mamba doesn't.

        discrete_time_step = self.dt_proj(time_step)[0].transpose(-2, -1)
        # 3.c perform the recurrence y ← SSM(A, B, C)(x)
        time_proj_bias = (self.dt_proj.bias.float() if hasattr(
            self.dt_proj, "bias") else None)

        if attn_metadata.query_start_loc is not None \
            and attn_metadata.context_lens_tensor is not None:
            scan_outputs = selective_scan_fn(
                hidden_states,
                mamba_cache_params.ssm_state,
                discrete_time_step,
                self.A,
                B.transpose(-2, -1),
                C.transpose(-2, -1),
                self.D.float(),
                gate,
                time_proj_bias,
                delta_softplus=True,
                cache_indices=mamba_cache_params.state_indices_tensor,
                has_initial_state=attn_metadata.context_lens_tensor > 0,
                query_start_loc=attn_metadata.query_start_loc)
        else:
            scan_outputs = selective_state_update(
                mamba_cache_params.ssm_state,
                hidden_states.transpose(0, 1),
                discrete_time_step.transpose(0, 1),
                self.A,
                B,
                C,
                self.D,
                gate.transpose(0, 1),
                time_proj_bias,
                dt_softplus=True,
                state_batch_indices=mamba_cache_params.state_indices_tensor)
            scan_outputs = scan_outputs.transpose(0, 1)

        # 4. Final linear projection
        contextualized_states = self.out_proj(scan_outputs.transpose(-2,
                                                                     -1))[0]
        return contextualized_states


class MambaDecoderLayer(nn.Module):

    def __init__(self,
                 config: MambaConfig,
                 layer_idx: int,
                 cache_config: Optional[CacheConfig] = None,
                 quant_config: Optional[QuantizationConfig] = None) -> None:
        super().__init__()
        self.layer_idx = layer_idx
        self.config = config
        self.mixer = MambaMixer(config, layer_idx)

        self.norm = RMSNorm(config.hidden_size, eps=config.layer_norm_epsilon)
        self.pre_ff_layernorm = RMSNorm(config.hidden_size,
                                        eps=config.layer_norm_epsilon)

    def forward(
        self,
        hidden_states: torch.Tensor,
        attn_metadata: AttentionMetadata,
        residual: Optional[torch.Tensor],
        mamba_cache_params: MambaCacheParams,
        **kwargs,
    ):
        if residual is None:
            residual = hidden_states
            hidden_states = self.norm(hidden_states)
        else:
            hidden_states, residual = self.norm(hidden_states, residual)

<<<<<<< HEAD
        hidden_states = self.mixer(hidden_states, attn_metadata,
                                   mamba_cache_params)
        # Fully Connected
        hidden_states, residual = self.pre_ff_layernorm(
            hidden_states, residual)
        hidden_states = self.feed_forward(hidden_states)
=======
        hidden_states = self.mixer(hidden_states, attn_metadata, conv_state,
                                   ssm_state)
>>>>>>> e9d517f2
        return hidden_states, residual


class MambaModel(nn.Module):

    def __init__(
        self,
        config: MambaConfig,
        quant_config: Optional[QuantizationConfig] = None,
        cache_config: Optional[CacheConfig] = None,
        lora_config: Optional[LoRAConfig] = None,
    ) -> None:
        super().__init__()
        self.config = config
        self.padding_idx = config.pad_token_id
        lora_vocab = ((lora_config.lora_extra_vocab_size *
                       (lora_config.max_loras or 1)) if lora_config else 0)
        self.vocab_size = config.vocab_size + lora_vocab
        self.org_vocab_size = config.vocab_size

        self.embeddings = VocabParallelEmbedding(
            self.vocab_size,
            config.hidden_size,
            org_num_embeddings=config.vocab_size,
        )

        decoder_layers = []
        for i in range(config.num_hidden_layers):
            decoder_layers.append(
                MambaDecoderLayer(config,
                                  layer_idx=i,
                                  cache_config=cache_config,
                                  quant_config=quant_config))
        self.layers = nn.ModuleList(decoder_layers)
        self.norm_f = RMSNorm(config.hidden_size,
                              eps=config.layer_norm_epsilon)

    def forward(
        self,
        input_ids: torch.Tensor,
        positions: torch.Tensor,
        attn_metadata: AttentionMetadata,
        mamba_cache_params: MambaCacheParams,
    ) -> torch.Tensor:

        hidden_states = self.embeddings(input_ids)
        residual = None

        for i in range(len(self.layers)):
            layer = self.layers[i]
            hidden_states, residual = layer(
                positions=positions,
                hidden_states=hidden_states,
                attn_metadata=attn_metadata,
                residual=residual,
                mamba_cache_params=mamba_cache_params.at_layer_idx(i))
        hidden_states, _ = self.norm_f(hidden_states, residual)

        return hidden_states


class MambaForCausalLM(nn.Module, HasInnerState, IsAttentionFree):

    def __init__(
        self,
        config: MambaConfig,
        cache_config: Optional[CacheConfig] = None,
        quant_config: Optional[QuantizationConfig] = None,
        lora_config: Optional[LoRAConfig] = None,
        scheduler_config: Optional[SchedulerConfig] = None,
    ) -> None:
        assert not cache_config.enable_prefix_caching, \
            "Mamba does not support prefix caching"

        super().__init__()
        self.config = config
        self.scheduler_config = scheduler_config
        self.backbone = MambaModel(config,
                                   cache_config=cache_config,
                                   quant_config=quant_config,
                                   lora_config=lora_config)
        self.unpadded_vocab_size = config.vocab_size
        if lora_config:
            self.unpadded_vocab_size += lora_config.lora_extra_vocab_size

        self.lm_head = self.backbone.embeddings

        # Used to track and store by the Mamba cache between steps.
        self.mamba_cache: Optional[MambaCacheManager] = None

        self.logits_processor = LogitsProcessor(self.unpadded_vocab_size,
                                                config.vocab_size)
        self.sampler = Sampler()

    def forward(self,
                input_ids: torch.Tensor,
                positions: torch.Tensor,
                kv_caches: List[KVCache],
                attn_metadata: AttentionMetadata,
                intermediate_tensors: Optional[IntermediateTensors] = None,
                **kwargs):
        if self.mamba_cache is None:
            max_batch_size = (_get_graph_batch_size(
                self.scheduler_config.max_num_seqs) if self.scheduler_config
                              else max(_BATCH_SIZES_TO_CAPTURE) + 2)
            self.mamba_cache = MambaCacheManager(
                self.lm_head.weight.dtype, self.config.num_hidden_layers,
                max_batch_size, *self._get_mamba_cache_shape())

        (
            mamba_cache_tensors,
            state_indices_tensor,
        ) = self.mamba_cache.current_run_tensors(input_ids, attn_metadata,
                                                 **kwargs)

        mamba_cache_params = MambaCacheParams(mamba_cache_tensors[0],
                                              mamba_cache_tensors[1],
                                              state_indices_tensor)

<<<<<<< HEAD
        hidden_states = self.backbone(input_ids, positions, kv_caches,
                                      attn_metadata, mamba_cache_params)
=======
        hidden_states = self.backbone(input_ids, positions, attn_metadata,
                                      mamba_cache_tensors[0],
                                      mamba_cache_tensors[1])
>>>>>>> e9d517f2

        return hidden_states

    def copy_inputs_before_cuda_graphs(self, input_buffers, **kwargs):
        return self.mamba_cache.copy_inputs_before_cuda_graphs(
            input_buffers, **kwargs)

    def get_seqlen_agnostic_capture_inputs(self, batch_size: int):
        return self.mamba_cache.get_seqlen_agnostic_capture_inputs(batch_size)

    def _get_mamba_cache_shape(
            self) -> Tuple[Tuple[int, int], Tuple[int, int]]:
        world_size = get_tensor_model_parallel_world_size()
        conv_state_shape = (
            self.config.intermediate_size // world_size,
            self.config.conv_kernel - 1,
        )
        temporal_state_shape = (
            self.config.intermediate_size // world_size,
            self.config.state_size,
        )
        return conv_state_shape, temporal_state_shape

    def compute_logits(self, hidden_states: torch.Tensor,
                       sampling_metadata: SamplingMetadata) -> torch.Tensor:
        logits = self.logits_processor(self.lm_head, hidden_states,
                                       sampling_metadata)
        return logits

    def sample(
        self,
        logits: Optional[torch.Tensor],
        sampling_metadata: SamplingMetadata,
    ) -> Optional[SamplerOutput]:
        next_tokens = self.sampler(logits, sampling_metadata)
        return next_tokens

    def load_weights(self, weights: Iterable[Tuple[str, torch.Tensor]]):
        params_dict = dict(self.named_parameters())
        for name, loaded_weight in weights:
            if "A_log" in name:
                name = name.replace("A_log", "A")

            # Skip loading extra bias for GPTQ models.
            if name.endswith(".bias") and name not in params_dict:
                continue

            param = params_dict[name]
            weight_loader = getattr(param, "weight_loader",
                                    default_weight_loader)
            weight_loader(param, loaded_weight)<|MERGE_RESOLUTION|>--- conflicted
+++ resolved
@@ -233,17 +233,8 @@
         else:
             hidden_states, residual = self.norm(hidden_states, residual)
 
-<<<<<<< HEAD
         hidden_states = self.mixer(hidden_states, attn_metadata,
                                    mamba_cache_params)
-        # Fully Connected
-        hidden_states, residual = self.pre_ff_layernorm(
-            hidden_states, residual)
-        hidden_states = self.feed_forward(hidden_states)
-=======
-        hidden_states = self.mixer(hidden_states, attn_metadata, conv_state,
-                                   ssm_state)
->>>>>>> e9d517f2
         return hidden_states, residual
 
 
@@ -363,14 +354,8 @@
                                               mamba_cache_tensors[1],
                                               state_indices_tensor)
 
-<<<<<<< HEAD
         hidden_states = self.backbone(input_ids, positions, kv_caches,
                                       attn_metadata, mamba_cache_params)
-=======
-        hidden_states = self.backbone(input_ids, positions, attn_metadata,
-                                      mamba_cache_tensors[0],
-                                      mamba_cache_tensors[1])
->>>>>>> e9d517f2
 
         return hidden_states
 
