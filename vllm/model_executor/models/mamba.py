--- conflicted
+++ resolved
@@ -210,14 +210,10 @@
         if self.mamba_cache is None:
             max_batch_size = (VllmConfig.static_pad_for_cudagraph(
                 self.scheduler_config.max_num_seqs) if self.scheduler_config
-<<<<<<< HEAD
                               else _MAX_BATCH_SIZE_TO_CAPTURE + 2)
-=======
-                              else max(_BATCH_SIZES_TO_CAPTURE) + 2)
 
             num_mamba_layers = self.model_config.get_num_layers_by_block_type(
                 self.vllm_config.parallel_config, LayerBlockType.mamba)
->>>>>>> db6c264a
             self.mamba_cache = MambaCacheManager(
                 self.lm_head.weight.dtype, num_mamba_layers, max_batch_size,
                 *self._get_mamba_cache_shape())
