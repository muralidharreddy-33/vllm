--- conflicted
+++ resolved
@@ -262,13 +262,10 @@
         super().__init__()
 
         self.config = config
-<<<<<<< HEAD
         # lm_head use bias, cannot share word embeddings
         assert not config.tie_word_embeddings
-=======
         self.lora_config = lora_config
 
->>>>>>> 96354d6a
         self.quant_config = quant_config
 
         self.model = PhiModel(config, cache_config, quant_config)
