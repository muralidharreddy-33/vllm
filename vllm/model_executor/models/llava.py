<<<<<<< HEAD
from typing import Iterable, List, Literal, Mapping, Optional, Tuple, TypedDict
=======
import itertools
from typing import Iterable, List, Literal, Optional, Tuple, TypedDict, Union
>>>>>>> 1f26efbb

import torch
import torch.nn as nn
from transformers import CLIPVisionConfig, LlavaConfig, SiglipVisionConfig

from vllm.attention import AttentionMetadata
from vllm.config import CacheConfig, MultiModalConfig
from vllm.inputs import INPUT_REGISTRY, InputContext, LLMInputs
from vllm.model_executor.layers.activation import get_act_fn
<<<<<<< HEAD
from vllm.model_executor.layers.logits_processor import LogitsProcessor
from vllm.model_executor.layers.quantization import QuantizationConfig
from vllm.model_executor.layers.sampler import Sampler
from vllm.model_executor.layers.vocab_parallel_embedding import ParallelLMHead
=======
from vllm.model_executor.layers.quantization.base_config import (
    QuantizationConfig)
>>>>>>> 1f26efbb
from vllm.model_executor.model_loader.weight_utils import default_weight_loader
from vllm.model_executor.sampling_metadata import SamplingMetadata
from vllm.multimodal import MULTIMODAL_REGISTRY
from vllm.sequence import IntermediateTensors, SamplerOutput

<<<<<<< HEAD
from .clip import (dummy_image_for_clip, dummy_seq_data_for_clip,
                   get_max_clip_image_tokens, input_processor_for_clip)
from .interfaces import SupportsMultiModal
from .utils import merge_vision_embeddings

_KEYS_TO_MODIFY_MAPPING = {
    "language_model.lm_head": "lm_head",
    "language_model.model": "language_model",
}
=======
from .clip import (CLIPVisionModel, dummy_image_for_clip,
                   dummy_seq_data_for_clip, get_max_clip_image_tokens,
                   input_processor_for_clip)
from .interfaces import SupportsVision
from .siglip import (SiglipVisionModel, dummy_image_for_siglip,
                     dummy_seq_data_for_siglip, get_max_siglip_image_tokens,
                     input_processor_for_siglip)
from .utils import (filter_weights, init_vllm_registered_model,
                    merge_vision_embeddings)
>>>>>>> 1f26efbb


# TODO(xwjiang): Run benchmark and decide if TP.
class LlavaMultiModalProjector(nn.Module):

    def __init__(self, vision_hidden_size: int, text_hidden_size: int,
                 projector_hidden_act: str):
        super().__init__()

        self.linear_1 = nn.Linear(vision_hidden_size,
                                  text_hidden_size,
                                  bias=True)
        self.act = get_act_fn(projector_hidden_act)
        self.linear_2 = nn.Linear(text_hidden_size,
                                  text_hidden_size,
                                  bias=True)

    def forward(self, image_features: torch.Tensor) -> torch.Tensor:
        hidden_states = self.linear_1(image_features)
        hidden_states = self.act(hidden_states)
        hidden_states = self.linear_2(hidden_states)
        return hidden_states


class LlavaImagePixelInputs(TypedDict):
    type: Literal["pixel_values"]
    data: torch.Tensor
    """Shape: `(batch_size, num_channels, height, width)`"""


LlavaImageInputs = LlavaImagePixelInputs


def get_max_llava_image_tokens(ctx: InputContext):
    hf_config = ctx.get_hf_config(LlavaConfig)
    vision_config = hf_config.vision_config

    if isinstance(vision_config, CLIPVisionConfig):
        num_image_tokens = get_max_clip_image_tokens(vision_config)
    elif isinstance(vision_config, SiglipVisionConfig):
        num_image_tokens = get_max_siglip_image_tokens(vision_config)
    else:
        msg = f"Unsupported vision config: {type(vision_config)}"
        raise NotImplementedError(msg)

    strategy = hf_config.vision_feature_select_strategy
    if strategy == "default":
        return num_image_tokens - 1
    elif strategy == "full":
        return num_image_tokens
    else:
        raise ValueError(f"Unexpected select feature strategy: {strategy}")


def dummy_data_for_llava(ctx: InputContext, seq_len: int,
                         mm_counts: Mapping[str, int]):
    hf_config = ctx.get_hf_config(LlavaConfig)
    vision_config = hf_config.vision_config
    num_images = mm_counts["image"]

    image_feature_size = get_max_llava_image_tokens(ctx)

    if isinstance(vision_config, CLIPVisionConfig):
        seq_data = dummy_seq_data_for_clip(
            vision_config,
            seq_len,
            num_images,
            image_token_id=hf_config.image_token_index,
            image_feature_size_override=image_feature_size,
        )

        mm_data = dummy_image_for_clip(vision_config, num_images)
        return seq_data, mm_data
    elif isinstance(vision_config, SiglipVisionConfig):
        seq_data = dummy_seq_data_for_siglip(
            vision_config,
            seq_len,
            image_token_id=hf_config.image_token_index,
            image_feature_size_override=image_feature_size,
        )

        mm_data = dummy_image_for_siglip(vision_config)
        return seq_data, mm_data

    msg = f"Unsupported vision config: {type(vision_config)}"
    raise NotImplementedError(msg)


def input_processor_for_llava(ctx: InputContext, llm_inputs: LLMInputs):
    multi_modal_data = llm_inputs.get("multi_modal_data")
    if multi_modal_data is None or "image" not in multi_modal_data:
        return llm_inputs

    model_config = ctx.model_config
    hf_config = ctx.get_hf_config(LlavaConfig)
    vision_config = hf_config.vision_config

    image_feature_size = get_max_llava_image_tokens(ctx)

    if isinstance(vision_config, CLIPVisionConfig):
        return input_processor_for_clip(
            model_config,
            vision_config,
            llm_inputs,
            image_token_id=hf_config.image_token_index,
            image_feature_size_override=image_feature_size,
        )
    elif isinstance(vision_config, SiglipVisionConfig):
        return input_processor_for_siglip(
            model_config,
            vision_config,
            llm_inputs,
            image_token_id=hf_config.image_token_index,
            image_feature_size_override=image_feature_size,
        )

    msg = f"Unsupported vision config: {type(vision_config)}"
    raise NotImplementedError(msg)


def _init_vision_tower(hf_config: LlavaConfig):
    vision_config = hf_config.vision_config

    # Initialize the vision tower only up to the required feature layer
    vision_feature_layer = hf_config.vision_feature_layer
    if vision_feature_layer < 0:
        num_hidden_layers = hf_config.vision_config.num_hidden_layers \
            + vision_feature_layer + 1
    else:
        num_hidden_layers = vision_feature_layer + 1

    if isinstance(vision_config, CLIPVisionConfig):
        return CLIPVisionModel(
            vision_config,
            num_hidden_layers_override=num_hidden_layers,
        )
    elif isinstance(vision_config, SiglipVisionConfig):
        return SiglipVisionModel(
            vision_config,
            num_hidden_layers_override=num_hidden_layers,
        )

    msg = f"Unsupported vision config: {type(vision_config)}"
    raise NotImplementedError(msg)


@MULTIMODAL_REGISTRY.register_image_input_mapper()
@MULTIMODAL_REGISTRY.register_max_image_tokens(get_max_llava_image_tokens)
@INPUT_REGISTRY.register_dummy_data(dummy_data_for_llava)
@INPUT_REGISTRY.register_input_processor(input_processor_for_llava)
class LlavaForConditionalGeneration(nn.Module, SupportsMultiModal):

    def __init__(self,
                 config: LlavaConfig,
                 multimodal_config: MultiModalConfig,
                 cache_config: Optional[CacheConfig] = None,
                 quant_config: Optional[QuantizationConfig] = None) -> None:
        super().__init__()

        self.config = config
        self.multimodal_config = multimodal_config

        # TODO: Optionally initializes this for supporting embeddings.
        self.vision_tower = _init_vision_tower(config)
        self.multi_modal_projector = LlavaMultiModalProjector(
            vision_hidden_size=config.vision_config.hidden_size,
            text_hidden_size=config.text_config.hidden_size,
            projector_hidden_act=config.projector_hidden_act)

        self.language_model = init_vllm_registered_model(
            config.text_config, cache_config, quant_config)

    def _validate_pixel_values(self, data: torch.Tensor) -> torch.Tensor:
        h = w = self.config.vision_config.image_size
        expected_dims = (3, h, w)
        actual_dims = tuple(data.shape[1:])

        if actual_dims != expected_dims:
            expected_expr = ("batch_size", *map(str, expected_dims))
            raise ValueError(
                f"The expected shape of pixel values is {expected_expr}. "
                f"You supplied {tuple(data.shape)}.")

        return data

    def _parse_and_validate_image_input(
            self, **kwargs: object) -> Optional[LlavaImageInputs]:
        pixel_values = kwargs.pop("pixel_values", None)

        if pixel_values is None:
            return None

        if not isinstance(pixel_values, torch.Tensor):
            raise ValueError("Incorrect type of pixel values. "
                             f"Got type: {type(pixel_values)}")

        return LlavaImagePixelInputs(
            type="pixel_values",
            data=self._validate_pixel_values(pixel_values),
        )

    def _select_image_features(self, image_features: torch.Tensor, *,
                               strategy: str) -> torch.Tensor:
        # Copied from https://github.com/huggingface/transformers/blob/39c3c0a72af6fbda5614dde02ff236069bb79827/src/transformers/models/llava/modeling_llava.py#L421  # noqa
        if strategy == "default":
            return image_features[:, 1:]
        elif strategy == "full":
            return image_features

        raise ValueError(f"Unexpected select feature strategy: {strategy}")

    def _image_pixels_to_features(
        self,
        vision_tower: Union[CLIPVisionModel, SiglipVisionModel],
        pixel_values: torch.Tensor,
    ) -> torch.Tensor:

        # NOTE: we skip the step to select the vision feature layer since
        # this is already done inside the vision tower
        image_features = vision_tower(pixel_values)

        return self._select_image_features(
            image_features,
            strategy=self.config.vision_feature_select_strategy,
        )

    def _process_image_pixels(self,
                              inputs: LlavaImagePixelInputs) -> torch.Tensor:
        assert self.vision_tower is not None

        pixel_values = inputs["data"]

        return self._image_pixels_to_features(self.vision_tower, pixel_values)

    def _process_image_input(self,
                             image_input: LlavaImageInputs) -> torch.Tensor:
        assert self.vision_tower is not None
        image_features = self._process_image_pixels(image_input)
        return self.multi_modal_projector(image_features)

    def forward(
        self,
        input_ids: torch.Tensor,
        positions: torch.Tensor,
        kv_caches: List[torch.Tensor],
        attn_metadata: AttentionMetadata,
        intermediate_tensors: Optional[IntermediateTensors] = None,
        **kwargs: object,
    ) -> SamplerOutput:
        """Run forward pass for LLaVA-1.5.

        One key thing to understand is the `input_ids` already accounts for the
        positions of the to-be-inserted image embeddings.

        Concretely, consider a text prompt:
        `"USER: <image>\\nWhat's the content of the image?\\nASSISTANT:"`.

        Tokenizer outputs:
        `[1, 3148, 1001, 29901, 29871, 32000, 29871, 13, 5618, 29915, 29879,
        278, 2793, 310, 278, 1967, 29973, 13, 22933, 9047, 13566, 29901]`.

        To reserve space in KV cache, we have to insert placeholder tokens
        before they are inputted to the model, so the input processor prepends 
        additional image tokens (denoted as `32000`), resulting in:
        `[1, 3148, 1001, 29901, 29871, 32000, ..., 32000, 29871, 13, 5618,
        29915, 29879, 278, 2793, 310, 278, 1967, 29973, 13, 22933, 9047, 13566,
        29901]`.

        We insert 575 tokens so that including the original image token in the
        input, there are a total of 576 (24 * 24) image tokens, which
        corresponds to the number of image tokens inputted to the language
        model, i.e. the number of image tokens outputted by the visual encoder.

        This way, the `positions` and `attn_metadata` are consistent
        with the `input_ids`.

        Args:
            input_ids: Flattened (concatenated) input_ids corresponding to a
                batch.
            pixel_values: The pixels in each input image.
        
        See also:
            :class:`LlavaImageInputs`
        """
        image_input = self._parse_and_validate_image_input(**kwargs)

        if image_input is not None:
            vision_embeddings = self._process_image_input(image_input)
            inputs_embeds = self.language_model.model.get_input_embeddings(
                input_ids)

            inputs_embeds = merge_vision_embeddings(
                input_ids, inputs_embeds, vision_embeddings,
                self.config.image_token_index)

            input_ids = None
        else:
            inputs_embeds = None

        hidden_states = self.language_model.model(input_ids,
                                                  positions,
                                                  kv_caches,
                                                  attn_metadata,
                                                  None,
                                                  inputs_embeds=inputs_embeds)

        return hidden_states

    def compute_logits(self, hidden_states: torch.Tensor,
                       sampling_metadata: SamplingMetadata) -> torch.Tensor:
        return self.language_model.compute_logits(hidden_states,
                                                  sampling_metadata)

    def sample(
        self,
        logits: torch.Tensor,
        sampling_metadata: SamplingMetadata,
    ) -> Optional[SamplerOutput]:
        return self.language_model.sample(logits, sampling_metadata)

    def load_weights(self, weights: Iterable[Tuple[str, torch.Tensor]]):
        # prepare weight iterators for components
        vit_weights, mlp_weights, llm_weights = itertools.tee(weights, 3)

        # load vision encoder
        vit_weights = filter_weights(vit_weights, "vision_tower")
        self.vision_tower.load_weights(vit_weights)

        # load mlp projector
        mlp_weights = filter_weights(mlp_weights, "multi_modal_projector")
        mlp_params_dict = dict(self.multi_modal_projector.named_parameters())
        for name, loaded_weight in mlp_weights:
            param = mlp_params_dict[name]
            weight_loader = getattr(param, "weight_loader",
                                    default_weight_loader)
            weight_loader(param, loaded_weight)

        # load llm backbone
        llm_weights = filter_weights(llm_weights, "language_model")
        self.language_model.load_weights(llm_weights)<|MERGE_RESOLUTION|>--- conflicted
+++ resolved
@@ -1,9 +1,6 @@
-<<<<<<< HEAD
-from typing import Iterable, List, Literal, Mapping, Optional, Tuple, TypedDict
-=======
 import itertools
-from typing import Iterable, List, Literal, Optional, Tuple, TypedDict, Union
->>>>>>> 1f26efbb
+from typing import (Iterable, List, Literal, Mapping, Optional, Tuple,
+                    TypedDict, Union)
 
 import torch
 import torch.nn as nn
@@ -13,41 +10,21 @@
 from vllm.config import CacheConfig, MultiModalConfig
 from vllm.inputs import INPUT_REGISTRY, InputContext, LLMInputs
 from vllm.model_executor.layers.activation import get_act_fn
-<<<<<<< HEAD
-from vllm.model_executor.layers.logits_processor import LogitsProcessor
 from vllm.model_executor.layers.quantization import QuantizationConfig
-from vllm.model_executor.layers.sampler import Sampler
-from vllm.model_executor.layers.vocab_parallel_embedding import ParallelLMHead
-=======
-from vllm.model_executor.layers.quantization.base_config import (
-    QuantizationConfig)
->>>>>>> 1f26efbb
 from vllm.model_executor.model_loader.weight_utils import default_weight_loader
 from vllm.model_executor.sampling_metadata import SamplingMetadata
 from vllm.multimodal import MULTIMODAL_REGISTRY
 from vllm.sequence import IntermediateTensors, SamplerOutput
 
-<<<<<<< HEAD
-from .clip import (dummy_image_for_clip, dummy_seq_data_for_clip,
-                   get_max_clip_image_tokens, input_processor_for_clip)
-from .interfaces import SupportsMultiModal
-from .utils import merge_vision_embeddings
-
-_KEYS_TO_MODIFY_MAPPING = {
-    "language_model.lm_head": "lm_head",
-    "language_model.model": "language_model",
-}
-=======
 from .clip import (CLIPVisionModel, dummy_image_for_clip,
                    dummy_seq_data_for_clip, get_max_clip_image_tokens,
                    input_processor_for_clip)
-from .interfaces import SupportsVision
+from .interfaces import SupportsMultiModal
 from .siglip import (SiglipVisionModel, dummy_image_for_siglip,
                      dummy_seq_data_for_siglip, get_max_siglip_image_tokens,
                      input_processor_for_siglip)
 from .utils import (filter_weights, init_vllm_registered_model,
                     merge_vision_embeddings)
->>>>>>> 1f26efbb
 
 
 # TODO(xwjiang): Run benchmark and decide if TP.
@@ -125,11 +102,12 @@
         seq_data = dummy_seq_data_for_siglip(
             vision_config,
             seq_len,
+            num_images,
             image_token_id=hf_config.image_token_index,
             image_feature_size_override=image_feature_size,
         )
 
-        mm_data = dummy_image_for_siglip(vision_config)
+        mm_data = dummy_image_for_siglip(vision_config, num_images)
         return seq_data, mm_data
 
     msg = f"Unsupported vision config: {type(vision_config)}"
