import itertools
from typing import (Iterable, List, Literal, Mapping, Optional, Tuple,
                    TypedDict, Union)

import torch
import torch.nn as nn
from PIL import Image
from transformers import CLIPVisionConfig, LlavaConfig, SiglipVisionConfig

from vllm.attention import AttentionMetadata
from vllm.config import CacheConfig, MultiModalConfig
from vllm.inputs import INPUT_REGISTRY, InputContext, LLMInputs
from vllm.model_executor.layers.activation import get_act_fn
from vllm.model_executor.layers.quantization import QuantizationConfig
from vllm.model_executor.layers.sampler import SamplerOutput
from vllm.model_executor.model_loader.weight_utils import default_weight_loader
from vllm.model_executor.sampling_metadata import SamplingMetadata
from vllm.multimodal import MULTIMODAL_REGISTRY
from vllm.sequence import IntermediateTensors
from vllm.utils import is_list_of

from .clip import (CLIPVisionModel, dummy_image_for_clip,
                   dummy_seq_data_for_clip, get_max_clip_image_tokens,
                   input_processor_for_clip)
from .interfaces import SupportsMultiModal
from .siglip import (SiglipVisionModel, dummy_image_for_siglip,
                     dummy_seq_data_for_siglip, get_max_siglip_image_tokens,
                     input_processor_for_siglip)
<<<<<<< HEAD
from .utils import (filter_weights, init_vllm_registered_model,
                    is_pp_missing_parameter, merge_multimodal_embeddings)
=======
from .utils import (filter_weights, flatten_bn, init_vllm_registered_model,
                    merge_multimodal_embeddings)
>>>>>>> 1ef0d2ef


class LlavaImagePixelInputs(TypedDict):
    type: Literal["pixel_values"]
    data: torch.Tensor
    """Shape: `(batch_size * num_images, num_channels, height, width)`"""


class LlavaImageEmbeddingInputs(TypedDict):
    type: Literal["image_embeds"]
    data: torch.Tensor
    """Shape: `(batch_size * num_images, image_feature_size, hidden_size)`

    `hidden_size` must match the hidden size of language model backbone.
    """


LlavaImageInputs = Union[LlavaImagePixelInputs, LlavaImageEmbeddingInputs]


# TODO(xwjiang): Run benchmark and decide if TP.
class LlavaMultiModalProjector(nn.Module):

    def __init__(self, vision_hidden_size: int, text_hidden_size: int,
                 projector_hidden_act: str):
        super().__init__()

        self.linear_1 = nn.Linear(vision_hidden_size,
                                  text_hidden_size,
                                  bias=True)
        self.act = get_act_fn(projector_hidden_act)
        self.linear_2 = nn.Linear(text_hidden_size,
                                  text_hidden_size,
                                  bias=True)

    def forward(self, image_features: torch.Tensor) -> torch.Tensor:
        hidden_states = self.linear_1(image_features)
        hidden_states = self.act(hidden_states)
        hidden_states = self.linear_2(hidden_states)
        return hidden_states


def get_max_llava_image_tokens(ctx: InputContext):
    hf_config = ctx.get_hf_config(LlavaConfig)
    vision_config = hf_config.vision_config

    if isinstance(vision_config, CLIPVisionConfig):
        num_image_tokens = get_max_clip_image_tokens(vision_config)
    elif isinstance(vision_config, SiglipVisionConfig):
        num_image_tokens = get_max_siglip_image_tokens(vision_config)
    else:
        msg = f"Unsupported vision config: {type(vision_config)}"
        raise NotImplementedError(msg)

    strategy = hf_config.vision_feature_select_strategy
    if strategy == "default":
        return num_image_tokens - 1
    elif strategy == "full":
        return num_image_tokens
    else:
        raise ValueError(f"Unexpected select feature strategy: {strategy}")


def dummy_data_for_llava(ctx: InputContext, seq_len: int,
                         mm_counts: Mapping[str, int]):
    hf_config = ctx.get_hf_config(LlavaConfig)
    vision_config = hf_config.vision_config
    num_images = mm_counts["image"]

    image_feature_size = get_max_llava_image_tokens(ctx)

    if isinstance(vision_config, CLIPVisionConfig):
        seq_data = dummy_seq_data_for_clip(
            vision_config,
            seq_len,
            num_images,
            image_token_id=hf_config.image_token_index,
            image_feature_size_override=image_feature_size,
        )

        mm_data = dummy_image_for_clip(vision_config, num_images)
        return seq_data, mm_data
    elif isinstance(vision_config, SiglipVisionConfig):
        seq_data = dummy_seq_data_for_siglip(
            vision_config,
            seq_len,
            num_images,
            image_token_id=hf_config.image_token_index,
            image_feature_size_override=image_feature_size,
        )

        mm_data = dummy_image_for_siglip(vision_config, num_images)
        return seq_data, mm_data

    msg = f"Unsupported vision config: {type(vision_config)}"
    raise NotImplementedError(msg)


def input_processor_for_llava(ctx: InputContext, llm_inputs: LLMInputs):
    multi_modal_data = llm_inputs.get("multi_modal_data")
    if multi_modal_data is None or "image" not in multi_modal_data:
        return llm_inputs

    model_config = ctx.model_config
    hf_config = ctx.get_hf_config(LlavaConfig)
    vision_config = hf_config.vision_config

    image_data = multi_modal_data["image"]
    if isinstance(image_data, Image.Image):
        image_feature_size = get_max_llava_image_tokens(ctx)
    elif is_list_of(image_data, Image.Image):
        image_feature_size = [get_max_llava_image_tokens(ctx)
                              ] * len(image_data)
    elif isinstance(image_data, torch.Tensor):
        num_images, image_feature_size, hidden_size = image_data.shape
    elif is_list_of(image_data, torch.Tensor):
        image_feature_size = [item.shape[1] for item in image_data]
    else:
        raise TypeError(f"Invalid image type: {type(image_data)}")

    if isinstance(vision_config, CLIPVisionConfig):
        return input_processor_for_clip(
            model_config,
            vision_config,
            llm_inputs,
            image_token_id=hf_config.image_token_index,
            image_feature_size_override=image_feature_size,
        )
    elif isinstance(vision_config, SiglipVisionConfig):
        return input_processor_for_siglip(
            model_config,
            vision_config,
            llm_inputs,
            image_token_id=hf_config.image_token_index,
            image_feature_size_override=image_feature_size,
        )

    msg = f"Unsupported vision config: {type(vision_config)}"
    raise NotImplementedError(msg)


def _init_vision_tower(hf_config: LlavaConfig):
    vision_config = hf_config.vision_config

    # Initialize the vision tower only up to the required feature layer
    vision_feature_layer = hf_config.vision_feature_layer
    if vision_feature_layer < 0:
        num_hidden_layers = hf_config.vision_config.num_hidden_layers \
            + vision_feature_layer + 1
    else:
        num_hidden_layers = vision_feature_layer + 1

    if isinstance(vision_config, CLIPVisionConfig):
        return CLIPVisionModel(
            vision_config,
            num_hidden_layers_override=num_hidden_layers,
        )
    elif isinstance(vision_config, SiglipVisionConfig):
        return SiglipVisionModel(
            vision_config,
            num_hidden_layers_override=num_hidden_layers,
        )

    msg = f"Unsupported vision config: {type(vision_config)}"
    raise NotImplementedError(msg)


@MULTIMODAL_REGISTRY.register_image_input_mapper()
@MULTIMODAL_REGISTRY.register_max_image_tokens(get_max_llava_image_tokens)
@INPUT_REGISTRY.register_dummy_data(dummy_data_for_llava)
@INPUT_REGISTRY.register_input_processor(input_processor_for_llava)
class LlavaForConditionalGeneration(nn.Module, SupportsMultiModal):

    def __init__(self,
                 config: LlavaConfig,
                 multimodal_config: MultiModalConfig,
                 cache_config: Optional[CacheConfig] = None,
                 quant_config: Optional[QuantizationConfig] = None) -> None:
        super().__init__()

        self.config = config
        self.multimodal_config = multimodal_config

        # TODO: Optionally initializes this for supporting embeddings.
        self.vision_tower = _init_vision_tower(config)
        self.multi_modal_projector = LlavaMultiModalProjector(
            vision_hidden_size=config.vision_config.hidden_size,
            text_hidden_size=config.text_config.hidden_size,
            projector_hidden_act=config.projector_hidden_act)

        self.language_model = init_vllm_registered_model(
            config.text_config, cache_config, quant_config)

        self.make_empty_intermediate_tensors = (
            self.language_model.model.make_empty_intermediate_tensors)

    def _validate_pixel_values(self, data: torch.Tensor) -> torch.Tensor:
        h = w = self.config.vision_config.image_size
        expected_dims = (3, h, w)
        actual_dims = tuple(data.shape[1:])

        if actual_dims != expected_dims:
            expected_expr = ("batch_size", *map(str, expected_dims))
            raise ValueError(
                f"The expected shape of pixel values is {expected_expr}. "
                f"You supplied {tuple(data.shape)}.")

        return data

    def _parse_and_validate_image_input(
            self, **kwargs: object) -> Optional[LlavaImageInputs]:
        pixel_values = kwargs.pop("pixel_values", None)
        image_embeds = kwargs.pop("image_embeds", None)

        if pixel_values is None and image_embeds is None:
            return None

        if pixel_values is not None:
            if not isinstance(pixel_values, (torch.Tensor, list)):
                raise ValueError("Incorrect type of pixel values. "
                                 f"Got type: {type(pixel_values)}")

            return LlavaImagePixelInputs(
                type="pixel_values",
                data=self._validate_pixel_values(
                    flatten_bn(pixel_values, concat=True)),
            )

        if image_embeds is not None:
            if not isinstance(image_embeds, (torch.Tensor, list)):
                raise ValueError("Incorrect type of image embeddings. "
                                 f"Got type: {type(image_embeds)}")

            return LlavaImageEmbeddingInputs(
                type="image_embeds",
                data=flatten_bn(image_embeds, concat=True),
            )

        raise AssertionError("This line should be unreachable.")

    def _select_image_features(self, image_features: torch.Tensor, *,
                               strategy: str) -> torch.Tensor:
        # Copied from https://github.com/huggingface/transformers/blob/39c3c0a72af6fbda5614dde02ff236069bb79827/src/transformers/models/llava/modeling_llava.py#L421  # noqa
        if strategy == "default":
            return image_features[:, 1:]
        elif strategy == "full":
            return image_features

        raise ValueError(f"Unexpected select feature strategy: {strategy}")

    def _image_pixels_to_features(
        self,
        vision_tower: Union[CLIPVisionModel, SiglipVisionModel],
        pixel_values: torch.Tensor,
    ) -> torch.Tensor:

        # NOTE: we skip the step to select the vision feature layer since
        # this is already done inside the vision tower
        image_features = vision_tower(pixel_values)

        return self._select_image_features(
            image_features,
            strategy=self.config.vision_feature_select_strategy,
        )

    def _process_image_pixels(self,
                              inputs: LlavaImagePixelInputs) -> torch.Tensor:
        assert self.vision_tower is not None

        pixel_values = inputs["data"]

        return self._image_pixels_to_features(self.vision_tower, pixel_values)

    def _process_image_input(self,
                             image_input: LlavaImageInputs) -> torch.Tensor:

        if image_input["type"] == "image_embeds":
            return image_input["data"]

        assert self.vision_tower is not None
        image_features = self._process_image_pixels(image_input)
        return self.multi_modal_projector(image_features)

    def forward(
        self,
        input_ids: torch.Tensor,
        positions: torch.Tensor,
        kv_caches: List[torch.Tensor],
        attn_metadata: AttentionMetadata,
        intermediate_tensors: Optional[IntermediateTensors] = None,
        **kwargs: object,
    ) -> SamplerOutput:
        """Run forward pass for LLaVA-1.5.

        One key thing to understand is the `input_ids` already accounts for the
        positions of the to-be-inserted image embeddings.

        Concretely, consider a text prompt:
        `"USER: <image>\\nWhat's the content of the image?\\nASSISTANT:"`.

        Tokenizer outputs:
        `[1, 3148, 1001, 29901, 29871, 32000, 29871, 13, 5618, 29915, 29879,
        278, 2793, 310, 278, 1967, 29973, 13, 22933, 9047, 13566, 29901]`.

        To reserve space in KV cache, we have to insert placeholder tokens
        before they are inputted to the model, so the input processor prepends
        additional image tokens (denoted as `32000`), resulting in:
        `[1, 3148, 1001, 29901, 29871, 32000, ..., 32000, 29871, 13, 5618,
        29915, 29879, 278, 2793, 310, 278, 1967, 29973, 13, 22933, 9047, 13566,
        29901]`.

        We insert 575 tokens so that including the original image token in the
        input, there are a total of 576 (24 * 24) image tokens, which
        corresponds to the number of image tokens inputted to the language
        model, i.e. the number of image tokens outputted by the visual encoder.

        This way, the `positions` and `attn_metadata` are consistent
        with the `input_ids`.

        Args:
            input_ids: Flattened (concatenated) input_ids corresponding to a
                batch.
            pixel_values: The pixels in each input image.

        See also:
            :class:`LlavaImageInputs`
        """
        image_input = self._parse_and_validate_image_input(**kwargs)

        if image_input is not None:
            vision_embeddings = self._process_image_input(image_input)
            inputs_embeds = self.language_model.model.get_input_embeddings(
                input_ids)

            inputs_embeds = merge_multimodal_embeddings(
                input_ids, inputs_embeds, vision_embeddings,
                self.config.image_token_index)

            input_ids = None
        else:
            inputs_embeds = None

        hidden_states = self.language_model.model(input_ids,
                                                  positions,
                                                  kv_caches,
                                                  attn_metadata,
                                                  intermediate_tensors,
                                                  inputs_embeds=inputs_embeds)

        return hidden_states

    def compute_logits(
        self,
        hidden_states: torch.Tensor,
        sampling_metadata: SamplingMetadata,
    ) -> Optional[torch.Tensor]:
        return self.language_model.compute_logits(hidden_states,
                                                  sampling_metadata)

    def sample(
        self,
        logits: torch.Tensor,
        sampling_metadata: SamplingMetadata,
    ) -> Optional[SamplerOutput]:
        return self.language_model.sample(logits, sampling_metadata)

    def load_weights(self, weights: Iterable[Tuple[str, torch.Tensor]]):
        # prepare weight iterators for components
        vit_weights, mlp_weights, llm_weights = itertools.tee(weights, 3)

        # load vision encoder
        vit_weights = filter_weights(vit_weights, "vision_tower")
        self.vision_tower.load_weights(vit_weights)

        # load mlp projector
        mlp_weights = filter_weights(mlp_weights, "multi_modal_projector")
        mlp_params_dict = dict(self.multi_modal_projector.named_parameters())
        for name, loaded_weight in mlp_weights:
            if is_pp_missing_parameter(name, self.multi_modal_projector):
                continue
            param = mlp_params_dict[name]
            weight_loader = getattr(param, "weight_loader",
                                    default_weight_loader)
            weight_loader(param, loaded_weight)

        # load llm backbone
        llm_weights = filter_weights(llm_weights, "language_model")
        self.language_model.load_weights(llm_weights)<|MERGE_RESOLUTION|>--- conflicted
+++ resolved
@@ -26,13 +26,8 @@
 from .siglip import (SiglipVisionModel, dummy_image_for_siglip,
                      dummy_seq_data_for_siglip, get_max_siglip_image_tokens,
                      input_processor_for_siglip)
-<<<<<<< HEAD
-from .utils import (filter_weights, init_vllm_registered_model,
+from .utils import (filter_weights, flatten_bn, init_vllm_registered_model,
                     is_pp_missing_parameter, merge_multimodal_embeddings)
-=======
-from .utils import (filter_weights, flatten_bn, init_vllm_registered_model,
-                    merge_multimodal_embeddings)
->>>>>>> 1ef0d2ef
 
 
 class LlavaImagePixelInputs(TypedDict):
