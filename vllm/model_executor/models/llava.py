--- conflicted
+++ resolved
@@ -96,19 +96,7 @@
                  quant_config: Optional[QuantizationConfig] = None) -> None:
         super().__init__(vision_language_config)
 
-<<<<<<< HEAD
-        self.vision_language_config = vision_language_config
-
-        assert (self.vision_language_config
-                and vision_language_config.image_token_id
-                and vision_language_config.image_input_shape
-                and vision_language_config.image_feature_size), (
-                    "Provide `image_input_type` and other vision "
-                    "related configurations through LLM entrypoint "
-                    "or engine arguments.")
-=======
         self.config = config
->>>>>>> 88407532
 
         if self.vision_language_config.image_input_type == (
                 VisionLanguageConfig.ImageInputType.PIXEL_VALUES):
