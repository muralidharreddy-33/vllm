from functools import cached_property
from typing import (Iterable, List, Literal, Mapping, Optional, Tuple,
                    TypedDict, Union)

import torch
import torch.nn as nn
from PIL import Image
from transformers import CLIPVisionConfig, LlavaConfig, SiglipVisionConfig

from vllm.attention import AttentionMetadata
from vllm.config import CacheConfig, MultiModalConfig
from vllm.inputs import INPUT_REGISTRY, DecoderOnlyInputs, InputContext
from vllm.model_executor.layers.activation import get_act_fn
from vllm.model_executor.layers.quantization import QuantizationConfig
from vllm.model_executor.layers.sampler import Sampler, SamplerOutput
from vllm.model_executor.sampling_metadata import SamplingMetadata
from vllm.multimodal import MULTIMODAL_REGISTRY
from vllm.sequence import IntermediateTensors
from vllm.utils import is_list_of

from .clip import (CLIPVisionModel, dummy_image_for_clip,
                   dummy_seq_data_for_clip, get_max_clip_image_tokens,
                   input_processor_for_clip)
from .interfaces import SupportsMultiModal, SupportsPP
from .siglip import (SiglipVisionModel, dummy_image_for_siglip,
                     dummy_seq_data_for_siglip, get_max_siglip_image_tokens,
                     input_processor_for_siglip)
from .utils import (AutoWeightsLoader, flatten_bn, init_vllm_registered_model,
                    merge_multimodal_embeddings)


class LlavaImagePixelInputs(TypedDict):
    type: Literal["pixel_values"]
    data: torch.Tensor
    """Shape: `(batch_size * num_images, num_channels, height, width)`"""


class LlavaImageEmbeddingInputs(TypedDict):
    type: Literal["image_embeds"]
    data: torch.Tensor
    """Shape: `(batch_size * num_images, image_feature_size, hidden_size)`

    `hidden_size` must match the hidden size of language model backbone.
    """


LlavaImageInputs = Union[LlavaImagePixelInputs, LlavaImageEmbeddingInputs]


# TODO(xwjiang): Run benchmark and decide if TP.
class LlavaMultiModalProjector(nn.Module):

    def __init__(self, vision_hidden_size: int, text_hidden_size: int,
                 projector_hidden_act: str):
        super().__init__()

        self.linear_1 = nn.Linear(vision_hidden_size,
                                  text_hidden_size,
                                  bias=True)
        self.act = get_act_fn(projector_hidden_act)
        self.linear_2 = nn.Linear(text_hidden_size,
                                  text_hidden_size,
                                  bias=True)

    def forward(self, image_features: torch.Tensor) -> torch.Tensor:
        hidden_states = self.linear_1(image_features)
        hidden_states = self.act(hidden_states)
        hidden_states = self.linear_2(hidden_states)
        return hidden_states


def get_max_llava_image_tokens(ctx: InputContext):
    hf_config = ctx.get_hf_config(LlavaConfig)
    vision_config = hf_config.vision_config

    if isinstance(vision_config, CLIPVisionConfig):
        num_image_tokens = get_max_clip_image_tokens(vision_config)
    elif isinstance(vision_config, SiglipVisionConfig):
        num_image_tokens = get_max_siglip_image_tokens(vision_config)
    else:
        msg = f"Unsupported vision config: {type(vision_config)}"
        raise NotImplementedError(msg)

    strategy = hf_config.vision_feature_select_strategy
    if strategy == "default":
        return num_image_tokens - 1
    elif strategy == "full":
        return num_image_tokens
    else:
        raise ValueError(f"Unexpected select feature strategy: {strategy}")


def dummy_data_for_llava(ctx: InputContext, seq_len: int,
                         mm_counts: Mapping[str, int]):
    hf_config = ctx.get_hf_config(LlavaConfig)
    vision_config = hf_config.vision_config
    num_images = mm_counts["image"]

    image_feature_size = get_max_llava_image_tokens(ctx)

    if isinstance(vision_config, CLIPVisionConfig):
        seq_data = dummy_seq_data_for_clip(
            vision_config,
            seq_len,
            num_images,
            image_token_id=hf_config.image_token_index,
            image_feature_size_override=image_feature_size,
        )

        mm_data = dummy_image_for_clip(vision_config, num_images)
        return seq_data, mm_data
    elif isinstance(vision_config, SiglipVisionConfig):
        seq_data = dummy_seq_data_for_siglip(
            vision_config,
            seq_len,
            num_images,
            image_token_id=hf_config.image_token_index,
            image_feature_size_override=image_feature_size,
        )

        mm_data = dummy_image_for_siglip(vision_config, num_images)
        return seq_data, mm_data

    msg = f"Unsupported vision config: {type(vision_config)}"
    raise NotImplementedError(msg)


<<<<<<< HEAD
def input_processor_for_llava(ctx: InputContext,
                              llm_inputs: DecoderOnlyInputs):
    multi_modal_data = llm_inputs.get("multi_modal_data")
=======
def input_processor_for_llava(ctx: InputContext, inputs: DecoderOnlyInputs):
    multi_modal_data = inputs.get("multi_modal_data")
>>>>>>> 59230ef3
    if multi_modal_data is None or "image" not in multi_modal_data:
        return inputs

    model_config = ctx.model_config
    hf_config = ctx.get_hf_config(LlavaConfig)
    vision_config = hf_config.vision_config

    image_data = multi_modal_data["image"]
    if isinstance(image_data, Image.Image):
        image_feature_size = get_max_llava_image_tokens(ctx)
    elif is_list_of(image_data, Image.Image):
        image_feature_size = [get_max_llava_image_tokens(ctx)
                              ] * len(image_data)
    elif isinstance(image_data, torch.Tensor):
        num_images, image_feature_size, hidden_size = image_data.shape
    elif is_list_of(image_data, torch.Tensor):
        image_feature_size = [item.shape[1] for item in image_data]
    else:
        raise TypeError(f"Invalid image type: {type(image_data)}")

    if isinstance(vision_config, CLIPVisionConfig):
        return input_processor_for_clip(
            model_config,
            vision_config,
            inputs,
            image_token_id=hf_config.image_token_index,
            image_feature_size_override=image_feature_size,
        )
    elif isinstance(vision_config, SiglipVisionConfig):
        return input_processor_for_siglip(
            model_config,
            vision_config,
            inputs,
            image_token_id=hf_config.image_token_index,
            image_feature_size_override=image_feature_size,
        )

    msg = f"Unsupported vision config: {type(vision_config)}"
    raise NotImplementedError(msg)


def _init_vision_tower(hf_config: LlavaConfig):
    vision_config = hf_config.vision_config

    # Initialize the vision tower only up to the required feature layer
    vision_feature_layer = hf_config.vision_feature_layer
    if vision_feature_layer < 0:
        num_hidden_layers = hf_config.vision_config.num_hidden_layers \
            + vision_feature_layer + 1
    else:
        num_hidden_layers = vision_feature_layer + 1

    if isinstance(vision_config, CLIPVisionConfig):
        return CLIPVisionModel(
            vision_config,
            num_hidden_layers_override=num_hidden_layers,
        )
    elif isinstance(vision_config, SiglipVisionConfig):
        return SiglipVisionModel(
            vision_config,
            num_hidden_layers_override=num_hidden_layers,
        )

    msg = f"Unsupported vision config: {type(vision_config)}"
    raise NotImplementedError(msg)


@MULTIMODAL_REGISTRY.register_image_input_mapper()
@MULTIMODAL_REGISTRY.register_max_image_tokens(get_max_llava_image_tokens)
@INPUT_REGISTRY.register_dummy_data(dummy_data_for_llava)
@INPUT_REGISTRY.register_input_processor(input_processor_for_llava)
class LlavaForConditionalGeneration(nn.Module, SupportsMultiModal, SupportsPP):

    def __init__(self,
                 config: LlavaConfig,
                 multimodal_config: MultiModalConfig,
                 cache_config: Optional[CacheConfig] = None,
                 quant_config: Optional[QuantizationConfig] = None) -> None:
        super().__init__()

        self.config = config
        self.multimodal_config = multimodal_config

        # TODO: Optionally initializes this for supporting embeddings.
        self.vision_tower = _init_vision_tower(config)
        self.multi_modal_projector = LlavaMultiModalProjector(
            vision_hidden_size=config.vision_config.hidden_size,
            text_hidden_size=config.text_config.hidden_size,
            projector_hidden_act=config.projector_hidden_act)

        self.language_model = init_vllm_registered_model(
            config.text_config, cache_config, quant_config)

        self.make_empty_intermediate_tensors = (
            self.language_model.make_empty_intermediate_tensors)

    @cached_property
    def sampler(self):
        if hasattr(self.language_model, "sampler"):
            return self.language_model.sampler

        return Sampler()

    def _validate_pixel_values(self, data: torch.Tensor) -> torch.Tensor:
        h = w = self.config.vision_config.image_size
        expected_dims = (3, h, w)
        actual_dims = tuple(data.shape[1:])

        if actual_dims != expected_dims:
            expected_expr = ("batch_size", *map(str, expected_dims))
            raise ValueError(
                f"The expected shape of pixel values is {expected_expr}. "
                f"You supplied {tuple(data.shape)}.")

        return data

    def _parse_and_validate_image_input(
            self, **kwargs: object) -> Optional[LlavaImageInputs]:
        pixel_values = kwargs.pop("pixel_values", None)
        image_embeds = kwargs.pop("image_embeds", None)

        if pixel_values is None and image_embeds is None:
            return None

        if pixel_values is not None:
            if not isinstance(pixel_values, (torch.Tensor, list)):
                raise ValueError("Incorrect type of pixel values. "
                                 f"Got type: {type(pixel_values)}")

            return LlavaImagePixelInputs(
                type="pixel_values",
                data=self._validate_pixel_values(
                    flatten_bn(pixel_values, concat=True)),
            )

        if image_embeds is not None:
            if not isinstance(image_embeds, (torch.Tensor, list)):
                raise ValueError("Incorrect type of image embeddings. "
                                 f"Got type: {type(image_embeds)}")

            return LlavaImageEmbeddingInputs(
                type="image_embeds",
                data=flatten_bn(image_embeds, concat=True),
            )

        raise AssertionError("This line should be unreachable.")

    def _select_image_features(self, image_features: torch.Tensor, *,
                               strategy: str) -> torch.Tensor:
        # Copied from https://github.com/huggingface/transformers/blob/39c3c0a72af6fbda5614dde02ff236069bb79827/src/transformers/models/llava/modeling_llava.py#L421  # noqa
        if strategy == "default":
            return image_features[:, 1:]
        elif strategy == "full":
            return image_features

        raise ValueError(f"Unexpected select feature strategy: {strategy}")

    def _image_pixels_to_features(
        self,
        vision_tower: Union[CLIPVisionModel, SiglipVisionModel],
        pixel_values: torch.Tensor,
    ) -> torch.Tensor:

        # NOTE: we skip the step to select the vision feature layer since
        # this is already done inside the vision tower
        image_features = vision_tower(pixel_values)

        return self._select_image_features(
            image_features,
            strategy=self.config.vision_feature_select_strategy,
        )

    def _process_image_pixels(self,
                              inputs: LlavaImagePixelInputs) -> torch.Tensor:
        assert self.vision_tower is not None

        pixel_values = inputs["data"]

        return self._image_pixels_to_features(self.vision_tower, pixel_values)

    def _process_image_input(self,
                             image_input: LlavaImageInputs) -> torch.Tensor:

        if image_input["type"] == "image_embeds":
            return image_input["data"]

        assert self.vision_tower is not None
        image_features = self._process_image_pixels(image_input)
        return self.multi_modal_projector(image_features)

    def forward(
        self,
        input_ids: torch.Tensor,
        positions: torch.Tensor,
        kv_caches: List[torch.Tensor],
        attn_metadata: AttentionMetadata,
        intermediate_tensors: Optional[IntermediateTensors] = None,
        **kwargs: object,
    ) -> Union[torch.Tensor, IntermediateTensors]:
        """Run forward pass for LLaVA-1.5.

        One key thing to understand is the `input_ids` already accounts for the
        positions of the to-be-inserted image embeddings.

        Concretely, consider a text prompt:
        `"USER: <image>\\nWhat's the content of the image?\\nASSISTANT:"`.

        Tokenizer outputs:
        `[1, 3148, 1001, 29901, 29871, 32000, 29871, 13, 5618, 29915, 29879,
        278, 2793, 310, 278, 1967, 29973, 13, 22933, 9047, 13566, 29901]`.

        To reserve space in KV cache, we have to insert placeholder tokens
        before they are inputted to the model, so the input processor prepends
        additional image tokens (denoted as `32000`), resulting in:
        `[1, 3148, 1001, 29901, 29871, 32000, ..., 32000, 29871, 13, 5618,
        29915, 29879, 278, 2793, 310, 278, 1967, 29973, 13, 22933, 9047, 13566,
        29901]`.

        We insert 575 tokens so that including the original image token in the
        input, there are a total of 576 (24 * 24) image tokens, which
        corresponds to the number of image tokens inputted to the language
        model, i.e. the number of image tokens outputted by the visual encoder.

        This way, the `positions` and `attn_metadata` are consistent
        with the `input_ids`.

        Args:
            input_ids: Flattened (concatenated) input_ids corresponding to a
                batch.
            pixel_values: The pixels in each input image.

        See also:
            :class:`LlavaImageInputs`
        """
        if intermediate_tensors is not None:
            input_ids = None
            inputs_embeds = None
        else:
            # always pass the input via `inputs_embeds`
            # to make sure the computation graph is consistent
            image_input = self._parse_and_validate_image_input(**kwargs)

            if image_input is not None:
                vision_embeddings = self._process_image_input(image_input)
                inputs_embeds = self.language_model.model.get_input_embeddings(
                    input_ids)

                inputs_embeds = merge_multimodal_embeddings(
                    input_ids, inputs_embeds, vision_embeddings,
                    self.config.image_token_index)
            else:
                inputs_embeds = self.language_model.model.get_input_embeddings(
                    input_ids)
            input_ids = None

        hidden_states = self.language_model.model(input_ids,
                                                  positions,
                                                  kv_caches,
                                                  attn_metadata,
                                                  intermediate_tensors,
                                                  inputs_embeds=inputs_embeds)

        return hidden_states

    def compute_logits(
        self,
        hidden_states: torch.Tensor,
        sampling_metadata: SamplingMetadata,
    ) -> Optional[torch.Tensor]:
        return self.language_model.compute_logits(hidden_states,
                                                  sampling_metadata)

    def sample(
        self,
        logits: torch.Tensor,
        sampling_metadata: SamplingMetadata,
    ) -> Optional[SamplerOutput]:
        return self.language_model.sample(logits, sampling_metadata)

    def load_weights(self, weights: Iterable[Tuple[str, torch.Tensor]]):
        loader = AutoWeightsLoader(self)
        loader.load_weights(weights)<|MERGE_RESOLUTION|>--- conflicted
+++ resolved
@@ -125,14 +125,8 @@
     raise NotImplementedError(msg)
 
 
-<<<<<<< HEAD
-def input_processor_for_llava(ctx: InputContext,
-                              llm_inputs: DecoderOnlyInputs):
-    multi_modal_data = llm_inputs.get("multi_modal_data")
-=======
 def input_processor_for_llava(ctx: InputContext, inputs: DecoderOnlyInputs):
     multi_modal_data = inputs.get("multi_modal_data")
->>>>>>> 59230ef3
     if multi_modal_data is None or "image" not in multi_modal_data:
         return inputs
 
