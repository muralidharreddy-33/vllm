from typing import Iterable, List, Literal, Optional, Tuple, TypedDict, Union

import torch
import torch.nn as nn
from transformers import CLIPVisionConfig, LlavaConfig

from vllm.attention import AttentionMetadata
from vllm.config import CacheConfig, VisionLanguageConfig
from vllm.inputs import INPUT_REGISTRY, InputContext, LLMInputs
from vllm.model_executor.layers.activation import get_act_fn
from vllm.model_executor.layers.logits_processor import LogitsProcessor
from vllm.model_executor.layers.quantization.base_config import (
    QuantizationConfig)
from vllm.model_executor.layers.sampler import Sampler
from vllm.model_executor.layers.vocab_parallel_embedding import ParallelLMHead
from vllm.model_executor.model_loader.weight_utils import default_weight_loader
from vllm.model_executor.models.clip import CLIPVisionModel
from vllm.model_executor.models.llama import LlamaModel
from vllm.model_executor.sampling_metadata import SamplingMetadata
from vllm.multimodal import MULTIMODAL_REGISTRY, MultiModalData
<<<<<<< HEAD
from vllm.multimodal.image import (DummyImageDataFactories, ImageFeatureData,
                                   ImageInputProcessors, ImagePixelData)
=======
>>>>>>> 7229b076
from vllm.sequence import SamplerOutput

from .clip import (dummy_feature_data_for_clip, dummy_pixel_data_for_clip,
                   dummy_seq_data_for_clip)
from .vlm_base import VisionLanguageModelBase

_KEYS_TO_MODIFY_MAPPING = {
    "language_model.lm_head": "lm_head",
    "language_model.model": "language_model",
}


# TODO(xwjiang): Run benchmark and decide if TP.
class LlavaMultiModalProjector(nn.Module):

    def __init__(self, vision_hidden_size: int, text_hidden_size: int,
                 projector_hidden_act: str):
        super().__init__()

        self.linear_1 = nn.Linear(vision_hidden_size,
                                  text_hidden_size,
                                  bias=True)
        self.act = get_act_fn(projector_hidden_act)
        self.linear_2 = nn.Linear(text_hidden_size,
                                  text_hidden_size,
                                  bias=True)

    def forward(self, image_features: torch.Tensor) -> torch.Tensor:
        hidden_states = self.linear_1(image_features)
        hidden_states = self.act(hidden_states)
        hidden_states = self.linear_2(hidden_states)
        return hidden_states


def merge_vision_embeddings(input_ids: torch.Tensor,
                            inputs_embeds: torch.Tensor,
                            vision_embeddings: torch.Tensor,
                            image_token_id: int) -> torch.Tensor:
    """In place merges in vision_embeddings with inputs_embeds."""
    mask = (input_ids == image_token_id)

    image_feature_size = vision_embeddings.shape[0] * vision_embeddings.shape[1]
    if mask.sum() != image_feature_size:
        raise ValueError(f"image_feature_size should be {image_feature_size}, "
                         f"but found: {mask.sum()}")

    inputs_embeds[mask] = vision_embeddings.view(image_feature_size,
                                                 vision_embeddings.shape[-1])

    return inputs_embeds


class LlavaImagePixelInputs(TypedDict):
    type: Literal["pixel_values"]
    data: torch.Tensor
    """Shape: (batch_size, num_channels, height, width)"""


class LlavaImageFeatureInputs(TypedDict):
    type: Literal["image_features"]
    data: torch.Tensor
    """Shape: (batch_size, image_feature_size, hidden_size)"""


LlavaImageInputs = Union[LlavaImagePixelInputs, LlavaImageFeatureInputs]


def dummy_data_for_llava(ctx: InputContext, seq_len: int):
    multimodal_config = ctx.get_multimodal_config()
    hf_config = ctx.get_hf_config(LlavaConfig)
    vision_config = hf_config.vision_config

    if isinstance(vision_config, CLIPVisionConfig):
        seq_data = dummy_seq_data_for_clip(
            vision_config,
            seq_len,
            image_token_id=hf_config.image_token_index,
        )

        image_input_type = multimodal_config.image_input_type
        ImageInputType = VisionLanguageConfig.ImageInputType
        mm_data: MultiModalData
        if image_input_type == ImageInputType.PIXEL_VALUES:
            mm_data = dummy_pixel_data_for_clip(vision_config)
        elif image_input_type == ImageInputType.IMAGE_FEATURES:
            mm_data = dummy_feature_data_for_clip(vision_config)

        return seq_data, mm_data

    msg = f"Unsupported vision config: {type(vision_config)}"
    raise NotImplementedError(msg)


def input_processor_for_llava(ctx: InputContext, llm_inputs: LLMInputs):
    multi_modal_data = llm_inputs.get("multi_modal_data")
    if multi_modal_data is None or not isinstance(
            multi_modal_data, (ImagePixelData, ImageFeatureData)):
        return llm_inputs

    model_config = ctx.model_config
    multimodal_config = ctx.get_multimodal_config()
    hf_config = ctx.get_hf_config(LlavaConfig)
    vision_config = hf_config.vision_config

    if isinstance(vision_config, CLIPVisionConfig):
        return ImageInputProcessors.input_processor_for_clip(
            model_config,
            multimodal_config,
            vision_config,
            llm_inputs,
            image_token_id=hf_config.image_token_index,
        )

    msg = f"Unsupported vision config: {type(vision_config)}"
    raise NotImplementedError(msg)


@MULTIMODAL_REGISTRY.register_image_feature_input_mapper()
@MULTIMODAL_REGISTRY.register_image_pixel_input_mapper()
@INPUT_REGISTRY.register_dummy_data(dummy_data_for_llava)
@INPUT_REGISTRY.register_input_processor(input_processor_for_llava)
class LlavaForConditionalGeneration(VisionLanguageModelBase):

    def __init__(self,
                 config: LlavaConfig,
                 vision_language_config: VisionLanguageConfig,
                 cache_config: Optional[CacheConfig] = None,
                 quant_config: Optional[QuantizationConfig] = None) -> None:
        super().__init__(vision_language_config)

        self.config = config

        if self.vision_language_config.image_input_type == (
                VisionLanguageConfig.ImageInputType.PIXEL_VALUES):
            self.vision_tower = CLIPVisionModel(config.vision_config)
        else:
            self.vision_tower = None

        self.multi_modal_projector = LlavaMultiModalProjector(
            vision_hidden_size=config.vision_config.hidden_size,
            text_hidden_size=config.text_config.hidden_size,
            projector_hidden_act=config.projector_hidden_act)

        self.quant_config = quant_config
        self.language_model = LlamaModel(config.text_config, cache_config,
                                         quant_config)
        self.unpadded_vocab_size = config.text_config.vocab_size
        self.lm_head = ParallelLMHead(
            self.unpadded_vocab_size,
            config.text_config.hidden_size,
            org_num_embeddings=self.language_model.org_vocab_size)
        logit_scale = getattr(config, "logit_scale", 1.0)
        self.logits_processor = LogitsProcessor(self.unpadded_vocab_size,
                                                config.vocab_size, logit_scale)
        self.sampler = Sampler()

    def _validate_image_data(self, data: torch.Tensor) -> torch.Tensor:
        if list(data.shape[1:]) != list(
                self.vision_language_config.image_input_shape[1:]):
            raise ValueError(
                f"The expected image tensor shape is batch dimension plus "
                f"{self.vision_language_config.image_input_shape[1:]}. "
                f"You supplied {data.shape}. "
                f"If you are using vLLM's entrypoint, make sure your "
                f"supplied image input is consistent with "
                f"image_input_shape in engine args.")

        return data

    def _parse_and_validate_image_input(
            self, **kwargs: object) -> Optional[LlavaImageInputs]:
        pixel_values = kwargs.pop("pixel_values", None)
        image_features = kwargs.pop("image_features", None)

        expected_input_type = self.vision_language_config.image_input_type
        ImageInputType = VisionLanguageConfig.ImageInputType

        if expected_input_type == ImageInputType.PIXEL_VALUES:
            if image_features is not None:
                raise ValueError(
                    "Expected pixel values but got image features")
            if pixel_values is None:
                return None

            if not isinstance(pixel_values, torch.Tensor):
                raise ValueError("Incorrect type of pixel values. "
                                 f"Got type: {type(pixel_values)}")

            return LlavaImagePixelInputs(
                type="pixel_values",
                data=self._validate_image_data(pixel_values),
            )

        if expected_input_type == ImageInputType.IMAGE_FEATURES:
            if pixel_values is not None:
                raise ValueError(
                    "Expected image features but got pixel values")
            if image_features is None:
                return None

            if not isinstance(image_features, torch.Tensor):
                raise ValueError("Incorrect type of image features. "
                                 f"Got type: {type(image_features)}")

            return LlavaImageFeatureInputs(
                type="image_features",
                data=self._validate_image_data(image_features),
            )

        return None

    def _select_image_features(self, image_features: torch.Tensor, *,
                               strategy: str) -> torch.Tensor:
        # Copied from https://github.com/huggingface/transformers/blob/39c3c0a72af6fbda5614dde02ff236069bb79827/src/transformers/models/llava/modeling_llava.py#L421  # noqa
        if strategy == "default":
            return image_features[:, 1:]
        elif strategy == "full":
            return image_features

        raise ValueError(f"Unexpected select feature strategy: {strategy}")

    def _image_pixels_to_features(self, vision_tower: CLIPVisionModel,
                                  pixel_values: torch.Tensor) -> torch.Tensor:

        # NOTE: we skip the step to select the vision feature layer since
        # this is already done inside the vision tower
        image_features = vision_tower(pixel_values.to(vision_tower.device),
                                      self.config.vision_feature_layer)

        return self._select_image_features(
            image_features,
            strategy=self.config.vision_feature_select_strategy,
        )

    def _process_image_pixels(self,
                              inputs: LlavaImagePixelInputs) -> torch.Tensor:
        assert self.vision_tower is not None

        pixel_values = inputs["data"]

        return self._image_pixels_to_features(self.vision_tower, pixel_values)

    def _process_image_input(self,
                             image_input: LlavaImageInputs) -> torch.Tensor:
        if image_input["type"] == "pixel_values":
            assert self.vision_tower is not None
            image_features = self._process_image_pixels(image_input)
        else:
            image_features = image_input["data"]

        return self.multi_modal_projector(image_features)

    def forward(
        self,
        input_ids: torch.Tensor,
        positions: torch.Tensor,
        kv_caches: List[torch.Tensor],
        attn_metadata: AttentionMetadata,
        **kwargs: object,
    ) -> SamplerOutput:
        """Run forward pass for LLaVA-1.5.

        One key thing to understand is the `input_ids` already accounts for the
        positions of the to-be-inserted image embeddings.
        Concretely, consider a text prompt:
        "<image>\nUSER: What's the content of the image?\nASSISTANT:".
        Tokenizer outputs:
        [1, 32000, 29871, 13, 11889, 29901, 1724, 29915, 29879, 278,
        2793, 310, 278, 1967, 29973, 13, 22933, 9047, 13566, 29901].
        The to-be-inserted image has a size of 576 (24 * 24) along the context
        length dimension.
        `input_ids` is thus [1, 32000, ..., 32000, 29871, 13, 11889, 29901,
        1724, 29915, 29879, 278, 2793, 310, 278, 1967, 29973, 13, 22933,
        9047, 13566, 29901].
        There will be 576 `32000` in the `input_ids`.
        (32000 is the token id for `<image>`.)

        This way, the `positions` and `attn_metadata` are consistent
        with the `input_ids`.

        This model has two modes of image inputs:
        `PIXEL_VALUES` and `IMAGE_FEATURES`.

        Args:
            input_ids: Flattened (concatenated) input_ids corresponding to a
                batch.
            pixel_values: The pixels in each input image.
                Expects a batch with shape `[1, 3, 336, 336]`.
                (Only applicable to `PIXEL_VALUES` mode)
            image_features: The image features for each input image outputted by
                the vision tower before passing to the multi-modal projector.
                Expects a batch with shape `[1, 576, 1024]`.
                (Only applicable to `IMAGE_FEATURES` mode)

        See also:
            Each input maps to huggingface implementation, as follows:

            - `pixel_values`: https://github.com/huggingface/transformers/blob/v4.41.1/src/transformers/models/llava/modeling_llava.py#L360
            - `image_features`: https://github.com/huggingface/transformers/blob/v4.41.1/src/transformers/models/llava/modeling_llava.py#L437
        """
        image_input = self._parse_and_validate_image_input(**kwargs)

        if image_input is not None:
            vision_embeddings = self._process_image_input(image_input)
            inputs_embeds = self.language_model.get_input_embeddings(input_ids)

            inputs_embeds = merge_vision_embeddings(
                input_ids, inputs_embeds, vision_embeddings,
                self.vision_language_config.image_token_id)

            input_ids = None
        else:
            inputs_embeds = None

        hidden_states = self.language_model(input_ids,
                                            positions,
                                            kv_caches,
                                            attn_metadata,
                                            inputs_embeds=inputs_embeds)

        return hidden_states

    def compute_logits(self, hidden_states: torch.Tensor,
                       sampling_metadata: SamplingMetadata) -> torch.Tensor:
        logits = self.logits_processor(self.lm_head.weight, hidden_states,
                                       sampling_metadata)
        return logits

    def sample(
        self,
        logits: torch.Tensor,
        sampling_metadata: SamplingMetadata,
    ) -> Optional[SamplerOutput]:
        next_tokens = self.sampler(logits, sampling_metadata)
        return next_tokens

    def load_weights(self, weights: Iterable[Tuple[str, torch.Tensor]]):
        # only doing this for language model part for now.
        stacked_params_mapping = [
            # (param_name, shard_name, shard_id)
            ("qkv_proj", "q_proj", "q"),
            ("qkv_proj", "k_proj", "k"),
            ("qkv_proj", "v_proj", "v"),
            ("gate_up_proj", "gate_proj", 0),
            ("gate_up_proj", "up_proj", 1),
        ]
        params_dict = dict(self.named_parameters())
        for name, loaded_weight in weights:
            if "rotary_emb.inv_freq" in name:
                continue
            # post_layernorm is not needed in CLIPVisionModel
            if "vision_model.post_layernorm" in name:
                continue
            for key_to_modify, new_key in _KEYS_TO_MODIFY_MAPPING.items():
                if key_to_modify in name:
                    name = name.replace(key_to_modify, new_key)
            use_default_weight_loading = False
            if "vision" in name:
                if self.vision_tower is not None:
                    # We only do sharding for language model and
                    # not vision model for now.
                    use_default_weight_loading = True
            else:
                for (param_name, weight_name,
                     shard_id) in stacked_params_mapping:
                    if weight_name not in name:
                        continue
                    param = params_dict[name.replace(weight_name, param_name)]
                    weight_loader = param.weight_loader
                    weight_loader(param, loaded_weight, shard_id)
                    break
                else:
                    use_default_weight_loading = True
            if use_default_weight_loading:
                param = params_dict[name]
                weight_loader = getattr(param, "weight_loader",
                                        default_weight_loader)
                weight_loader(param, loaded_weight)<|MERGE_RESOLUTION|>--- conflicted
+++ resolved
@@ -18,11 +18,8 @@
 from vllm.model_executor.models.llama import LlamaModel
 from vllm.model_executor.sampling_metadata import SamplingMetadata
 from vllm.multimodal import MULTIMODAL_REGISTRY, MultiModalData
-<<<<<<< HEAD
-from vllm.multimodal.image import (DummyImageDataFactories, ImageFeatureData,
-                                   ImageInputProcessors, ImagePixelData)
-=======
->>>>>>> 7229b076
+from vllm.multimodal.image import (ImageFeatureData, ImageInputProcessors,
+                                   ImagePixelData)
 from vllm.sequence import SamplerOutput
 
 from .clip import (dummy_feature_data_for_clip, dummy_pixel_data_for_clip,
