--- conflicted
+++ resolved
@@ -1,11 +1,6 @@
 """Minimal implementation of BlipVisionModel intended to be only used 
 within a vision language model."""
-<<<<<<< HEAD
-from array import array
 from typing import Iterable, Optional, Tuple, Union
-=======
-from typing import Optional, Union
->>>>>>> 0e40ac9b
 
 import torch
 import torch.nn as nn
