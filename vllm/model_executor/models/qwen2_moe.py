# coding=utf-8
# Adapted from
# https://github.com/huggingface/transformers/blob/v4.28.0/src/transformers/models/qwen2_moe/modeling_qwen2_moe.py
# Copyright 2024 The Qwen team.
# Copyright 2023 The vLLM team.
# Copyright 2022 EleutherAI and the HuggingFace Inc. team. All rights reserved.
#
# This code is based on EleutherAI's GPT-NeoX library and the GPT-NeoX
# and OPT implementations in this library. It has been modified from its
# original forms to accommodate minor architectural differences compared
# to GPT-NeoX and OPT used by the Meta AI team that trained the model.
#
# Licensed under the Apache License, Version 2.0 (the "License");
# you may not use this file except in compliance with the License.
# You may obtain a copy of the License at
#
#     http://www.apache.org/licenses/LICENSE-2.0
#
# Unless required by applicable law or agreed to in writing, software
# distributed under the License is distributed on an "AS IS" BASIS,
# WITHOUT WARRANTIES OR CONDITIONS OF ANY KIND, either express or implied.
# See the License for the specific language governing permissions and
# limitations under the License.
"""Inference-only Qwen2MoE model compatible with HuggingFace weights."""
from typing import Any, Dict, Iterable, List, Optional, Tuple

import torch
import torch.nn.functional as F
from torch import nn
from transformers import PretrainedConfig

from vllm.attention import Attention, AttentionMetadata, DualChunkAttention
from vllm.config import CacheConfig
from vllm.distributed import (get_tensor_model_parallel_world_size,
                              tensor_model_parallel_all_reduce)
from vllm.model_executor.layers.activation import SiluAndMul
from vllm.model_executor.layers.fused_moe import FusedMoE
from vllm.model_executor.layers.layernorm import RMSNorm
from vllm.model_executor.layers.linear import (MergedColumnParallelLinear,
                                               QKVParallelLinear,
                                               ReplicatedLinear,
                                               RowParallelLinear)
from vllm.model_executor.layers.logits_processor import LogitsProcessor
from vllm.model_executor.layers.quantization.base_config import (
    QuantizationConfig)
from vllm.model_executor.layers.rotary_embedding import get_rope
from vllm.model_executor.layers.sampler import Sampler
from vllm.model_executor.layers.vocab_parallel_embedding import (
    ParallelLMHead, VocabParallelEmbedding)
from vllm.model_executor.model_loader.weight_utils import default_weight_loader
from vllm.model_executor.sampling_metadata import SamplingMetadata
from vllm.sequence import IntermediateTensors, SamplerOutput


class Qwen2MoeMLP(nn.Module):

    def __init__(
        self,
        hidden_size: int,
        intermediate_size: int,
        hidden_act: str,
        quant_config: Optional[QuantizationConfig] = None,
        reduce_results: bool = True,
    ) -> None:
        super().__init__()
        self.gate_up_proj = MergedColumnParallelLinear(
            hidden_size, [intermediate_size] * 2,
            bias=False,
            quant_config=quant_config)
        self.down_proj = RowParallelLinear(intermediate_size,
                                           hidden_size,
                                           bias=False,
                                           quant_config=quant_config,
                                           reduce_results=reduce_results)
        if hidden_act != "silu":
            raise ValueError(f"Unsupported activation: {hidden_act}. "
                             "Only silu is supported for now.")
        self.act_fn = SiluAndMul()

    def forward(self, x):
        gate_up, _ = self.gate_up_proj(x)
        x = self.act_fn(gate_up)
        x, _ = self.down_proj(x)
        return x


class Qwen2MoeSparseMoeBlock(nn.Module):

    def __init__(
        self,
        config: PretrainedConfig,
        quant_config: Optional[QuantizationConfig] = None,
    ):
        super().__init__()
        self.tp_size = get_tensor_model_parallel_world_size()

        if self.tp_size > config.num_experts:
            raise ValueError(
                f"Tensor parallel size {self.tp_size} is greater than "
                f"the number of experts {config.num_experts}.")

        self.experts = FusedMoE(num_experts=config.num_experts,
                                top_k=config.num_experts_per_tok,
                                hidden_size=config.hidden_size,
                                intermediate_size=config.moe_intermediate_size,
                                reduce_results=False,
                                renormalize=config.norm_topk_prob,
                                quant_config=quant_config)

        self.gate = ReplicatedLinear(config.hidden_size,
                                     config.num_experts,
                                     bias=False,
                                     quant_config=None)
        if config.shared_expert_intermediate_size > 0:
            self.shared_expert = Qwen2MoeMLP(
                hidden_size=config.hidden_size,
                intermediate_size=config.shared_expert_intermediate_size,
                hidden_act=config.hidden_act,
                quant_config=quant_config,
                reduce_results=False,
            )
        else:
            self.shared_expert = None
        self.shared_expert_gate = torch.nn.Linear(config.hidden_size,
                                                  1,
                                                  bias=False)

    def forward(self, hidden_states: torch.Tensor) -> torch.Tensor:
        num_tokens, hidden_dim = hidden_states.shape
        hidden_states = hidden_states.view(-1, hidden_dim)
        shared_output = None
        if self.shared_expert is not None:
            shared_output = self.shared_expert(hidden_states)
            if self.shared_expert_gate is not None:
                shared_output = F.sigmoid(
                    self.shared_expert_gate(hidden_states)) * shared_output

        # router_logits: (num_tokens, n_experts)
        router_logits, _ = self.gate(hidden_states)
        final_hidden_states = self.experts(hidden_states=hidden_states,
                                           router_logits=router_logits)
        if shared_output is not None:
            final_hidden_states = final_hidden_states + shared_output
        if self.tp_size > 1:
            final_hidden_states = tensor_model_parallel_all_reduce(
                final_hidden_states)

        return final_hidden_states.view(num_tokens, hidden_dim)


class Qwen2MoeAttention(nn.Module):

    def __init__(
        self,
        hidden_size: int,
        num_heads: int,
        num_kv_heads: int,
        rope_theta: float = 10000,
        rope_scaling: Optional[Dict[str, Any]] = None,
        max_position_embeddings: int = 8192,
        cache_config: Optional[CacheConfig] = None,
        quant_config: Optional[QuantizationConfig] = None,
        dual_chunk_attention_config: Optional[Dict[str, Any]] = None,
    ) -> None:
        super().__init__()
        self.hidden_size = hidden_size
        tp_size = get_tensor_model_parallel_world_size()
        self.total_num_heads = num_heads
        assert self.total_num_heads % tp_size == 0
        self.num_heads = self.total_num_heads // tp_size
        self.total_num_kv_heads = num_kv_heads
        if self.total_num_kv_heads >= tp_size:
            # Number of KV heads is greater than TP size, so we partition
            # the KV heads across multiple tensor parallel GPUs.
            assert self.total_num_kv_heads % tp_size == 0
        else:
            # Number of KV heads is less than TP size, so we replicate
            # the KV heads across multiple tensor parallel GPUs.
            assert tp_size % self.total_num_kv_heads == 0
        self.num_kv_heads = max(1, self.total_num_kv_heads // tp_size)
        self.head_dim = hidden_size // self.total_num_heads
        self.q_size = self.num_heads * self.head_dim
        self.kv_size = self.num_kv_heads * self.head_dim
        self.scaling = self.head_dim**-0.5
        self.rope_theta = rope_theta
        self.max_position_embeddings = max_position_embeddings
        self.dual_chunk_attention_config = dual_chunk_attention_config

        self.qkv_proj = QKVParallelLinear(
            hidden_size,
            self.head_dim,
            self.total_num_heads,
            self.total_num_kv_heads,
            bias=True,
            quant_config=quant_config,
        )

        self.o_proj = RowParallelLinear(
            self.total_num_heads * self.head_dim,
            hidden_size,
            bias=False,
            quant_config=quant_config,
        )

        self.rotary_emb = get_rope(
            self.head_dim,
            rotary_dim=self.head_dim,
            max_position=max_position_embeddings,
            base=rope_theta,
            rope_scaling=rope_scaling,
            dual_chunk_attention_config=dual_chunk_attention_config,
        )
        if dual_chunk_attention_config is not None:
            self.attn = DualChunkAttention(
                self.num_heads,
                self.head_dim,
                self.scaling,
                num_kv_heads=self.num_kv_heads,
                cache_config=cache_config,
                quant_config=quant_config,
                dual_chunk_attention_config=dual_chunk_attention_config)
        else:
            self.attn = Attention(self.num_heads,
                                  self.head_dim,
                                  self.scaling,
                                  num_kv_heads=self.num_kv_heads,
                                  cache_config=cache_config,
                                  quant_config=quant_config)

    def forward(
        self,
        positions: torch.Tensor,
        hidden_states: torch.Tensor,
        kv_cache: torch.Tensor,
        attn_metadata: AttentionMetadata,
    ) -> torch.Tensor:
        qkv, _ = self.qkv_proj(hidden_states)
        q, k, v = qkv.split([self.q_size, self.kv_size, self.kv_size], dim=-1)
        qkv = None  # free space
        if self.dual_chunk_attention_config is None:
            q, k = self.rotary_emb(positions, q, k)
            attn_output = self.attn(q, k, v, kv_cache, attn_metadata)
        else:
            q, q_succ, q_inter, k = self.rotary_emb(positions, q, k)
            attn_output = self.attn(q, q_succ, q_inter, k, v, kv_cache,
                                    attn_metadata)
        output, _ = self.o_proj(attn_output)
        return output


class Qwen2MoeDecoderLayer(nn.Module):

    def __init__(
        self,
        config: PretrainedConfig,
        layer_idx: int,
        cache_config: Optional[CacheConfig] = None,
        quant_config: Optional[QuantizationConfig] = None,
    ) -> None:
        super().__init__()
        self.hidden_size = config.hidden_size
        rope_theta = getattr(config, "rope_theta", 10000)
        rope_scaling = getattr(config, "rope_scaling", None)
        dual_chunk_attention_config = getattr(config,
                                              "dual_chunk_attention_config",
                                              None)
        max_position_embeddings = getattr(config, "max_position_embeddings",
                                          8192)
        self.self_attn = Qwen2MoeAttention(
            hidden_size=self.hidden_size,
            num_heads=config.num_attention_heads,
            num_kv_heads=config.num_key_value_heads,
            rope_theta=rope_theta,
            rope_scaling=rope_scaling,
            max_position_embeddings=max_position_embeddings,
            cache_config=cache_config,
            quant_config=quant_config,
<<<<<<< HEAD
        )

        # Note: Qwen/Qwen2-57B-A14B-Instruct does not have
        # `mlp_only_layers` in the config.
        mlp_only_layers = ([] if not hasattr(config, "mlp_only_layers") else
                           config.mlp_only_layers)
        if (layer_idx not in mlp_only_layers) and (
=======
            dual_chunk_attention_config=dual_chunk_attention_config)
        if (layer_idx not in config.mlp_only_layers) and (
>>>>>>> 3f5399a8
                config.num_experts > 0 and
            (layer_idx + 1) % config.decoder_sparse_step == 0):
            self.mlp = Qwen2MoeSparseMoeBlock(config=config,
                                              quant_config=quant_config)
        else:
            self.mlp = Qwen2MoeMLP(
                hidden_size=config.hidden_size,
                intermediate_size=config.intermediate_size,
                hidden_act=config.hidden_act,
                quant_config=quant_config,
            )
        self.input_layernorm = RMSNorm(config.hidden_size,
                                       eps=config.rms_norm_eps)
        self.post_attention_layernorm = RMSNorm(config.hidden_size,
                                                eps=config.rms_norm_eps)

    def forward(
        self,
        positions: torch.Tensor,
        hidden_states: torch.Tensor,
        kv_cache: torch.Tensor,
        attn_metadata: AttentionMetadata,
        residual: Optional[torch.Tensor],
    ) -> torch.Tensor:
        # Self Attention
        if residual is None:
            residual = hidden_states
            hidden_states = self.input_layernorm(hidden_states)
        else:
            hidden_states, residual = self.input_layernorm(
                hidden_states, residual)
        hidden_states = self.self_attn(
            positions=positions,
            hidden_states=hidden_states,
            kv_cache=kv_cache,
            attn_metadata=attn_metadata,
        )

        # Fully Connected
        hidden_states, residual = self.post_attention_layernorm(
            hidden_states, residual)
        hidden_states = self.mlp(hidden_states)
        return hidden_states, residual


class Qwen2MoeModel(nn.Module):

    def __init__(
        self,
        config: PretrainedConfig,
        cache_config: Optional[CacheConfig] = None,
        quant_config: Optional[QuantizationConfig] = None,
    ) -> None:
        super().__init__()
        self.padding_idx = config.pad_token_id
        self.vocab_size = config.vocab_size

        self.embed_tokens = VocabParallelEmbedding(
            config.vocab_size,
            config.hidden_size,
        )
        self.layers = nn.ModuleList([
            Qwen2MoeDecoderLayer(config,
                                 layer_idx,
                                 cache_config,
                                 quant_config=quant_config)
            for layer_idx in range(config.num_hidden_layers)
        ])
        self.norm = RMSNorm(config.hidden_size, eps=config.rms_norm_eps)

    def forward(
        self,
        input_ids: torch.Tensor,
        positions: torch.Tensor,
        kv_caches: List[torch.Tensor],
        attn_metadata: AttentionMetadata,
    ) -> torch.Tensor:
        hidden_states = self.embed_tokens(input_ids)
        residual = None
        for i in range(len(self.layers)):
            layer = self.layers[i]
            hidden_states, residual = layer(positions, hidden_states,
                                            kv_caches[i], attn_metadata,
                                            residual)
        hidden_states, _ = self.norm(hidden_states, residual)
        return hidden_states


class Qwen2MoeForCausalLM(nn.Module):

    fall_back_to_pt_during_load = False

    def __init__(
        self,
        config: PretrainedConfig,
        cache_config: Optional[CacheConfig] = None,
        quant_config: Optional[QuantizationConfig] = None,
    ) -> None:
        super().__init__()
        self.config = config
        self.quant_config = quant_config
        self.model = Qwen2MoeModel(config, cache_config, quant_config)
        self.lm_head = ParallelLMHead(config.vocab_size,
                                      config.hidden_size,
                                      quant_config=quant_config)
        self.logits_processor = LogitsProcessor(config.vocab_size)
        self.sampler = Sampler()

    def forward(
        self,
        input_ids: torch.Tensor,
        positions: torch.Tensor,
        kv_caches: List[torch.Tensor],
        attn_metadata: AttentionMetadata,
        intermediate_tensors: Optional[IntermediateTensors] = None,
    ) -> torch.Tensor:
        hidden_states = self.model(input_ids, positions, kv_caches,
                                   attn_metadata)
        return hidden_states

    def compute_logits(self, hidden_states: torch.Tensor,
                       sampling_metadata: SamplingMetadata) -> torch.Tensor:
        logits = self.logits_processor(self.lm_head, hidden_states,
                                       sampling_metadata)
        return logits

    def sample(
        self,
        logits: Optional[torch.Tensor],
        sampling_metadata: SamplingMetadata,
    ) -> Optional[SamplerOutput]:
        next_tokens = self.sampler(logits, sampling_metadata)
        return next_tokens

    def load_weights(self, weights: Iterable[Tuple[str, torch.Tensor]]):
        stacked_params_mapping = [
            # (param_name, shard_name, shard_id)
            ("qkv_proj", "q_proj", "q"),
            ("qkv_proj", "k_proj", "k"),
            ("qkv_proj", "v_proj", "v"),
            ("gate_up_proj", "gate_proj", 0),
            ("gate_up_proj", "up_proj", 1),
        ]

        expert_params_mapping = [
            # These are the weights for the experts
            # (param_name, weight_name, expert_id, shard_id)
            ("experts.w13_weight" if weight_name in ["gate_proj", "up_proj"]
             else "experts.w2_weight",
             f"experts.{expert_id}.{weight_name}.weight", expert_id, shard_id)
            for expert_id in range(self.config.num_experts) for shard_id,
            weight_name in enumerate(["gate_proj", "down_proj", "up_proj"])
        ]

        params_dict = dict(self.named_parameters())
        for name, loaded_weight in weights:
            if "rotary_emb.inv_freq" in name:
                continue
            for (param_name, weight_name, shard_id) in stacked_params_mapping:
                # Skip non-stacked layers and experts (experts handled below).
                if weight_name not in name:
                    continue
                # We have mlp.experts[0].gate_proj in the checkpoint.
                # Since we handle the experts below in expert_params_mapping,
                # we need to skip here BEFORE we update the name, otherwise
                # name will be updated to mlp.experts[0].gate_up_proj, which
                # will then be updated below in expert_params_mapping
                # for mlp.experts[0].gate_gate_up_proj, which breaks load.
                if "mlp.experts" in name:
                    continue
                name = name.replace(weight_name, param_name)
                # Skip loading extra bias for GPTQ models.
                if name.endswith(".bias") and name not in params_dict:
                    continue
                if name not in params_dict:
                    continue

                param = params_dict[name]
                weight_loader = param.weight_loader
                weight_loader(param, loaded_weight, shard_id)
                break
            else:
                for mapping in expert_params_mapping:
                    param_name, weight_name, expert_id, shard_id = mapping
                    if weight_name not in name:
                        continue
                    name = name.replace(weight_name, param_name)
                    param = params_dict[name]
                    weight_loader = param.weight_loader
                    weight_loader(param,
                                  loaded_weight,
                                  weight_name,
                                  shard_id=shard_id,
                                  expert_id=expert_id)
                    break
                else:
                    # Skip loading extra bias for GPTQ models.
                    if name.endswith(".bias") and name not in params_dict:
                        continue
                    if name not in params_dict:
                        continue

                    param = params_dict[name]
                    weight_loader = getattr(param, "weight_loader",
                                            default_weight_loader)
                    weight_loader(param, loaded_weight)<|MERGE_RESOLUTION|>--- conflicted
+++ resolved
@@ -275,7 +275,7 @@
             max_position_embeddings=max_position_embeddings,
             cache_config=cache_config,
             quant_config=quant_config,
-<<<<<<< HEAD
+            dual_chunk_attention_config=dual_chunk_attention_config,
         )
 
         # Note: Qwen/Qwen2-57B-A14B-Instruct does not have
@@ -283,10 +283,6 @@
         mlp_only_layers = ([] if not hasattr(config, "mlp_only_layers") else
                            config.mlp_only_layers)
         if (layer_idx not in mlp_only_layers) and (
-=======
-            dual_chunk_attention_config=dual_chunk_attention_config)
-        if (layer_idx not in config.mlp_only_layers) and (
->>>>>>> 3f5399a8
                 config.num_experts > 0 and
             (layer_idx + 1) % config.decoder_sparse_step == 0):
             self.mlp = Qwen2MoeSparseMoeBlock(config=config,
