--- conflicted
+++ resolved
@@ -259,15 +259,10 @@
         super().__init__()
         self.config = config
         self.quant_config = quant_config
-<<<<<<< HEAD
-        self.model = OrionModel(config, quant_config)
+        self.model = OrionModel(config, cache_config, quant_config)
         self.lm_head = ParallelLMHead(config.vocab_size,
                                       config.hidden_size,
                                       quant_config=quant_config)
-=======
-        self.model = OrionModel(config, cache_config, quant_config)
-        self.lm_head = ParallelLMHead(config.vocab_size, config.hidden_size)
->>>>>>> 329df38f
         self.logits_processor = LogitsProcessor(config.vocab_size)
         self.sampler = Sampler()
 
