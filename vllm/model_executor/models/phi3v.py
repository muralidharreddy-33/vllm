# coding=utf-8
# Copyright 2024 The vLLM team.
# Copyright 2024 Microsoft and the HuggingFace Inc. team. All rights reserved.
#
# Licensed under the Apache License, Version 2.0 (the "License");
# you may not use this file except in compliance with the License.
# You may obtain a copy of the License at
#
#     http://www.apache.org/licenses/LICENSE-2.0
#
# Unless required by applicable law or agreed to in writing, software
# distributed under the License is distributed on an "AS IS" BASIS,
# WITHOUT WARRANTIES OR CONDITIONS OF ANY KIND, either express or implied.
# See the License for the specific language governing permissions and
# limitations under the License.
import re
from functools import lru_cache
from typing import (Iterable, List, Literal, Mapping, Optional, Tuple,
                    TypedDict, Union)

import numpy as np
import torch
import torch.nn as nn
from PIL import Image
from transformers import CLIPVisionConfig, PretrainedConfig

from vllm.attention import AttentionMetadata
from vllm.config import CacheConfig, ModelConfig, MultiModalConfig
from vllm.inputs import INPUT_REGISTRY, InputContext, LLMInputs
from vllm.logger import init_logger
from vllm.model_executor.layers.logits_processor import LogitsProcessor
from vllm.model_executor.layers.quantization import QuantizationConfig
from vllm.model_executor.layers.sampler import Sampler, SamplerOutput
from vllm.model_executor.layers.vocab_parallel_embedding import ParallelLMHead
from vllm.model_executor.model_loader.weight_utils import default_weight_loader
from vllm.model_executor.models.clip import CLIPVisionModel
from vllm.model_executor.models.llama import LlamaModel
from vllm.model_executor.sampling_metadata import SamplingMetadata
from vllm.multimodal import MULTIMODAL_REGISTRY
<<<<<<< HEAD
from vllm.multimodal.image import cached_get_tokenizer
from vllm.sequence import IntermediateTensors
=======
from vllm.multimodal.utils import cached_get_tokenizer
from vllm.sequence import IntermediateTensors, SamplerOutput
>>>>>>> 58440172

from .clip import (dummy_image_for_clip, dummy_seq_data_for_clip,
                   input_processor_for_clip)
from .interfaces import SupportsMultiModal
from .utils import merge_multimodal_embeddings

logger = init_logger(__name__)

_KEYS_TO_MODIFY_MAPPING = {
    "model.vision_embed_tokens": "vision_embed_tokens",
}

# Cannot find the following 2 numbers from hf config.
_IMAGE_TOKEN_ID = 32044

# Result in the max possible feature size (h:w = 16:1)
MAX_IMAGE_FEATURE_SIZE_HEIGHT = 8000
MAX_IMAGE_FEATURE_SIZE_WIDTH = 50

CLIP_VIT_LARGE_PATCH14_336_CONFIG = CLIPVisionConfig(dropout=0.0,
                                                     hidden_act="quick_gelu",
                                                     hidden_size=1024,
                                                     image_size=336,
                                                     intermediate_size=4096,
                                                     num_attention_heads=16,
                                                     num_channels=3,
                                                     num_hidden_layers=24,
                                                     patch_size=14,
                                                     projection_dim=768)


class Phi3VImagePixelInputs(TypedDict):
    type: Literal["pixel_values"]
    data: Union[torch.Tensor, List[torch.Tensor]]
    """
    Shape: `(batch_size, 1 + num_patches, num_channels, height, width)`

    Note that `num_patches` may be different for each batch, in which case
    the data is passed as a list instead of a batched tensor.
    """

    image_sizes: torch.Tensor
    """
    Shape: `(batch_size, 2)`

    This should be in `(height, width)` format.
    """


class Phi3VImageEmbeddingInputs(TypedDict):
    type: Literal["image_embeds"]
    data: Union[torch.Tensor, List[torch.Tensor]]
    """Shape: `(batch_size, image_feature_size, hidden_size)`

    `hidden_size` must match the hidden size of language model backbone.
    """


Phi3VImageInputs = Union[Phi3VImagePixelInputs, Phi3VImageEmbeddingInputs]


class Phi3ImageEmbeddingBase(nn.Module):

    def __init__(self) -> None:
        super().__init__()
        self.layer_idx: int
        self.type_feature: str
        self.img_processor: CLIPVisionModel

    def get_img_features(self,
                         img_embeds: torch.FloatTensor) -> torch.FloatTensor:
        TYPE_FEATURE = self.type_feature

        # NOTE: we skip the step to select the vision feature layer since
        # this is already done inside the img_processor
        img_feature = self.img_processor(img_embeds)

        if TYPE_FEATURE == "patch":
            patch_feature = img_feature[:, 1:]
            return patch_feature

        if TYPE_FEATURE == "cls_patch":
            return img_feature

        raise NotImplementedError


# adapted from https://huggingface.co/microsoft/Phi-3-vision-128k-instruct/blob/main/image_embedding_phi3_v.py
class Phi3HDImageEmbedding(Phi3ImageEmbeddingBase):
    """Phi3 Image embedding with HD transform."""

    def __init__(self, config: PretrainedConfig) -> None:
        super().__init__()

        # n_embed or hidden_size
        hidden_size = config.n_embd if hasattr(
            config, 'n_embd') else config.hidden_size

        clip_config = CLIP_VIT_LARGE_PATCH14_336_CONFIG
        self.layer_idx = config.img_processor.get('layer_idx', -2)

        # Initialize the CLIP only up to the required feature layer
        if self.layer_idx < 0:
            num_hidden_layers = clip_config.num_hidden_layers + \
                self.layer_idx + 1
        else:
            num_hidden_layers = self.layer_idx + 1

        self.img_processor = CLIPVisionModel(
            clip_config, num_hidden_layers_override=num_hidden_layers)
        image_dim_out = config.img_processor['image_dim_out']
        self.num_img_tokens = config.img_processor['num_img_tokens']

        self.image_dim_out = image_dim_out

        # global_gn and sub_gn for hd transform, serves as line separator
        self.use_hd_transform = config.embd_layer.get('use_hd_transform',
                                                      False)
        self.with_learnable_separator = config.embd_layer.get(
            'with_learnable_separator', False)
        self.hd_transform_order = config.embd_layer.get(
            'hd_transform_order', 'glb_sub')
        # with_hd_transform and with_learnable_separator should have same value
        assert self.use_hd_transform and self.with_learnable_separator

        # 1024 * 4, merge spatial to channel dimension
        self.glb_GN = nn.Parameter(torch.empty([1, 1, self.image_dim_out * 4]))
        self.sub_GN = nn.Parameter(
            torch.empty([1, 1, 1, self.image_dim_out * 4]))

        dim_projection = hidden_size
        depth = 2
        layers = [nn.Linear(image_dim_out * 4, dim_projection)]
        for _ in range(1, depth):
            layers.extend(
                [nn.GELU(),
                 nn.Linear(dim_projection, dim_projection)])
        self.img_projection = nn.Sequential(*layers)

        self.type_feature = config.img_processor.get('type_feature', 'patch')

    def forward(self, pixel_values: torch.FloatTensor,
                image_sizes: torch.Tensor) -> torch.FloatTensor:
        """
        process image and return vision embeddings.

        pixel_values: (num_images, num_crops, c, h, w)
        output: (num_images, num_img_tokens, hidden_size)
        """
        num_images, num_crops, c, h, w = pixel_values.shape
        pixel_values = pixel_values.flatten(0, 1)
        img_features = self.get_img_features(pixel_values)
        img_features = img_features.reshape(num_images, num_crops, -1,
                                            self.image_dim_out)
        image_features_proj = self.hd_feature_transform(
            img_features, image_sizes)
        return image_features_proj

    def hd_feature_transform(self, image_features, image_sizes):
        """
        image_features: (num_images, num_crops+1, 24*24, 1024)
        """
        assert (
            self.hd_transform_order == 'sub_glb'
        ), f'hd_transform_order `{self.hd_transform_order}` not implemented'
        if isinstance(self.img_projection, nn.Sequential):
            target_device = self.img_projection[0].bias.device
            target_dtype = self.img_projection[0].bias.dtype
        else:  # It's a single nn.Linear layer
            target_device = self.img_projection.bias.device
            target_dtype = self.img_projection.bias.dtype

        global_image_features = image_features[:,
                                               0]  # (num_images, 24*24, 1024)
        # global feature can be viewed as a special HD case with num_crops 1x1
        global_image_features_hd = self.reshape_hd_patches_2x2merge(
            global_image_features, 1, 1)
        global_image_features_hd_newline = self.add_image_newline(
            global_image_features_hd)

        batch_image_features_proj = []
        # need a for loop to process each image because of different image sizes
        # (patch arrangement is different for each image)
        for i, img_size in enumerate(image_sizes):
            h, w = img_size
            h_crop = h // 336
            w_crop = w // 336
            num_crops = h_crop * w_crop

            # NOTE: real num_crops is padded
            # (num_crops, 24*24, 1024)
            sub_image_features = image_features[i, 1:1 + num_crops]
            sub_image_features_hd = self.reshape_hd_patches_2x2merge(
                sub_image_features, h_crop, w_crop)
            sub_image_features_hd_newline = self.add_image_newline(
                sub_image_features_hd)

            # [sub features, separator, global features]
            image_embeddings = torch.cat([
                sub_image_features_hd_newline.squeeze(
                    0),  # (h_crop*12*(w_crop*12+1), 4096)
                self.glb_GN.squeeze(0),
                global_image_features_hd_newline[i],
            ])
            img_proj = self.img_projection(
                image_embeddings.to(target_device, target_dtype))
            batch_image_features_proj.append(img_proj)

        return batch_image_features_proj

    def reshape_hd_patches_2x2merge(self, image_features, h_crop, w_crop):
        """
        image_features: (num_images*num_crops, 24*24, 1024)
        output: (num_images, h_crop*12, w_crop*12, 4096)
        where h_crop*w_crop == num_crops
        """
        N, L, C = image_features.shape
        assert L == 576 and C == 1024 and N % (h_crop * w_crop) == 0
        num_images = N // (h_crop * w_crop)
        H = int(L**0.5)
        image_features_hd = (
            image_features.reshape(N, H, H, C)  # N, 24, 24, 1024
            .reshape(N, H // 2, 2, H // 2, 2, C)  # N, 12, 2, 12, 2, 1024
            .permute(0, 1, 3, 2, 4, 5)  # N, 12, 12, 2, 2, 1024
            .reshape(N, -1, 4 * C)  # N, 144, 4096
            .reshape(num_images, h_crop, w_crop, H // 2, H // 2,
                     -1)  # n_img, h_crop, w_crop, 12, 12, 4096
            .permute(0, 1, 3, 2, 4, 5)  # n_img, h_crop, 12, w_crop, 12, 4096
            .reshape(num_images, h_crop * H // 2, w_crop * H // 2,
                     4 * C)  # n_img, h_crop*12, w_crop*12, 4096
        )
        return image_features_hd

    def add_image_newline(self, image_features_hd):
        """
        image_features_hd: (num_images, h_crop*12, w_crop*12, 4096)
        output: (num_images, (h_crop*12) * (w_crop*12+1), 4096)
        """
        num_images, h, w, hid_dim = image_features_hd.shape
        # add the newline token to the HD image feature patches
        newline_embeddings = self.sub_GN.expand(num_images, h, -1,
                                                -1)  # (n_img, h, 1, hid_dim)
        image_features_hd_newline = torch.cat(
            [image_features_hd, newline_embeddings],
            dim=2).reshape(num_images, -1, hid_dim)
        return image_features_hd_newline


# Based on https://huggingface.co/microsoft/Phi-3-vision-128k-instruct/blob/main/image_processing_phi3_v.py#L57
def _calc_padded_size(*, width: int, height: int, padding_unit: int = 336):
    target_height = int(np.ceil(height / padding_unit) * padding_unit)
    top_padding = int((target_height - height) / 2)
    bottom_padding = target_height - height - top_padding
    padded_width = width
    padded_height = height + top_padding + bottom_padding
    return padded_width, padded_height


# Based on https://huggingface.co/microsoft/Phi-3-vision-128k-instruct/blob/main/image_processing_phi3_v.py#L90
def _calc_hd_transform_size(*, width: int, height: int, hd_num: int = 16):
    transposed = False
    if width < height:
        width, height = height, width
        transposed = True

    ratio = width / height
    scale = 1
    while scale * np.ceil(scale / ratio) <= hd_num:
        scale += 1
    scale -= 1

    new_width = int(scale * 336)
    new_height = int(new_width / ratio)

    padded_width, padded_height = _calc_padded_size(width=new_width,
                                                    height=new_height)

    if transposed:
        padded_width, padded_height = padded_height, padded_width

    return padded_width, padded_height


# Based on https://huggingface.co/microsoft/Phi-3-vision-128k-instruct/blob/main/image_processing_phi3_v.py#L181
def get_phi3v_image_feature_size(
    hf_config: PretrainedConfig,
    *,
    input_height: int,
    input_width: int,
) -> int:
    num_crops = getattr(hf_config, "num_crops", 16)
    new_width, new_height = _calc_hd_transform_size(width=input_width,
                                                    height=input_height,
                                                    hd_num=num_crops)

    return (new_height // 336 * new_width // 336 + 1) * 144 + 1 \
        + (new_height // 336 + 1) * 12


def get_max_phi3v_image_tokens(ctx: InputContext):

    return get_phi3v_image_feature_size(
        ctx.get_hf_config(),
        input_height=MAX_IMAGE_FEATURE_SIZE_HEIGHT,
        input_width=MAX_IMAGE_FEATURE_SIZE_WIDTH,
    )


def dummy_data_for_phi3v(ctx: InputContext, seq_len: int,
                         mm_counts: Mapping[str, int]):
    num_images = mm_counts["image"]

    image_feature_size = get_max_phi3v_image_tokens(ctx)

    seq_data = dummy_seq_data_for_clip(
        CLIP_VIT_LARGE_PATCH14_336_CONFIG,
        seq_len,
        num_images,
        image_token_id=_IMAGE_TOKEN_ID,
        image_feature_size_override=image_feature_size,
    )
    mm_data = dummy_image_for_clip(
        CLIP_VIT_LARGE_PATCH14_336_CONFIG,
        num_images,
        image_width_override=MAX_IMAGE_FEATURE_SIZE_WIDTH,
        image_height_override=MAX_IMAGE_FEATURE_SIZE_HEIGHT,
    )

    return seq_data, mm_data


# Reserve this function to also handle placeholders for additional images
# [ref: PR #5820]
@lru_cache
def _get_image_placeholder_token_ids(model_config: ModelConfig,
                                     idx: int) -> List[int]:
    assert idx > 0

    tokenizer = cached_get_tokenizer(model_config.tokenizer)

    # We need to get the token for "<", not "▁<"
    # https://huggingface.co/microsoft/Phi-3-vision-128k-instruct/raw/main/tokenizer.json
    a_token_id, = tokenizer.encode("a", add_special_tokens=False)
    a_token_id_, *image_placeholder_token_ids = tokenizer.encode(
        f"a<|image_{idx}|>", add_special_tokens=False)
    assert a_token_id == a_token_id_

    return image_placeholder_token_ids


def input_processor_for_phi3v(ctx: InputContext, llm_inputs: LLMInputs):
    multi_modal_data = llm_inputs.get("multi_modal_data")
    if multi_modal_data is None or "image" not in multi_modal_data:
        return llm_inputs

    model_config = ctx.model_config
    hf_config = ctx.get_hf_config()

    image_data = multi_modal_data["image"]
    if isinstance(image_data, Image.Image):
        w, h = image_data.size
        w, h = _calc_hd_transform_size(width=w, height=h)

        image_feature_size = get_phi3v_image_feature_size(hf_config,
                                                          input_width=w,
                                                          input_height=h)
    elif isinstance(image_data, torch.Tensor):
        image_feature_size = image_data.shape[0]
    else:
        raise TypeError(f"Invalid image type: {type(image_data)}")

    prompt = llm_inputs.get("prompt")
    if prompt is None:
        new_prompt = None
    else:
        if prompt.count("<|image|>") > 0:
            logger.warning("Please follow the prompt format that is "
                           "documented on HuggingFace which does not involve "
                           "repeating <|image|> tokens.")
        elif len(re.findall(r"(<\|image_\d+\|>)+", prompt)) > 1:
            logger.warning("Multiple image input is not supported yet, "
                           "so any extra image tokens will be treated "
                           "as plain text.")

        new_prompt = prompt

    prompt_token_ids = llm_inputs["prompt_token_ids"]
    image_1_token_ids = _get_image_placeholder_token_ids(model_config, idx=1)

    new_token_ids: List[int] = []
    for i in range(len(prompt_token_ids) - len(image_1_token_ids) + 1):
        if prompt_token_ids[i:i + len(image_1_token_ids)] == image_1_token_ids:
            new_token_ids.append(_IMAGE_TOKEN_ID)

            # No need to further scan the list since we only replace once
            new_token_ids.extend(prompt_token_ids[i + len(image_1_token_ids):])
            break
        else:
            new_token_ids.append(prompt_token_ids[i])

    # NOTE: Create a defensive copy of the original inputs
    llm_inputs = LLMInputs(prompt_token_ids=new_token_ids,
                           prompt=new_prompt,
                           multi_modal_data=multi_modal_data)

    return input_processor_for_clip(
        model_config,
        CLIP_VIT_LARGE_PATCH14_336_CONFIG,
        llm_inputs,
        image_token_id=_IMAGE_TOKEN_ID,
        image_feature_size_override=image_feature_size,
    )


@MULTIMODAL_REGISTRY.register_image_input_mapper()
@MULTIMODAL_REGISTRY.register_max_image_tokens(get_max_phi3v_image_tokens)
@INPUT_REGISTRY.register_dummy_data(dummy_data_for_phi3v)
@INPUT_REGISTRY.register_input_processor(input_processor_for_phi3v)
class Phi3VForCausalLM(nn.Module, SupportsMultiModal):

    def __init__(self,
                 config: PretrainedConfig,
                 multimodal_config: MultiModalConfig,
                 cache_config: Optional[CacheConfig] = None,
                 quant_config: Optional[QuantizationConfig] = None) -> None:
        super().__init__()

        self.config = config
        self.multimodal_config = multimodal_config
        self.image_token_id = _IMAGE_TOKEN_ID

        self.model = LlamaModel(config, cache_config, quant_config)

        # TODO: Optionally initializes this for supporting embeddings.
        self.vision_embed_tokens = Phi3HDImageEmbedding(config)
        self.lm_head = ParallelLMHead(config.vocab_size,
                                      config.hidden_size,
                                      quant_config=quant_config)
        if self.config.tie_word_embeddings:
            self.lm_head.weight = self.model.embed_tokens.weight
        self.logits_processor = LogitsProcessor(config.vocab_size)
        self.sampler = Sampler()

    def _validate_image_sizes(self, data: torch.Tensor) -> torch.Tensor:
        if list(data.shape[1:]) != [2]:
            raise ValueError(
                f"The expected shape of image sizes is batch dimension plus "
                f"{[2]}. You supplied {tuple(data.shape)}.")

        return data

    def _validate_pixel_values(
        self, data: Union[torch.Tensor, List[torch.Tensor]]
    ) -> Union[torch.Tensor, List[torch.Tensor]]:

        h = w = CLIP_VIT_LARGE_PATCH14_336_CONFIG.image_size
        expected_dims = (3, h, w)

        def _validate_shape(d: torch.Tensor):
            actual_dims = tuple(d.shape[1:])

            if actual_dims != expected_dims:
                expected_expr = ("num_patches", *map(str, expected_dims))
                raise ValueError(
                    "The expected shape of pixel values in each batch element "
                    f"is {expected_expr}. You supplied {tuple(d.shape)}.")

        for d in data:
            _validate_shape(d)

        return data

    def _parse_and_validate_image_input(
            self, **kwargs: object) -> Optional[Phi3VImageInputs]:
        pixel_values = kwargs.pop("pixel_values", None)
        image_sizes = kwargs.pop("image_sizes", None)
        image_embeds = kwargs.pop("image_embeds", None)

        if pixel_values is None:
            return None

        if pixel_values is None and image_embeds is None:
            return None

        if pixel_values is not None:
            if not isinstance(pixel_values, (torch.Tensor, list)):
                raise ValueError("Incorrect type of pixel values. "
                                 f"Got type: {type(pixel_values)}")

            if not isinstance(image_sizes, torch.Tensor):
                raise ValueError("Incorrect type of image sizes. "
                                 f"Got type: {type(image_sizes)}")

            return Phi3VImagePixelInputs(
                type="pixel_values",
                data=self._validate_pixel_values(pixel_values),
                image_sizes=self._validate_image_sizes(image_sizes))

        if image_embeds is not None:
            if not isinstance(image_embeds, torch.Tensor):
                raise ValueError("Incorrect type of image embeddings. "
                                 f"Got type: {type(image_embeds)}")
            return Phi3VImageEmbeddingInputs(
                type="image_embeds",
                data=image_embeds,
            )

        raise AssertionError("This line should be unreachable.")

    def _process_image_input(
        self,
        image_input: Phi3VImageInputs,
    ) -> torch.Tensor:

        if image_input["type"] == "image_embeds":
            return image_input["data"]

        assert self.vision_embed_tokens is not None
        image_embeds = self.vision_embed_tokens(image_input["data"],
                                                image_input["image_sizes"])

        return image_embeds

    def forward(self,
                input_ids: torch.Tensor,
                positions: torch.Tensor,
                kv_caches: List[torch.Tensor],
                attn_metadata: AttentionMetadata,
                intermediate_tensors: Optional[IntermediateTensors] = None,
                **kwargs: object):
        image_input = self._parse_and_validate_image_input(**kwargs)

        if image_input is not None:
            vision_embeddings = self._process_image_input(image_input)
            inputs_embeds = self.model.get_input_embeddings(input_ids)
            inputs_embeds = merge_multimodal_embeddings(
                input_ids, inputs_embeds, vision_embeddings,
                self.image_token_id)
            input_ids = None
        else:
            inputs_embeds = None

        hidden_states = self.model(input_ids,
                                   positions,
                                   kv_caches,
                                   attn_metadata,
                                   intermediate_tensors,
                                   inputs_embeds=inputs_embeds)

        return hidden_states

    def compute_logits(
        self,
        hidden_states: torch.Tensor,
        sampling_metadata: SamplingMetadata,
    ) -> Optional[torch.Tensor]:
        logits = self.logits_processor(self.lm_head, hidden_states,
                                       sampling_metadata)
        return logits

    def sample(
        self,
        logits: torch.Tensor,
        sampling_metadata: SamplingMetadata,
    ) -> Optional[SamplerOutput]:
        next_tokens = self.sampler(logits, sampling_metadata)
        return next_tokens

    def load_weights(self, weights: Iterable[Tuple[str, torch.Tensor]]):
        stacked_params_mapping = [
            # (param_name, shard_name, shard_id)
            (".qkv_proj", ".q_proj", "q"),
            (".qkv_proj", ".k_proj", "k"),
            (".qkv_proj", ".v_proj", "v"),
            (".gate_up_proj", ".gate_proj", 0),
            (".gate_up_proj", ".up_proj", 1),
        ]
        params_dict = dict(self.named_parameters())
        for name, loaded_weight in weights:
            if "rotary_emb.inv_freq" in name:
                continue
            # post_layernorm is not needed in CLIPVisionModel
            if "vision_model.post_layernorm" in name:
                continue
            for key_to_modify, new_key in _KEYS_TO_MODIFY_MAPPING.items():
                if key_to_modify in name:
                    name = name.replace(key_to_modify, new_key)
            for (param_name, weight_name, shard_id) in stacked_params_mapping:
                # We only do sharding for language model
                # and not vision model for now.
                if "vision_embed_tokens" in name and self.vision_embed_tokens:
                    continue
                if weight_name not in name:
                    continue
                param = params_dict[name.replace(weight_name, param_name)]
                weight_loader = param.weight_loader
                weight_loader(param, loaded_weight, shard_id)
                break
            else:
                # Skip loading extra bias for GPTQ models.
                if name.endswith(".bias") and name not in params_dict:
                    continue
                if name in params_dict:
                    param = params_dict[name]
                    weight_loader = getattr(param, "weight_loader",
                                            default_weight_loader)
                    weight_loader(param, loaded_weight)<|MERGE_RESOLUTION|>--- conflicted
+++ resolved
@@ -37,13 +37,8 @@
 from vllm.model_executor.models.llama import LlamaModel
 from vllm.model_executor.sampling_metadata import SamplingMetadata
 from vllm.multimodal import MULTIMODAL_REGISTRY
-<<<<<<< HEAD
-from vllm.multimodal.image import cached_get_tokenizer
+from vllm.multimodal.utils import cached_get_tokenizer
 from vllm.sequence import IntermediateTensors
-=======
-from vllm.multimodal.utils import cached_get_tokenizer
-from vllm.sequence import IntermediateTensors, SamplerOutput
->>>>>>> 58440172
 
 from .clip import (dummy_image_for_clip, dummy_seq_data_for_clip,
                    input_processor_for_clip)
