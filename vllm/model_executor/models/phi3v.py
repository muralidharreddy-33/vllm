# coding=utf-8
# Copyright 2024 The vLLM team.
# Copyright 2024 Microsoft and the HuggingFace Inc. team. All rights reserved.
#
# Licensed under the Apache License, Version 2.0 (the "License");
# you may not use this file except in compliance with the License.
# You may obtain a copy of the License at
#
#     http://www.apache.org/licenses/LICENSE-2.0
#
# Unless required by applicable law or agreed to in writing, software
# distributed under the License is distributed on an "AS IS" BASIS,
# WITHOUT WARRANTIES OR CONDITIONS OF ANY KIND, either express or implied.
# See the License for the specific language governing permissions and
# limitations under the License.
from typing import Dict, Iterable, List, Literal, Optional, Tuple, TypedDict

import numpy as np
import torch
import torch.nn as nn
from PIL import Image
from transformers import CLIPVisionConfig, PretrainedConfig

from vllm.attention import AttentionMetadata
from vllm.config import CacheConfig, VisionLanguageConfig
from vllm.inputs import INPUT_REGISTRY, InputContext
from vllm.logger import init_logger
from vllm.model_executor.layers.logits_processor import LogitsProcessor
from vllm.model_executor.layers.quantization.base_config import (
    QuantizationConfig)
from vllm.model_executor.layers.sampler import Sampler
from vllm.model_executor.layers.vocab_parallel_embedding import ParallelLMHead
from vllm.model_executor.model_loader.weight_utils import default_weight_loader
from vllm.model_executor.models.clip import CLIPVisionModel
from vllm.model_executor.models.llama import LlamaModel
from vllm.model_executor.models.vlm_base import VisionLanguageModelBase
from vllm.model_executor.sampling_metadata import SamplingMetadata
from vllm.multimodal import MULTIMODAL_REGISTRY
from vllm.multimodal.image import ImagePixelData
from vllm.sequence import SamplerOutput

from .clip import dummy_pixel_data_for_clip, dummy_seq_data_for_clip

logger = init_logger(__name__)

_KEYS_TO_MODIFY_MAPPING = {
    "model.vision_embed_tokens": "vision_embed_tokens",
}

CLIP_VIT_LARGE_PATCH14_336_CONFIG = CLIPVisionConfig(dropout=0.0,
                                                     hidden_act="quick_gelu",
                                                     hidden_size=1024,
                                                     image_size=336,
                                                     intermediate_size=4096,
                                                     num_attention_heads=16,
                                                     num_channels=3,
                                                     num_hidden_layers=24,
                                                     patch_size=14,
                                                     projection_dim=768)


class Phi3ImageEmbeddingBase(nn.Module):

    def __init__(self, wte=None) -> None:
        super().__init__()
        self.wte = wte
        self.layer_idx: int
        self.type_feature: str
        self.img_processor: CLIPVisionModel

    def get_img_features(self,
                         img_embeds: torch.FloatTensor) -> torch.FloatTensor:
        LAYER_IDX = self.layer_idx
        TYPE_FEATURE = self.type_feature

        # NOTE: we skip the step to select the vision feature layer since
        # this is already done inside the img_processor
        img_feature = self.img_processor(img_embeds,
                                         vision_feature_layer=LAYER_IDX)

        if TYPE_FEATURE == "patch":
            patch_feature = img_feature[:, 1:]
            return patch_feature

        if TYPE_FEATURE == "cls_patch":
            return img_feature

        raise NotImplementedError


# adapted from https://huggingface.co/microsoft/Phi-3-vision-128k-instruct/blob/main/image_embedding_phi3_v.py
class Phi3HDImageEmbedding(Phi3ImageEmbeddingBase):
    """Phi3 Image embedding with HD transform."""

    def __init__(self,
                 vision_language_config: VisionLanguageConfig,
                 config: PretrainedConfig,
                 wte=None) -> None:
        super().__init__(wte)

        self.image_token_id = vision_language_config.image_token_id
        # n_embed or hidden_size
        hidden_size = config.n_embd if hasattr(
            config, 'n_embd') else config.hidden_size

        clip_config = CLIP_VIT_LARGE_PATCH14_336_CONFIG
        self.img_processor = CLIPVisionModel(clip_config)
        image_dim_out = config.img_processor['image_dim_out']
        self.num_img_tokens = config.img_processor['num_img_tokens']

        self.image_dim_out = image_dim_out

        # global_gn and sub_gn for hd transform, serves as line separator
        self.use_hd_transform = config.embd_layer.get('use_hd_transform',
                                                      False)
        self.with_learnable_separator = config.embd_layer.get(
            'with_learnable_separator', False)
        self.hd_transform_order = config.embd_layer.get(
            'hd_transform_order', 'glb_sub')
        # with_hd_transform and with_learnable_separator should have same value
        assert self.use_hd_transform and self.with_learnable_separator

        # 1024 * 4, merge spatial to channel dimension
        self.glb_GN = nn.Parameter(torch.empty([1, 1, self.image_dim_out * 4]))
        self.sub_GN = nn.Parameter(
            torch.empty([1, 1, 1, self.image_dim_out * 4]))

        dim_projection = hidden_size
        depth = 2
        layers = [nn.Linear(image_dim_out * 4, dim_projection)]
        for _ in range(1, depth):
            layers.extend(
                [nn.GELU(),
                 nn.Linear(dim_projection, dim_projection)])
        self.img_projection = nn.Sequential(*layers)

        self.vocab_size = config.vocab_size

        self.layer_idx = config.img_processor.get('layer_idx', -2)
        self.type_feature = config.img_processor.get('type_feature', 'patch')

    def forward(self, input_ids: torch.LongTensor,
                pixel_values: torch.FloatTensor,
<<<<<<< HEAD
                image_sizes: Optional[torch.Tensor]) -> torch.FloatTensor:
=======
                image_sizes: torch.Tensor) -> torch.FloatTensor:
>>>>>>> 2061f0b8
        """process and merge text embeddings with image embeddings."""

        # (batch_size, max_num_crops, 3, height, width)
        img_embeds = pixel_values
<<<<<<< HEAD
        img_sizes = [] if image_sizes is None else image_sizes
=======

        # (batch_size, 2)
        img_sizes = image_sizes
>>>>>>> 2061f0b8

        input_shape = input_ids.size()
        input_ids = input_ids.view(-1, input_shape[-1])

        positions = torch.nonzero(input_ids == self.image_token_id)

        select = False

        target_device = self.img_projection[0].bias.device
        target_dtype = self.img_projection[0].bias.dtype

        if len(positions.tolist()) > 0:
            # if self.use_hd_transform and img_sizes:
            # img_embeds: (num_images, max_num_crops, 3, H, W)
            # img_sizes: (num_images, 2).view(1, -1)

            bs = img_embeds.shape[0]
            # Nx(HW)xC
            img_features = self.get_img_features(img_embeds.flatten(0, 1))
            base_feat_height = base_feat_width = int(
                img_features.shape[1]**0.5)

            # bs x max_num_crops x (24x24) x C
            img_features = img_features.view(
                bs, -1, base_feat_height * base_feat_width, self.image_dim_out)
            C = self.image_dim_out
            H = base_feat_height

            output_imgs = []
            output_len = []

            for _bs in range(bs):
                h, w = img_sizes[_bs]
                h = h // 336
                w = w // 336
                B_ = h * w

                # 1 x (24x24) x 1024
                global_img_feature = img_features[_bs, :1]

                # 1 x 12 x 12 x 4096
                glb_img = global_img_feature \
                    .reshape(1, H // 2, 2, H // 2, 2,C) \
                    .permute(0, 1, 3, 2, 4, 5) \
                    .reshape(1, H // 2, H // 2, 4 * C)
                temp_glb_GN = self.sub_GN.repeat(1, H // 2, 1, 1)

                # 1 x 156 x 4096
                glb_img = torch.cat([glb_img, temp_glb_GN],
                                    dim=2).reshape(1, -1, 4 * C)

                # (max_num_crops-1) x (12x12) x C
                sub_img = img_features[_bs, 1:]
                # 16x574x1024
                # get rid of padding sub_img
                sub_img = sub_img[:B_]

                sub_img = sub_img.reshape(B_, H // 2, 2, H // 2, 2, C) \
                    .permute(0, 1, 3, 2, 4, 5).reshape(B_, -1, 4 * C)
                sub_img = sub_img.reshape(1, h, w, 12, 12, -1) \
                    .permute(0, 1, 3, 2, 4, 5) \
                    .reshape(1, h * 12, w * 12, 4 * C)
                temp_sub_GN = self.sub_GN.repeat(1, h * 12, 1, 1)
                sub_img = torch.cat([sub_img, temp_sub_GN],
                                    dim=2).reshape(1, -1, 4 * C)
                # (1, num_img_tokens, 1024*4)

                # glb + sub
                if self.hd_transform_order == 'glb_sub':
                    output_imgs.append(
                        torch.cat([glb_img, self.glb_GN, sub_img], dim=1))
                elif self.hd_transform_order == 'sub_glb':
                    output_imgs.append(
                        torch.cat([sub_img, self.glb_GN, glb_img], dim=1))

                temp_len = int((h * w + 1) * 144 + 1 + (h + 1) * 12)
                output_len.append(temp_len)

            num_img_tokens = output_len
            img_set_tensor = []
            for _output_img in output_imgs:
                img_feature_proj = self.img_projection(
                    _output_img.to(target_device, target_dtype))
                img_set_tensor.append(img_feature_proj)
            select = True

        input_ids.clamp_min_(0).clamp_max_(self.vocab_size)

        hidden_states = self.wte(input_ids)

        if select:
            idx = 0
            for i, cnt in enumerate(num_img_tokens):
                hidden_states[positions[idx, 0],
                              positions[idx, 1]:positions[idx, 1] +
                              cnt] = (img_set_tensor[i].to(
                                  hidden_states.device, hidden_states.dtype))
                idx += cnt

        return hidden_states.squeeze(0)


class Phi3VImagePixelInputs(TypedDict):
    type: Literal["pixel_values"]
    data: torch.Tensor
    """Shape: (batch_size, 1 + num_patches, num_channels, height, width)"""

    image_sizes: torch.Tensor
    """Shape: (batch_size, 2)"""


def _get_phi3v_image_feature_size(
    *,
    input_height: int,
    input_width: int,
) -> int:
    h, w = input_height, input_width

    # https://huggingface.co/microsoft/Phi-3-vision-128k-instruct/blob/main/image_processing_phi3_v.py#L178
    return (h // 336 * w // 336 + 1) * 144 + 1 + (h // 336 + 1) * 12


def dummy_data_for_phi3v(ctx: InputContext, seq_len: int):
    multimodal_config = ctx.get_multimodal_config()

    #TODO: change the logic for dummy data to support dynamic shape
    _, _, dummy_height, dummy_width = multimodal_config.image_input_shape
    image_feature_size = _get_phi3v_image_feature_size(
        input_height=dummy_height,
        input_width=dummy_width,
    )

    seq_data = dummy_seq_data_for_clip(
        CLIP_VIT_LARGE_PATCH14_336_CONFIG,
        seq_len,
        image_token_id=32044,
        image_feature_size_override=image_feature_size,
    )
    mm_data = dummy_pixel_data_for_clip(
        CLIP_VIT_LARGE_PATCH14_336_CONFIG,
        image_width_override=dummy_width,
        image_height_override=dummy_height,
    )

    return seq_data, mm_data


# Based on https://huggingface.co/microsoft/Phi-3-vision-128k-instruct/blob/main/image_processing_phi3_v.py
def _calc_padded_size(*, width: int, height: int, padding_unit: int = 336):
    target_height = int(np.ceil(height / padding_unit) * padding_unit)
    top_padding = int((target_height - height) / 2)
    bottom_padding = target_height - height - top_padding
    padded_width = width
    padded_height = height + top_padding + bottom_padding
    return padded_width, padded_height


# Based on https://huggingface.co/microsoft/Phi-3-vision-128k-instruct/blob/main/image_processing_phi3_v.py
def _calc_hd_transform_size(*, width: int, height: int, hd_num: int = 16):
    transposed = False
    if width < height:
        width, height = height, width
        transposed = True

    ratio = width / height
    scale = 1
    while scale * np.ceil(scale / ratio) <= hd_num:
        scale += 1
    scale -= 1

    new_width = int(scale * 336)
    new_height = int(new_width / ratio)

    padded_width, padded_height = _calc_padded_size(width=new_width,
                                                    height=new_height)

    if transposed:
        padded_width, padded_height = padded_height, padded_width

    return padded_width, padded_height


def _image_processor(ctx: InputContext,
                     data: ImagePixelData) -> Dict[str, torch.Tensor]:
    image = data.image

    if isinstance(image, Image.Image):
        # Temporary patch before dynamic number of image tokens is supported
        _, _, h, w = ctx.get_multimodal_config().image_input_shape
        if (w, h) != _calc_hd_transform_size(width=image.width,
                                             height=image.height):
            logger.warning(
                "Dynamic image shape is currently not supported. "
                "Resizing input image to (%d, %d).", w, h)

            data.image = image.resize((w, h))

    return MULTIMODAL_REGISTRY._get_plugin_for_data_type(ImagePixelData) \
            ._default_input_mapper(ctx, data)


@MULTIMODAL_REGISTRY.register_image_pixel_input_mapper(_image_processor)
@INPUT_REGISTRY.register_dummy_data(dummy_data_for_phi3v)
class Phi3VForCausalLM(VisionLanguageModelBase):

    def __init__(self,
                 config: PretrainedConfig,
                 vision_language_config: VisionLanguageConfig,
                 cache_config: Optional[CacheConfig] = None,
                 quant_config: Optional[QuantizationConfig] = None) -> None:
        super().__init__(vision_language_config)
        self.config = config
        self.model = LlamaModel(config, cache_config, quant_config)
        self.vision_embed_tokens = Phi3HDImageEmbedding(
            vision_language_config, config, self.model.embed_tokens)
        self.lm_head = ParallelLMHead(config.vocab_size, config.hidden_size)
        self.logits_processor = LogitsProcessor(config.vocab_size)
        self.sampler = Sampler()

    def _parse_and_validate_image_input(
            self, **kwargs: object) -> Optional[Phi3VImagePixelInputs]:
        pixel_values = kwargs.pop("pixel_values", None)
        image_sizes = kwargs.pop("image_sizes", None)

        expected_input_type = self.vision_language_config.image_input_type
        ImageInputType = VisionLanguageConfig.ImageInputType

        if expected_input_type != ImageInputType.PIXEL_VALUES:
            raise ValueError(
                f"Unexpected image input type: {expected_input_type}."
                "Phi3v only support pixel_values input currently.")

        if pixel_values is not None and image_sizes is not None:
            return Phi3VImagePixelInputs(type="pixel_values",
                                         data=pixel_values,
                                         image_sizes=image_sizes)

        return None

    def forward(self, input_ids: torch.Tensor, positions: torch.Tensor,
                kv_caches: List[torch.Tensor],
                attn_metadata: AttentionMetadata, **kwargs: object):
        image_input = self._parse_and_validate_image_input(**kwargs)

        if image_input is not None:
            inputs_embeds = self.vision_embed_tokens(
                input_ids, image_input["data"], image_input["image_sizes"])

            input_ids = None
        else:
            inputs_embeds = None

        hidden_states = self.model(input_ids,
                                   positions,
                                   kv_caches,
                                   attn_metadata,
                                   inputs_embeds=inputs_embeds)

        return hidden_states

    def compute_logits(self, hidden_states: torch.Tensor,
                       sampling_metadata: SamplingMetadata) -> torch.Tensor:
        logits = self.logits_processor(self.lm_head.weight, hidden_states,
                                       sampling_metadata)
        return logits

    def sample(
        self,
        logits: torch.Tensor,
        sampling_metadata: SamplingMetadata,
    ) -> Optional[SamplerOutput]:
        next_tokens = self.sampler(logits, sampling_metadata)
        return next_tokens

    def load_weights(self, weights: Iterable[Tuple[str, torch.Tensor]]):
        stacked_params_mapping = [
            # (param_name, shard_name, shard_id)
            (".qkv_proj", ".q_proj", "q"),
            (".qkv_proj", ".k_proj", "k"),
            (".qkv_proj", ".v_proj", "v"),
            (".gate_up_proj", ".gate_proj", 0),
            (".gate_up_proj", ".up_proj", 1),
        ]
        params_dict = dict(self.named_parameters())
        for name, loaded_weight in weights:
            if "rotary_emb.inv_freq" in name:
                continue
            # post_layernorm is not needed in CLIPVisionModel
            if "vision_model.post_layernorm" in name:
                continue
            for key_to_modify, new_key in _KEYS_TO_MODIFY_MAPPING.items():
                if key_to_modify in name:
                    name = name.replace(key_to_modify, new_key)
            for (param_name, weight_name, shard_id) in stacked_params_mapping:
                # We only do sharding for language model
                # and not vision model for now.
                if "vision_embed_tokens" in name and self.vision_embed_tokens:
                    continue
                if weight_name not in name:
                    continue
                param = params_dict[name.replace(weight_name, param_name)]
                weight_loader = param.weight_loader
                weight_loader(param, loaded_weight, shard_id)
                break
            else:
                # Skip loading extra bias for GPTQ models.
                if name.endswith(".bias") and name not in params_dict:
                    continue
                param = params_dict[name]
                weight_loader = getattr(param, "weight_loader",
                                        default_weight_loader)
                weight_loader(param, loaded_weight)<|MERGE_RESOLUTION|>--- conflicted
+++ resolved
@@ -33,13 +33,13 @@
 from vllm.model_executor.model_loader.weight_utils import default_weight_loader
 from vllm.model_executor.models.clip import CLIPVisionModel
 from vllm.model_executor.models.llama import LlamaModel
-from vllm.model_executor.models.vlm_base import VisionLanguageModelBase
 from vllm.model_executor.sampling_metadata import SamplingMetadata
 from vllm.multimodal import MULTIMODAL_REGISTRY
 from vllm.multimodal.image import ImagePixelData
 from vllm.sequence import SamplerOutput
 
 from .clip import dummy_pixel_data_for_clip, dummy_seq_data_for_clip
+from .interfaces import SupportsVision
 
 logger = init_logger(__name__)
 
@@ -141,22 +141,14 @@
 
     def forward(self, input_ids: torch.LongTensor,
                 pixel_values: torch.FloatTensor,
-<<<<<<< HEAD
-                image_sizes: Optional[torch.Tensor]) -> torch.FloatTensor:
-=======
                 image_sizes: torch.Tensor) -> torch.FloatTensor:
->>>>>>> 2061f0b8
         """process and merge text embeddings with image embeddings."""
 
         # (batch_size, max_num_crops, 3, height, width)
         img_embeds = pixel_values
-<<<<<<< HEAD
-        img_sizes = [] if image_sizes is None else image_sizes
-=======
 
         # (batch_size, 2)
         img_sizes = image_sizes
->>>>>>> 2061f0b8
 
         input_shape = input_ids.size()
         input_ids = input_ids.view(-1, input_shape[-1])
@@ -360,7 +352,9 @@
 
 @MULTIMODAL_REGISTRY.register_image_pixel_input_mapper(_image_processor)
 @INPUT_REGISTRY.register_dummy_data(dummy_data_for_phi3v)
-class Phi3VForCausalLM(VisionLanguageModelBase):
+class Phi3VForCausalLM(nn.Module, SupportsVision):
+
+    supports_vision = True
 
     def __init__(self,
                  config: PretrainedConfig,
