import math
from typing import Iterable, List, Tuple

import torch
import torch.nn as nn

from vllm.model_executor import SamplingMetadata
from vllm.model_executor.layers.logits_processor import LogitsProcessor
from vllm.model_executor.layers.sampler import Sampler
from vllm.model_executor.layers.vocab_parallel_embedding import (
    ParallelLMHead, VocabParallelEmbedding)
from vllm.model_executor.model_loader.weight_utils import default_weight_loader
from vllm.sequence import SamplerOutput
from vllm.transformers_utils.configs import MLPSpeculatorConfig

SQRT2 = 2**0.5


class MLPSpeculatorLayerNorm(nn.Module):
    """
    A L2 normalization implementation
    ...
    Args
    ----
    normalized_shape : int
        Dimensionality of input data (size of final tensor axis)
    eps : float
        Safety term to prevent division by zero. Make sure the chosen value
         fits in the range of your encoding scheme
         (i.e. fp16 requires eps >= 6e-8).
    elementwise_scale_and_shift : bool
        Include a learned scaling and shift term after normalization.
    """

    def __init__(
        self,
        normalized_shape,
        eps=1e-06,
        elementwise_scale_and_shift=True,
    ):
        super(MLPSpeculatorLayerNorm, self).__init__()
        self.elementwise_scale_and_shift = elementwise_scale_and_shift
        if self.elementwise_scale_and_shift:
            self.weight = nn.Parameter(torch.empty(normalized_shape))
            self.bias = nn.Parameter(torch.empty(normalized_shape))
        self.eps = eps

    def forward(self, x):
        xf = x
        xf = xf * torch.rsqrt(xf.pow(2).mean(-1, keepdim=True) + self.eps)
        x = xf.type_as(x)
        if self.elementwise_scale_and_shift:
            x = self.weight * x
            x = x + self.bias
        return x


class MLPSpeculator(nn.Module):

    def __init__(self, config: MLPSpeculatorConfig, **kwargs) -> None:
        super().__init__()
        self.n_predict = config.n_predict
        self.vocab_size = config.vocab_size
        self.emb_dim = config.emb_dim
        self.inner_dim = config.inner_dim if config.inner_dim != 0 \
            else config.emb_dim

        self.max_speculative_tokens = config.num_lookahead_tokens

<<<<<<< HEAD
        self.emb = nn.ModuleList([
            VocabParallelEmbedding(config.vocab_size,
                                   self.inner_dim,
                                   org_num_embeddings=config.vocab_size)
            for _ in range(self.max_speculative_tokens)
        ])

        self.proj = nn.ModuleList([
            nn.Linear((self.emb_dim if i == 0 else self.inner_dim),
                      self.inner_dim,
                      bias=False) for i in range(self.max_speculative_tokens)
        ])

        self.head = nn.ModuleList([
            ParallelLMHead(self.vocab_size, self.inner_dim, bias=False)
            for _ in range(self.max_speculative_tokens)
        ])
        self.ln = nn.ModuleList([
            MLPSpeculatorLayerNorm(self.inner_dim)
            for _ in range(self.max_speculative_tokens)
        ])
=======
        self.tie_weights = config.tie_weights
        self.scale_input = config.scale_input

        if self.tie_weights:
            assert (
                self.n_predict >
                1), "You cannot tie weights between stages when only 1 exists"
            embedding = VocabParallelEmbedding(
                config.vocab_size,
                self.inner_dim,
                org_num_embeddings=config.vocab_size)
            self.emb = nn.ModuleList([embedding] * self.max_speculative_tokens)

            # the initial projection from the base model may
            # have a different size, so that stays separate.
            proj_first = nn.Linear(self.emb_dim, self.inner_dim, bias=False)
            proj_tied = nn.Linear(self.inner_dim, self.inner_dim, bias=False)
            self.proj = nn.ModuleList([proj_first] + [proj_tied] *
                                      (self.max_speculative_tokens - 1))

            head = nn.Linear(self.inner_dim, self.vocab_size, bias=False)
            self.head = nn.ModuleList([head] * self.max_speculative_tokens)

            ln = MLPSpeculatorLayerNorm(self.inner_dim,
                                        elementwise_scale_and_shift=True)
            self.ln = nn.ModuleList([ln] * self.max_speculative_tokens)

        else:
            self.emb = nn.ModuleList([
                VocabParallelEmbedding(config.vocab_size,
                                       self.inner_dim,
                                       org_num_embeddings=config.vocab_size)
                for _ in range(self.max_speculative_tokens)
            ])

            self.proj = nn.ModuleList([
                nn.Linear((self.emb_dim if i == 0 else self.inner_dim),
                          self.inner_dim,
                          bias=False)
                for i in range(self.max_speculative_tokens)
            ])

            self.head = nn.ModuleList([
                nn.Linear(self.inner_dim, self.vocab_size, bias=False)
                for _ in range(self.max_speculative_tokens)
            ])
            self.ln = nn.ModuleList([
                MLPSpeculatorLayerNorm(self.inner_dim,
                                       elementwise_scale_and_shift=True)
                for _ in range(self.max_speculative_tokens)
            ])
        if self.scale_input:
            self.ln0 = MLPSpeculatorLayerNorm(
                self.emb_dim, elementwise_scale_and_shift=False)
>>>>>>> 54600709

        self.state_weight = 0.5**(0.5 / config.n_predict)
        self.emb_weight = math.sqrt(
            (1 - self.state_weight**2) * (self.inner_dim / 2))
        self.activation = nn.GELU()
        self.config = config
        self.logits_processor = LogitsProcessor(config.vocab_size,
                                                config.vocab_size, 1.0)
        self.sampler = Sampler()

    def generate_proposals(
        self,
        input_ids: torch.Tensor,
        previous_hidden_states: torch.Tensor,
        num_predict_tokens: int,
        sampling_metadata: SamplingMetadata,
    ) -> List[SamplerOutput]:
        if num_predict_tokens > self.max_speculative_tokens:
            raise ValueError(f"Max speculative tokens for model is "
                             f"{self.max_speculative_tokens}, but "
                             f"{num_predict_tokens} were requested")

        # b x 1 x d
        previous_hidden_states = previous_hidden_states.unsqueeze(1)

        if self.scale_input:
            previous_hidden_states = self.ln0(previous_hidden_states) / SQRT2

        # b x 1
        last_tokens = input_ids.unsqueeze(1)

        next_tokens = []

        for head_index in range(num_predict_tokens):

            # Project and predict
            z = self.emb[head_index](last_tokens)  # b k d
            states = self.proj[head_index](previous_hidden_states)

            # Weighted add of state_weight*state and emb_weight*z
            # Let subsequent LN take care of denominator
            # state_weight is close to 1, so shouldn't be any precision issues
            states.add_(z, alpha=self.emb_weight / self.state_weight)

            states = self.activation(self.ln[head_index](states))  # b k d
            # TODO: not yet supporting top_k_tokens_per_head
            previous_hidden_states = states

            logits = self.logits_processor(self.head[head_index], states,
                                           sampling_metadata)

            output = self.sampler(logits.flatten(0, 1), sampling_metadata)
            last_tokens = output.sampled_token_ids
            next_tokens.append(output)

        return next_tokens

    def load_weights(self, weights: Iterable[Tuple[str, torch.Tensor]]):
        params_dict = dict(self.named_parameters())
        for name, loaded_weight in weights:
            param = params_dict.get(name.replace("speculator.", ""))
            if param is not None:
                weight_loader = getattr(param, "weight_loader",
                                        default_weight_loader)
                weight_loader(param, loaded_weight)<|MERGE_RESOLUTION|>--- conflicted
+++ resolved
@@ -67,29 +67,6 @@
 
         self.max_speculative_tokens = config.num_lookahead_tokens
 
-<<<<<<< HEAD
-        self.emb = nn.ModuleList([
-            VocabParallelEmbedding(config.vocab_size,
-                                   self.inner_dim,
-                                   org_num_embeddings=config.vocab_size)
-            for _ in range(self.max_speculative_tokens)
-        ])
-
-        self.proj = nn.ModuleList([
-            nn.Linear((self.emb_dim if i == 0 else self.inner_dim),
-                      self.inner_dim,
-                      bias=False) for i in range(self.max_speculative_tokens)
-        ])
-
-        self.head = nn.ModuleList([
-            ParallelLMHead(self.vocab_size, self.inner_dim, bias=False)
-            for _ in range(self.max_speculative_tokens)
-        ])
-        self.ln = nn.ModuleList([
-            MLPSpeculatorLayerNorm(self.inner_dim)
-            for _ in range(self.max_speculative_tokens)
-        ])
-=======
         self.tie_weights = config.tie_weights
         self.scale_input = config.scale_input
 
@@ -110,7 +87,7 @@
             self.proj = nn.ModuleList([proj_first] + [proj_tied] *
                                       (self.max_speculative_tokens - 1))
 
-            head = nn.Linear(self.inner_dim, self.vocab_size, bias=False)
+            head = ParallelLMHead(self.vocab_size, self.inner_dim, bias=False)
             self.head = nn.ModuleList([head] * self.max_speculative_tokens)
 
             ln = MLPSpeculatorLayerNorm(self.inner_dim,
@@ -144,7 +121,6 @@
         if self.scale_input:
             self.ln0 = MLPSpeculatorLayerNorm(
                 self.emb_dim, elementwise_scale_and_shift=False)
->>>>>>> 54600709
 
         self.state_weight = 0.5**(0.5 / config.n_predict)
         self.emb_weight = math.sqrt(
