--- conflicted
+++ resolved
@@ -122,15 +122,13 @@
         self.hidden_size = hidden_size
         self.params_dtype = params_dtype
         # Gate always runs at half / full precision for now.
-<<<<<<< HEAD
-        self.gate = ReplicatedLinear(
-            hidden_size,
-            num_experts,
-            bias=False,
-            quant_config=None,
-            params_dtype=params_dtype,
-            prefix=f"{prefix}.gate",
-        )
+
+        self.gate = ReplicatedLinear(hidden_size,
+                                     num_experts,
+                                     bias=False,
+                                     params_dtype=params_dtype,
+                                     quant_config=None,
+                                     prefix=f"{prefix}.gate")
 
         self.use_fused_moe = use_fused_moe
         if self.use_fused_moe:
@@ -156,26 +154,6 @@
                            quant_config=quant_config)
                 for idx in range(num_experts)
             ])
-=======
-
-        self.gate = ReplicatedLinear(hidden_size,
-                                     num_experts,
-                                     bias=False,
-                                     params_dtype=params_dtype,
-                                     quant_config=None,
-                                     prefix=f"{prefix}.gate")
-
-        self.experts = FusedMoE(num_experts=num_experts,
-                                top_k=top_k,
-                                hidden_size=hidden_size,
-                                intermediate_size=intermediate_size,
-                                params_dtype=params_dtype,
-                                reduce_results=True,
-                                renormalize=True,
-                                quant_config=quant_config,
-                                tp_size=tp_size,
-                                prefix=f"{prefix}.experts")
->>>>>>> e5697d16
 
     def forward(self, hidden_states: torch.Tensor) -> torch.Tensor:
         # NOTE: hidden_states can have either 1D or 2D shape.
@@ -601,7 +579,7 @@
                             name,
                             shard_id=shard_id,
                             expert_id=expert_id,
-                            is_quantized=True,
+                            # is_quantized=True,
                         )
                         break
                     else:
