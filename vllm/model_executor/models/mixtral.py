--- conflicted
+++ resolved
@@ -372,16 +372,6 @@
             ("qkv_proj", "v_proj", "v"),
         ]
 
-<<<<<<< HEAD
-        expert_params_mapping = [
-            # These are the weight scales for the experts
-            # (param_name, weight_name, expert_id, shard_id)
-            ("experts.w13_" if weight_name in ["w1", "w3"] else "experts.w2_",
-             f"experts.{expert_id}.{weight_name}.", expert_id, shard_id)
-            for expert_id in range(self.config.num_local_experts)
-            for shard_id, weight_name in enumerate(["w1", "w2", "w3"])
-        ]
-=======
         # Params for weights, fp8 weight scales, fp8 activation scales
         # (param_name, weight_name, expert_id, shard_id)
         expert_params_mapping = FusedMoE.make_expert_params_mapping(
@@ -389,7 +379,6 @@
             ckpt_down_proj_name="w2",
             ckpt_up_proj_name="w3",
             num_experts=self.config.num_local_experts)
->>>>>>> 6ef3bf91
 
         params_dict = dict(self.named_parameters())
         for name, loaded_weight in weights:
