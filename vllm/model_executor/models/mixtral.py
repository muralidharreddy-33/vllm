# Adapted from
# https://github.com/huggingface/transformers/blob/v4.28.0/src/transformers/models/llama/modeling_llama.py
# Copyright 2023 The vLLM team.
# Copyright 2022 EleutherAI and the HuggingFace Inc. team. All rights reserved.
#
# This code is based on EleutherAI's GPT-NeoX library and the GPT-NeoX
# and OPT implementations in this library. It has been modified from its
# original forms to accommodate minor architectural differences compared
# to GPT-NeoX and OPT used by the Meta AI team that trained the model.
#
# Licensed under the Apache License, Version 2.0 (the "License");
# you may not use this file except in compliance with the License.
# You may obtain a copy of the License at
#
#     http://www.apache.org/licenses/LICENSE-2.0
#
# Unless required by applicable law or agreed to in writing, software
# distributed under the License is distributed on an "AS IS" BASIS,
# WITHOUT WARRANTIES OR CONDITIONS OF ANY KIND, either express or implied.
# See the License for the specific language governing permissions and
# limitations under the License.
"""Inference-only Mixtral model."""
from typing import Iterable, List, Optional, Set, Tuple, Union

import torch
from torch import nn
from transformers import MixtralConfig

from vllm.attention import Attention, AttentionMetadata
from vllm.compilation.decorators import support_torch_compile
from vllm.config import CacheConfig, VllmConfig
from vllm.distributed import get_pp_group, get_tensor_model_parallel_world_size
from vllm.model_executor.layers.fused_moe import FusedMoE
from vllm.model_executor.layers.layernorm import RMSNorm
from vllm.model_executor.layers.linear import (QKVParallelLinear,
                                               ReplicatedLinear,
                                               RowParallelLinear)
from vllm.model_executor.layers.logits_processor import LogitsProcessor
from vllm.model_executor.layers.quantization import QuantizationConfig
from vllm.model_executor.layers.rotary_embedding import get_rope
from vllm.model_executor.layers.sampler import SamplerOutput, get_sampler
from vllm.model_executor.layers.vocab_parallel_embedding import (
    DEFAULT_VOCAB_PADDING_SIZE, ParallelLMHead, VocabParallelEmbedding)
from vllm.model_executor.model_loader.weight_utils import (
    default_weight_loader, maybe_remap_kv_scale_name)
from vllm.model_executor.sampling_metadata import SamplingMetadata
from vllm.platforms import current_platform
from vllm.sequence import IntermediateTensors

from .interfaces import SupportsLoRA, SupportsPP
from .utils import (is_pp_missing_parameter,
                    make_empty_intermediate_tensors_factory, make_layers,
                    maybe_prefix)


class MixtralMoE(nn.Module):
    """A tensor-parallel MoE implementation for Mixtral that shards each expert
    across all ranks.

    Each expert's weights are sharded across all ranks and a fused MoE
    kernel is used for the forward pass, and finally we reduce the outputs
    across ranks.
    """

    def __init__(self,
                 num_experts: int,
                 top_k: int,
                 hidden_size: int,
                 intermediate_size: int,
                 params_dtype: Optional[torch.dtype] = None,
                 quant_config: Optional[QuantizationConfig] = None,
                 tp_size: Optional[int] = None,
                 prefix: str = ""):
        super().__init__()
        self.hidden_size = hidden_size

        # Gate always runs at half / full precision for now.

        self.gate = ReplicatedLinear(hidden_size,
                                     num_experts,
                                     bias=False,
                                     params_dtype=params_dtype,
                                     quant_config=None,
                                     prefix=f"{prefix}.gate")

        self.experts = FusedMoE(num_experts=num_experts,
                                top_k=top_k,
                                hidden_size=hidden_size,
                                intermediate_size=intermediate_size,
                                params_dtype=params_dtype,
                                reduce_results=True,
                                renormalize=True,
                                quant_config=quant_config,
                                tp_size=tp_size,
                                prefix=f"{prefix}.experts")

    def forward(self, hidden_states: torch.Tensor) -> torch.Tensor:
        # NOTE: hidden_states can have either 1D or 2D shape.
        orig_shape = hidden_states.shape
        hidden_states = hidden_states.view(-1, self.hidden_size)
        # router_logits: (num_tokens, n_experts)
        router_logits, _ = self.gate(hidden_states)
        final_hidden_states = self.experts(hidden_states, router_logits)
        return final_hidden_states.view(orig_shape)


class MixtralAttention(nn.Module):

    def __init__(
        self,
        hidden_size: int,
        num_heads: int,
        num_kv_heads: int,
        max_position: int = 4096 * 32,
        rope_theta: float = 10000,
        cache_config: Optional[CacheConfig] = None,
        quant_config: Optional[QuantizationConfig] = None,
        prefix: str = "",
    ) -> None:
        super().__init__()
        self.hidden_size = hidden_size
        tp_size = get_tensor_model_parallel_world_size()
        self.total_num_heads = num_heads
        assert self.total_num_heads % tp_size == 0
        self.num_heads = self.total_num_heads // tp_size
        self.total_num_kv_heads = num_kv_heads
        if self.total_num_kv_heads >= tp_size:
            # Number of KV heads is greater than TP size, so we partition
            # the KV heads across multiple tensor parallel GPUs.
            assert self.total_num_kv_heads % tp_size == 0
        else:
            # Number of KV heads is less than TP size, so we replicate
            # the KV heads across multiple tensor parallel GPUs.
            assert tp_size % self.total_num_kv_heads == 0
        self.num_kv_heads = max(1, self.total_num_kv_heads // tp_size)
        self.head_dim = hidden_size // self.total_num_heads
        self.q_size = self.num_heads * self.head_dim
        self.kv_size = self.num_kv_heads * self.head_dim
        self.scaling = self.head_dim**-0.5
        self.rope_theta = rope_theta

        self.qkv_proj = QKVParallelLinear(
            hidden_size,
            self.head_dim,
            self.total_num_heads,
            self.total_num_kv_heads,
            bias=False,
            quant_config=quant_config,
            prefix=f"{prefix}.qkv_proj",
        )
        self.o_proj = RowParallelLinear(
            self.total_num_heads * self.head_dim,
            hidden_size,
            bias=False,
            quant_config=quant_config,
            prefix=f"{prefix}.o_proj",
        )
        self.rotary_emb = get_rope(
            self.head_dim,
            rotary_dim=self.head_dim,
            max_position=max_position,
            base=int(self.rope_theta),
            is_neox_style=True,
        )
        self.attn = Attention(self.num_heads,
                              self.head_dim,
                              self.scaling,
                              num_kv_heads=self.num_kv_heads,
                              cache_config=cache_config,
                              quant_config=quant_config)

    def forward(
        self,
        positions: torch.Tensor,
        hidden_states: torch.Tensor,
        kv_cache: torch.Tensor,
        attn_metadata: AttentionMetadata,
    ) -> torch.Tensor:
        qkv, _ = self.qkv_proj(hidden_states)
        q, k, v = qkv.split([self.q_size, self.kv_size, self.kv_size], dim=-1)
        q, k = self.rotary_emb(positions, q, k)
        attn_output = self.attn(q, k, v, kv_cache, attn_metadata)
        output, _ = self.o_proj(attn_output)
        return output


class MixtralDecoderLayer(nn.Module):

    def __init__(
        self,
        config: MixtralConfig,
        cache_config: Optional[CacheConfig] = None,
        quant_config: Optional[QuantizationConfig] = None,
        prefix: str = "",
    ) -> None:
        super().__init__()
        self.hidden_size = config.hidden_size
        # Requires transformers > 4.32.0
        rope_theta = getattr(config, "rope_theta", 10000)
        self.self_attn = MixtralAttention(
            hidden_size=self.hidden_size,
            num_heads=config.num_attention_heads,
            max_position=config.max_position_embeddings,
            num_kv_heads=config.num_key_value_heads,
            rope_theta=rope_theta,
            cache_config=cache_config,
            quant_config=quant_config,
            prefix=f"{prefix}.self_attn")
        self.block_sparse_moe = MixtralMoE(
            num_experts=config.num_local_experts,
            top_k=config.num_experts_per_tok,
            hidden_size=config.hidden_size,
            intermediate_size=config.intermediate_size,
            quant_config=quant_config,
            prefix=f"{prefix}.block_sparse_moe")
        self.input_layernorm = RMSNorm(config.hidden_size,
                                       eps=config.rms_norm_eps)
        self.post_attention_layernorm = RMSNorm(config.hidden_size,
                                                eps=config.rms_norm_eps)

    def forward(
        self,
        positions: torch.Tensor,
        hidden_states: torch.Tensor,
        kv_cache: torch.Tensor,
        attn_metadata: AttentionMetadata,
        residual: Optional[torch.Tensor],
    ) -> torch.Tensor:
        # Self Attention
        if residual is None:
            residual = hidden_states
            hidden_states = self.input_layernorm(hidden_states)
        else:
            hidden_states, residual = self.input_layernorm(
                hidden_states, residual)
        hidden_states = self.self_attn(
            positions=positions,
            hidden_states=hidden_states,
            kv_cache=kv_cache,
            attn_metadata=attn_metadata,
        )

        # Fully Connected
        hidden_states, residual = self.post_attention_layernorm(
            hidden_states, residual)
        hidden_states = self.block_sparse_moe(hidden_states)
        return hidden_states, residual


@support_torch_compile
class MixtralModel(nn.Module):

    def __init__(self, *, vllm_config: VllmConfig, prefix: str = ""):
        super().__init__()

        config = vllm_config.model_config.hf_config
        cache_config = vllm_config.cache_config
        quant_config = vllm_config.quant_config
        lora_config = vllm_config.lora_config

        self.padding_idx = config.pad_token_id
        lora_vocab = (lora_config.lora_extra_vocab_size *
                      (lora_config.max_loras or 1)) if lora_config else 0
        self.vocab_size = config.vocab_size + lora_vocab
        self.org_vocab_size = config.vocab_size

        self.embed_tokens = VocabParallelEmbedding(
            self.vocab_size,
            config.hidden_size,
            org_num_embeddings=config.vocab_size,
        )

        self.start_layer, self.end_layer, self.layers = make_layers(
            config.num_hidden_layers,
            lambda prefix: MixtralDecoderLayer(
                config, cache_config, quant_config=quant_config, prefix=prefix
            ),
            prefix=f"{prefix}.layers")

        self.norm = RMSNorm(config.hidden_size, eps=config.rms_norm_eps)
        self.make_empty_intermediate_tensors = (
            make_empty_intermediate_tensors_factory(
                ["hidden_states", "residual"], config.hidden_size))

    def get_input_embeddings(self, input_ids: torch.Tensor) -> torch.Tensor:
        return self.embed_tokens(input_ids)

    def forward(
        self,
        input_ids: torch.Tensor,
        positions: torch.Tensor,
        kv_caches: List[torch.Tensor],
        attn_metadata: AttentionMetadata,
        intermediate_tensors: Optional[IntermediateTensors],
        inputs_embeds: Optional[torch.Tensor] = None,
    ) -> Union[torch.Tensor, IntermediateTensors]:
        if get_pp_group().is_first_rank:
            if inputs_embeds is not None:
                hidden_states = inputs_embeds
            else:
                hidden_states = self.get_input_embeddings(input_ids)
            residual = None
        else:
            assert intermediate_tensors is not None
            hidden_states = intermediate_tensors["hidden_states"]
            residual = intermediate_tensors["residual"]
        for i in range(self.start_layer, self.end_layer):
            layer = self.layers[i]
            hidden_states, residual = layer(positions, hidden_states,
                                            kv_caches[i - self.start_layer],
                                            attn_metadata, residual)
        if not get_pp_group().is_last_rank:
            return IntermediateTensors({
                "hidden_states": hidden_states,
                "residual": residual
            })
        hidden_states, _ = self.norm(hidden_states, residual)
        return hidden_states


class MixtralForCausalLM(nn.Module, SupportsLoRA, SupportsPP):
    fall_back_to_pt_during_load = False

    packed_modules_mapping = {
        "qkv_proj": [
            "q_proj",
            "k_proj",
            "v_proj",
        ],
    }

    # LoRA specific attributes
    supported_lora_modules = [
        "qkv_proj", "o_proj", "embed_tokens", "lm_head", "w1", "w2", "w3",
        "gate"
    ]
    embedding_modules = {
        "embed_tokens": "input_embeddings",
        "lm_head": "output_embeddings",
    }
    embedding_padding_modules = ["lm_head"]

    def __init__(self, *, vllm_config: VllmConfig, prefix: str = ""):
        super().__init__()
        config = vllm_config.model_config.hf_config
        quant_config = vllm_config.quant_config
        lora_config = vllm_config.lora_config
        self.config = config
        self.lora_config = lora_config

        self.model = MixtralModel(vllm_config=vllm_config,
                                  prefix=maybe_prefix(prefix, "model"))
        self.unpadded_vocab_size = config.vocab_size
        if lora_config:
            self.unpadded_vocab_size += lora_config.lora_extra_vocab_size
        self.lm_head = ParallelLMHead(
            self.unpadded_vocab_size,
            config.hidden_size,
            org_num_embeddings=config.vocab_size,
            padding_size=DEFAULT_VOCAB_PADDING_SIZE
            # We need bigger padding if using lora for kernel
            # compatibility
            if not lora_config else lora_config.lora_vocab_padding_size,
            quant_config=quant_config,
        )
        if self.config.tie_word_embeddings:
            self.lm_head.weight = self.model.embed_tokens.weight
        self.logits_processor = LogitsProcessor(self.unpadded_vocab_size,
                                                config.vocab_size)
        self.sampler = get_sampler()
        self.make_empty_intermediate_tensors = (
            self.model.make_empty_intermediate_tensors)

    def get_input_embeddings(self, input_ids: torch.Tensor) -> torch.Tensor:
        return self.model.get_input_embeddings(input_ids)

    def forward(
        self,
        input_ids: torch.Tensor,
        positions: torch.Tensor,
        kv_caches: List[torch.Tensor],
        attn_metadata: AttentionMetadata,
        intermediate_tensors: Optional[IntermediateTensors] = None,
        inputs_embeds: Optional[torch.Tensor] = None,
    ) -> Union[torch.Tensor, IntermediateTensors]:
        hidden_states = self.model(input_ids, positions, kv_caches,
                                   attn_metadata, intermediate_tensors,
                                   inputs_embeds)
        return hidden_states

    def compute_logits(
        self,
        hidden_states: torch.Tensor,
        sampling_metadata: SamplingMetadata,
    ) -> Optional[torch.Tensor]:
        logits = self.logits_processor(self.lm_head, hidden_states,
                                       sampling_metadata)
        return logits

    def sample(
        self,
        logits: Optional[torch.Tensor],
        sampling_metadata: SamplingMetadata,
    ) -> Optional[SamplerOutput]:
        next_tokens = self.sampler(logits, sampling_metadata)
        return next_tokens

    def load_weights(self, weights: Iterable[Tuple[str,
                                                   torch.Tensor]]) -> Set[str]:
        stacked_params_mapping = [
            # (param_name, shard_name, shard_id)
            ("qkv_proj", "q_proj", "q"),
            ("qkv_proj", "k_proj", "k"),
            ("qkv_proj", "v_proj", "v"),
        ]

        # Params for weights, fp8 weight scales, fp8 activation scales
        # (param_name, weight_name, expert_id, shard_id)
        expert_params_mapping = FusedMoE.make_expert_params_mapping(
            ckpt_gate_proj_name="w1",
            ckpt_down_proj_name="w2",
            ckpt_up_proj_name="w3",
            num_experts=self.config.num_local_experts)

        params_dict = dict(self.named_parameters())
        loaded_params: Set[str] = set()
        for name, loaded_weight in weights:
            if "rotary_emb.inv_freq" in name:
                continue

            for (param_name, weight_name, shard_id) in stacked_params_mapping:
                if weight_name not in name:
                    continue
                name = name.replace(weight_name, param_name)
                # Skip loading extra bias for GPTQ models.
                if ((name.endswith(".bias") or name.endswith("_bias"))
                        and name not in params_dict):
                    continue
                # Skip layers on other devices.
                if is_pp_missing_parameter(name, self):
                    continue

                param = params_dict[name]
                weight_loader = param.weight_loader
                weight_loader(param, loaded_weight, shard_id)
                break
            else:
                for mapping in expert_params_mapping:
                    param_name, weight_name, expert_id, shard_id = mapping
                    if weight_name not in name:
                        continue
                    name = name.replace(weight_name, param_name)
                    # Skip layers on other devices.
                    if is_pp_missing_parameter(name, self):
                        continue
                    if ((name.endswith(".bias") or name.endswith("_bias"))
                            and name not in params_dict):
                        continue
                    param = params_dict[name]
                    weight_loader = param.weight_loader
                    weight_loader(param,
                                  loaded_weight,
                                  name,
                                  shard_id=shard_id,
                                  expert_id=expert_id)
                    break
                else:
                    # Skip loading extra bias for GPTQ models.
                    if ((name.endswith(".bias") or name.endswith("_bias"))
                            and name not in params_dict):
                        continue
                    # Skip layers on other devices.
                    if is_pp_missing_parameter(name, self):
                        continue
                    # Remapping the name of FP8 kv-scale.
                    name = maybe_remap_kv_scale_name(name, params_dict)
                    if name is None:
                        continue

                    param = params_dict[name]
                    weight_loader = getattr(param, "weight_loader",
                                            default_weight_loader)
                    weight_loader(param, loaded_weight)
<<<<<<< HEAD

            if current_platform.is_hpu():
                torch.hpu.synchronize()
=======
            loaded_params.add(name)
        return loaded_params
>>>>>>> 01aae1cc
<|MERGE_RESOLUTION|>--- conflicted
+++ resolved
@@ -481,11 +481,7 @@
                     weight_loader = getattr(param, "weight_loader",
                                             default_weight_loader)
                     weight_loader(param, loaded_weight)
-<<<<<<< HEAD
-
+            loaded_params.add(name)
             if current_platform.is_hpu():
                 torch.hpu.synchronize()
-=======
-            loaded_params.add(name)
-        return loaded_params
->>>>>>> 01aae1cc
+        return loaded_params