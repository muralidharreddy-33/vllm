--- conflicted
+++ resolved
@@ -20,17 +20,8 @@
 from .blip import (BlipVisionModel, dummy_image_for_blip,
                    get_max_blip_image_tokens)
 from .interfaces import SupportsMultiModal
-<<<<<<< HEAD
-from .utils import is_pp_missing_parameter, merge_multimodal_embeddings
-
-_KEYS_TO_MODIFY_MAPPING = {
-    "language_model.lm_head": "lm_head",
-    "language_model.model": "language_model",
-}
-=======
-from .utils import (group_weights_with_prefix, init_vllm_registered_model,
+from .utils import (group_weights_with_prefix, is_pp_missing_parameter, init_vllm_registered_model,
                     merge_multimodal_embeddings)
->>>>>>> 3185fb0c
 
 # We use this internally as placeholders since there is no image token
 # defined on the HuggingFace repo
@@ -514,25 +505,11 @@
             bias=True,
         )
 
-<<<<<<< HEAD
-        self.quant_config = quant_config
-
-        self.language_model = OPTModel(config.text_config, cache_config,
-                                       quant_config)
-
-        self.unpadded_vocab_size = config.text_config.vocab_size
-        self.logits_processor = LogitsProcessor(self.unpadded_vocab_size)
-        self.sampler = Sampler()
+        self.language_model = init_vllm_registered_model(
+            config.text_config, cache_config, quant_config)
 
         self.make_empty_intermediate_tensors = (
             self.language_model.make_empty_intermediate_tensors)
-
-    def get_lm_head(self):
-        return self.language_model.decoder.embed_tokens
-=======
-        self.language_model = init_vllm_registered_model(
-            config.text_config, cache_config, quant_config)
->>>>>>> 3185fb0c
 
     def _validate_pixel_values(self, data: torch.Tensor) -> torch.Tensor:
         h = w = self.config.vision_config.image_size
@@ -672,21 +649,12 @@
         else:
             inputs_embeds = None
 
-<<<<<<< HEAD
-        hidden_states = self.language_model(
-            input_ids,
-            positions,
-            kv_caches,
-            attn_metadata,
-            intermediate_tensors=intermediate_tensors,
-            inputs_embeds=inputs_embeds)
-=======
         hidden_states = self.language_model.model(input_ids,
                                                   positions,
                                                   kv_caches,
                                                   attn_metadata,
+                                                  intermediate_tensors=intermediate_tensors,
                                                   inputs_embeds=inputs_embeds)
->>>>>>> 3185fb0c
 
         return hidden_states
 
@@ -706,53 +674,6 @@
         return self.language_model.sample(logits, sampling_metadata)
 
     def load_weights(self, weights: Iterable[Tuple[str, torch.Tensor]]):
-<<<<<<< HEAD
-        # only doing this for language model part for now.
-        stacked_params_mapping = [
-            # (param_name, shard_name, shard_id)
-            ("qkv_proj", "q_proj", "q"),
-            ("qkv_proj", "k_proj", "k"),
-            ("qkv_proj", "v_proj", "v"),
-            ("gate_up_proj", "gate_proj", 0),
-            ("gate_up_proj", "up_proj", 1),
-        ]
-        params_dict = dict(self.named_parameters())
-
-        for name, loaded_weight in weights:
-            if "lm_head.weight" in name:
-                continue
-            if "rotary_emb.inv_freq" in name:
-                continue
-            for key_to_modify, new_key in _KEYS_TO_MODIFY_MAPPING.items():
-                if key_to_modify in name:
-                    name = name.replace(key_to_modify, new_key)
-            use_default_weight_loading = False
-            if "vision" in name:
-                if self.vision_model is not None:
-                    # BlipVisionModel does not need sharding
-                    use_default_weight_loading = True
-            else:
-                for (param_name, weight_name,
-                     shard_id) in stacked_params_mapping:
-                    if weight_name not in name:
-                        continue
-                    if is_pp_missing_parameter(
-                            name.replace(weight_name, param_name), self):
-                        continue
-                    param = params_dict[name.replace(weight_name, param_name)]
-                    weight_loader = param.weight_loader
-                    weight_loader(param, loaded_weight, shard_id)
-                    break
-                else:
-                    use_default_weight_loading = True
-            if use_default_weight_loading:
-                if is_pp_missing_parameter(name, self):
-                    continue
-                param = params_dict[name]
-                weight_loader = getattr(param, "weight_loader",
-                                        default_weight_loader)
-                weight_loader(param, loaded_weight)
-=======
         # prepare weight iterators for components
         weights_group = group_weights_with_prefix(weights)
 
@@ -770,6 +691,8 @@
         # load qformer
         qformer_params_dict = dict(self.qformer.named_parameters())
         for name, loaded_weight in weights_group["qformer"]:
+            if is_pp_missing_parameter(name, self.qformer):
+                continue
             param = qformer_params_dict[name]
             weight_loader = getattr(param, "weight_loader",
                                     default_weight_loader)
@@ -778,11 +701,12 @@
         # load mlp projector
         mlp_params_dict = dict(self.language_projection.named_parameters())
         for name, loaded_weight in weights_group["language_projection"]:
+            if is_pp_missing_parameter(name, self.language_projection):
+                continue
             param = mlp_params_dict[name]
             weight_loader = getattr(param, "weight_loader",
                                     default_weight_loader)
             weight_loader(param, loaded_weight)
 
         # load llm backbone
-        self.language_model.load_weights(weights_group["language_model"])
->>>>>>> 3185fb0c
+        self.language_model.load_weights(weights_group["language_model"])