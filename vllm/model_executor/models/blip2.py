--- conflicted
+++ resolved
@@ -1,8 +1,4 @@
-<<<<<<< HEAD
 import itertools
-from array import array
-=======
->>>>>>> 0e40ac9b
 from typing import (Iterable, List, Literal, Mapping, Optional, Tuple,
                     TypedDict, Union)
 
