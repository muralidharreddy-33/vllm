--- conflicted
+++ resolved
@@ -189,22 +189,6 @@
 
         return output
 
-<<<<<<< HEAD
-    def _apply_hf_processor_tokens_only(
-        self,
-        prompt_tokens: list[int],
-    ) -> list[int]:
-        tokenizer = self.info.get_tokenizer()
-        assert prompt_tokens[0] == tokenizer.bos_token_id
-
-        # If the prompt was generated with the bos_token_id, we might end up
-        # with two bos_token_ids in the prompt, so we remove the first one.
-        if len(prompt_tokens) > 1 and prompt_tokens[0] == prompt_tokens[1]:
-            return prompt_tokens[1:]
-        return prompt_tokens
-
-=======
->>>>>>> d08b285a
     def _get_mm_fields_config(
         self,
         hf_inputs: BatchFeature,
