--- conflicted
+++ resolved
@@ -334,11 +334,10 @@
         return hidden_states
 
 
-<<<<<<< HEAD
-@MULTIMODAL_REGISTRY.register_processor(UltravoxMultiModalProcessor,
-                                        info=UltravoxProcessingInfo,
-                                        dummy_inputs=UltravoxDummyInputsBuilder
-                                        )
+@MULTIMODAL_REGISTRY.register_processor(
+    UltravoxMultiModalProcessor,
+    info=UltravoxProcessingInfo,
+    dummy_inputs=UltravoxDummyInputsBuilder)
 class UltravoxModel(nn.Module, SupportsMultiModal, SupportsPP, SupportsLoRA):
 
     packed_modules_mapping = {
@@ -353,13 +352,6 @@
     ]
     embedding_modules = {}
     embedding_padding_modules = []
-=======
-@MULTIMODAL_REGISTRY.register_processor(
-    UltravoxMultiModalProcessor,
-    info=UltravoxProcessingInfo,
-    dummy_inputs=UltravoxDummyInputsBuilder)
-class UltravoxModel(nn.Module, SupportsMultiModal, SupportsPP):
->>>>>>> 0f465ab5
 
     hf_to_vllm_mapper = WeightsMapper(
         orig_to_new_prefix={"audio_tower.model.encoder.": "audio_tower."})
