--- conflicted
+++ resolved
@@ -47,14 +47,9 @@
 from vllm.model_executor.sampling_metadata import SamplingMetadata
 from vllm.sequence import IntermediateTensors
 
-<<<<<<< HEAD
-from .interfaces import SupportsLoRA
+from .interfaces import SupportsLoRA, SupportsPP
 from .utils import (PPMissingLayer, is_pp_missing_parameter,
                     make_empty_intermediate_tensors_factory, make_layers)
-=======
-from .interfaces import SupportsLoRA, SupportsPP
-from .utils import PPMissingLayer, is_pp_missing_parameter, make_layers
->>>>>>> 1e010c79
 
 
 class Qwen2MLP(nn.Module):
