# -*- coding: utf-8 -*-
from functools import partial
from typing import Any, Dict, Iterable, List, Optional, Tuple, Union

import torch
from torch import nn
from transformers import PretrainedConfig

from vllm.attention import Attention, AttentionMetadata
from vllm.config import CacheConfig
from vllm.distributed import (get_pp_group, get_tensor_model_parallel_rank,
                              get_tensor_model_parallel_world_size,
                              split_tensor_along_last_dim,
                              tensor_model_parallel_all_gather)
from vllm.model_executor.layers.activation import SiluAndMul
from vllm.model_executor.layers.layernorm import RMSNorm
from vllm.model_executor.layers.linear import (MergedColumnParallelLinear,
                                               QKVParallelLinear,
                                               RowParallelLinear)
from vllm.model_executor.layers.logits_processor import LogitsProcessor
from vllm.model_executor.layers.quantization.base_config import (
    QuantizationConfig)
from vllm.model_executor.layers.rotary_embedding import get_rope
from vllm.model_executor.layers.sampler import Sampler, SamplerOutput
from vllm.model_executor.layers.vocab_parallel_embedding import (
    ParallelLMHead, VocabParallelEmbedding)
from vllm.model_executor.model_loader.weight_utils import default_weight_loader
from vllm.model_executor.sampling_metadata import SamplingMetadata
from vllm.sequence import IntermediateTensors

<<<<<<< HEAD
from .utils import get_inputs_embeds
=======
from .utils import (is_pp_missing_parameter,
                    make_empty_intermediate_tensors_factory, make_layers)
>>>>>>> 2ee45281


class InternLM2MLP(nn.Module):

    def __init__(
        self,
        hidden_size: int,
        intermediate_size: int,
        hidden_act: str,
        quant_config: Optional[QuantizationConfig] = None,
    ) -> None:
        super().__init__()
        self.gate_up_proj = MergedColumnParallelLinear(
            hidden_size, [intermediate_size] * 2,
            bias=False,
            quant_config=quant_config)
        self.w2 = RowParallelLinear(intermediate_size,
                                    hidden_size,
                                    bias=False,
                                    quant_config=quant_config)
        if hidden_act != "silu":
            raise ValueError(f"Unsupported activation: {hidden_act}. "
                             "Only silu is supported for now.")
        self.act_fn = SiluAndMul()

    def forward(self, x):
        gate_up, _ = self.gate_up_proj(x)
        x = self.act_fn(gate_up)
        x, _ = self.w2(x)
        return x


class InternLM2Attention(nn.Module):

    def __init__(
        self,
        hidden_size: int,
        num_heads: int,
        num_kv_heads: int,
        rope_theta: float = 10000,
        rope_scaling: Optional[Dict[str, Any]] = None,
        max_position_embeddings: int = 8192,
        cache_config: Optional[CacheConfig] = None,
        quant_config: Optional[QuantizationConfig] = None,
    ) -> None:
        super().__init__()
        self.hidden_size = hidden_size
        self.tp_size = get_tensor_model_parallel_world_size()
        self.tp_rank = get_tensor_model_parallel_rank()
        self.total_num_heads = num_heads
        assert self.total_num_heads % self.tp_size == 0
        self.num_heads = self.total_num_heads // self.tp_size
        self.total_num_kv_heads = num_kv_heads
        if self.total_num_kv_heads >= self.tp_size:
            # Number of KV heads is greater than TP size, so we partition
            # the KV heads across multiple tensor parallel GPUs.
            assert self.total_num_kv_heads % self.tp_size == 0
        else:
            # Number of KV heads is less than TP size, so we replicate
            # the KV heads across multiple tensor parallel GPUs.
            assert self.tp_size % self.total_num_kv_heads == 0
        self.num_kv_heads = max(1, self.total_num_kv_heads // self.tp_size)
        self.head_dim = hidden_size // self.total_num_heads
        self.q_size = self.num_heads * self.head_dim
        self.kv_size = self.num_kv_heads * self.head_dim
        self.key_value_groups = int(self.num_heads / self.num_kv_heads)
        self.scaling = self.head_dim**-0.5
        self.rope_theta = rope_theta
        self.max_position_embeddings = max_position_embeddings

        self.wqkv = QKVParallelLinear(
            hidden_size,
            self.head_dim,
            self.total_num_heads,
            self.total_num_kv_heads,
            bias=False,
            quant_config=quant_config,
        )
        self.wo = RowParallelLinear(
            self.total_num_heads * self.head_dim,
            hidden_size,
            bias=False,
            quant_config=quant_config,
        )

        self.rotary_emb = get_rope(
            self.head_dim,
            rotary_dim=self.head_dim,
            max_position=max_position_embeddings,
            base=rope_theta,
            rope_scaling=rope_scaling,
        )
        self.attn = Attention(self.num_heads,
                              self.head_dim,
                              self.scaling,
                              num_kv_heads=self.num_kv_heads,
                              cache_config=cache_config,
                              quant_config=quant_config)

    def split_qkv(self, qkv: torch.Tensor):
        seq_len = qkv.shape[0]
        if self.tp_size > 1:
            qkv_map = [self.q_size, self.kv_size, self.kv_size] * self.tp_size
            qkv = tensor_model_parallel_all_gather(qkv)
            qkv = torch.split(qkv, qkv_map, dim=-1)
            qkv = qkv[::3] + qkv[1::3] + qkv[2::3]
            qkv = torch.cat(qkv, dim=-1)

        qkv = qkv.view(seq_len, self.total_num_kv_heads,
                       self.key_value_groups + 2, self.head_dim)
        q, k, v = torch.split(qkv, [self.key_value_groups, 1, 1], dim=-2)
        q = q.reshape(seq_len, self.q_size * self.tp_size)
        k = k.reshape(seq_len, self.kv_size * self.tp_size)
        v = v.reshape(seq_len, self.kv_size * self.tp_size)

        if self.tp_size > 1:
            splitter = partial(split_tensor_along_last_dim,
                               num_partitions=self.tp_size)
            q = splitter(q)[self.tp_rank]
            k = splitter(k)[self.tp_rank]
            v = splitter(v)[self.tp_rank]
        return q, k, v

    def forward(
        self,
        positions: torch.Tensor,
        hidden_states: torch.Tensor,
        kv_cache: torch.Tensor,
        attn_metadata: AttentionMetadata,
    ) -> torch.Tensor:
        qkv, _ = self.wqkv(hidden_states)
        q, k, v = self.split_qkv(qkv)
        q, k = self.rotary_emb(positions, q, k)
        attn_output = self.attn(q, k, v, kv_cache, attn_metadata)
        output, _ = self.wo(attn_output)
        return output


class InternLMDecoderLayer(nn.Module):

    def __init__(
        self,
        config: PretrainedConfig,
        cache_config: Optional[CacheConfig] = None,
        quant_config: Optional[QuantizationConfig] = None,
    ) -> None:
        super().__init__()
        self.hidden_size = config.hidden_size
        rope_theta = getattr(config, "rope_theta", 10000)
        rope_scaling = getattr(config, "rope_scaling", None)
        max_position_embeddings = getattr(config, "max_position_embeddings",
                                          8192)
        self.attention = InternLM2Attention(
            hidden_size=self.hidden_size,
            num_heads=config.num_attention_heads,
            num_kv_heads=config.num_key_value_heads,
            rope_theta=rope_theta,
            rope_scaling=rope_scaling,
            max_position_embeddings=max_position_embeddings,
            cache_config=cache_config,
            quant_config=quant_config,
        )
        self.feed_forward = InternLM2MLP(
            hidden_size=self.hidden_size,
            intermediate_size=config.intermediate_size,
            hidden_act=config.hidden_act,
            quant_config=quant_config,
        )
        self.attention_norm = RMSNorm(config.hidden_size,
                                      eps=config.rms_norm_eps)
        self.ffn_norm = RMSNorm(config.hidden_size, eps=config.rms_norm_eps)

    def forward(
        self,
        positions: torch.Tensor,
        hidden_states: torch.Tensor,
        kv_cache: torch.Tensor,
        attn_metadata: AttentionMetadata,
        residual: Optional[torch.Tensor],
    ) -> Tuple[torch.Tensor, torch.Tensor]:
        # Self Attention
        if residual is None:
            residual = hidden_states
            hidden_states = self.attention_norm(hidden_states)
        else:
            hidden_states, residual = self.attention_norm(
                hidden_states, residual)
        hidden_states = self.attention(
            positions=positions,
            hidden_states=hidden_states,
            kv_cache=kv_cache,
            attn_metadata=attn_metadata,
        )

        # Fully Connected
        hidden_states, residual = self.ffn_norm(hidden_states, residual)
        hidden_states = self.feed_forward(hidden_states)
        return hidden_states, residual


class InternLM2Model(nn.Module):

    def __init__(
        self,
        config: PretrainedConfig,
        cache_config: Optional[CacheConfig] = None,
        quant_config: Optional[QuantizationConfig] = None,
        prefix: str = "",
    ) -> None:
        super().__init__()
        self.config = config
        self.padding_idx = config.pad_token_id
        self.vocab_size = config.vocab_size
        self.tok_embeddings = VocabParallelEmbedding(
            config.vocab_size,
            config.hidden_size,
        )
        self.start_layer, self.end_layer, self.layers = make_layers(
            config.num_hidden_layers,
            lambda prefix: InternLMDecoderLayer(config, cache_config,
                                                quant_config),
            prefix=f"{prefix}.layers")
        self.norm = RMSNorm(config.hidden_size, eps=config.rms_norm_eps)
        self.make_empty_intermediate_tensors = (
            make_empty_intermediate_tensors_factory(
                ["hidden_states", "residual"], config.hidden_size))

    def get_input_embeddings(self, input_ids: torch.Tensor) -> torch.Tensor:
        return self.tok_embeddings(input_ids)

    def forward(
        self,
        input_ids: torch.Tensor,
        positions: torch.Tensor,
        kv_caches: List[torch.Tensor],
        attn_metadata: AttentionMetadata,
        intermediate_tensors: IntermediateTensors = None,
        inputs_embeds: Optional[torch.Tensor] = None,
<<<<<<< HEAD
        inputs_embeds_masks: Optional[torch.Tensor] = None,
    ) -> torch.Tensor:
        hidden_states = get_inputs_embeds(input_ids, self.tok_embeddings,
                                          inputs_embeds, inputs_embeds_masks)
        residual = None
        for i in range(len(self.layers)):
=======
    ) -> Union[torch.Tensor, IntermediateTensors]:
        if get_pp_group().is_first_rank:
            if inputs_embeds is not None:
                hidden_states = inputs_embeds
            else:
                hidden_states = self.tok_embeddings(input_ids)
            residual = None
        else:
            assert intermediate_tensors is not None
            hidden_states = intermediate_tensors["hidden_states"]
            residual = intermediate_tensors["residual"]
        for i in range(self.start_layer, self.end_layer):
>>>>>>> 2ee45281
            layer = self.layers[i]
            hidden_states, residual = layer(
                positions,
                hidden_states,
                kv_caches[i - self.start_layer],
                attn_metadata,
                residual,
            )
        if not get_pp_group().is_last_rank:
            return IntermediateTensors({
                "hidden_states": hidden_states,
                "residual": residual
            })
        hidden_states, _ = self.norm(hidden_states, residual)
        return hidden_states


class InternLM2ForCausalLM(nn.Module):

    def __init__(
        self,
        config: PretrainedConfig,
        cache_config: Optional[CacheConfig] = None,
        quant_config: Optional[QuantizationConfig] = None,
    ) -> None:
        super().__init__()
        self.config = config
        self.quant_config = quant_config
        self.model = InternLM2Model(config, cache_config, quant_config)
        self.output = ParallelLMHead(config.vocab_size,
                                     config.hidden_size,
                                     quant_config=quant_config)
        if self.config.tie_word_embeddings:
            self.output.weight = self.model.tok_embeddings.weight
        self.logits_processor = LogitsProcessor(config.vocab_size)
        self.sampler = Sampler()
        self.make_empty_intermediate_tensors = (
            self.model.make_empty_intermediate_tensors)

    def forward(
        self,
        input_ids: torch.Tensor,
        positions: torch.Tensor,
        kv_caches: List[torch.Tensor],
        attn_metadata: AttentionMetadata,
        intermediate_tensors: IntermediateTensors,
        inputs_embeds: Optional[torch.Tensor] = None,
        inputs_embeds_masks: Optional[torch.Tensor] = None,
    ) -> torch.Tensor:
        hidden_states = self.model(input_ids, positions, kv_caches,
<<<<<<< HEAD
                                   attn_metadata, inputs_embeds,
                                   inputs_embeds_masks)
=======
                                   attn_metadata, intermediate_tensors)
>>>>>>> 2ee45281
        return hidden_states

    def compute_logits(
        self,
        hidden_states: torch.Tensor,
        sampling_metadata: SamplingMetadata,
    ) -> Optional[torch.Tensor]:
        logits = self.logits_processor(self.output, hidden_states,
                                       sampling_metadata)
        return logits

    def sample(
        self,
        logits: torch.Tensor,
        sampling_metadata: SamplingMetadata,
    ) -> Optional[SamplerOutput]:
        next_tokens = self.sampler(logits, sampling_metadata)
        return next_tokens

    def load_weights(self, weights: Iterable[Tuple[str, torch.Tensor]]):
        stacked_params_mapping = [
            # (param_name, shard_name, shard_id)
            ("gate_up_proj", "w1", 0),
            ("gate_up_proj", "w3", 1),
        ]
        params_dict = dict(self.named_parameters())
        for name, loaded_weight in weights:
            if "rotary_emb.inv_freq" in name:
                continue
            for (param_name, weight_name, shard_id) in stacked_params_mapping:
                if weight_name not in name:
                    continue
                name = name.replace(weight_name, param_name)
                # Skip loading extra bias for GPTQ models.
                if name.endswith(".bias") and name not in params_dict:
                    continue
                if is_pp_missing_parameter(name, self):
                    continue
                param = params_dict[name]
                weight_loader = param.weight_loader
                weight_loader(param, loaded_weight, shard_id)
                break
            else:
                # Skip loading extra bias for GPTQ models.
                if name.endswith(".bias") and name not in params_dict:
                    continue
                if is_pp_missing_parameter(name, self):
                    continue
                param = params_dict[name]
                weight_loader = getattr(param, "weight_loader",
                                        default_weight_loader)
                weight_loader(param, loaded_weight)<|MERGE_RESOLUTION|>--- conflicted
+++ resolved
@@ -28,12 +28,8 @@
 from vllm.model_executor.sampling_metadata import SamplingMetadata
 from vllm.sequence import IntermediateTensors
 
-<<<<<<< HEAD
-from .utils import get_inputs_embeds
-=======
-from .utils import (is_pp_missing_parameter,
+from .utils import (get_inputs_embeds, is_pp_missing_parameter,
                     make_empty_intermediate_tensors_factory, make_layers)
->>>>>>> 2ee45281
 
 
 class InternLM2MLP(nn.Module):
@@ -272,27 +268,18 @@
         attn_metadata: AttentionMetadata,
         intermediate_tensors: IntermediateTensors = None,
         inputs_embeds: Optional[torch.Tensor] = None,
-<<<<<<< HEAD
         inputs_embeds_masks: Optional[torch.Tensor] = None,
-    ) -> torch.Tensor:
-        hidden_states = get_inputs_embeds(input_ids, self.tok_embeddings,
-                                          inputs_embeds, inputs_embeds_masks)
-        residual = None
-        for i in range(len(self.layers)):
-=======
     ) -> Union[torch.Tensor, IntermediateTensors]:
         if get_pp_group().is_first_rank:
-            if inputs_embeds is not None:
-                hidden_states = inputs_embeds
-            else:
-                hidden_states = self.tok_embeddings(input_ids)
+            hidden_states = get_inputs_embeds(input_ids, self.tok_embeddings,
+                                              inputs_embeds,
+                                              inputs_embeds_masks)
             residual = None
         else:
             assert intermediate_tensors is not None
             hidden_states = intermediate_tensors["hidden_states"]
             residual = intermediate_tensors["residual"]
         for i in range(self.start_layer, self.end_layer):
->>>>>>> 2ee45281
             layer = self.layers[i]
             hidden_states, residual = layer(
                 positions,
@@ -343,12 +330,8 @@
         inputs_embeds_masks: Optional[torch.Tensor] = None,
     ) -> torch.Tensor:
         hidden_states = self.model(input_ids, positions, kv_caches,
-<<<<<<< HEAD
-                                   attn_metadata, inputs_embeds,
-                                   inputs_embeds_masks)
-=======
-                                   attn_metadata, intermediate_tensors)
->>>>>>> 2ee45281
+                                   attn_metadata, intermediate_tensors,
+                                   inputs_embeds, inputs_embeds_masks)
         return hidden_states
 
     def compute_logits(
