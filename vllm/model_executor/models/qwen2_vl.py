--- conflicted
+++ resolved
@@ -40,11 +40,7 @@
 
 from vllm.attention import AttentionMetadata
 from vllm.attention.selector import _Backend
-<<<<<<< HEAD
 from vllm.config import VllmConfig
-=======
-from vllm.config import CacheConfig, LoRAConfig, MultiModalConfig
->>>>>>> 6b304715
 from vllm.distributed import get_pp_group, parallel_state
 from vllm.distributed import utils as dist_utils
 from vllm.inputs import (INPUT_REGISTRY, DecoderOnlyInputs, DummyData,
@@ -968,26 +964,17 @@
     embedding_modules = {}
     embedding_padding_modules = []
 
-<<<<<<< HEAD
     def __init__(
         self,
         vllm_config: VllmConfig,
         prefix: str = "",
     ) -> None:
-=======
-    def __init__(self,
-                 config: Qwen2VLConfig,
-                 multimodal_config: MultiModalConfig,
-                 cache_config: Optional[CacheConfig] = None,
-                 quant_config: Optional[QuantizationConfig] = None,
-                 lora_config: Optional[LoRAConfig] = None) -> None:
-
->>>>>>> 6b304715
         super().__init__()
         config = vllm_config.model_config.hf_config
         cache_config = vllm_config.cache_config
         quant_config = vllm_config.quant_config
         multimodal_config = vllm_config.model_config.multimodal_config
+        lora_config = vllm_config.lora_config
         assert not cache_config.enable_prefix_caching, \
             "Qwen2-VL currently does not support prefix caching"
 
