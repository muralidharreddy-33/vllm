--- conflicted
+++ resolved
@@ -681,18 +681,6 @@
 
     hf_config = ctx.get_hf_config(Qwen2VLConfig)
 
-<<<<<<< HEAD
-    dummy_seqdata = SequenceData.from_counts({
-        hf_config.vision_start_token_id:
-        1,
-        hf_config.image_token_id:
-        max_llm_image_tokens,
-        hf_config.vision_end_token_id:
-        1,
-        0:
-        seq_len - max_llm_image_tokens - 2,
-    })
-=======
     dummy_seqdata = SequenceData.from_token_counts(
         (hf_config.vision_start_token_id, 1),
         (hf_config.image_token_id, max_llm_image_tokens),
@@ -700,7 +688,6 @@
         (0, seq_len - max_llm_image_tokens - 2),
     )
 
->>>>>>> 8ca5051b
     dummy_image = Image.new("RGB", (max_resized_width, max_resized_height),
                             color=0)
 
