--- conflicted
+++ resolved
@@ -42,14 +42,8 @@
     get_parallel_weight)
 from vllm.model_executor.parallel_utils.parallel_state import (
     get_tensor_model_parallel_rank, get_tensor_model_parallel_world_size)
-<<<<<<< HEAD
-from vllm.model_executor.parallel_utils.tensor_parallel import (
+from vllm.model_executor.parallel_utils.layers import (
     VocabParallelEmbedding)
-=======
-from vllm.model_executor.parallel_utils.layers import (VocabParallelEmbedding,
-                                                       ColumnParallelLinear,
-                                                       RowParallelLinear)
->>>>>>> 09ff7f10
 from vllm.sequence import SamplerOutput
 from vllm.transformers_utils.configs.aquila import AquilaConfig
 
@@ -66,33 +60,20 @@
         quant_config: Optional[QuantizationConfig] = None,
     ):
         super().__init__()
-<<<<<<< HEAD
-        self.gate_up_proj = ParallelLinear.column(hidden_size,
-                                                  2 * intermediate_size,
-                                                  bias=False,
-                                                  gather_output=False,
-                                                  perform_initialization=False,
-                                                  quant_config=quant_config)
-        self.down_proj = ParallelLinear.row(intermediate_size,
-                                            hidden_size,
-                                            bias=False,
-                                            input_is_parallel=True,
-                                            perform_initialization=False,
-                                            quant_config=quant_config)
-=======
-        self.gate_up_proj = ColumnParallelLinear(
+        self.gate_up_proj = ParallelLinear.column(
             hidden_size,
             2 * intermediate_size,
             bias=False,
             gather_output=False,
-        )
-        self.down_proj = RowParallelLinear(
+            quant_config=quant_config,
+        )
+        self.down_proj = ParallelLinear.row(
             intermediate_size,
             hidden_size,
             bias=False,
             input_is_parallel=True,
-        )
->>>>>>> 09ff7f10
+            quant_config=quant_config,
+        )
         if hidden_act != "silu":
             raise ValueError(f"Unsupported activation: {hidden_act}. "
                              "Only silu is supported for now.")
@@ -158,25 +139,15 @@
             self.head_dim,
             bias=False,
             gather_output=False,
-<<<<<<< HEAD
-            perform_initialization=False,
-            quant_config=quant_config,
-        )
-        self.o_proj = ParallelLinear.row(self.total_num_heads * self.head_dim,
-                                         hidden_size,
-                                         bias=False,
-                                         input_is_parallel=True,
-                                         perform_initialization=False,
-                                         quant_config=quant_config)
-=======
-        )
-        self.o_proj = RowParallelLinear(
+            quant_config=quant_config,
+        )
+        self.o_proj = ParallelLinear.row(
             self.total_num_heads * self.head_dim,
             hidden_size,
             bias=False,
             input_is_parallel=True,
-        )
->>>>>>> 09ff7f10
+            quant_config=quant_config,
+        )
         self.attn = PagedAttentionWithRoPE(
             self.num_heads,
             self.head_dim,
@@ -316,21 +287,13 @@
         self.quant_config = quant_config
         self.model = AquilaModel(config, quant_config)
         vocab_size = ((config.vocab_size + 63) // 64) * 64
-<<<<<<< HEAD
-        self.lm_head = ParallelLinear.column(config.hidden_size,
-                                             vocab_size,
-                                             bias=False,
-                                             gather_output=False,
-                                             perform_initialization=False,
-                                             quant_config=None)
-=======
-        self.lm_head = ColumnParallelLinear(
+        self.lm_head = ParallelLinear.column(
             config.hidden_size,
             vocab_size,
             bias=False,
             gather_output=False,
-        )
->>>>>>> 09ff7f10
+            quant_config=None,
+        )
         self.sampler = Sampler(config.vocab_size)
 
     def forward(
