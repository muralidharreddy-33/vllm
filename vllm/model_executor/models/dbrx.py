--- conflicted
+++ resolved
@@ -450,8 +450,6 @@
         loaded_params: Set[str] = set()
 
         for name, loaded_weight in weights:
-<<<<<<< HEAD
-=======
             if (self.quant_config is not None and
                 (scale_name := self.quant_config.get_cache_scale(name))):
                 # Loading kv cache quantization scales
@@ -464,7 +462,6 @@
                 loaded_params.add(scale_name)
                 continue
 
->>>>>>> 96663699
             if name.endswith(("w1", "w2", "v1")):
                 name = name + "_weight"
             for param_name, weight_name in expert_params_mapping:
