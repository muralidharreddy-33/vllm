--- conflicted
+++ resolved
@@ -50,12 +50,9 @@
     "OlmoForCausalLM": ("olmo", "OlmoForCausalLM"),
     "OPTForCausalLM": ("opt", "OPTForCausalLM"),
     "OrionForCausalLM": ("orion", "OrionForCausalLM"),
-<<<<<<< HEAD
     "PersimmonForCausalLM": ("persimmon", "PersimmonForCausalLM"),
-=======
     "PaliGemmaForConditionalGeneration":
     ("paligemma", "PaliGemmaForConditionalGeneration"),
->>>>>>> 6206dcb2
     "PhiForCausalLM": ("phi", "PhiForCausalLM"),
     "Phi3ForCausalLM": ("llama", "LlamaForCausalLM"),
     "Phi3VForCausalLM": ("phi3v", "Phi3VForCausalLM"),
