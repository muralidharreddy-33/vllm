import importlib
from typing import List, Optional, Type

import torch.nn as nn

from vllm.logger import init_logger
from vllm.utils import is_hip, is_neuron

logger = init_logger(__name__)

# Architecture -> (module, class).
_MODELS = {
    "AquilaModel": ("llama", "LlamaForCausalLM"),
    "AquilaForCausalLM": ("llama", "LlamaForCausalLM"),  # AquilaChat2
    "BaiChuanForCausalLM": ("baichuan", "BaiChuanForCausalLM"),  # baichuan-7b
    "BaichuanForCausalLM": ("baichuan", "BaichuanForCausalLM"),  # baichuan-13b
    "BloomForCausalLM": ("bloom", "BloomForCausalLM"),
    "ChatGLMModel": ("chatglm", "ChatGLMForCausalLM"),
    "ChatGLMForConditionalGeneration": ("chatglm", "ChatGLMForCausalLM"),
    "DeciLMForCausalLM": ("decilm", "DeciLMForCausalLM"),
    "DeepseekForCausalLM": ("deepseek", "DeepseekForCausalLM"),
    "FalconForCausalLM": ("falcon", "FalconForCausalLM"),
    "GemmaForCausalLM": ("gemma", "GemmaForCausalLM"),
    "GPT2LMHeadModel": ("gpt2", "GPT2LMHeadModel"),
    "GPTBigCodeForCausalLM": ("gpt_bigcode", "GPTBigCodeForCausalLM"),
    "GPTJForCausalLM": ("gpt_j", "GPTJForCausalLM"),
    "GPTNeoXForCausalLM": ("gpt_neox", "GPTNeoXForCausalLM"),
    "InternLMForCausalLM": ("llama", "LlamaForCausalLM"),
    "InternLM2ForCausalLM": ("internlm2", "InternLM2ForCausalLM"),
    "LlamaForCausalLM": ("llama", "LlamaForCausalLM"),
    # For decapoda-research/llama-*
    "LLaMAForCausalLM": ("llama", "LlamaForCausalLM"),
    "MistralForCausalLM": ("llama", "LlamaForCausalLM"),
    "MixtralForCausalLM": ("mixtral", "MixtralForCausalLM"),
    "QuantMixtralForCausalLM": ("mixtral_quant", "MixtralForCausalLM"),
    # transformers's mpt class has lower case
    "MptForCausalLM": ("mpt", "MPTForCausalLM"),
    "MPTForCausalLM": ("mpt", "MPTForCausalLM"),
    "OLMoForCausalLM": ("olmo", "OLMoForCausalLM"),
    "OPTForCausalLM": ("opt", "OPTForCausalLM"),
    "OrionForCausalLM": ("orion", "OrionForCausalLM"),
    "PhiForCausalLM": ("phi", "PhiForCausalLM"),
    "QWenLMHeadModel": ("qwen", "QWenLMHeadModel"),
    "Qwen2ForCausalLM": ("qwen2", "Qwen2ForCausalLM"),
    "RWForCausalLM": ("falcon", "FalconForCausalLM"),
    "StableLMEpochForCausalLM": ("stablelm", "StablelmForCausalLM"),
<<<<<<< HEAD
    "YiForCausalLM": ("yi", "YiForCausalLM"),
    # embedded model
    "XLMRobertaModel": ("bgem3", "BGEM3FlagForCausalLM")
=======
    "StableLmForCausalLM": ("stablelm", "StablelmForCausalLM"),
    "Starcoder2ForCausalLM": ("starcoder2", "Starcoder2ForCausalLM"),
>>>>>>> 22de4523
}

# Models not supported by ROCm.
_ROCM_UNSUPPORTED_MODELS = []

# Models partially supported by ROCm.
# Architecture -> Reason.
_ROCM_PARTIALLY_SUPPORTED_MODELS = {
    "Qwen2ForCausalLM":
    "Sliding window attention is not yet supported in ROCm's flash attention",
    "MistralForCausalLM":
    "Sliding window attention is not yet supported in ROCm's flash attention",
    "MixtralForCausalLM":
    "Sliding window attention is not yet supported in ROCm's flash attention",
}

# Models not supported by Neuron.
_NEURON_SUPPORTED_MODELS = {"LlamaForCausalLM": "neuron.llama"}


class ModelRegistry:

    @staticmethod
    def load_model_cls(model_arch: str) -> Optional[Type[nn.Module]]:
        if model_arch not in _MODELS:
            return None
        if is_hip():
            if model_arch in _ROCM_UNSUPPORTED_MODELS:
                raise ValueError(
                    f"Model architecture {model_arch} is not supported by "
                    "ROCm for now.")
            if model_arch in _ROCM_PARTIALLY_SUPPORTED_MODELS:
                logger.warning(
                    f"Model architecture {model_arch} is partially supported "
                    "by ROCm: " + _ROCM_PARTIALLY_SUPPORTED_MODELS[model_arch])
        elif is_neuron():
            if model_arch not in _NEURON_SUPPORTED_MODELS:
                raise ValueError(
                    f"Model architecture {model_arch} is not supported by "
                    "Neuron for now.")

        module_name, model_cls_name = _MODELS[model_arch]
        if is_neuron():
            module_name = _NEURON_SUPPORTED_MODELS[model_arch]
        module = importlib.import_module(
            f"vllm.model_executor.models.{module_name}")
        return getattr(module, model_cls_name, None)

    @staticmethod
    def get_supported_archs() -> List[str]:
        return list(_MODELS.keys())


__all__ = [
    "ModelRegistry",
]<|MERGE_RESOLUTION|>--- conflicted
+++ resolved
@@ -44,14 +44,10 @@
     "Qwen2ForCausalLM": ("qwen2", "Qwen2ForCausalLM"),
     "RWForCausalLM": ("falcon", "FalconForCausalLM"),
     "StableLMEpochForCausalLM": ("stablelm", "StablelmForCausalLM"),
-<<<<<<< HEAD
-    "YiForCausalLM": ("yi", "YiForCausalLM"),
-    # embedded model
-    "XLMRobertaModel": ("bgem3", "BGEM3FlagForCausalLM")
-=======
     "StableLmForCausalLM": ("stablelm", "StablelmForCausalLM"),
     "Starcoder2ForCausalLM": ("starcoder2", "Starcoder2ForCausalLM"),
->>>>>>> 22de4523
+    # embedded model
+    "XLMRobertaModel": ("bgem3", "BGEM3FlagForCausalLM"),
 }
 
 # Models not supported by ROCm.
