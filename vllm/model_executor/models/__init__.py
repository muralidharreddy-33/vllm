import importlib
from typing import Dict, List, Optional, Type

import torch.nn as nn

from vllm.logger import init_logger
from vllm.utils import is_hip

logger = init_logger(__name__)

# Architecture -> (module, class).
_GENERATION_MODELS = {
    "AquilaModel": ("llama", "LlamaForCausalLM"),
    "AquilaForCausalLM": ("llama", "LlamaForCausalLM"),  # AquilaChat2
    "BaiChuanForCausalLM": ("baichuan", "BaiChuanForCausalLM"),  # baichuan-7b
    "BaichuanForCausalLM": ("baichuan", "BaichuanForCausalLM"),  # baichuan-13b
    "BloomForCausalLM": ("bloom", "BloomForCausalLM"),
    "ChatGLMModel": ("chatglm", "ChatGLMForCausalLM"),
    "ChatGLMForConditionalGeneration": ("chatglm", "ChatGLMForCausalLM"),
    "CohereForCausalLM": ("commandr", "CohereForCausalLM"),
    "DbrxForCausalLM": ("dbrx", "DbrxForCausalLM"),
    "DeciLMForCausalLM": ("decilm", "DeciLMForCausalLM"),
    "DeepseekForCausalLM": ("deepseek", "DeepseekForCausalLM"),
    "FalconForCausalLM": ("falcon", "FalconForCausalLM"),
    "GemmaForCausalLM": ("gemma", "GemmaForCausalLM"),
    "GPT2LMHeadModel": ("gpt2", "GPT2LMHeadModel"),
    "GPTBigCodeForCausalLM": ("gpt_bigcode", "GPTBigCodeForCausalLM"),
    "GPTJForCausalLM": ("gpt_j", "GPTJForCausalLM"),
    "GPTNeoXForCausalLM": ("gpt_neox", "GPTNeoXForCausalLM"),
    "InternLMForCausalLM": ("llama", "LlamaForCausalLM"),
    "InternLM2ForCausalLM": ("internlm2", "InternLM2ForCausalLM"),
    "JAISLMHeadModel": ("jais", "JAISLMHeadModel"),
    "LlamaForCausalLM": ("llama", "LlamaForCausalLM"),
    "LlavaForConditionalGeneration":
    ("llava", "LlavaForConditionalGeneration"),
    # For decapoda-research/llama-*
    "LLaMAForCausalLM": ("llama", "LlamaForCausalLM"),
    "MistralForCausalLM": ("llama", "LlamaForCausalLM"),
    "MixtralForCausalLM": ("mixtral", "MixtralForCausalLM"),
    "QuantMixtralForCausalLM": ("mixtral_quant", "MixtralForCausalLM"),
    # transformers's mpt class has lower case
    "MptForCausalLM": ("mpt", "MPTForCausalLM"),
    "MPTForCausalLM": ("mpt", "MPTForCausalLM"),
    "MiniCPMForCausalLM": ("minicpm", "MiniCPMForCausalLM"),
    "OlmoForCausalLM": ("olmo", "OlmoForCausalLM"),
    "OPTForCausalLM": ("opt", "OPTForCausalLM"),
    "OrionForCausalLM": ("orion", "OrionForCausalLM"),
    "PhiForCausalLM": ("phi", "PhiForCausalLM"),
    "Phi3ForCausalLM": ("llama", "LlamaForCausalLM"),
    "QWenLMHeadModel": ("qwen", "QWenLMHeadModel"),
    "Qwen2ForCausalLM": ("qwen2", "Qwen2ForCausalLM"),
    "Qwen2MoeForCausalLM": ("qwen2_moe", "Qwen2MoeForCausalLM"),
    "RWForCausalLM": ("falcon", "FalconForCausalLM"),
    "StableLMEpochForCausalLM": ("stablelm", "StablelmForCausalLM"),
    "StableLmForCausalLM": ("stablelm", "StablelmForCausalLM"),
    "Starcoder2ForCausalLM": ("starcoder2", "Starcoder2ForCausalLM"),
    "ArcticForCausalLM": ("arctic", "ArcticForCausalLM"),
    "XverseForCausalLM": ("xverse", "XverseForCausalLM"),
<<<<<<< HEAD
    "Idefics2ForConditionalGeneration":
    ("idefics2", "Idefics2ForConditionalGeneration")
=======
    "Phi3SmallForCausalLM": ("phi3_small", "Phi3SmallForCausalLM"),
>>>>>>> 45f92c00
}

_EMBEDDING_MODELS = {
    "MistralModel": ("llama_embedding", "LlamaEmbeddingModel"),
}

_MODELS = {**_GENERATION_MODELS, **_EMBEDDING_MODELS}

# Architecture -> type.
# out of tree models
_OOT_MODELS: Dict[str, Type[nn.Module]] = {}

# Models not supported by ROCm.
_ROCM_UNSUPPORTED_MODELS = []

# Models partially supported by ROCm.
# Architecture -> Reason.
_ROCM_PARTIALLY_SUPPORTED_MODELS = {
    "Qwen2ForCausalLM":
    "Sliding window attention is not yet supported in ROCm's flash attention",
    "MistralForCausalLM":
    "Sliding window attention is not yet supported in ROCm's flash attention",
    "MixtralForCausalLM":
    "Sliding window attention is not yet supported in ROCm's flash attention",
}


class ModelRegistry:

    @staticmethod
    def load_model_cls(model_arch: str) -> Optional[Type[nn.Module]]:
        if model_arch in _OOT_MODELS:
            return _OOT_MODELS[model_arch]
        if model_arch not in _MODELS:
            return None
        if is_hip():
            if model_arch in _ROCM_UNSUPPORTED_MODELS:
                raise ValueError(
                    f"Model architecture {model_arch} is not supported by "
                    "ROCm for now.")
            if model_arch in _ROCM_PARTIALLY_SUPPORTED_MODELS:
                logger.warning(
                    "Model architecture %s is partially supported by ROCm: %s",
                    model_arch, _ROCM_PARTIALLY_SUPPORTED_MODELS[model_arch])

        module_name, model_cls_name = _MODELS[model_arch]
        module = importlib.import_module(
            f"vllm.model_executor.models.{module_name}")
        return getattr(module, model_cls_name, None)

    @staticmethod
    def get_supported_archs() -> List[str]:
        return list(_MODELS.keys())

    @staticmethod
    def register_model(model_arch: str, model_cls: Type[nn.Module]):
        if model_arch in _MODELS:
            logger.warning(
                "Model architecture %s is already registered, and will be "
                "overwritten by the new model class %s.", model_arch,
                model_cls.__name__)
        global _OOT_MODELS
        _OOT_MODELS[model_arch] = model_cls

    @staticmethod
    def is_embedding_model(model_arch: str) -> bool:
        return model_arch in _EMBEDDING_MODELS


__all__ = [
    "ModelRegistry",
]<|MERGE_RESOLUTION|>--- conflicted
+++ resolved
@@ -56,12 +56,9 @@
     "Starcoder2ForCausalLM": ("starcoder2", "Starcoder2ForCausalLM"),
     "ArcticForCausalLM": ("arctic", "ArcticForCausalLM"),
     "XverseForCausalLM": ("xverse", "XverseForCausalLM"),
-<<<<<<< HEAD
     "Idefics2ForConditionalGeneration":
     ("idefics2", "Idefics2ForConditionalGeneration")
-=======
     "Phi3SmallForCausalLM": ("phi3_small", "Phi3SmallForCausalLM"),
->>>>>>> 45f92c00
 }
 
 _EMBEDDING_MODELS = {
