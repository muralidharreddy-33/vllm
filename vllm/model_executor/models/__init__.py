--- conflicted
+++ resolved
@@ -59,12 +59,9 @@
     "Starcoder2ForCausalLM": ("starcoder2", "Starcoder2ForCausalLM"),
     "ArcticForCausalLM": ("arctic", "ArcticForCausalLM"),
     "XverseForCausalLM": ("xverse", "XverseForCausalLM"),
-<<<<<<< HEAD
-    "JambaForCausalLM": ("jamba", "JambaForCausalLM")
-=======
     "Phi3SmallForCausalLM": ("phi3_small", "Phi3SmallForCausalLM"),
     "MLPSpeculatorPreTrainedModel": ("mlp_speculator", "MLPSpeculator"),
->>>>>>> 6984c02a
+    "JambaForCausalLM": ("jamba", "JambaForCausalLM")
 }
 
 _EMBEDDING_MODELS = {
