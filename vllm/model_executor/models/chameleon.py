--- conflicted
+++ resolved
@@ -108,11 +108,7 @@
 
 
 def input_processor_for_chameleon(ctx: InputContext,
-<<<<<<< HEAD
-                                  llm_inputs: DecoderOnlyInputs):
-=======
                                   inputs: DecoderOnlyInputs):
->>>>>>> 59230ef3
 
     """
     Processing input prompt to insert required tokens for image placeholder.
