# SPDX-License-Identifier: Apache-2.0

# Derived from BART implementation posted on HuggingFace; license below:
#
# coding=utf-8
# Copyright 2021 The Fairseq Authors and The HuggingFace Inc. team.
# All rights reserved.
#
# Licensed under the Apache License, Version 2.0 (the "License");
# you may not use this file except in compliance with the License.
# You may obtain a copy of the License at
#
#     http://www.apache.org/licenses/LICENSE-2.0
#
# Unless required by applicable law or agreed to in writing, software
# distributed under the License is distributed on an "AS IS" BASIS,
# WITHOUT WARRANTIES OR CONDITIONS OF ANY KIND, either express or implied.
# See the License for the specific language governing permissions and
# limitations under the License.
"""PyTorch BART model."""
import math
from typing import Iterable, Optional, Tuple

import torch
from torch import nn
from transformers import BartConfig
from transformers.utils import logging

from vllm.attention import Attention, AttentionType
from vllm.config import CacheConfig, LoRAConfig, VllmConfig
from vllm.distributed import get_tensor_model_parallel_world_size
from vllm.model_executor.layers.activation import get_act_fn
from vllm.model_executor.layers.linear import (ColumnParallelLinear,
                                               QKVParallelLinear,
                                               RowParallelLinear)
from vllm.model_executor.layers.logits_processor import LogitsProcessor
from vllm.model_executor.layers.quantization.base_config import (
    QuantizationConfig)
from vllm.model_executor.layers.sampler import SamplerOutput, get_sampler
from vllm.model_executor.layers.vocab_parallel_embedding import (
    ParallelLMHead, VocabParallelEmbedding)
from vllm.model_executor.model_loader.weight_utils import default_weight_loader
from vllm.model_executor.sampling_metadata import SamplingMetadata
from vllm.sequence import IntermediateTensors

from .utils import maybe_prefix

logger = logging.get_logger(__name__)


def get_bsz_seq_len(input_ids):
    shp = input_ids.shape
    ndim = len(shp)
    if ndim == 1:
        return 1, input_ids.numel()
    else:
        return shp[:2]


class BartLearnedPositionalEmbedding(VocabParallelEmbedding):
    """
    This module learns positional embeddings up to a fixed maximum size.
    """

    def __init__(self, num_embeddings: int, embedding_dim: int):
        # Bart is set up so that if padding_idx is
        # specified then offset the embedding ids by 2
        # and adjust num_embeddings appropriately.
        # Other models don't have this hack
        self.offset = 2
        super().__init__(num_embeddings + self.offset, embedding_dim)

    def forward(
        self,
        positions: torch.Tensor,
    ) -> torch.Tensor:
        """`input_ids' shape is expected to be [bsz x seqlen]."""
        return super().forward(positions + self.offset)


class BartScaledWordEmbedding(VocabParallelEmbedding):
    """
    This module overrides VocabParallelEmbedding's 
    forward by multiplying with embeddings scale.
    """

    def __init__(self,
                 num_embeddings: int,
                 embedding_dim: int,
                 embed_scale: float = 1.0):
        super().__init__(num_embeddings, embedding_dim)
        self.embed_scale = embed_scale

    def forward(self, input_ids: torch.Tensor) -> torch.Tensor:
        return super().forward(input_ids) * self.embed_scale


class BartParallelLMHead(ParallelLMHead):
    """
    This module overrides ParallelLMHead's
    forward by dividing by embeddings scale,
    yielding effectively the inverse of
    BartScaledWordEmbedding
    """

    def __init__(self,
                 num_embeddings: int,
                 embedding_dim: int,
                 embed_scale: float = 1.0):
        super().__init__(num_embeddings, embedding_dim)
        self.embed_scale = embed_scale

    def forward(self, input_ids: torch.Tensor) -> torch.Tensor:
        return super().forward(input_ids) / self.embed_scale


class BartEncoderAttention(nn.Module):

    def __init__(
        self,
        embed_dim: int,
        num_heads: int,
        bias: bool = True,
        config: Optional[BartConfig] = None,
        cache_config: Optional[CacheConfig] = None,
        quant_config: Optional[QuantizationConfig] = None,
        prefix: str = "",
    ):
        super().__init__()
        self.d_model = config.d_model
        self.embed_dim = embed_dim
        self.total_num_heads = num_heads
        self.total_num_kv_heads = self.total_num_heads
        self.head_dim = embed_dim // num_heads
        self.config = config

        if (self.head_dim * num_heads) != self.embed_dim:
            raise ValueError(f"embed_dim must be divisible by num_heads "
                             f"(got `embed_dim`: {self.embed_dim}"
                             f" and `num_heads`: {num_heads}).")
        self.scaling = self.head_dim**-0.5

        self.qkv_proj = QKVParallelLinear(
            self.d_model,
            self.d_model // self.total_num_heads,
            self.total_num_heads,
            self.total_num_kv_heads,
            bias=bias,
            quant_config=quant_config,
        )

        self.out_proj = RowParallelLinear(
            embed_dim,
            embed_dim,
            bias=bias,
            quant_config=quant_config,
        )

        tp_world_size = get_tensor_model_parallel_world_size()
        assert self.total_num_heads % tp_world_size == 0
        self.num_heads = self.total_num_heads // tp_world_size

        if self.total_num_kv_heads >= tp_world_size:
            # Number of KV heads is greater than TP size, so we partition
            # the KV heads across multiple tensor parallel GPUs.
            assert self.total_num_kv_heads % tp_world_size == 0
        else:
            # Number of KV heads is less than TP size, so we replicate
            # the KV heads across multiple tensor parallel GPUs.
            assert tp_world_size % self.total_num_kv_heads == 0
        self.num_kv_heads = max(1, self.total_num_kv_heads // tp_world_size)
        self.q_size = self.num_heads * self.head_dim
        self.kv_size = self.num_kv_heads * self.head_dim

        self.attn = Attention(self.num_heads,
                              self.head_dim,
                              self.scaling,
                              num_kv_heads=self.num_kv_heads,
                              cache_config=cache_config,
                              quant_config=quant_config,
                              prefix=f"{prefix}.attn",
                              attn_type=AttentionType.ENCODER)

    def forward(self, hidden_states: torch.Tensor) -> torch.Tensor:
        """Input shape: Batch x Time x Channel"""

        qkv, _ = self.qkv_proj(hidden_states)
        q, k, v = qkv.split([self.q_size, self.kv_size, self.kv_size], dim=-1)

        attn_output = self.attn(q, k, v)

        output, _ = self.out_proj(attn_output)
        return output


class BartDecoderSelfAttention(nn.Module):

    def __init__(
        self,
        embed_dim: int,
        num_heads: int,
        bias: bool = True,
        config: Optional[BartConfig] = None,
        cache_config: Optional[CacheConfig] = None,
        quant_config: Optional[QuantizationConfig] = None,
        prefix: str = "",
    ):
        super().__init__()
        self.d_model = config.d_model
        self.embed_dim = embed_dim
        self.total_num_heads = num_heads
        self.total_num_kv_heads = self.total_num_heads
        self.head_dim = embed_dim // num_heads
        self.config = config

        if (self.head_dim * num_heads) != self.embed_dim:
            raise ValueError(f"embed_dim must be divisible by num_heads "
                             f"(got `embed_dim`: {self.embed_dim}"
                             f" and `num_heads`: {num_heads}).")
        self.scaling = self.head_dim**-0.5

        self.qkv_proj = QKVParallelLinear(
            self.d_model,
            self.d_model // self.total_num_heads,
            self.total_num_heads,
            self.total_num_kv_heads,
            bias=bias,
            quant_config=quant_config,
        )

        self.out_proj = RowParallelLinear(
            embed_dim,
            embed_dim,
            bias=bias,
            quant_config=quant_config,
        )

        tp_world_size = get_tensor_model_parallel_world_size()
        assert self.total_num_heads % tp_world_size == 0
        self.num_heads = self.total_num_heads // tp_world_size

        if self.total_num_kv_heads >= tp_world_size:
            # Number of KV heads is greater than TP size, so we partition
            # the KV heads across multiple tensor parallel GPUs.
            assert self.total_num_kv_heads % tp_world_size == 0
        else:
            # Number of KV heads is less than TP size, so we replicate
            # the KV heads across multiple tensor parallel GPUs.
            assert tp_world_size % self.total_num_kv_heads == 0
        self.num_kv_heads = max(1, self.total_num_kv_heads // tp_world_size)
        self.q_size = self.num_heads * self.head_dim
        self.kv_size = self.num_kv_heads * self.head_dim

        self.attn = Attention(self.num_heads,
                              self.head_dim,
                              self.scaling,
                              num_kv_heads=self.num_kv_heads,
                              cache_config=cache_config,
                              quant_config=quant_config,
                              prefix=f"{prefix}.attn",
                              attn_type=AttentionType.DECODER)

    def forward(self, hidden_states: torch.Tensor) -> torch.Tensor:
        """Input shape: Batch x Time x Channel"""

        qkv, _ = self.qkv_proj(hidden_states)
        q, k, v = qkv.split([self.q_size, self.kv_size, self.kv_size], dim=-1)

        attn_output = self.attn(q, k, v)

        output, _ = self.out_proj(attn_output)
        return output


class BartCrossAttention(nn.Module):

    def __init__(
        self,
        embed_dim: int,
        num_heads: int,
        bias: bool = True,
        config: Optional[BartConfig] = None,
        cache_config: Optional[CacheConfig] = None,
        quant_config: Optional[QuantizationConfig] = None,
        prefix: str = "",
    ):
        super().__init__()
        self.d_model = config.d_model
        self.embed_dim = embed_dim
        self.total_num_heads = num_heads
        self.total_num_kv_heads = self.total_num_heads
        self.head_dim = embed_dim // num_heads
        self.config = config

        if (self.head_dim * num_heads) != self.embed_dim:
            raise ValueError(f"embed_dim must be divisible by num_heads "
                             f"(got `embed_dim`: {self.embed_dim}"
                             f" and `num_heads`: {num_heads}).")
        self.scaling = self.head_dim**-0.5

        self.qkv_proj = QKVParallelLinear(
            self.d_model,
            self.d_model // self.total_num_heads,
            self.total_num_heads,
            self.total_num_kv_heads,
            bias=bias,
            quant_config=quant_config,
        )

        self.out_proj = RowParallelLinear(
            embed_dim,
            embed_dim,
            bias=bias,
            quant_config=quant_config,
        )

        tp_world_size = get_tensor_model_parallel_world_size()
        assert self.total_num_heads % tp_world_size == 0
        self.num_heads = self.total_num_heads // tp_world_size

        if self.total_num_kv_heads >= tp_world_size:
            # Number of KV heads is greater than TP size, so we partition
            # the KV heads across multiple tensor parallel GPUs.
            assert self.total_num_kv_heads % tp_world_size == 0
        else:
            # Number of KV heads is less than TP size, so we replicate
            # the KV heads across multiple tensor parallel GPUs.
            assert tp_world_size % self.total_num_kv_heads == 0
        self.num_kv_heads = max(1, self.total_num_kv_heads // tp_world_size)
        self.q_size = self.num_heads * self.head_dim
        self.kv_size = self.num_kv_heads * self.head_dim

        self.attn = Attention(self.num_heads,
                              self.head_dim,
                              self.scaling,
                              num_kv_heads=self.num_kv_heads,
                              cache_config=cache_config,
                              quant_config=quant_config,
                              prefix=f"{prefix}.attn",
                              attn_type=AttentionType.ENCODER_DECODER)

    def forward(
        self,
        decoder_hidden_states: torch.Tensor,
        encoder_hidden_states: Optional[torch.Tensor] = None,
    ) -> torch.Tensor:
        """Input shape: Batch x Time x Channel"""

        # (afeldman-nm 2024/07/22) TODO:
        # Need a more efficient solution for q/k/v
        qkv_dec, _ = self.qkv_proj(decoder_hidden_states)
        q, _, _ = qkv_dec.split([self.q_size, self.kv_size, self.kv_size],
                                dim=-1)
        if encoder_hidden_states is None:
            k = None
            v = None
        else:
            qkv_enc, _ = self.qkv_proj(encoder_hidden_states)
            _, k, v = qkv_enc.split([self.q_size, self.kv_size, self.kv_size],
                                    dim=-1)

        attn_output = self.attn(q, k, v)

        output, _ = self.out_proj(attn_output)
        return output


class BartEncoderLayer(nn.Module):

    def __init__(
        self,
        config: BartConfig,
        cache_config: Optional[CacheConfig] = None,
        quant_config: Optional[QuantizationConfig] = None,
        prefix: str = "",
    ):
        super().__init__()
        self.embed_dim = config.d_model

        self.self_attn = BartEncoderAttention(
            embed_dim=self.embed_dim,
            num_heads=config.encoder_attention_heads,
            config=config,
            cache_config=cache_config,
            quant_config=quant_config,
            prefix=f"{prefix}.self_attn",
        )
        self.self_attn_layer_norm = nn.LayerNorm(self.embed_dim)
        self.activation_fn = get_act_fn(config.activation_function)

        ffn_hidden_size = self.embed_dim
        ffn_intermediate_size = config.encoder_ffn_dim
        ffn_has_bias = True
        self.fc1 = ColumnParallelLinear(
            ffn_hidden_size,
            ffn_intermediate_size,
            bias=ffn_has_bias,
            quant_config=quant_config,
        )
        self.act = get_act_fn("gelu")
        self.fc2 = RowParallelLinear(
            ffn_intermediate_size,
            ffn_hidden_size,
            bias=ffn_has_bias,
            quant_config=quant_config,
        )

        self.final_layer_norm = nn.LayerNorm(self.embed_dim)

    def forward(self, hidden_states: torch.Tensor) -> torch.Tensor:
        r"""
        Args:
            hidden_states
                torch.Tensor of *encoder* input embeddings.
        Returns:
            Encoder layer output torch.Tensor
        """
        residual = hidden_states
        hidden_states = self.self_attn(hidden_states=hidden_states)

        hidden_states = residual + hidden_states
        hidden_states = self.self_attn_layer_norm(hidden_states)

        residual = hidden_states
        fc1_out, _ = self.fc1(hidden_states)
        hidden_states = self.activation_fn(fc1_out)

        hidden_states, _ = self.fc2(hidden_states)

        hidden_states = residual + hidden_states
        hidden_states = self.final_layer_norm(hidden_states)

        if hidden_states.dtype == torch.float16 and (
                torch.isinf(hidden_states).any()
                or torch.isnan(hidden_states).any()):
            clamp_value = torch.finfo(hidden_states.dtype).max - 1000
            hidden_states = torch.clamp(hidden_states,
                                        min=-clamp_value,
                                        max=clamp_value)

        return hidden_states


class BartDecoderLayer(nn.Module):

    def __init__(
        self,
        config: BartConfig,
        cache_config: Optional[CacheConfig] = None,
        quant_config: Optional[QuantizationConfig] = None,
        prefix: str = "",
    ):
        super().__init__()
        self.embed_dim = config.d_model

        self.self_attn = BartDecoderSelfAttention(
            embed_dim=self.embed_dim,
            num_heads=config.decoder_attention_heads,
            config=config,
            cache_config=cache_config,
            quant_config=quant_config,
            prefix=f"{prefix}.self_attn",
        )
        self.activation_fn = get_act_fn(config.activation_function)

        self.self_attn_layer_norm = nn.LayerNorm(self.embed_dim)
        '''
        afeldman-nm: personally I would call this "cross-attention",
        however I left the name as "encoder_attn" to maintain consistency
        with the name of the pretrained weights.
        '''
        self.encoder_attn = BartCrossAttention(
            self.embed_dim,
            config.decoder_attention_heads,
            config=config,
            prefix=f"{prefix}.encoder_attn",
        )
        self.encoder_attn_layer_norm = nn.LayerNorm(self.embed_dim)

        ffn_hidden_size = self.embed_dim
        ffn_intermediate_size = config.encoder_ffn_dim
        ffn_has_bias = True
        self.fc1 = ColumnParallelLinear(
            ffn_hidden_size,
            ffn_intermediate_size,
            bias=ffn_has_bias,
            quant_config=quant_config,
        )
        self.fc2 = RowParallelLinear(
            ffn_intermediate_size,
            ffn_hidden_size,
            bias=ffn_has_bias,
            quant_config=quant_config,
        )

        self.final_layer_norm = nn.LayerNorm(self.embed_dim)

    def forward(
        self,
        decoder_hidden_states: torch.Tensor,
        encoder_hidden_states: Optional[torch.Tensor] = None,
    ) -> torch.Tensor:
        r"""
        Args:
            decoder_hidden_states
                torch.Tensor of *decoder* input embeddings.
            encoder_hidden_states
                torch.Tensor of *encoder* input embeddings.
        Returns:
            Decoder layer output torch.Tensor
        """
        residual = decoder_hidden_states

        # Self Attention
        hidden_states = self.self_attn(hidden_states=decoder_hidden_states)

        hidden_states = residual + hidden_states
        hidden_states = self.self_attn_layer_norm(hidden_states)

        # Cross-Attention Block

        residual = hidden_states

        hidden_states = self.encoder_attn(
            decoder_hidden_states=hidden_states,
            encoder_hidden_states=encoder_hidden_states,
        )

        hidden_states = residual + hidden_states
        hidden_states = self.encoder_attn_layer_norm(hidden_states)

        # Fully Connected
        residual = hidden_states
        fc1_out, _ = self.fc1(hidden_states)
        hidden_states = self.activation_fn(fc1_out)

        hidden_states, _ = self.fc2(hidden_states)

        hidden_states = residual + hidden_states
        hidden_states = self.final_layer_norm(hidden_states)

        return hidden_states


class BartEncoder(nn.Module):
    """
    Transformer encoder consisting of *config.encoder_layers*
    self attention layers. Each layer is a [`BartEncoderLayer`].
    Args:
        config: BartConfig
        embed_tokens (nn.Embedding): output embedding
    """

    def __init__(self,
                 config: BartConfig,
                 cache_config: Optional[CacheConfig] = None,
                 quant_config: Optional[QuantizationConfig] = None,
                 lora_config: Optional[LoRAConfig] = None,
                 embed_tokens: Optional[nn.Embedding] = None,
                 prefix: str = ""):
        super().__init__()

        self.cache_config = cache_config
        self.quant_config = quant_config
        self.lora_config = lora_config
        embed_dim = config.d_model
        self.max_source_positions = config.max_position_embeddings
        embed_scale = math.sqrt(embed_dim) if config.scale_embedding else 1.0

        self.embed_tokens = BartScaledWordEmbedding(config.vocab_size,
                                                    embed_dim,
                                                    embed_scale=embed_scale)

        if embed_tokens is not None:
            self.embed_tokens.weight = embed_tokens.weight

        self.embed_positions = BartLearnedPositionalEmbedding(
            config.max_position_embeddings,
            embed_dim,
        )
        self.layers = nn.ModuleList([
            BartEncoderLayer(config,
                             cache_config,
                             quant_config,
                             prefix=f"{prefix}.layers.{layer_idx}")
            for layer_idx in range(config.encoder_layers)
        ])

        self.layernorm_embedding = nn.LayerNorm(embed_dim)

<<<<<<< HEAD
    def forward(
        self,
        input_ids: torch.Tensor,
        positions: torch.Tensor,
        kv_caches: List[torch.Tensor],
        attn_metadata: AttentionMetadata,
        inputs_embeds: Optional[torch.Tensor] = None,
    ) -> torch.Tensor:
=======
    def forward(self, input_ids: torch.Tensor,
                positions: torch.Tensor) -> torch.Tensor:
>>>>>>> cd711c48
        r"""
        Args:
            input_ids
                Indices of *encoder* input sequence tokens in the vocabulary.
                Padding will be ignored by default should you
                provide it.
            positions
                Positions of *encoder* input sequence tokens.
        Returns:
            Decoder output torch.Tensor
        """
        # retrieve input_ids and inputs_embeds
        if inputs_embeds is None:
            inputs_embeds = self.embed_tokens(input_ids)

        embed_pos = self.embed_positions(positions)
        embed_pos = embed_pos.to(inputs_embeds.device)

        hidden_states = inputs_embeds + embed_pos
        hidden_states = self.layernorm_embedding(hidden_states)

        for encoder_layer in self.layers:
            hidden_states = encoder_layer(hidden_states=hidden_states)

        return hidden_states


class BartDecoder(nn.Module):
    """
    Transformer decoder consisting of *config.decoder_layers* layers.
    Each layer is a [`BartDecoderLayer`]
    Args:
        config: BartConfig
        embed_tokens (nn.Embedding): output embedding
    """

    def __init__(
        self,
        config: BartConfig,
        cache_config: Optional[CacheConfig] = None,
        quant_config: Optional[QuantizationConfig] = None,
        lora_config: Optional[LoRAConfig] = None,
        embed_tokens: Optional[nn.Embedding] = None,
        prefix: str = "",
    ):
        super().__init__()
        self.cache_config = cache_config
        self.quant_config = quant_config
        self.lora_config = lora_config
        self.max_target_positions = config.max_position_embeddings
        embed_scale = math.sqrt(
            config.d_model) if config.scale_embedding else 1.0

        self.embed_tokens = BartScaledWordEmbedding(config.vocab_size,
                                                    config.d_model,
                                                    embed_scale=embed_scale)

        if embed_tokens is not None:
            self.embed_tokens.weight = embed_tokens.weight

        self.embed_positions = BartLearnedPositionalEmbedding(
            config.max_position_embeddings,
            config.d_model,
        )

        self.layers = nn.ModuleList(
            [BartDecoderLayer(config,cache_config,quant_config,
            prefix=f"{prefix}.layers.{layer_idx}") \
             for layer_idx in range(config.decoder_layers)])

        self.layernorm_embedding = nn.LayerNorm(config.d_model)

<<<<<<< HEAD
    def forward(
        self,
        decoder_input_ids: torch.Tensor,
        decoder_positions: torch.Tensor,
        encoder_hidden_states: Optional[torch.Tensor],
        kv_caches: List[torch.Tensor],
        attn_metadata: AttentionMetadata,
        decoder_inputs_embeds: Optional[torch.Tensor] = None,
    ) -> torch.Tensor:
=======
    def forward(self, decoder_input_ids: torch.Tensor,
                decoder_positions: torch.Tensor,
                encoder_hidden_states: Optional[torch.Tensor]) -> torch.Tensor:
>>>>>>> cd711c48
        r"""
        Args:
            decoder_input_ids
                Indices of *decoder* input sequence tokens in the vocabulary.
                Padding will be ignored by default should you
                provide it.
            decoder_positions
                Positions of *decoder* input sequence tokens.
            encoder_hidden_states:
                Tensor of encoder output embeddings
        Returns:
            Decoder output torch.Tensor
        """
        if (inputs_embeds := decoder_inputs_embeds) is None:
            inputs_embeds = self.embed_tokens(decoder_input_ids)
        else:
            decoder_positions = inputs_embeds[:, -1]

        # embed positions
        embed_pos = self.embed_positions(decoder_positions)
        embed_pos = embed_pos.to(inputs_embeds.device)

        hidden_states = inputs_embeds + embed_pos
        hidden_states = self.layernorm_embedding(hidden_states)

        # decoder layers

        for decoder_layer in self.layers:
            hidden_states = decoder_layer(
                decoder_hidden_states=hidden_states,
                encoder_hidden_states=encoder_hidden_states,
            )

        return hidden_states


class BartModel(nn.Module):
    _tied_weights_keys = [
        "encoder.embed_tokens.weight", "decoder.embed_tokens.weight"
    ]

    def __init__(self, *, vllm_config: VllmConfig, prefix: str = ""):
        super().__init__()

        config = vllm_config.model_config.hf_config
        cache_config = vllm_config.cache_config
        quant_config = vllm_config.quant_config
        lora_config = vllm_config.lora_config

        self.config = config

        self.padding_idx = config.pad_token_id
        lora_vocab = (lora_config.lora_extra_vocab_size *
                      (lora_config.max_loras or 1)) if lora_config else 0
        self.vocab_size = config.vocab_size + lora_vocab
        self.org_vocab_size = config.vocab_size

        self.encoder = BartEncoder(config,
                                   cache_config,
                                   quant_config=quant_config,
                                   prefix=f"{prefix}.encoder")
        self.decoder = BartDecoder(config,
                                   cache_config,
                                   quant_config=quant_config,
                                   prefix=f"{prefix}.decoder")

    def forward(self, input_ids: torch.Tensor, positions: torch.Tensor,
                encoder_input_ids: torch.Tensor,
                encoder_positions: torch.Tensor) -> torch.Tensor:
        r"""
        Args:
            input_ids
                Indices of *decoder* input sequence tokens in the vocabulary.
                Padding will be ignored by default should you
                provide it.
            positions
                Positions of *decoder* input sequence tokens.
            encoder_input_ids
                Indices of *encoder* input sequence tokens in the vocabulary.
            encoder_positions:
                Positions of *encoder* input sequence tokens.
        Returns:
            Model output torch.Tensor
        """

        encoder_hidden_states = None

        if encoder_input_ids.numel() > 0:
            # Run encoder attention if a non-zero number of encoder tokens
            # are provided as input
            encoder_hidden_states = self.encoder(input_ids=encoder_input_ids,
                                                 positions=encoder_positions)

        # decoder outputs consists of
        # (dec_features, past_key_value, dec_hidden, dec_attn)
        decoder_outputs = self.decoder(
            decoder_input_ids=input_ids,
            decoder_positions=positions,
            encoder_hidden_states=encoder_hidden_states)

        return decoder_outputs


class BartForConditionalGeneration(nn.Module):
    base_model_prefix = "model"

    def __init__(self, *, vllm_config: VllmConfig, prefix: str = ""):

        super().__init__()
        config = vllm_config.model_config.hf_config
        lora_config = vllm_config.lora_config
        # currently all existing BART models have `tie_word_embeddings` enabled
        assert config.tie_word_embeddings
        self.config = config
        self.model = BartModel(vllm_config=vllm_config,
                               prefix=maybe_prefix(prefix, "model"))

        self.unpadded_vocab_size = config.vocab_size
        if lora_config:
            self.unpadded_vocab_size += lora_config.lora_extra_vocab_size

        embed_scale = math.sqrt(
            config.d_model) if config.scale_embedding else 1.0

        self.lm_head = BartParallelLMHead(config.vocab_size,
                                          config.d_model,
                                          embed_scale=embed_scale)

        self.logits_processor = LogitsProcessor(self.unpadded_vocab_size,
                                                config.vocab_size)
        self.sampler = get_sampler()

    def forward(
        self,
        input_ids: torch.Tensor,
        positions: torch.Tensor,
        intermediate_tensors: Optional[IntermediateTensors] = None,
        *,
        encoder_input_ids: torch.Tensor,
        encoder_positions: torch.Tensor,
        **kwargs,
    ) -> torch.Tensor:
        r"""
        Args:
            input_ids
                torch.Tensor of *decoder* input token ids.
            positions
                torch.Tensor of *decoder* position indices.
            encoder_input_ids
                torch.Tensor of *encoder* input token ids.
            encoder_positions
                torch.Tensor of *encoder* position indices
        Returns:
            Output torch.Tensor
        """
        return self.model(input_ids, positions, encoder_input_ids,
                          encoder_positions)

    def compute_logits(
        self,
        hidden_states: torch.Tensor,
        sampling_metadata: SamplingMetadata,
    ) -> Optional[torch.Tensor]:
        logits = self.logits_processor(self.lm_head, hidden_states,
                                       sampling_metadata)
        return logits

    def sample(
        self,
        logits: Optional[torch.Tensor],
        sampling_metadata: SamplingMetadata,
    ) -> Optional[SamplerOutput]:
        next_tokens = self.sampler(logits, sampling_metadata)
        return next_tokens

    stacked_params_mapping = {
        "q_proj": {
            "param_name": "qkv_proj",
            "shard_id": "q",
        },
        "k_proj": {
            "param_name": "qkv_proj",
            "shard_id": "k",
        },
        "v_proj": {
            "param_name": "qkv_proj",
            "shard_id": "v",
        },
    }

    params_mapping = {
        "beta": "bias",
        "gamma": "weight",
        "LayerNorm": "layernorm",
    }

    def _rename_key(self, key: str):
        prefix = f"{self.base_model_prefix}."
        key = key[len(prefix):] if key.startswith(prefix) else key

        for src, dst in self.params_mapping.items():
            key = key.replace(src, dst)

        return key

    def _rename_stacked_param(
        self,
        name: str,
    ) -> Tuple[str, Optional[str]]:
        for key, mapping in self.stacked_params_mapping.items():
            if key in name:
                name = name.replace(key, mapping["param_name"])
                return name, mapping["shard_id"]
        return name, None

    def load_weights(self, weights: Iterable[Tuple[str, torch.Tensor]]):

        model_params_dict = dict(self.model.named_parameters())
        top_params_dict = dict(self.named_parameters())

        weights_tuple_list = list(weights)

        shared_embedding_weight = None
        shared_embedding_shard_id = None

        for name, loaded_weight in weights_tuple_list:

            name = self._rename_key(name)
            name, shard_id = self._rename_stacked_param(name)

            if ('shared.weight' in name
                    or 'encoder.embed_tokens.weight' in name
                    or 'decoder.embed_tokens.weight' in name
                    or 'lm_head.weight' in name):
                assert shared_embedding_weight is None, (
                    "Conflicting embedding weights.")
                shared_embedding_weight = loaded_weight
                shared_embedding_shard_id = shard_id
            else:
                # Skip the specific downstream task weight.
                if name.startswith('cls.'):
                    continue
                # use Pooler instead.
                if name.startswith('pooler.'):
                    continue
                # Skip loading extra bias for GPTQ models.
                if name.endswith(".bias") and name not in model_params_dict:
                    continue

                param = model_params_dict[name]
                weight_loader = getattr(param, "weight_loader",
                                        default_weight_loader)
                if shard_id:
                    weight_loader(param, loaded_weight, shard_id)
                else:
                    weight_loader(param, loaded_weight)

        # Assign shared weight values
        encoder_in_param = model_params_dict['encoder.embed_tokens.weight']
        encoder_in_weight_loader = getattr(encoder_in_param, "weight_loader",
                                           default_weight_loader)

        decoder_in_param = model_params_dict['decoder.embed_tokens.weight']
        decoder_in_weight_loader = getattr(decoder_in_param, "weight_loader",
                                           default_weight_loader)

        lm_head_in_param = top_params_dict['lm_head.weight']
        lm_head_in_weight_loader = getattr(lm_head_in_param, "weight_loader",
                                           default_weight_loader)

        assert shared_embedding_weight is not None

        if shared_embedding_shard_id:
            encoder_in_weight_loader(encoder_in_param, shared_embedding_weight,
                                     shared_embedding_shard_id)
            decoder_in_weight_loader(decoder_in_param, shared_embedding_weight,
                                     shared_embedding_shard_id)
            lm_head_in_weight_loader(lm_head_in_param, shared_embedding_weight,
                                     shared_embedding_shard_id)
        else:
            encoder_in_weight_loader(encoder_in_param, shared_embedding_weight)
            decoder_in_weight_loader(decoder_in_param, shared_embedding_weight)
            lm_head_in_weight_loader(lm_head_in_param, shared_embedding_weight)<|MERGE_RESOLUTION|>--- conflicted
+++ resolved
@@ -588,7 +588,6 @@
 
         self.layernorm_embedding = nn.LayerNorm(embed_dim)
 
-<<<<<<< HEAD
     def forward(
         self,
         input_ids: torch.Tensor,
@@ -597,10 +596,6 @@
         attn_metadata: AttentionMetadata,
         inputs_embeds: Optional[torch.Tensor] = None,
     ) -> torch.Tensor:
-=======
-    def forward(self, input_ids: torch.Tensor,
-                positions: torch.Tensor) -> torch.Tensor:
->>>>>>> cd711c48
         r"""
         Args:
             input_ids
@@ -673,7 +668,6 @@
 
         self.layernorm_embedding = nn.LayerNorm(config.d_model)
 
-<<<<<<< HEAD
     def forward(
         self,
         decoder_input_ids: torch.Tensor,
@@ -683,11 +677,6 @@
         attn_metadata: AttentionMetadata,
         decoder_inputs_embeds: Optional[torch.Tensor] = None,
     ) -> torch.Tensor:
-=======
-    def forward(self, decoder_input_ids: torch.Tensor,
-                decoder_positions: torch.Tensor,
-                encoder_hidden_states: Optional[torch.Tensor]) -> torch.Tensor:
->>>>>>> cd711c48
         r"""
         Args:
             decoder_input_ids
