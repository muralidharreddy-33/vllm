# coding=utf-8
# adapted from https://github.com/huggingface/transformers/blob/v4.39.3/src/transformers/models/fuyu/modeling_fuyu.py
# Copyright 2023 The vLLM team.
# Copyright 2023 HuggingFace Inc. team. All rights reserved.
#
# Licensed under the Apache License, Version 2.0 (the "License");
# you may not use this file except in compliance with the License.
# You may obtain a copy of the License at
#
#     http://www.apache.org/licenses/LICENSE-2.0
#
# Unless required by applicable law or agreed to in writing, software
# distributed under the License is distributed on an "AS IS" BASIS,
# WITHOUT WARRANTIES OR CONDITIONS OF ANY KIND, either express or implied.
# See the License for the specific language governing permissions and
# limitations under the License.
""" PyTorch Fuyu model."""
import math
from array import array
from typing import Iterable, List, Literal, Mapping, Optional, Tuple, TypedDict

import torch
import torch.nn as nn
import torch.utils.checkpoint
from PIL import Image
from transformers import FuyuConfig, FuyuImageProcessor

from vllm.attention import AttentionMetadata
from vllm.config import CacheConfig, MultiModalConfig
from vllm.inputs import INPUT_REGISTRY, InputContext, LLMInputs
from vllm.model_executor.layers.linear import ColumnParallelLinear
from vllm.model_executor.layers.quantization import QuantizationConfig
from vllm.model_executor.layers.sampler import SamplerOutput
from vllm.model_executor.model_loader.weight_utils import default_weight_loader
from vllm.model_executor.models.persimmon import PersimmonForCausalLM
from vllm.model_executor.sampling_metadata import SamplingMetadata
from vllm.multimodal import MULTIMODAL_REGISTRY
from vllm.multimodal.base import MultiModalInputs
from vllm.multimodal.image import cached_get_image_processor
from vllm.multimodal.utils import cached_get_tokenizer
from vllm.sequence import (VLLM_TOKEN_ID_ARRAY_TYPE, IntermediateTensors,
                           SequenceData)

from .interfaces import SupportsMultiModal
<<<<<<< HEAD
from .utils import is_pp_missing_parameter, merge_multimodal_embeddings
=======
from .utils import flatten_bn, merge_multimodal_embeddings
>>>>>>> 1cabfcef

# Cannot find the following 2 numbers from hf config.
_IMAGE_TOKEN_ID = 71011
_NEWLINE_TOKEN_ID = 71019

MAX_IMAGE_FEATURE_SIZE_HEIGHT = 1080
MAX_IMAGE_FEATURE_SIZE_WIDTH = 1920


class FuyuImagePixelInputs(TypedDict):
    type: Literal["pixel_values"]
    data: torch.Tensor
    """
    Shape: 
    (batch_size, num_patches, patch_size_x * patch_size_y * num_channels)
    """


def _calculate_num_image_tokens(
    height: int,
    width: int,
) -> Tuple[int, int]:
    """
    calculate number of image tokens needed for a given image size
    The expected Fuyu image prompts is in format:
        (image_token * ncols + newline_token) * nrows
    args:
        image_size: Tuple[int, int] - (width, height) of the image
    returns:
        ncols: int - number of image tokens in x direction
        nrows: int - number of image tokens in y direction
    """
    ncol = math.ceil(width / 30)
    nrow = math.ceil(height / 30)
    return ncol, nrow


def get_max_fuyu_image_feature_size():

    return _calculate_num_image_tokens(
        height=MAX_IMAGE_FEATURE_SIZE_HEIGHT,
        width=MAX_IMAGE_FEATURE_SIZE_WIDTH,
    )


def get_max_fuyu_image_tokens(ctx: InputContext):
    ncol, nrow = get_max_fuyu_image_feature_size()
    return (ncol + 1) * nrow


def dummy_seq_data_for_fuyu(ctx: InputContext, seq_len: int, num_images: int):
    ncol, nrow = get_max_fuyu_image_feature_size()
    image_feature_size = get_max_fuyu_image_tokens(ctx)

    image_token_ids = (
        array(VLLM_TOKEN_ID_ARRAY_TYPE, [_IMAGE_TOKEN_ID]) * ncol +
        array(VLLM_TOKEN_ID_ARRAY_TYPE, [_NEWLINE_TOKEN_ID])) * nrow
    token_ids = array(VLLM_TOKEN_ID_ARRAY_TYPE, image_token_ids) * num_images
    token_ids += array(VLLM_TOKEN_ID_ARRAY_TYPE,
                       [0]) * (seq_len - image_feature_size * num_images)
    return SequenceData(token_ids)


def dummy_image_for_fuyu(
    num_images: int,
    *,
    image_width: int,
    image_height: int,
):
    image = Image.new("RGB", (image_width, image_height), color=0)
    return {"image": image if num_images == 1 else [image] * num_images}


def dummy_data_for_fuyu(ctx: InputContext, seq_len: int,
                        mm_counts: Mapping[str, int]):
    num_images = mm_counts["image"]
    seq_data = dummy_seq_data_for_fuyu(ctx, seq_len, num_images)
    mm_data = dummy_image_for_fuyu(num_images,
                                   image_width=MAX_IMAGE_FEATURE_SIZE_WIDTH,
                                   image_height=MAX_IMAGE_FEATURE_SIZE_HEIGHT)
    return seq_data, mm_data


def _fuyu_image_preprocess(image_processor: FuyuImageProcessor,
                           data: Image.Image):
    image_encoding = image_processor.preprocess(data, return_tensors="pt")
    batch_images = torch.stack([img[0] for img in image_encoding["images"]
                                ]).unsqueeze(1)
    image_unpadded_heights = torch.tensor(
        image_encoding["image_unpadded_heights"])
    image_unpadded_widths = torch.tensor(
        image_encoding["image_unpadded_widths"])

    batch_size = len(image_encoding["images"])
    image_present = torch.ones(batch_size, 1, 1)
    model_image_input = image_processor.preprocess_with_tokenizer_info(
        image_input=batch_images,
        image_present=image_present,
        image_unpadded_h=image_unpadded_heights,
        image_unpadded_w=image_unpadded_widths,
        image_placeholder_id=_IMAGE_TOKEN_ID,
        image_newline_id=_NEWLINE_TOKEN_ID,
        variable_sized=True,
    )
    return model_image_input


def input_processor_for_fuyu(ctx: InputContext, llm_inputs: LLMInputs):
    multi_modal_data = llm_inputs.get("multi_modal_data")
    if multi_modal_data is None or "image" not in multi_modal_data:
        return llm_inputs

    model_config = ctx.model_config
    image_data = multi_modal_data["image"]
    new_multi_modal_data = {}
    # process image data
    if isinstance(image_data, Image.Image):
        # Fuyu's image_processor can also finish token padding
        image_processor: FuyuImageProcessor = cached_get_image_processor(
            model_config.model)

        model_image_input = _fuyu_image_preprocess(image_processor, image_data)
        image_patches = torch.cat([
            image_patch[0]
            for image_patch in model_image_input["image_patches"]
        ])
        new_multi_modal_data["image"] = image_patches

    elif isinstance(image_data, torch.Tensor):
        raise NotImplementedError("Embeddings input is not supported yet")
    else:
        raise TypeError(f"Invalid image type: {type(image_data)}")

    # process prompts
    prompt = llm_inputs.get("prompt")
    prompt_token_ids = llm_inputs["prompt_token_ids"]
    tokenizer = cached_get_tokenizer(model_config.model)
    # dim0 is batch_size, dim1 is subseq_size which will always be 1
    image_input_ids: List[List[
        torch.Tensor]] = model_image_input["image_input_ids"]
    image_input_ids = image_input_ids[0][0].tolist()
    bos_token = tokenizer.encode("<s>", add_special_tokens=False)[1:]
    boa_token = tokenizer.encode("\x04", add_special_tokens=False)[1:]

    new_prompt = prompt + "\x04"
    new_prompt_token_ids = image_input_ids + bos_token + prompt_token_ids[
        1:] + boa_token

    return LLMInputs(prompt=new_prompt,
                     prompt_token_ids=new_prompt_token_ids,
                     multi_modal_data=new_multi_modal_data)


def input_mapper_for_fuyu(ctx: InputContext, data: object):
    model_config = ctx.model_config
    if isinstance(data, Image.Image):
        # Fuyu's image_processor can also finish token padding
        image_processor: FuyuImageProcessor = cached_get_image_processor(
            model_config.model)

        model_image_input = _fuyu_image_preprocess(image_processor, data)
        data = torch.stack([
            image_patch[0]
            for image_patch in model_image_input["image_patches"]
        ])

    # image has been processed with prompt in input processor
    return MultiModalInputs({"pixel_values": data})


@MULTIMODAL_REGISTRY.register_image_input_mapper(input_mapper_for_fuyu)
@MULTIMODAL_REGISTRY.register_max_image_tokens(get_max_fuyu_image_tokens)
@INPUT_REGISTRY.register_dummy_data(dummy_data_for_fuyu)
@INPUT_REGISTRY.register_input_processor(input_processor_for_fuyu)
class FuyuForCausalLM(nn.Module, SupportsMultiModal):

    def __init__(self,
                 config: FuyuConfig,
                 multimodal_config: MultiModalConfig,
                 cache_config: Optional[CacheConfig] = None,
                 quant_config: Optional[QuantizationConfig] = None) -> None:
        super().__init__()
        self.config = config
        self.multimodal_config = multimodal_config

        self.padding_idx = config.pad_token_id
        self.vocab_size = config.text_config.vocab_size
        self.image_token_id = _IMAGE_TOKEN_ID
        self.image_feature_size = config.patch_size**2 * config.num_channels

        self.vision_embed_tokens = ColumnParallelLinear(
            self.image_feature_size,
            config.hidden_size,
            quant_config=quant_config,
        )
        self.language_model = PersimmonForCausalLM(config,
                                                   cache_config=cache_config,
                                                   quant_config=quant_config)
        self.make_empty_intermediate_tensors = (
            self.language_model.make_empty_intermediate_tensors)

    def _validate_pixel_values(self, data: torch.Tensor) -> torch.Tensor:

        h = w = self.config.patch_size
        num_channels = self.config.num_channels
        expected_dims = num_channels * h * w

        def _validate_shape(d: torch.Tensor):
            actual_dims = d.size(-1)

            if actual_dims != expected_dims:
                expected_expr = str(expected_dims)
                raise ValueError(
                    "The expected shape of pixel values per image per batch "
                    f" per patch is {expected_expr}. "
                    f"You supplied {tuple(d.shape)}.")

        for d in data:
            _validate_shape(d)

        return data.to(self.vision_embed_tokens.weight.dtype)

    def _parse_and_validate_image_input(
            self, **kwargs: object) -> Optional[FuyuImagePixelInputs]:
        pixel_values = kwargs.pop("pixel_values", None)

        if pixel_values is not None:
            if not isinstance(pixel_values, (torch.Tensor, list)):
                raise ValueError("Incorrect type of image patches. "
                                 f"Got type: {type(pixel_values)}")

            return FuyuImagePixelInputs(
                type="pixel_values",
                data=self._validate_pixel_values(
                    flatten_bn(pixel_values, concat=True)),
            )

        return None

    def _process_image_input(
            self, image_input: FuyuImagePixelInputs) -> torch.Tensor:

        assert self.vision_embed_tokens is not None
        vision_embeddings, _ = self.vision_embed_tokens(image_input["data"])
        return vision_embeddings

    def forward(
        self,
        input_ids: torch.Tensor,
        positions: torch.Tensor,
        kv_caches: List[torch.Tensor],
        attn_metadata: AttentionMetadata,
        intermediate_tensors: Optional[IntermediateTensors] = None,
        **kwargs: object,
    ):
        image_input = self._parse_and_validate_image_input(**kwargs)

        if image_input is not None:
            vision_embeddings = self._process_image_input(image_input)
            inputs_embeds = self.language_model.model.embed_tokens(input_ids)
            inputs_embeds = merge_multimodal_embeddings(
                input_ids, inputs_embeds, vision_embeddings,
                self.image_token_id)

        else:
            inputs_embeds = None

        hidden_states = self.language_model(
            input_ids=input_ids,
            positions=positions,
            kv_caches=kv_caches,
            attn_metadata=attn_metadata,
            intermediate_tensors=intermediate_tensors,
            inputs_embeds=inputs_embeds,
        )
        return hidden_states

    def compute_logits(
        self,
        hidden_states: torch.Tensor,
        sampling_metadata: SamplingMetadata,
    ) -> Optional[torch.Tensor]:
        logits = self.language_model.logits_processor(
            self.language_model.lm_head, hidden_states, sampling_metadata)
        return logits

    def sample(
        self,
        logits: torch.Tensor,
        sampling_metadata: SamplingMetadata,
    ) -> Optional[SamplerOutput]:
        next_tokens = self.language_model.sampler(logits, sampling_metadata)
        return next_tokens

    def load_weights(self, weights: Iterable[Tuple[str, torch.Tensor]]):
        params_dict = dict(self.named_parameters(remove_duplicate=False))
        for name, loaded_weight in weights:
            if "rotary_emb.inv_freq" in name:
                continue
            if ("rotary_emb.cos_cached" in name
                    or "rotary_emb.sin_cached" in name):
                # Models trained using ColossalAI may include these tensors in
                # the checkpoint. Skip them.
                continue
            if is_pp_missing_parameter(name, self):
                continue
            param = params_dict[name]

            if "query_key_value" in name:
                # copy from vllm/model_executor/models/bloom.py
                # NOTE: Fuyu's fused QKV's output_dim has the shape of
                # (num_heads * 3 * head_size), while the
                # required shape is (3 * num_heads * head_size).
                # Thus, we need weight conversion.
                output_dim = getattr(param, "output_dim", None)
                num_heads = self.config.num_attention_heads
                if output_dim is not None:
                    loaded_weight_shape = loaded_weight.shape
                    loaded_weight = loaded_weight.view(
                        loaded_weight_shape[:output_dim] + (num_heads, 3, -1) +
                        loaded_weight_shape[output_dim + 1:])
                    loaded_weight = loaded_weight.transpose(
                        output_dim, output_dim + 1)
                    loaded_weight = loaded_weight.reshape(loaded_weight_shape)

            weight_loader = getattr(param, "weight_loader",
                                    default_weight_loader)
            weight_loader(param, loaded_weight)<|MERGE_RESOLUTION|>--- conflicted
+++ resolved
@@ -42,11 +42,8 @@
                            SequenceData)
 
 from .interfaces import SupportsMultiModal
-<<<<<<< HEAD
-from .utils import is_pp_missing_parameter, merge_multimodal_embeddings
-=======
-from .utils import flatten_bn, merge_multimodal_embeddings
->>>>>>> 1cabfcef
+from .utils import (flatten_bn, is_pp_missing_parameter,
+                    merge_multimodal_embeddings)
 
 # Cannot find the following 2 numbers from hf config.
 _IMAGE_TOKEN_ID = 71011
