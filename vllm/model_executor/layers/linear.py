# SPDX-License-Identifier: Apache-2.0

import itertools
from abc import abstractmethod
from typing import Optional

import torch
import torch.nn.functional as F
from torch.nn.parameter import Parameter, UninitializedParameter

from vllm.distributed import (divide, get_tensor_model_parallel_rank,
                              get_tensor_model_parallel_world_size,
                              split_tensor_along_last_dim,
                              tensor_model_parallel_all_gather,
                              tensor_model_parallel_all_reduce)
from vllm.logger import init_logger
from vllm.model_executor.layers.quantization.base_config import (
    QuantizationConfig, QuantizeMethodBase)
# yapf: disable
from vllm.model_executor.parameter import (BasevLLMParameter,
                                           BlockQuantScaleParameter,
                                           PackedColumnParameter,
                                           PackedvLLMParameter,
                                           PerTensorScaleParameter,
                                           RowvLLMParameter)
# yapf: enable
from vllm.model_executor.utils import set_weight_attrs

logger = init_logger(__name__)

WEIGHT_LOADER_V2_SUPPORTED = [
    "CompressedTensorsLinearMethod", "AWQMarlinLinearMethod",
<<<<<<< HEAD
    "GPTQBitBLASLinearMethod", "AWQLinearMethod", "GPTQMarlinLinearMethod",
    "Fp8LinearMethod", "MarlinLinearMethod", "QQQLinearMethod",
    "GPTQMarlin24LinearMethod", "TPUInt8LinearMethod", "GPTQLinearMethod",
    "FBGEMMFp8LinearMethod", "ModelOptFp8LinearMethod", "IPEXAWQLinearMethod",
    "IPEXGPTQLinearMethod", "HQQMarlinMethod"
=======
    "AWQLinearMethod", "GPTQMarlinLinearMethod", "Fp8LinearMethod",
    "MarlinLinearMethod", "QQQLinearMethod", "GPTQMarlin24LinearMethod",
    "TPUInt8LinearMethod", "GPTQLinearMethod", "FBGEMMFp8LinearMethod",
    "ModelOptFp8LinearMethod", "IPEXAWQLinearMethod", "IPEXGPTQLinearMethod",
    "HQQMarlinMethod", "QuarkLinearMethod"
>>>>>>> 6e1fc61f
]


def adjust_marlin_shard(param, shard_size, shard_offset):
    marlin_tile_size = getattr(param, "marlin_tile_size", None)
    if marlin_tile_size is None:
        return shard_size, shard_offset

    return shard_size * marlin_tile_size, shard_offset * marlin_tile_size


def adjust_bitblas_shard(param, shard_size, shard_offset):
    bitblas_tile_size = getattr(param, "bitblas_tile_size", None)
    weight_propagation = getattr(param, "weight_propagation", None)
    if weight_propagation and bitblas_tile_size is not None:
        return (shard_size // bitblas_tile_size,
                shard_offset // bitblas_tile_size)

    return shard_size, shard_offset


def adjust_bitsandbytes_4bit_shard(param: Parameter,
                                   shard_offsets: dict[str, tuple[int, int]],
                                   loaded_shard_id: str) -> tuple[int, int]:
    """Adjust the quantization offsets and sizes for BitsAndBytes sharding."""

    total, _ = shard_offsets["total"]
    orig_offset, orig_size = shard_offsets[loaded_shard_id]

    quantized_total = param.data.shape[0]
    quantized_offset = orig_offset * quantized_total // total
    quantized_size = orig_size * quantized_total // total

    return quantized_size, quantized_offset


def adjust_scalar_to_fused_array(param, loaded_weight, shard_id):
    """For fused modules (QKV and MLP) we have an array of length
    N that holds 1 scale for each "logical" matrix. So the param
    is an array of length N. The loaded_weight corresponds to 
    one of the shards on disk. Here, we slice the param based on 
    the shard_id for loading.
    """
    qkv_idxs = {"q": 0, "k": 1, "v": 2}

    if isinstance(shard_id, str):
        shard_id = qkv_idxs[shard_id]
    elif not isinstance(shard_id, int):
        raise ValueError(f"Unknown Shard Id {shard_id}")

    # AutoFP8 scales do not have a shape
    # compressed-tensors scales do have a shape
    if len(loaded_weight.shape) != 0:
        assert loaded_weight.shape[0] == 1
        loaded_weight = loaded_weight[0]

    return param[shard_id], loaded_weight


class LinearMethodBase(QuantizeMethodBase):
    """Base class for different (maybe quantized) linear methods."""

    @abstractmethod
    def create_weights(self, layer: torch.nn.Module,
                       input_size_per_partition: int,
                       output_partition_sizes: list[int], input_size: int,
                       output_size: int, params_dtype: torch.dtype,
                       **extra_weight_attrs):
        """Create weights for a linear layer. 
           The weights will be set as attributes of the layer.

        Args:
            layer: The layer that is using the LinearMethodBase factory.
            input_size_per_partition: Size of the weight input dim on rank X.
            output_partition_sizes: Sizes of the output dim of each logical 
                weight on rank X. E.g., output_partition_sizes for QKVLinear
                is a list contains the width of Wq, Wk, Wv on rank X.
            input_size: Size of the input dim of the weight across all ranks.
            output_size: Size of the output dim of the weight across all ranks.
            params_dtype: Datatype of the parameters.
        """
        raise NotImplementedError

    @abstractmethod
    def apply(self,
              layer: torch.nn.Module,
              x: torch.Tensor,
              bias: Optional[torch.Tensor] = None) -> torch.Tensor:
        """Apply the weights in layer to the input tensor.
        Expects create_weights to have been called before on the layer."""
        raise NotImplementedError


class UnquantizedLinearMethod(LinearMethodBase):
    """Linear method without quantization."""

    def create_weights(self, layer: torch.nn.Module,
                       input_size_per_partition: int,
                       output_partition_sizes: list[int], input_size: int,
                       output_size: int, params_dtype: torch.dtype,
                       **extra_weight_attrs):
        weight = Parameter(torch.empty(sum(output_partition_sizes),
                                       input_size_per_partition,
                                       dtype=params_dtype),
                           requires_grad=False)
        set_weight_attrs(weight, {"input_dim": 1, "output_dim": 0})
        layer.register_parameter("weight", weight)
        set_weight_attrs(weight, extra_weight_attrs)

    def apply(self,
              layer: torch.nn.Module,
              x: torch.Tensor,
              bias: Optional[torch.Tensor] = None) -> torch.Tensor:

        return F.linear(x, layer.weight, bias)


class LinearBase(torch.nn.Module):
    """Base linear layer.

    Args:
        input_size: input dimension of the linear layer.
        output_size: output dimension of the linear layer.
        bias: If true, add bias.
        skip_bias_add: If true, skip adding bias but instead return it.
        params_dtype: Data type for the parameters.
        quant_config: Quantization configure.
    """

    def __init__(
        self,
        input_size: int,
        output_size: int,
        skip_bias_add: bool = False,
        params_dtype: Optional[torch.dtype] = None,
        quant_config: Optional[QuantizationConfig] = None,
        prefix: str = "",
    ):
        super().__init__()

        # Keep input parameters
        self.input_size = input_size
        self.output_size = output_size
        self.skip_bias_add = skip_bias_add
        if params_dtype is None:
            params_dtype = torch.get_default_dtype()
        self.params_dtype = params_dtype
        if quant_config is None:
            self.quant_method: Optional[
                QuantizeMethodBase] = UnquantizedLinearMethod()
        else:
            self.quant_method = quant_config.get_quant_method(self,
                                                              prefix=prefix)

    def forward(self,
                x: torch.Tensor) -> tuple[torch.Tensor, Optional[Parameter]]:
        raise NotImplementedError


class ReplicatedLinear(LinearBase):
    """Replicated linear layer.

    Args:
        input_size: input dimension of the linear layer.
        output_size: output dimension of the linear layer.
        bias: If true, add bias.
        skip_bias_add: If true, skip adding bias but instead return it.
        params_dtype: Data type for the parameters.
        quant_config: Quantization configure.
        prefix: The name of the layer in the state dict, including all parents
                        (e.g. model.layers.0.qkv_proj)
    """

    def __init__(self,
                 input_size: int,
                 output_size: int,
                 bias: bool = True,
                 skip_bias_add: bool = False,
                 params_dtype: Optional[torch.dtype] = None,
                 quant_config: Optional[QuantizationConfig] = None,
                 prefix: str = ""):
        super().__init__(input_size,
                         output_size,
                         skip_bias_add,
                         params_dtype,
                         quant_config,
                         prefix=prefix)

        # All the linear layer supports quant method.
        assert self.quant_method is not None
        self.quant_method.create_weights(self,
                                         self.input_size, [self.output_size],
                                         self.input_size,
                                         self.output_size,
                                         self.params_dtype,
                                         weight_loader=self.weight_loader)

        if bias:
            self.bias = Parameter(
                torch.empty(self.output_size, dtype=self.params_dtype))
            set_weight_attrs(self.bias, {
                "output_dim": 0,
                "weight_loader": self.weight_loader,
            })
        else:
            self.register_parameter("bias", None)

    def weight_loader(self, param: Parameter, loaded_weight: torch.Tensor):
        # If the weight on disk does not have a shape, give it one
        # (such scales for AutoFp8).
        if len(loaded_weight.shape) == 0:
            loaded_weight = loaded_weight.reshape(1)

        assert param.size() == loaded_weight.size()
        param.data.copy_(loaded_weight)

    def forward(self,
                x: torch.Tensor) -> tuple[torch.Tensor, Optional[Parameter]]:
        bias = self.bias if not self.skip_bias_add else None
        assert self.quant_method is not None
        output = self.quant_method.apply(self, x, bias)
        output_bias = self.bias if self.skip_bias_add else None
        return output, output_bias

    def extra_repr(self) -> str:
        s = f"in_features={self.input_size}"
        s += f", output_features={self.output_size}"
        s += f", bias={self.bias is not None}"
        return s


class ColumnParallelLinear(LinearBase):
    """Linear layer with column parallelism.

    The linear layer is defined as Y = XA + b. A is parallelized along
    its second dimension as A = [A_1, ..., A_p].

    Args:
        input_size: first dimension of matrix A.
        output_size: second dimension of matrix A.
        bias: If true, add bias.
        gather_output: If true, call all-gather on output and make Y available
                       to all GPUs, otherwise, every GPU will have its output
                       which is Y_i = XA_i
        skip_bias_add: This was added to enable performance optimizations where
                       bias can be fused with other element-wise operations. we
                       skip adding bias but instead return it.
        params_dtype: Data type for the parameters.
        quant_config: Quantization configure.
        output_sizes: list of output sizes packed into one output, like for QKV
                       the list would be size 3.
        prefix: The name of the layer in the state dict, including all parents
                        (e.g. model.layers.0.qkv_proj) 
    """

    def __init__(self,
                 input_size: int,
                 output_size: int,
                 bias: bool = True,
                 gather_output: bool = False,
                 skip_bias_add: bool = False,
                 params_dtype: Optional[torch.dtype] = None,
                 quant_config: Optional[QuantizationConfig] = None,
                 output_sizes: Optional[list[int]] = None,
                 prefix: str = ""):
        super().__init__(input_size, output_size, skip_bias_add, params_dtype,
                         quant_config, prefix)

        self.gather_output = gather_output

        # Divide the weight matrix along the last dimension.
        tp_size = get_tensor_model_parallel_world_size()
        assert self.quant_method is not None
        self.output_size_per_partition = divide(self.output_size, tp_size)
        self.output_partition_sizes = [self.output_size_per_partition]
        # If QKV or MergedColumn, use output size of each partition.
        if hasattr(self, "output_sizes"):
            self.output_partition_sizes = [
                divide(output_size, tp_size)
                for output_size in self.output_sizes
            ]

        if output_sizes is None:
            output_sizes = [output_size]

        self.quant_method.create_weights(
            layer=self,
            input_size_per_partition=self.input_size,
            output_partition_sizes=self.output_partition_sizes,
            input_size=self.input_size,
            output_size=self.output_size,
            params_dtype=self.params_dtype,
            weight_loader=(
                self.weight_loader_v2 if self.quant_method.__class__.__name__
                in WEIGHT_LOADER_V2_SUPPORTED else self.weight_loader))
        if bias:
            self.bias = Parameter(
                torch.empty(self.output_size_per_partition,
                            dtype=params_dtype))
            set_weight_attrs(self.bias, {
                "output_dim": 0,
                "weight_loader": self.weight_loader,
            })
        else:
            self.register_parameter("bias", None)

    def weight_loader(self, param: Parameter, loaded_weight: torch.Tensor):
        tp_rank = get_tensor_model_parallel_rank()
        output_dim = getattr(param, "output_dim", None)

        # Special case for GGUF
        is_gguf_weight = getattr(param, "is_gguf_weight", False)
        is_gguf_weight_type = getattr(param, "is_gguf_weight_type", False)
        if is_gguf_weight_type:
            param.weight_type = loaded_weight.item()

        # Materialize GGUF UninitializedParameter
        if is_gguf_weight and isinstance(param, UninitializedParameter):
            param.materialize(loaded_weight.shape, dtype=loaded_weight.dtype)

        use_bitsandbytes_4bit = getattr(param, "use_bitsandbytes_4bit", False)
        is_sharded_weight = getattr(param, "is_sharded_weight", False)
        # bitsandbytes loads the weights of the specific portion
        # no need to narrow
        is_sharded_weight = is_sharded_weight or use_bitsandbytes_4bit

        param_data = param.data
        if output_dim is not None and not is_sharded_weight:
            shard_size = param_data.shape[output_dim]
            start_idx = tp_rank * shard_size
            loaded_weight = loaded_weight.narrow(output_dim, start_idx,
                                                 shard_size)

        # Special case for loading scales off disk, which often do not
        # have a shape (such as in the case of AutoFP8).
        if len(loaded_weight.shape) == 0:
            loaded_weight = loaded_weight.reshape(1)

        assert param_data.dtype == loaded_weight.dtype, (
            f"{param_data.dtype} != {loaded_weight.dtype}")
        assert param_data.shape == loaded_weight.shape, (
            f"{param_data.shape} != {loaded_weight.shape}")

        param_data.copy_(loaded_weight)

    def weight_loader_v2(self, param: Parameter, loaded_weight: torch.Tensor):
        # Special case for loading scales off disk, which often do not
        # have a shape (such as in the case of AutoFP8).
        if len(loaded_weight.shape) == 0:
            assert loaded_weight.numel() == 1
            loaded_weight = loaded_weight.reshape(1)
        param.load_column_parallel_weight(loaded_weight=loaded_weight)

    def forward(self, input_) -> tuple[torch.Tensor, Optional[Parameter]]:
        bias = self.bias if not self.skip_bias_add else None

        # Matrix multiply.
        assert self.quant_method is not None
        output_parallel = self.quant_method.apply(self, input_, bias)
        if self.gather_output:
            # All-gather across the partitions.
            output = tensor_model_parallel_all_gather(output_parallel)
        else:
            output = output_parallel
        output_bias = self.bias if self.skip_bias_add else None
        return output, output_bias

    def extra_repr(self) -> str:
        s = f"in_features={self.input_size}"
        s += f", output_features={self.output_size_per_partition}"
        s += f", bias={self.bias is not None}" if hasattr(self, "bias") else ""
        s += f", tp_size={get_tensor_model_parallel_world_size()}"
        s += f", gather_output={self.gather_output}"
        return s


class MergedColumnParallelLinear(ColumnParallelLinear):
    """Packed linear layers with column parallelism.

    Similar to ColumnParallelLinear, but the weight matrix is concatenated
    along the output dimension. When the weight matrix is loaded, the
    different partitions are sharded separately.

    Args:
        input_size: input dimension of the linear layer.
        output_sizes: list of output dimensions of the linear layer.
        bias: If true, add bias.
        gather_output: If true, call all-gather on output and make the output
                       available to all GPUs, otherwise, every GPU will have
                       its own output.
        skip_bias_add: This was added to enable performance optimizations where
                       bias can be fused with other element-wise operations. we
                       skip adding bias but instead return it.
        params_dtype: Data type for the parameters.
        quant_config: Quantization configure.
        prefix: The name of the layer in the state dict, including all parents
                        (e.g. model.layers.0.qkv_proj)
    """

    def __init__(self,
                 input_size: int,
                 output_sizes: list[int],
                 bias: bool = True,
                 gather_output: bool = False,
                 skip_bias_add: bool = False,
                 params_dtype: Optional[torch.dtype] = None,
                 quant_config: Optional[QuantizationConfig] = None,
                 prefix: str = ""):
        self.output_sizes = output_sizes
        tp_size = get_tensor_model_parallel_world_size()
        assert all(output_size % tp_size == 0 for output_size in output_sizes)
        super().__init__(input_size=input_size,
                         output_size=sum(output_sizes),
                         bias=bias,
                         gather_output=gather_output,
                         skip_bias_add=skip_bias_add,
                         params_dtype=params_dtype,
                         quant_config=quant_config,
                         prefix=prefix)

    def weight_loader(self,
                      param: Parameter,
                      loaded_weight: torch.Tensor,
                      loaded_shard_id: Optional[int] = None):

        # Special case for GGUF
        # initialize GGUF param after we know the quantize type
        is_gguf_weight = getattr(param, "is_gguf_weight", False)
        is_gguf_weight_type = getattr(param, "is_gguf_weight_type", False)
        if is_gguf_weight_type:
            if loaded_shard_id is not None:
                param.data[loaded_shard_id].copy_(loaded_weight)
                param.shard_weight_type[loaded_shard_id] = loaded_weight.item()
            else:
                param.shard_weight_type = {
                    i: loaded_weight.item()
                    for i, _ in enumerate(self.output_sizes)
                }
            return

        if is_gguf_weight:
            tp_size = get_tensor_model_parallel_world_size()
            tp_rank = get_tensor_model_parallel_rank()

            output_dim = getattr(param, "output_dim", None)
            shard_size = loaded_weight.size(output_dim) // tp_size
            start_idx = tp_rank * shard_size

            if loaded_shard_id is not None:
                loaded_weight = loaded_weight.narrow(output_dim, start_idx,
                                                     shard_size)
                param.shard_id.append(loaded_shard_id)
                param.shard_id_map[loaded_shard_id] = len(param.data_container)
                param.data_container.append(loaded_weight)
                if len(param.data_container) == 2:
                    self.qweight = param.materialize_nested()
                return

        param_data = param.data
        output_dim = getattr(param, "output_dim", None)
        # Special case for AQLM codebooks.
        is_metadata = getattr(param, "is_metadata", False)
        # Special case for per-tensor scale to load scalar into fused array.
        needs_scalar_to_array = getattr(param, "needs_scalar_to_array", False)

        if loaded_shard_id is None:
            # Loaded weight is already fused on disk (mlp).
            # (e.g., Phi-3's gate_up_proj).
            if output_dim is None:
                if needs_scalar_to_array:
                    param_data, loaded_weight = adjust_scalar_to_fused_array(
                        param_data, loaded_weight, 0)

                assert param_data.shape == loaded_weight.shape
                param_data.copy_(loaded_weight)
                return
            current_shard_offset = 0
            use_bitsandbytes_4bit = getattr(param, "use_bitsandbytes_4bit",
                                            False)
            shard_offsets: list[tuple[int, int, int]] = []
            for i, output_size in enumerate(self.output_sizes):
                shard_offsets.append((i, current_shard_offset, output_size))
                current_shard_offset += output_size
            packed_dim = getattr(param, "packed_dim", None)
            for shard_id, shard_offset, shard_size in shard_offsets:
                # Special case for Quantization.
                # If quantized, we need to adjust the offset and size to account
                # for the packing.
                if packed_dim == output_dim:
                    shard_size = shard_size // param.pack_factor
                    shard_offset = shard_offset // param.pack_factor
                    # Special case for Marlin.
                    shard_size, shard_offset = adjust_marlin_shard(
                        param, shard_size, shard_offset)

                shard_size, shard_offset = adjust_bitblas_shard(
                    param, shard_size, shard_offset)

                if use_bitsandbytes_4bit:
                    index = list(itertools.accumulate([0] + self.output_sizes))
                    orig_offsets = {
                        str(i): (index[i], size)
                        for i, size in enumerate(self.output_sizes)
                    }
                    orig_offsets["total"] = (self.output_size, 0)
                    shard_size, shard_offset = adjust_bitsandbytes_4bit_shard(
                        param, orig_offsets, str(shard_id))

                loaded_weight_shard = loaded_weight.narrow(
                    output_dim, shard_offset, shard_size)
                self.weight_loader(param, loaded_weight_shard, shard_id)
            return

        assert loaded_shard_id < len(self.output_sizes)
        tp_rank = get_tensor_model_parallel_rank()
        tp_size = get_tensor_model_parallel_world_size()
        if output_dim is not None:
            shard_offset = sum(self.output_sizes[:loaded_shard_id]) // tp_size
            shard_size = self.output_sizes[loaded_shard_id] // tp_size
            # Special case for quantization.
            # If quantized, we need to adjust the offset and size to account
            # for the packing.
            packed_dim = getattr(param, "packed_dim", None)
            if packed_dim == output_dim:
                shard_size = shard_size // param.pack_factor
                shard_offset = shard_offset // param.pack_factor
                # Special case for Marlin.
                shard_size, shard_offset = adjust_marlin_shard(
                    param, shard_size, shard_offset)
            shard_size, shard_offset = adjust_bitblas_shard(
                param, shard_size, shard_offset)

            use_bitsandbytes_4bit = getattr(param, "use_bitsandbytes_4bit",
                                            False)
            is_sharded_weight = getattr(param, "is_sharded_weight", False)
            # bitsandbytes loads the weights of the specific portion
            # no need to narrow
            is_sharded_weight = is_sharded_weight or use_bitsandbytes_4bit

            if use_bitsandbytes_4bit:
                shard_size = loaded_weight.shape[output_dim]
                shard_offset = loaded_weight.shape[output_dim] * \
                    loaded_shard_id

            param_data = param_data.narrow(output_dim, shard_offset,
                                           shard_size)
            start_idx = tp_rank * shard_size
            if not is_sharded_weight:
                loaded_weight = loaded_weight.narrow(output_dim, start_idx,
                                                     shard_size)
        # Special case for AQLM codebooks.
        elif is_metadata:
            # metadata indicates fixed size concatenated along dim 0
            shard_size = loaded_weight.shape[0]
            shard_offset = loaded_shard_id * shard_size
            param_data = param_data.narrow(0, shard_offset, shard_size)

        # Special case for per-tensor scales in fused case.
        elif needs_scalar_to_array:
            param_data, loaded_weight = adjust_scalar_to_fused_array(
                param_data, loaded_weight, loaded_shard_id)

        else:
            ignore_warning = getattr(param, "ignore_warning", False)
            if not ignore_warning:
                logger.warning(
                    "Loading a weight without `output_dim` attribute in "
                    "MergedColumnParallelLinear, assume the weight is "
                    "the same for all partitions.")

        assert param_data.shape == loaded_weight.shape
        param_data.copy_(loaded_weight)

    def _load_fused_module_from_checkpoint(self, param: BasevLLMParameter,
                                           loaded_weight: torch.Tensor):
        """
        Handle special case for models where MLP layers are already
        fused on disk. In this case, we have no shard id. This function
        determmines the shard id by splitting these layers and then calls
        the weight loader using the shard id.

        An example of a model with these fused layers:
        https://huggingface.co/microsoft/Phi-3-mini-4k-instruct
        """

        current_shard_offset = 0
        shard_offsets: list[tuple[int, int, int]] = []
        for i, output_size in enumerate(self.output_sizes):
            shard_offsets.append((i, current_shard_offset, output_size))
            current_shard_offset += output_size

        for shard_id, shard_offset, shard_size in shard_offsets:
            # Special case for Quantization.
            # If quantized, we need to adjust the offset and size to account
            # for the packing.
            if isinstance(param, (PackedColumnParameter, PackedvLLMParameter
                                  )) and param.packed_dim == param.output_dim:
                shard_size, shard_offset = \
                    param.adjust_shard_indexes_for_packing(
                    shard_size=shard_size, shard_offset=shard_offset)

            loaded_weight_shard = loaded_weight.narrow(param.output_dim,
                                                       shard_offset,
                                                       shard_size)
            self.weight_loader_v2(param, loaded_weight_shard, shard_id)

    def weight_loader_v2(self,
                         param: BasevLLMParameter,
                         loaded_weight: torch.Tensor,
                         loaded_shard_id: Optional[int] = None):
        if loaded_shard_id is None:
            if isinstance(param, PerTensorScaleParameter):
                param.load_merged_column_weight(loaded_weight=loaded_weight,
                                                shard_id=0)
                return
            elif type(param) in (RowvLLMParameter, BasevLLMParameter):
                param.load_merged_column_weight(loaded_weight=loaded_weight)
                return
            # TODO: @dsikka - move to parameter.py
            self._load_fused_module_from_checkpoint(param, loaded_weight)
            return

        assert loaded_shard_id < len(self.output_sizes)

        tp_size = get_tensor_model_parallel_world_size()

        if isinstance(param, BlockQuantScaleParameter):
            from vllm.model_executor.layers.quantization.fp8 import (
                Fp8LinearMethod, Fp8MoEMethod)
            assert self.quant_method is not None
            assert isinstance(self.quant_method,
                              (Fp8LinearMethod, Fp8MoEMethod))
            weight_block_size = self.quant_method.quant_config.weight_block_size
            assert weight_block_size is not None
            block_n, _ = weight_block_size[0], weight_block_size[1]
            shard_offset = (
                (sum(self.output_sizes[:loaded_shard_id]) + block_n - 1) //
                block_n) // tp_size
            shard_size = ((self.output_sizes[loaded_shard_id] + block_n - 1) //
                          block_n // tp_size)
        else:
            shard_offset = sum(self.output_sizes[:loaded_shard_id]) // tp_size
            shard_size = self.output_sizes[loaded_shard_id] // tp_size

        param.load_merged_column_weight(loaded_weight=loaded_weight,
                                        shard_id=loaded_shard_id,
                                        shard_offset=shard_offset,
                                        shard_size=shard_size)


class QKVParallelLinear(ColumnParallelLinear):
    """Linear layers for the attention's QKV transformation.

    Linear layers for the linear transformation of the query, key, and value
    vectors in the attention layer. The weight matrix is concatenated along
    the output dimension. The layer is parallelized along the head dimension.
    When the number of key/value heads is smaller than the number of query
    heads (e.g., multi-query/grouped-query attention), the key/value head may
    be replicated while the query heads are partitioned.

    Args:
        hidden_size: input hidden state size of the transformer.
        head_size: size of each attention head.
        total_num_heads: total number of attention query heads.
        total_num_kv_heads: total number of attention key/value heads. If
                            None, assume total_num_kv_heads = total_num_heads.
        bias: If true, add bias.
        skip_bias_add: This was added to enable performance optimizations where
                       bias can be fused with other element-wise operations. we
                       skip adding bias but instead return it.
        params_dtype: Data type for the parameters.
        quant_config: Quantization configure.
        prefix: The name of the layer in the state dict, including all parents
                        (e.g. model.layers.0.qkv_proj)
    """

    def __init__(self,
                 hidden_size: int,
                 head_size: int,
                 total_num_heads: int,
                 total_num_kv_heads: Optional[int] = None,
                 bias: bool = True,
                 skip_bias_add: bool = False,
                 params_dtype: Optional[torch.dtype] = None,
                 quant_config: Optional[QuantizationConfig] = None,
                 prefix: str = ""):
        self.hidden_size = hidden_size
        self.head_size = head_size
        self.total_num_heads = total_num_heads
        if total_num_kv_heads is None:
            total_num_kv_heads = total_num_heads
        self.total_num_kv_heads = total_num_kv_heads
        # Divide the weight matrix along the last dimension.
        tp_size = get_tensor_model_parallel_world_size()
        self.num_heads = divide(self.total_num_heads, tp_size)
        if tp_size >= self.total_num_kv_heads:
            self.num_kv_heads = 1
            self.num_kv_head_replicas = divide(tp_size,
                                               self.total_num_kv_heads)
        else:
            self.num_kv_heads = divide(self.total_num_kv_heads, tp_size)
            self.num_kv_head_replicas = 1
        input_size = self.hidden_size
        output_size = (self.num_heads +
                       2 * self.num_kv_heads) * tp_size * self.head_size
        self.output_sizes = [
            self.num_heads * self.head_size * tp_size,  # q_proj
            self.num_kv_heads * self.head_size * tp_size,  # k_proj
            self.num_kv_heads * self.head_size * tp_size,  # v_proj 
        ]

        super().__init__(input_size=input_size,
                         output_size=output_size,
                         bias=bias,
                         gather_output=False,
                         skip_bias_add=skip_bias_add,
                         params_dtype=params_dtype,
                         quant_config=quant_config,
                         prefix=prefix)

    def _get_shard_offset_mapping(self, loaded_shard_id: str):
        shard_offset_mapping = {
            "q": 0,
            "k": self.num_heads * self.head_size,
            "v": (self.num_heads + self.num_kv_heads) * self.head_size,
            "total": (self.num_heads + 2 * self.num_kv_heads) * self.head_size
        }
        return shard_offset_mapping.get(loaded_shard_id)

    def _get_shard_size_mapping(self, loaded_shard_id: str):
        shard_size_mapping = {
            "q": self.num_heads * self.head_size,
            "k": self.num_kv_heads * self.head_size,
            "v": self.num_kv_heads * self.head_size,
        }
        return shard_size_mapping.get(loaded_shard_id)

    def _load_fused_module_from_checkpoint(self, param: BasevLLMParameter,
                                           loaded_weight: torch.Tensor):
        """
        Handle special case for models where QKV layers are already 
        fused on disk. In this case, we have no shard id. This function
        determmines the shard id by splitting these layers and then calls
        the weight loader using the shard id.

        An example of a model with these fused layers:
        https://huggingface.co/microsoft/Phi-3-mini-4k-instruct
        """
        shard_offsets = [
            # (shard_id, shard_offset, shard_size)
            ("q", 0, self.total_num_heads * self.head_size),
            ("k", self.total_num_heads * self.head_size,
             self.total_num_kv_heads * self.head_size),
            ("v",
             (self.total_num_heads + self.total_num_kv_heads) * self.head_size,
             self.total_num_kv_heads * self.head_size),
        ]

        for shard_id, shard_offset, shard_size in shard_offsets:
            # Special case for Quantization.
            # If quantized, we need to adjust the offset and size to account
            # for the packing.
            if isinstance(param, (PackedColumnParameter, PackedvLLMParameter
                                  )) and param.packed_dim == param.output_dim:
                shard_size, shard_offset = \
                    param.adjust_shard_indexes_for_packing(
                    shard_size=shard_size, shard_offset=shard_offset)

            loaded_weight_shard = loaded_weight.narrow(param.output_dim,
                                                       shard_offset,
                                                       shard_size)
            self.weight_loader_v2(param, loaded_weight_shard, shard_id)

    def weight_loader_v2(self,
                         param: BasevLLMParameter,
                         loaded_weight: torch.Tensor,
                         loaded_shard_id: Optional[str] = None):
        if loaded_shard_id is None:  # special case for certain models
            if isinstance(param, PerTensorScaleParameter):
                param.load_qkv_weight(loaded_weight=loaded_weight, shard_id=0)
                return
            elif type(param) in (RowvLLMParameter, BasevLLMParameter):
                param.load_qkv_weight(loaded_weight=loaded_weight)
                return
            # TODO: @dsikka - move to parameter.py
            self._load_fused_module_from_checkpoint(param, loaded_weight)
            return

        assert loaded_shard_id in ["q", "k", "v"]

        shard_offset = self._get_shard_offset_mapping(loaded_shard_id)
        shard_size = self._get_shard_size_mapping(loaded_shard_id)

        param.load_qkv_weight(loaded_weight=loaded_weight,
                              num_heads=self.num_kv_head_replicas,
                              shard_id=loaded_shard_id,
                              shard_offset=shard_offset,
                              shard_size=shard_size)

    def weight_loader(self,
                      param: Parameter,
                      loaded_weight: torch.Tensor,
                      loaded_shard_id: Optional[str] = None):
        # Special case for GGUF
        # initialize GGUF param after we know the quantize type
        is_gguf_weight = getattr(param, "is_gguf_weight", False)
        is_gguf_weight_type = getattr(param, "is_gguf_weight_type", False)
        if is_gguf_weight_type:
            idx_map = {"q": 0, "k": 1, "v": 2}
            if loaded_shard_id is not None:
                param.data[idx_map[loaded_shard_id]].copy_(loaded_weight)
                param.shard_weight_type[loaded_shard_id] = loaded_weight.item()
            else:
                param.shard_weight_type = {
                    k: loaded_weight.item()
                    for k in idx_map
                }
            return

        if is_gguf_weight:
            tp_size = get_tensor_model_parallel_world_size()
            tp_rank = get_tensor_model_parallel_rank()

            output_dim = getattr(param, "output_dim", None)
            shard_size = loaded_weight.size(output_dim) // tp_size
            start_idx = tp_rank * shard_size

            if loaded_shard_id is not None:
                loaded_weight = loaded_weight.narrow(output_dim, start_idx,
                                                     shard_size)
                param.shard_id.append(loaded_shard_id)
                param.shard_id_map[loaded_shard_id] = len(param.data_container)
                param.data_container.append(loaded_weight)
                if len(param.data_container) == 3:
                    self.qweight = param.materialize_nested()
                return

        param_data = param.data
        output_dim = getattr(param, "output_dim", None)
        # Special case for AQLM codebooks.
        is_metadata = getattr(param, "is_metadata", False)

        # Special case for per-tensor scales in fused case.
        needs_scalar_to_array = getattr(param, "needs_scalar_to_array", False)

        if loaded_shard_id is None:
            # Loaded weight is already fused on disk (qkv).
            # (e.g., Phi-3's qkv_proj).
            if output_dim is None:
                if needs_scalar_to_array:
                    param_data, loaded_weight = adjust_scalar_to_fused_array(
                        param_data, loaded_weight, 0)

                assert param_data.shape == loaded_weight.shape
                param_data.copy_(loaded_weight)
                return
            shard_offsets = [
                # (shard_id, shard_offset, shard_size)
                ("q", 0, self.total_num_heads * self.head_size),
                ("k", self.total_num_heads * self.head_size,
                 self.total_num_kv_heads * self.head_size),
                ("v", (self.total_num_heads + self.total_num_kv_heads) *
                 self.head_size, self.total_num_kv_heads * self.head_size),
            ]
            use_bitsandbytes_4bit = getattr(param, "use_bitsandbytes_4bit",
                                            False)

            packed_dim = getattr(param, "packed_dim", None)
            for shard_id, shard_offset, shard_size in shard_offsets:
                # Special case for Quantized Weights.
                # If quantized, we need to adjust the offset and size to account
                # for the packing.
                if packed_dim == output_dim:
                    shard_size = shard_size // param.pack_factor
                    shard_offset = shard_offset // param.pack_factor

                    # Special case for Marlin.
                    shard_size, shard_offset = adjust_marlin_shard(
                        param, shard_size, shard_offset)

                if use_bitsandbytes_4bit:
                    orig_qkv_offsets = {
                        "q": (0, self.total_num_heads * self.head_size),
                        "k": (self.total_num_heads * self.head_size,
                              self.total_num_kv_heads * self.head_size),
                        "v":
                        ((self.total_num_heads + self.total_num_kv_heads) *
                         self.head_size,
                         self.total_num_kv_heads * self.head_size),
                        "total":
                        ((self.total_num_heads + 2 * self.total_num_kv_heads) *
                         self.head_size, 0)
                    }

                    shard_size, shard_offset = adjust_bitsandbytes_4bit_shard(
                        param, orig_qkv_offsets, shard_id)

                loaded_weight_shard = loaded_weight.narrow(
                    output_dim, shard_offset, shard_size)
                self.weight_loader(param, loaded_weight_shard, shard_id)
            return

        tp_rank = get_tensor_model_parallel_rank()
        assert loaded_shard_id in ["q", "k", "v"]

        # If output dim is defined, use the default loading process.
        if output_dim is not None:
            if loaded_shard_id == "q":
                shard_offset = 0
                shard_size = self.num_heads * self.head_size
            elif loaded_shard_id == "k":
                shard_offset = self.num_heads * self.head_size
                shard_size = self.num_kv_heads * self.head_size
            elif loaded_shard_id == "v":
                shard_offset = (self.num_heads +
                                self.num_kv_heads) * self.head_size
                shard_size = self.num_kv_heads * self.head_size
            # Special case for Quantized Weights.
            # If quantized, we need to adjust the offset and size to account
            # for the packing.
            packed_dim = getattr(param, "packed_dim", None)
            if packed_dim == output_dim:
                shard_size = shard_size // param.pack_factor
                shard_offset = shard_offset // param.pack_factor

                # Special case for Marlin.
                shard_size, shard_offset = adjust_marlin_shard(
                    param, shard_size, shard_offset)

            use_bitsandbytes_4bit = getattr(param, "use_bitsandbytes_4bit",
                                            False)
            is_sharded_weight = getattr(param, "is_sharded_weight", False)
            # bitsandbytes loads the weights of the specific portion
            # no need to narrow
            is_sharded_weight = is_sharded_weight or use_bitsandbytes_4bit

            if use_bitsandbytes_4bit:
                orig_qkv_offsets = {
                    "q": (0, self.num_heads * self.head_size),
                    "k": (self.num_heads * self.head_size,
                          self.num_kv_heads * self.head_size),
                    "v":
                    ((self.num_heads + self.num_kv_heads) * self.head_size,
                     self.num_kv_heads * self.head_size),
                    "total":
                    ((self.num_heads + 2 * self.num_kv_heads) * self.head_size,
                     0)
                }
                shard_size, shard_offset = adjust_bitsandbytes_4bit_shard(
                    param, orig_qkv_offsets, loaded_shard_id)

            param_data = param_data.narrow(output_dim, shard_offset,
                                           shard_size)
            if loaded_shard_id == "q":
                shard_id = tp_rank
            else:
                shard_id = tp_rank // self.num_kv_head_replicas
            start_idx = shard_id * shard_size

            if not is_sharded_weight:
                loaded_weight = loaded_weight.narrow(output_dim, start_idx,
                                                     shard_size)

        # Special case for for AQLM codebooks.
        elif is_metadata:
            # metadata indicates fixed size concatenated along dim 0
            shard_size = loaded_weight.shape[0]
            shard_index = ["q", "k", "v"].index(loaded_shard_id)
            param_data = param_data.narrow(0, shard_index * shard_size,
                                           shard_size)
        # Special case for per-tensor scales in fused case.
        elif needs_scalar_to_array:
            param_data, loaded_weight = adjust_scalar_to_fused_array(
                param_data, loaded_weight, loaded_shard_id)
        else:
            ignore_warning = getattr(param, "ignore_warning", False)
            if not ignore_warning:
                logger.warning(
                    "Loading a weight without `output_dim` attribute in "
                    "QKVParallelLinear, assume the weight is the same "
                    "for all partitions.")

        assert param_data.shape == loaded_weight.shape
        param_data.copy_(loaded_weight)


class RowParallelLinear(LinearBase):
    """Linear layer with row parallelism.

    The linear layer is defined as Y = XA + b. A is parallelized along
    its first dimension and X along its second dimension as:
               -   -
              | A_1 |
              | .   |
          A = | .   |        X = [X_1, ..., X_p]
              | .   |
              | A_p |
               -   -
    Arguments:
        input_size: first dimension of matrix A.
        output_size: second dimension of matrix A.
        bias: If true, add bias. Note that bias is not parallelized.
        input_is_parallel: If true, we assume that the input is already
                           split across the GPUs and we do not split
                           again.
        skip_bias_add: This was added to enable performance optimization where
                       bias can be fused with other element-wise operations.
                       We skip adding bias but instead return it.
        params_dtype: Data type for the parameters.
        quant_config: Quantization configure.
    """

    def __init__(self,
                 input_size: int,
                 output_size: int,
                 bias: bool = True,
                 input_is_parallel: bool = True,
                 skip_bias_add: bool = False,
                 params_dtype: Optional[torch.dtype] = None,
                 reduce_results: bool = True,
                 quant_config: Optional[QuantizationConfig] = None,
                 prefix: str = ""):
        super().__init__(input_size, output_size, skip_bias_add, params_dtype,
                         quant_config, prefix)

        self.input_is_parallel = input_is_parallel
        self.reduce_results = reduce_results

        # Divide the weight matrix along the last dimension.
        self.tp_rank = get_tensor_model_parallel_rank()
        self.tp_size = get_tensor_model_parallel_world_size()
        self.input_size_per_partition = divide(input_size, self.tp_size)
        assert self.quant_method is not None

        self.quant_method.create_weights(
            layer=self,
            input_size_per_partition=self.input_size_per_partition,
            output_partition_sizes=[self.output_size],
            input_size=self.input_size,
            output_size=self.output_size,
            params_dtype=self.params_dtype,
            weight_loader=(
                self.weight_loader_v2 if self.quant_method.__class__.__name__
                in WEIGHT_LOADER_V2_SUPPORTED else self.weight_loader))
        if not reduce_results and (bias and not skip_bias_add):
            raise ValueError("When not reduce the results, adding bias to the "
                             "results can lead to incorrect results")

        if bias:
            self.bias = Parameter(
                torch.empty(self.output_size, dtype=params_dtype))
            set_weight_attrs(self.bias, {
                "output_dim": 0,
                "weight_loader": self.weight_loader,
            })
        else:
            self.register_parameter("bias", None)

    def weight_loader(self, param: Parameter, loaded_weight: torch.Tensor):
        tp_rank = get_tensor_model_parallel_rank()
        tp_size = get_tensor_model_parallel_world_size()
        input_dim = getattr(param, "input_dim", None)
        use_bitsandbytes_4bit = getattr(param, "use_bitsandbytes_4bit", False)
        is_sharded_weight = getattr(param, "is_sharded_weight", False)
        # bitsandbytes loads the weights of the specific portion
        # no need to narrow
        is_sharded_weight = is_sharded_weight or use_bitsandbytes_4bit

        # Special case for GGUF
        is_gguf_weight = getattr(param, "is_gguf_weight", False)
        is_gguf_weight_type = getattr(param, "is_gguf_weight_type", False)
        if is_gguf_weight_type:
            param.weight_type = loaded_weight.item()

        # Materialize GGUF UninitializedParameter
        if is_gguf_weight and isinstance(param, UninitializedParameter):
            weight_shape = list(loaded_weight.shape)
            if input_dim:
                weight_shape[input_dim] = weight_shape[input_dim] // tp_size
            param.materialize(tuple(weight_shape), dtype=loaded_weight.dtype)

        param_data = param.data
        if input_dim is not None and not is_sharded_weight:
            shard_size = param_data.shape[input_dim]
            start_idx = tp_rank * shard_size
            loaded_weight = loaded_weight.narrow(input_dim, start_idx,
                                                 shard_size)

        # Special case for loading scales off disk, which often do not
        # have a shape (such as in the case of AutoFP8).
        if len(loaded_weight.shape) == 0:
            loaded_weight = loaded_weight.reshape(1)

        assert param_data.shape == loaded_weight.shape
        param_data.copy_(loaded_weight)

    def weight_loader_v2(self, param: BasevLLMParameter,
                         loaded_weight: torch.Tensor):

        # Special case for loading scales off disk, which often do not
        # have a shape (such as in the case of AutoFP8).
        if len(loaded_weight.shape) == 0:
            assert loaded_weight.numel() == 1
            loaded_weight = loaded_weight.reshape(1)

        param.load_row_parallel_weight(loaded_weight=loaded_weight)

    def forward(self, input_) -> tuple[torch.Tensor, Optional[Parameter]]:
        if self.input_is_parallel:
            input_parallel = input_
        else:
            tp_rank = get_tensor_model_parallel_rank()
            splitted_input = split_tensor_along_last_dim(
                input_, num_partitions=self.tp_size)
            input_parallel = splitted_input[tp_rank].contiguous()

        # Matrix multiply.
        assert self.quant_method is not None
        # Only fuse bias add into GEMM for rank 0 (this ensures that
        # bias will not get added more than once in TP>1 case)
        bias_ = None if (self.tp_rank > 0 or self.skip_bias_add) else self.bias
        output_parallel = self.quant_method.apply(self,
                                                  input_parallel,
                                                  bias=bias_)
        if self.reduce_results and self.tp_size > 1:
            output = tensor_model_parallel_all_reduce(output_parallel)
        else:
            output = output_parallel

        output_bias = self.bias if self.skip_bias_add else None

        return output, output_bias

    def extra_repr(self) -> str:
        s = f"input_features={self.input_size_per_partition}"
        s += f", output_features={self.output_size}"
        s += f", bias={self.bias is not None}" if hasattr(self, "bias") else ""
        s += f", tp_size={self.tp_size}"
        s += f", reduce_results={self.reduce_results}"
        return s<|MERGE_RESOLUTION|>--- conflicted
+++ resolved
@@ -30,19 +30,12 @@
 
 WEIGHT_LOADER_V2_SUPPORTED = [
     "CompressedTensorsLinearMethod", "AWQMarlinLinearMethod",
-<<<<<<< HEAD
-    "GPTQBitBLASLinearMethod", "AWQLinearMethod", "GPTQMarlinLinearMethod",
-    "Fp8LinearMethod", "MarlinLinearMethod", "QQQLinearMethod",
-    "GPTQMarlin24LinearMethod", "TPUInt8LinearMethod", "GPTQLinearMethod",
-    "FBGEMMFp8LinearMethod", "ModelOptFp8LinearMethod", "IPEXAWQLinearMethod",
-    "IPEXGPTQLinearMethod", "HQQMarlinMethod"
-=======
     "AWQLinearMethod", "GPTQMarlinLinearMethod", "Fp8LinearMethod",
+    "BitBLASLinearMethod", "GPTQBitBLASLinearMethod",
     "MarlinLinearMethod", "QQQLinearMethod", "GPTQMarlin24LinearMethod",
     "TPUInt8LinearMethod", "GPTQLinearMethod", "FBGEMMFp8LinearMethod",
     "ModelOptFp8LinearMethod", "IPEXAWQLinearMethod", "IPEXGPTQLinearMethod",
     "HQQMarlinMethod", "QuarkLinearMethod"
->>>>>>> 6e1fc61f
 ]
 
 
