--- conflicted
+++ resolved
@@ -4,21 +4,15 @@
 from vllm.model_executor.layers.quantization.awq import AWQConfig
 from vllm.model_executor.layers.quantization.gptq import GPTQConfig
 from vllm.model_executor.layers.quantization.squeezellm import SqueezeLLMConfig
-<<<<<<< HEAD
 from vllm.model_executor.layers.quantization.auto_quant import AutoQuantConfig
-=======
 from vllm.model_executor.layers.quantization.marlin import MarlinConfig
->>>>>>> 29e70e3e
 
 _QUANTIZATION_CONFIG_REGISTRY = {
     "awq": AWQConfig,
     "gptq": GPTQConfig,
     "squeezellm": SqueezeLLMConfig,
-<<<<<<< HEAD
     "autoquant": AutoQuantConfig,
-=======
     "marlin": MarlinConfig,
->>>>>>> 29e70e3e
 }
 
 
