import re
from copy import deepcopy
from typing import Any, Callable, Dict, List, Optional, Set, Union

import torch

import vllm.model_executor.layers.fused_moe  # noqa
from vllm import _custom_ops as ops
from vllm.logger import init_logger
from vllm.model_executor.layers.fused_moe.layer import (
    FusedMoE, FusedMoEMethodBase, FusedMoeWeightScaleSupported)
from vllm.model_executor.layers.linear import (LinearBase, LinearMethodBase,
                                               UnquantizedLinearMethod,
                                               set_weight_attrs)
from vllm.model_executor.layers.quantization.base_config import (
    QuantizationConfig)
from vllm.model_executor.layers.quantization.kernels import (
    MPLinearLayerConfig, choose_mp_linear_kernel)
from vllm.model_executor.layers.quantization.utils import replace_parameter
from vllm.model_executor.layers.quantization.utils.marlin_utils import (
    check_marlin_supported, marlin_moe_permute_scales,
    marlin_repeat_scales_on_all_ranks, verify_marlin_supported)
from vllm.model_executor.layers.vocab_parallel_embedding import ParallelLMHead
from vllm.model_executor.parameter import (ChannelQuantScaleParameter,
                                           GroupQuantScaleParameter,
                                           PackedColumnParameter,
                                           PackedvLLMParameter,
                                           RowvLLMParameter)
from vllm.platforms import current_platform
from vllm.scalar_type import scalar_types

logger = init_logger(__name__)


class GPTQMarlinConfig(QuantizationConfig):
    """Config class for GPTQ Marlin"""

    # (num_bits, is_sym) -> quant_type
    TYPE_MAP = {
        (4, True): scalar_types.uint4b8,
        (8, True): scalar_types.uint8b128,
    }

    def __init__(self, weight_bits: int, group_size: int, desc_act: bool,
                 is_sym: bool, lm_head_quantized: bool,
                 dynamic_cfg: Dict[str, Dict[str, Union[int, bool]]]) -> None:
        if desc_act and group_size == -1:
            # In this case, act_order == True is the same as act_order == False
            # (since we have only one group per output channel)
            desc_act = False

        self.dynamic_cfg = dynamic_cfg
        self.weight_bits = weight_bits
        self.is_sym = is_sym

        self.pack_factor = 32 // weight_bits  # packed into int32
        self.group_size = group_size
        self.desc_act = desc_act
        self.lm_head_quantized = lm_head_quantized

        if (weight_bits, is_sym) not in self.TYPE_MAP:
            raise ValueError("Unsupported quantization config: "
                             f"bits={weight_bits}, sym={is_sym}")

        self.quant_type = self.TYPE_MAP[(weight_bits, is_sym)]

    def update_config(self, prefix: str):
        bits = self.weight_bits

        b = self.gptqmodel_dynamic_config(prefix, "bits", bits)
        if isinstance(b, int):
            bits = b
        group_size = self.gptqmodel_dynamic_config(prefix, "group_size",
                                                   self.group_size)
        if isinstance(group_size, int):
            self.group_size = group_size
        desc_act = self.gptqmodel_dynamic_config(prefix, "desc_act",
                                                 self.desc_act)
        if isinstance(desc_act, bool):
            self.desc_act = desc_act
        is_sym = self.gptqmodel_dynamic_config(prefix, "sym", self.is_sym)
        if isinstance(is_sym, bool):
            self.is_sym = is_sym

        self.pack_factor = 32 // bits  # packed into int32
        if (bits, self.is_sym) not in self.TYPE_MAP:
            raise ValueError("Unsupported quantization config: "
                             f"bits={bits}, sym={self.is_sym}")

        self.quant_type = self.TYPE_MAP[(bits, self.is_sym)]

    def __repr__(self) -> str:
        return (f"GPTQMarlinConfig(quant_type={self.quant_type}, "
                f"group_size={self.group_size}, "
                f"desc_act={self.desc_act}, "
                f"lm_head_quantized={self.lm_head_quantized}), "
                f"dynamic_cfg={self.dynamic_cfg}")

    @classmethod
    def get_name(cls) -> str:
        return "gptq_marlin"

    @classmethod
    def get_supported_act_dtypes(cls) -> List[torch.dtype]:
        return [torch.half, torch.bfloat16]

    @classmethod
    def get_min_capability(cls) -> int:
        return 80

    @classmethod
    def get_config_filenames(cls) -> List[str]:
        return ["quantize_config.json"]

    @classmethod
    def from_config(cls, config: Dict[str, Any]) -> "GPTQMarlinConfig":
        dynamic_cfg = cls.get_from_keys_or(config, ["dynamic"], default={})
        weight_bits = cls.get_from_keys(config, ["bits"])
        group_size = cls.get_from_keys(config, ["group_size"])
        desc_act = cls.get_from_keys(config, ["desc_act"])
        is_sym = cls.get_from_keys(config, ["sym"])
        lm_head_quantized = cls.get_from_keys_or(config, ["lm_head"],
                                                 default=False)
        return cls(weight_bits, group_size, desc_act, is_sym,
                   lm_head_quantized, dynamic_cfg)

    @classmethod
    def override_quantization_method(cls, hf_quant_cfg,
                                     user_quant) -> Optional[str]:
        can_convert = cls.is_gptq_marlin_compatible(hf_quant_cfg)

        is_valid_user_quant = (user_quant is None or user_quant == "marlin"
                               or user_quant == "gptq_marlin")

        if can_convert and is_valid_user_quant:
            msg = ("The model is convertible to {} during runtime."
                   " Using {} kernel.".format(cls.get_name(), cls.get_name()))
            logger.info(msg)
            return cls.get_name()

        if can_convert and user_quant == "gptq":
            logger.info("Detected that the model can run with gptq_marlin"
                        ", however you specified quantization=gptq explicitly,"
                        " so forcing gptq. Use quantization=gptq_marlin for"
                        " faster inference")
        return None

    def gptqmodel_dynamic_config(
        self,
        layer_name: str,
        key: Optional[str] = None,
        default_value: Union[int, bool, None] = None
    ) -> Union[Dict, int, bool, None]:
        for pattern, pattern_dict in self.dynamic_cfg.items():
            if pattern.startswith("-:"):
                if re.match(pattern.removeprefix("-:"), layer_name):
                    return False
            elif re.match(pattern.removeprefix("+:"), layer_name):
                if key is None:
                    return pattern_dict
                else:
                    return pattern_dict.get(key, default_value)
        return default_value

    def get_quant_method(
        self, layer: torch.nn.Module, prefix: str
    ) -> Optional[Union["GPTQMarlinLinearMethod", "GPTQMarlinMoEMethod",
                        UnquantizedLinearMethod]]:
        if isinstance(layer, LinearBase) or (isinstance(layer, ParallelLMHead)
                                             and self.lm_head_quantized):
            if self.dynamic_cfg:
                result = self.gptqmodel_dynamic_config(layer_name=prefix)
                if result is not None and not result:
                    return UnquantizedLinearMethod()

            return GPTQMarlinLinearMethod(self, prefix=prefix)
        elif isinstance(layer, FusedMoE):
            return GPTQMarlinMoEMethod(self)
        return None

    @classmethod
    def is_gptq_marlin_compatible(cls, quant_config: Dict[str, Any]):
        # Extract data from quant config.
        quant_method = quant_config.get("quant_method", "").lower()
        num_bits = quant_config.get("bits")
        group_size = quant_config.get("group_size")
        sym = quant_config.get("sym")
        desc_act = quant_config.get("desc_act")

        if not current_platform.is_cuda():
            return False

        if quant_method != "gptq":
            return False

        # If we cannot find the info needed in the config, cannot convert.
        if (num_bits is None or group_size is None or sym is None
                or desc_act is None):
            return False

        if (num_bits, sym) not in cls.TYPE_MAP:
            return False

        return check_marlin_supported(quant_type=cls.TYPE_MAP[(num_bits, sym)],
                                      group_size=group_size)


class GPTQMarlinLinearMethod(LinearMethodBase):
    """Linear method for GPTQ Marlin.

    Args:
        quant_config: The GPTQ Marlin quantization config.
    """

    _kernel_backends_being_used: Set[str] = set()

    def __init__(self, quant_config: GPTQMarlinConfig, prefix: str) -> None:
        self.quant_config = deepcopy(quant_config)
        self.prefix = prefix

        if len(self.quant_config.dynamic_cfg) > 0 and self.prefix:
            # gptqmodel per module/layer dynamic config my override/change base
            # model quant config
            self.quant_config.update_config(prefix=self.prefix)

        # Verify supported on platform.
        verify_marlin_supported(quant_type=self.quant_config.quant_type,
                                group_size=self.quant_config.group_size)

    def create_weights(
        self,
        layer: torch.nn.Module,
        input_size_per_partition: int,
        output_partition_sizes: List[int],
        input_size: int,
        output_size: int,
        params_dtype: torch.dtype,
        **extra_weight_attrs,
    ) -> None:
<<<<<<< HEAD
=======
        # gptqmodel's dynamic config per module may override base model quant config
        self.quant_config.update_config(prefix=self.prefix)

>>>>>>> 36925788
        output_size_per_partition = sum(output_partition_sizes)
        is_row_parallel = input_size != input_size_per_partition
        weight_loader = extra_weight_attrs.get("weight_loader")

        mp_linear_kernel_config = MPLinearLayerConfig(
            full_weight_shape=(input_size, output_size),
            partition_weight_shape=\
                (input_size_per_partition, output_size_per_partition),
            weight_type=self.quant_config.quant_type,
            act_type=params_dtype,
            group_size=self.quant_config.group_size,
            zero_points=False,
            has_g_idx=self.quant_config.desc_act
        )

        kernel_type = choose_mp_linear_kernel(mp_linear_kernel_config)

        if kernel_type.__name__ not in self._kernel_backends_being_used:
            logger.info("Using %s for GPTQMarlinLinearMethod",
                        kernel_type.__name__)
            self._kernel_backends_being_used.add(kernel_type.__name__)

        # Normalize group_size
        if self.quant_config.group_size != -1:
            group_size = self.quant_config.group_size
        else:
            group_size = input_size

        # Determine sharding
        if marlin_repeat_scales_on_all_ranks(self.quant_config.desc_act,
                                             self.quant_config.group_size,
                                             is_row_parallel):
            # By setting scale_dim == None, weight_loader will
            # repeat the scales on each GPU in TP>1 case.
            scales_and_zp_input_dim = None
            scales_and_zp_size = input_size // group_size
        else:
            # By setting scale_dim == 0, weight_loader will
            # shard the scales in TP>1 case.
            scales_and_zp_input_dim = 0
            scales_and_zp_size = input_size_per_partition // group_size

        # Quantized weights
        qweight = PackedvLLMParameter(
            data=torch.empty(
                input_size_per_partition // self.quant_config.pack_factor,
                output_size_per_partition,
                dtype=torch.int32,
            ),
            input_dim=0,
            output_dim=1,
            packed_dim=0,
            packed_factor=self.quant_config.pack_factor,
            weight_loader=weight_loader)

        # Activation order
        g_idx = RowvLLMParameter(data=torch.empty(
            input_size_per_partition,
            dtype=torch.int32,
        ),
                                 input_dim=0,
                                 weight_loader=weight_loader)

        qzeros_args = {
            "data":
            torch.empty(
                scales_and_zp_size,
                output_size_per_partition // self.quant_config.pack_factor,
                dtype=torch.int32,
            ),
            "weight_loader":
            weight_loader
        }
        weight_scale_args = {
            "data":
            torch.empty(
                scales_and_zp_size,
                output_size_per_partition,
                dtype=params_dtype,
            ),
            "weight_loader":
            weight_loader
        }

        if scales_and_zp_input_dim is None:
            scales = ChannelQuantScaleParameter(output_dim=1,
                                                **weight_scale_args)
            qzeros = PackedColumnParameter(
                output_dim=1,
                packed_dim=1,
                packed_factor=self.quant_config.pack_factor,
                **qzeros_args)

        else:
            scales = GroupQuantScaleParameter(output_dim=1,
                                              input_dim=0,
                                              **weight_scale_args)
            qzeros = PackedvLLMParameter(
                input_dim=0,
                output_dim=1,
                packed_dim=1,
                packed_factor=self.quant_config.pack_factor,
                **qzeros_args)

        layer.register_parameter("qweight", qweight)
        layer.register_parameter("g_idx", g_idx)
        layer.register_parameter("scales", scales)
        layer.register_parameter("qzeros", qzeros)

        self.kernel = kernel_type(mp_linear_kernel_config,
                                  w_q_param_name="qweight",
                                  w_s_param_name="scales",
                                  w_zp_param_name="qzeros",
                                  w_gidx_param_name="g_idx")

    def process_weights_after_loading(self, layer: torch.nn.Module) -> None:
        self.kernel.process_weights_after_loading(layer)

    def apply(
        self,
        layer: torch.nn.Module,
        x: torch.Tensor,
        bias: Optional[torch.Tensor] = None,
    ) -> torch.Tensor:
        return self.kernel.apply_weights(layer, x, bias)


class GPTQMarlinMoEMethod(FusedMoEMethodBase):
    """MoE Marlin method with quantization."""

    def __init__(self, quant_config: GPTQMarlinConfig) -> None:
        self.quant_config = quant_config

    def create_weights(
        self,
        layer: torch.nn.Module,
        num_experts: int,
        hidden_size: int,
        intermediate_size: int,
        params_dtype: torch.dtype,
        **extra_weight_attrs,
    ):
        # Currently assuming is_k_full is always True
        # (input size per partition is the same as full input size)
        # Supports only sym for now (no zp)
        if self.quant_config.group_size != -1:
            scales_size13 = hidden_size // self.quant_config.group_size
            scales_size2 = intermediate_size // self.quant_config.group_size
            strategy = FusedMoeWeightScaleSupported.GROUP.value
        else:
            scales_size13 = 1
            scales_size2 = 1
            strategy = FusedMoeWeightScaleSupported.CHANNEL.value

        extra_weight_attrs.update({
            "quant_method": strategy,
            "is_transposed": True
        })
        # Fused gate_up_proj (column parallel)
        w13_qweight = torch.nn.Parameter(
            torch.empty(
                num_experts,
                hidden_size // self.quant_config.pack_factor,
                2 * intermediate_size,
                dtype=torch.int32,
            ),
            requires_grad=False,
        )
        layer.register_parameter("w13_qweight", w13_qweight)
        set_weight_attrs(w13_qweight, extra_weight_attrs)
        # down_proj (row parallel)
        w2_qweight = torch.nn.Parameter(
            torch.empty(
                num_experts,
                intermediate_size // self.quant_config.pack_factor,
                hidden_size,
                dtype=torch.int32,
            ),
            requires_grad=False,
        )
        layer.register_parameter("w2_qweight", w2_qweight)
        set_weight_attrs(w2_qweight, extra_weight_attrs)
        # up_proj scales
        w13_scales = torch.nn.Parameter(
            torch.empty(num_experts,
                        scales_size13,
                        2 * intermediate_size,
                        dtype=torch.half),
            requires_grad=False,
        )
        layer.register_parameter("w13_scales", w13_scales)
        set_weight_attrs(w13_scales, extra_weight_attrs)
        # down_proj scales
        w2_scales = torch.nn.Parameter(
            torch.empty(num_experts,
                        scales_size2,
                        hidden_size,
                        dtype=torch.half),
            requires_grad=False,
        )
        layer.register_parameter("w2_scales", w2_scales)
        set_weight_attrs(w2_scales, extra_weight_attrs)
        # up_proj scales
        w13_qzeros = torch.nn.Parameter(
            torch.empty(num_experts,
                        scales_size13,
                        2 * intermediate_size // self.quant_config.pack_factor,
                        dtype=params_dtype),
            requires_grad=False,
        )
        layer.register_parameter("w13_qzeros", w13_qzeros)
        set_weight_attrs(w13_qzeros, extra_weight_attrs)
        # down_proj scales
        w2_qzeros = torch.nn.Parameter(
            torch.empty(num_experts,
                        scales_size2,
                        hidden_size // self.quant_config.pack_factor,
                        dtype=params_dtype),
            requires_grad=False,
        )
        layer.register_parameter("w2_qzeros", w2_qzeros)
        set_weight_attrs(w2_qzeros, extra_weight_attrs)
        w13_g_idx = torch.nn.Parameter(
            torch.empty(
                num_experts,
                hidden_size,
                dtype=torch.int32,
            ),
            requires_grad=False,
        )
        layer.register_parameter("w13_g_idx", w13_g_idx)
        set_weight_attrs(w13_g_idx, extra_weight_attrs)
        w2_g_idx = torch.nn.Parameter(
            torch.empty(
                num_experts,
                intermediate_size,
                dtype=torch.int32,
            ),
            requires_grad=False,
        )
        layer.register_parameter("w2_g_idx", w2_g_idx)
        set_weight_attrs(w2_g_idx, extra_weight_attrs)
        w13_g_idx_sort_indices = torch.nn.Parameter(
            torch.empty(
                num_experts,
                hidden_size,
                dtype=torch.int32,
            ),
            requires_grad=False,
        )
        layer.register_parameter("w13_g_idx_sort_indices",
                                 w13_g_idx_sort_indices)
        set_weight_attrs(w13_g_idx_sort_indices, extra_weight_attrs)
        w2_g_idx_sort_indices = torch.nn.Parameter(
            torch.empty(
                num_experts,
                intermediate_size,
                dtype=torch.int32,
            ),
            requires_grad=False,
        )
        layer.register_parameter("w2_g_idx_sort_indices",
                                 w2_g_idx_sort_indices)
        set_weight_attrs(w2_g_idx_sort_indices, extra_weight_attrs)

    def process_weights_after_loading(self, layer: torch.nn.Module) -> None:

        # Process act_order
        if self.quant_config.desc_act:
            # Get sorting based on g_idx
            num_experts = layer.w13_g_idx.shape[0]
            w13_g_idx_sort_indices = torch.empty_like(layer.w13_g_idx)
            w2_g_idx_sort_indices = torch.empty_like(layer.w2_g_idx)
            w13_sorted_g_idx = torch.empty_like(layer.w13_g_idx)
            w2_sorted_g_idx = torch.empty_like(layer.w2_g_idx)
            for e in range(num_experts):
                w13_g_idx_sort_indices[e] = torch.argsort(
                    layer.w13_g_idx[e]).to(torch.int32)
                w2_g_idx_sort_indices[e] = torch.argsort(layer.w2_g_idx[e]).to(
                    torch.int32)
                w13_sorted_g_idx[e] = layer.w13_g_idx[e][
                    w13_g_idx_sort_indices[e]]
                w2_sorted_g_idx[e] = layer.w2_g_idx[e][
                    w2_g_idx_sort_indices[e]]
            replace_parameter(layer, "w13_g_idx", w13_sorted_g_idx)
            replace_parameter(layer, "w2_g_idx", w2_sorted_g_idx)
            replace_parameter(layer, "w13_g_idx_sort_indices",
                              w13_g_idx_sort_indices)
            replace_parameter(layer, "w2_g_idx_sort_indices",
                              w2_g_idx_sort_indices)
        else:
            # Reset g_idx related tensors
            num_experts = layer.w13_g_idx.shape[0]
            device = layer.w13_g_idx.device
            layer.w13_g_idx = torch.nn.Parameter(
                torch.empty((num_experts, 0), dtype=torch.int32,
                            device=device),
                requires_grad=False,
            )
            layer.w2_g_idx = torch.nn.Parameter(
                torch.empty((num_experts, 0), dtype=torch.int32,
                            device=device),
                requires_grad=False,
            )
            layer.w13_g_idx_sort_indices = torch.nn.Parameter(
                torch.empty((num_experts, 0), dtype=torch.int32,
                            device=device),
                requires_grad=False,
            )
            layer.w2_g_idx_sort_indices = torch.nn.Parameter(
                torch.empty((num_experts, 0), dtype=torch.int32,
                            device=device),
                requires_grad=False,
            )
        # Repack weights
        marlin_w13_qweight = ops.gptq_marlin_moe_repack(
            layer.w13_qweight,
            layer.w13_g_idx_sort_indices,
            layer.w13_qweight.shape[1] * self.quant_config.pack_factor,
            layer.w13_qweight.shape[2],
            self.quant_config.quant_type.size_bits,
        )
        replace_parameter(layer, "w13_qweight", marlin_w13_qweight)
        marlin_w2_qweight = ops.gptq_marlin_moe_repack(
            layer.w2_qweight,
            layer.w2_g_idx_sort_indices,
            layer.w2_qweight.shape[1] * self.quant_config.pack_factor,
            layer.w2_qweight.shape[2],
            self.quant_config.quant_type.size_bits,
        )
        replace_parameter(layer, "w2_qweight", marlin_w2_qweight)
        # Repack scales
        marlin_w13_scales = marlin_moe_permute_scales(
            s=layer.w13_scales,
            size_k=layer.intermediate_size_per_partition,
            size_n=layer.w13_scales.shape[2],
            group_size=self.quant_config.group_size,
        )
        replace_parameter(layer, "w13_scales", marlin_w13_scales)
        marlin_w2_scales = marlin_moe_permute_scales(
            s=layer.w2_scales,
            size_k=layer.w2_scales.shape[1] * self.quant_config.pack_factor,
            size_n=layer.w2_scales.shape[2],
            group_size=self.quant_config.group_size,
        )
        replace_parameter(layer, "w2_scales", marlin_w2_scales)

    def apply(
        self,
        layer: torch.nn.Module,
        x: torch.Tensor,
        router_logits: torch.Tensor,
        top_k: int,
        renormalize: bool = True,
        use_grouped_topk: bool = False,
        num_expert_group: Optional[int] = None,
        topk_group: Optional[int] = None,
        custom_routing_function: Optional[Callable] = None,
    ) -> torch.Tensor:
        # The input must currently be float16
        orig_dtype = x.dtype
        x = x.half()

        topk_weights, topk_ids = FusedMoE.select_experts(
            hidden_states=x,
            router_logits=router_logits,
            use_grouped_topk=use_grouped_topk,
            top_k=top_k,
            renormalize=renormalize,
            topk_group=topk_group,
            num_expert_group=num_expert_group,
            custom_routing_function=None)

        return torch.ops.vllm.fused_marlin_moe(
            x,
            layer.w13_qweight,
            layer.w2_qweight,
            layer.w13_scales,
            layer.w2_scales,
            router_logits,
            topk_weights,
            topk_ids,
            g_idx1=layer.w13_g_idx,
            g_idx2=layer.w2_g_idx,
            sort_indices1=layer.w13_g_idx_sort_indices,
            sort_indices2=layer.w2_g_idx_sort_indices,
            num_bits=self.quant_config.quant_type.size_bits,
        ).to(orig_dtype)<|MERGE_RESOLUTION|>--- conflicted
+++ resolved
@@ -237,12 +237,9 @@
         params_dtype: torch.dtype,
         **extra_weight_attrs,
     ) -> None:
-<<<<<<< HEAD
-=======
-        # gptqmodel's dynamic config per module may override base model quant config
+        # gptqmodel per module/layer dynamic config my override/change base model quant config
         self.quant_config.update_config(prefix=self.prefix)
 
->>>>>>> 36925788
         output_size_per_partition = sum(output_partition_sizes)
         is_row_parallel = input_size != input_size_per_partition
         weight_loader = extra_weight_attrs.get("weight_loader")
