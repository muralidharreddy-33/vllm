--- conflicted
+++ resolved
@@ -1,10 +1,8 @@
-<<<<<<< HEAD
+# SPDX-License-Identifier: Apache-2.0
+
 import re
 from copy import deepcopy
-=======
-# SPDX-License-Identifier: Apache-2.0
-
->>>>>>> 0408efc6
+
 from typing import Any, Callable, Dict, List, Optional, Set, Union
 
 import torch
