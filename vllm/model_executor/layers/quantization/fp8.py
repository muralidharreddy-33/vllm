--- conflicted
+++ resolved
@@ -276,9 +276,6 @@
         return torch.narrow(output, 0, 0, x.shape[0])
 
 
-<<<<<<< HEAD
-class Fp8KVCacheMethod(BaseKVCacheMethod):
-=======
 class Fp8MoEMethod(FusedMoEMethodBase):
     """MoE method for FP8.
     Supports loading FP8 checkpoints with static weight scale and
@@ -460,8 +457,188 @@
                          a2_scale=layer.a2_scale)
 
 
-class Fp8KVCacheMethod(QuantizeMethodBase):
->>>>>>> 7cd2ebb0
+class Fp8MoEMethod(FusedMoEMethodBase):
+    """MoE method for FP8.
+    Supports loading FP8 checkpoints with static weight scale and
+    dynamic/static activation scale.
+
+    Also supports loading quantized FP16/BF16 model checkpoints with dynamic
+    activation scaling. The weight scaling factor will be initialized after
+    the model weights are loaded.
+
+    Args:
+        quant_config: The quantization config.
+    """
+
+    def __init__(self, quant_config: Fp8Config):
+        self.quant_config = quant_config
+
+    def create_weights(self, layer: Module, num_experts: int, hidden_size: int,
+                       intermediate_size: int, params_dtype: torch.dtype,
+                       **extra_weight_attrs):
+
+        layer.process_after_load = True
+
+        if self.quant_config.is_checkpoint_fp8_serialized:
+            params_dtype = torch.float8_e4m3fn
+
+        # WEIGHTS
+        w13_weight = torch.nn.Parameter(torch.empty(num_experts,
+                                                    2 * intermediate_size,
+                                                    hidden_size,
+                                                    dtype=params_dtype),
+                                        requires_grad=False)
+        layer.register_parameter("w13_weight", w13_weight)
+        set_weight_attrs(w13_weight, extra_weight_attrs)
+
+        w2_weight = torch.nn.Parameter(torch.empty(num_experts,
+                                                   hidden_size,
+                                                   intermediate_size,
+                                                   dtype=params_dtype),
+                                       requires_grad=False)
+        layer.register_parameter("w2_weight", w2_weight)
+        set_weight_attrs(w2_weight, extra_weight_attrs)
+
+        # WEIGHT_SCALES
+        # Allocate 2 scales for w1 and w3 respectively.
+        # They will be combined to a single scale after weight loading.
+        w13_scale = torch.nn.Parameter(torch.ones(num_experts,
+                                                  2,
+                                                  dtype=torch.float32),
+                                       requires_grad=False)
+        layer.register_parameter("w13_scale", w13_scale)
+
+        w2_scale = torch.nn.Parameter(torch.ones(num_experts,
+                                                 dtype=torch.float32),
+                                      requires_grad=False)
+        layer.register_parameter("w2_scale", w2_scale)
+
+        # If loading fp8 checkpoint, pass the weight loaders.
+        # If loading an fp16 checkpoint, do not (we will quantize in
+        #   process_weights_after_loading()
+        if self.quant_config.is_checkpoint_fp8_serialized:
+            set_weight_attrs(w13_scale, extra_weight_attrs)
+            set_weight_attrs(w2_scale, extra_weight_attrs)
+
+        # INPUT_SCALES
+        if self.quant_config.activation_scheme == "static":
+            if not self.quant_config.is_checkpoint_fp8_serialized:
+                raise ValueError(
+                    "Found static activation scheme for checkpoint that "
+                    "was not serialized fp8.")
+
+            a13_scale = torch.nn.Parameter(torch.ones(num_experts,
+                                                      dtype=torch.float32),
+                                           requires_grad=False)
+            layer.register_parameter("a13_scale", a13_scale)
+            set_weight_attrs(a13_scale, extra_weight_attrs)
+
+            a2_scale = torch.nn.Parameter(torch.ones(num_experts,
+                                                     dtype=torch.float32),
+                                          requires_grad=False)
+            layer.register_parameter("a2_scale", a2_scale)
+            set_weight_attrs(a2_scale, extra_weight_attrs)
+        else:
+            layer.a13_scale = None
+            layer.a2_scale = None
+
+    def process_weights_after_loading(self, layer: Module) -> None:
+        if (not hasattr(layer, "process_after_load")
+                or not layer.process_after_load):
+            return
+
+        # If checkpoint is fp16, quantize in place.
+        if not self.quant_config.is_checkpoint_fp8_serialized:
+            w13_weight = torch.empty_like(layer.w13_weight.data,
+                                          dtype=torch.float8_e4m3fn)
+            w2_weight = torch.empty_like(layer.w2_weight.data,
+                                         dtype=torch.float8_e4m3fn)
+
+            # Re-initialize w13_scale because we directly quantize
+            # merged w13 weights and generate a single scaling factor.
+            layer.w13_scale = torch.nn.Parameter(torch.ones(
+                layer.num_experts,
+                dtype=torch.float32,
+                device=w13_weight.device),
+                                                 requires_grad=False)
+            for expert in range(layer.num_experts):
+                w13_weight[expert, :, :], layer.w13_scale[
+                    expert] = ops.scaled_fp8_quant(
+                        layer.w13_weight.data[expert, :, :])
+                w2_weight[expert, :, :], layer.w2_scale[
+                    expert] = ops.scaled_fp8_quant(
+                        layer.w2_weight.data[expert, :, :])
+            layer.w13_weight = torch.nn.Parameter(w13_weight,
+                                                  requires_grad=False)
+            layer.w2_weight = torch.nn.Parameter(w2_weight,
+                                                 requires_grad=False)
+            return
+
+        # If checkpoint is fp8, we need to handle that the
+        # MoE kernels require single activation scale and single weight
+        # scale for w13 per expert.
+        else:
+            # Fp8 moe kernels require a single activation scale.
+            # We take the max of all the scales in case they differ.
+            if self.quant_config.activation_scheme == "static":
+                if layer.a13_scale is None or layer.a2_scale is None:
+                    raise ValueError(
+                        "QuantConfig has static quantization, but found "
+                        "activation scales are None.")
+                if (not all_close_1d(layer.a13_scale)
+                        or not all_close_1d(layer.a2_scale)):
+                    print_warning_once(
+                        "Found input_scales that are not equal for "
+                        "fp8 MoE layer. Using the maximum across experts "
+                        "for each layer. ")
+                layer.a13_scale = torch.nn.Parameter(layer.a13_scale.max(),
+                                                     requires_grad=False)
+                layer.a2_scale = torch.nn.Parameter(layer.a2_scale.max(),
+                                                    requires_grad=False)
+
+            # Fp8 moe kernel needs single weight scale for w13 per expert.
+            # We take the max then dequant and requant each expert.
+            assert layer.w13_scale is not None
+            shard_size = layer.intermediate_size_per_partition
+            max_w13_scales = layer.w13_scale.max(dim=1).values
+            for expert_id in range(layer.num_experts):
+                start = 0
+                for shard_id in range(2):
+                    dq_weight = per_tensor_dequantize(
+                        layer.w13_weight[expert_id][start:start +
+                                                    shard_size, :],
+                        layer.w13_scale[expert_id][shard_id])
+                    layer.w13_weight[expert_id][
+                        start:start + shard_size, :] = per_tensor_quantize(
+                            dq_weight, max_w13_scales[expert_id])
+                    start += shard_size
+
+            layer.w13_scale = torch.nn.Parameter(max_w13_scales,
+                                                 requires_grad=False)
+            return
+
+    def apply(self,
+              layer: torch.nn.Module,
+              x: torch.Tensor,
+              router_logits: torch.Tensor,
+              top_k: int,
+              renormalize: bool = True) -> torch.Tensor:
+
+        return fused_moe(x,
+                         layer.w13_weight,
+                         layer.w2_weight,
+                         router_logits,
+                         top_k,
+                         renormalize=renormalize,
+                         inplace=True,
+                         use_fp8=True,
+                         w1_scale=layer.w13_scale,
+                         w2_scale=layer.w2_scale,
+                         a1_scale=layer.a13_scale,
+                         a2_scale=layer.a2_scale)
+
+
+class Fp8KVCacheMethod(BaseKVCacheMethod):
     """Supports loading kv-cache scaling factors from FP8 checkpoints.
     """
 
