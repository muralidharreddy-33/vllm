from typing import Any, Dict, List, Optional, Tuple, Union

import torch
from torch.nn import Module
from torch.nn.parameter import Parameter

from vllm import _custom_ops as ops
from vllm.logger import init_logger
from vllm.model_executor.layers.fused_moe import fused_moe
from vllm.model_executor.layers.linear import LinearBase, LinearMethodBase, FusedMoELinear
from vllm.model_executor.layers.quantization.base_config import (
    QuantizationConfig, QuantizeMethodBase)
from vllm.model_executor.utils import set_weight_attrs
from vllm.utils import print_warning_once

ACTIVATION_SCHEMES = ["static", "dynamic"]

logger = init_logger(__name__)


def cutlass_fp8_supported() -> bool:
    capability = torch.cuda.get_device_capability()
    capability = capability[0] * 10 + capability[1]

    return ops.cutlass_scaled_mm_supports_fp8(capability)


class Fp8Config(QuantizationConfig):
    """Config class for FP8."""

    def __init__(
        self,
        is_checkpoint_fp8_serialized: bool = False,
        activation_scheme: str = "dynamic",
    ) -> None:
        self.is_checkpoint_fp8_serialized = is_checkpoint_fp8_serialized
        if is_checkpoint_fp8_serialized:
            logger.warning("Detected fp8 checkpoint. Please note that the "
                           "format is experimental and subject to change.")
        if activation_scheme not in ACTIVATION_SCHEMES:
            raise ValueError(
                f"Unsupported activation scheme {activation_scheme}")
        self.activation_scheme = activation_scheme

    @classmethod
    def get_name(cls) -> str:
        return "fp8"

    @classmethod
    def get_supported_act_dtypes(cls) -> List[torch.dtype]:
        return [torch.bfloat16, torch.half]

    @classmethod
    def get_min_capability(cls) -> int:
        return 89

    @classmethod
    def get_config_filenames(cls) -> List[str]:
        return []

    @classmethod
    def from_config(cls, config: Dict[str, Any]) -> "Fp8Config":
        quant_method = cls.get_from_keys(config, ["quant_method"])
        is_checkpoint_fp8_serialized = ("fp8" in quant_method)
        activation_scheme = cls.get_from_keys(config, ["activation_scheme"])
        return cls(is_checkpoint_fp8_serialized=is_checkpoint_fp8_serialized,
                   activation_scheme=activation_scheme)

    def get_quant_method(
            self, layer: torch.nn.Module) -> Optional["QuantizeMethodBase"]:
        from vllm.attention.layer import Attention  # Avoid circular import

        if isinstance(layer, LinearBase) or isinstance(layer, FusedMoELinear):
            return Fp8LinearMethod(self)
        if isinstance(layer, Attention):
            return Fp8KVCacheMethod(self)
        return None

    def get_scaled_act_names(self) -> List[str]:
        return []


class Fp8LinearMethod(LinearMethodBase):
    """Linear method for FP8.
    Supports loading FP8 checkpoints with static weight scale and
    dynamic/static activation scale.

    Also supports loading quantized FP16/BF16 model checkpoints with dynamic
    activation scaling. The weight scaling factor will be initialized after
    the model weights are loaded.

    Limitations:
    1. Only support per-tensor quantization due to torch._scaled_mm support.
    2. Only support float8_e4m3fn data type due to the limitation of
       torch._scaled_mm (https://github.com/pytorch/pytorch/blob/2e48b39603411a41c5025efbe52f89560b827825/aten/src/ATen/native/cuda/Blas.cpp#L854-L856)

    Args:
        quant_config: The quantization config.
    """

    def __init__(self, quant_config: Fp8Config):
        self.fused_module_in_checkpoint = False
        self.quant_config = quant_config
        self.cutlass_fp8_supported = cutlass_fp8_supported()

    def _create_scale_param(
        self,
        scale_name: str,
        layer: torch.nn.Module,
        output_partition_sizes: List[int],
        **extra_weight_attrs,
    ) -> None:
        scale = Parameter(torch.empty(len(output_partition_sizes),
                                      dtype=torch.float32),
                          requires_grad=False)
        scale[:] = torch.finfo(torch.float8_e4m3fn).min
        layer.register_parameter(scale_name, scale)
        set_weight_attrs(
            scale, {
                **extra_weight_attrs,
                "fp8_scales_shard_indexer":
                self.scales_shard_indexer,
            })

    def create_weights(
        self,
        layer: torch.nn.Module,
        input_size_per_partition: int,
        output_partition_sizes: List[int],
        input_size: int,
        output_size: int,
        params_dtype: torch.dtype,
        **extra_weight_attrs,
    ):
        del input_size, output_size
        output_size_per_partition = sum(output_partition_sizes)

        layer.process_after_load = True
        layer.logical_widths = output_partition_sizes

        # WEIGHT
        weight_dtype = (torch.float8_e4m3fn
                        if self.quant_config.is_checkpoint_fp8_serialized else
                        params_dtype)
        weight = Parameter(torch.empty(output_size_per_partition,
                                       input_size_per_partition,
                                       dtype=weight_dtype),
                           requires_grad=False)
        layer.register_parameter("weight", weight)
        set_weight_attrs(weight, {
            **extra_weight_attrs,
            "input_dim": 1,
            "output_dim": 0,
        })

        # If checkpoint is serialized fp8, load them.
        # Otherwise, wait until process_weights_after_loading.
        if self.quant_config.is_checkpoint_fp8_serialized:
            # WEIGHT SCALE
            self._create_scale_param(
                scale_name="weight_scale",
                layer=layer,
                output_partition_sizes=output_partition_sizes,
                **extra_weight_attrs)

            # INPUT ACTIVATION SCALE
            if self.quant_config.activation_scheme == "static":
                self._create_scale_param(
                    scale_name="input_scale",
                    layer=layer,
                    output_partition_sizes=output_partition_sizes,
                    **extra_weight_attrs)
    
    def create_weights_moe(
        self, 
        layer: Module,
        num_total_experts: int,
        hidden_size: int,
        intermediate_size: int,
        params_dtype: torch.dtype,
        **extra_weight_attrs):

        layer.is_moe = True
        layer.process_after_load = True
        self.num_total_experts = num_total_experts

        if self.quant_config.is_checkpoint_fp8_serialized:
            params_dtype = torch.float8_e4m3fn

        # WEIGHTS
        w13_weight = torch.nn.Parameter(torch.empty(num_total_experts,
                                                         2 * intermediate_size,
                                                         hidden_size,
                                                         dtype=params_dtype),
                                            requires_grad=False)
        layer.register_parameter("w13_weight", w13_weight)
        set_weight_attrs(w13_weight, extra_weight_attrs)

        w2_weight = torch.nn.Parameter(torch.empty(num_total_experts,
                                                   hidden_size,
                                                   intermediate_size,
                                                   dtype=params_dtype),
                                       requires_grad=False)
        layer.register_parameter("w2_weight", w2_weight)
        set_weight_attrs(w2_weight, extra_weight_attrs)

        # WEIGHT_SCALES
        w13_scale = torch.nn.Parameter(torch.ones(num_total_experts,
                                                  2,
                                                  dtype=torch.float32),
                                      requires_grad=False)
        layer.register_parameter("w13_scale", w13_scale)
        set_weight_attrs(w13_scale, extra_weight_attrs)
        
        w2_scale = torch.nn.Parameter(torch.ones(num_total_experts,
                                                      dtype=torch.float32),
                                                      requires_grad=False)
        layer.register_parameter("w2_scale", w2_scale)
        set_weight_attrs(w2_scale, extra_weight_attrs)

        # INPUT_SCALES
        if self.quant_config.activation_scheme == "static":
            if not self.quant_config.is_checkpoint_fp8_serialized:
                raise ValueError(
                        "Found static activation scheme for checkpoint that "
                        "was not serialized fp8.")

            a13_scale = torch.nn.Parameter(torch.ones(
                num_total_experts, dtype=torch.float32), requires_grad=False)
            layer.register_parameter("a13_scale", a13_scale)
            set_weight_attrs(a13_scale, extra_weight_attrs)

            a2_scale = torch.nn.Parameter(torch.ones(
                num_total_experts, dtype=torch.float32), requires_grad=False)
            layer.register_parameter("a2_scale", a2_scale)
            set_weight_attrs(a2_scale, extra_weight_attrs)
        else:
            layer.a13_scale = None
            layer.a2_scale = None

    def scales_shard_indexer(
        self, param: torch.Tensor, loaded_weight: torch.Tensor,
        shard_id: Optional[Union[str,
                                 int]]) -> Tuple[torch.Tensor, torch.Tensor]:
        qkv_idxs = {"q": 0, "k": 1, "v": 2}

        if shard_id is None:
            shard_id = 0
            self.fused_module_in_checkpoint = True
        elif isinstance(shard_id, int):
            pass
        elif isinstance(shard_id, str):
            if shard_id not in qkv_idxs:
                raise ValueError(f"Unknown shard_id: {shard_id}")
            shard_id = qkv_idxs[shard_id]
        else:
            ValueError(f"Shard id must be int or str but got {type(shard_id)}")

        return param[shard_id], loaded_weight

    def process_weights_after_loading(self, layer: Module) -> None:
        if (not hasattr(layer, "process_after_load")
                or not layer.process_after_load):
            return

        # MoE case: 
        if (hasattr(layer, "is_moe") and layer.is_moe):
            if self.quant_config.is_checkpoint_fp8_serialized:
                # Fp8 moe kernels require a single activation scale.
                # We take the max of all the scales in case they differ.
                if self.quant_config.activation_scheme == "static":
                    if layer.a13_scale is None or layer.a2_scale is None:
                        raise ValueError(
                            "QuantConfig has static quantization, but found "
                            "activation scales are None.")
                    if (not all_close_1d(layer.a13_scale)
                        or not all_close_1d(layer.a2_scale)):
                        print_warning_once(
                            "Found input_scales that are not equal for "
                            "fp8 MoE layer. Using the maximum across experts "
                            "for each layer. ")
                    layer.a13_scale = torch.nn.Parameter(layer.a13_scale.max(),
                                                         requires_grad=False)
                    layer.a2_scale = torch.nn.Parameter(layer.a2_scale.max(),
                                                        requires_grad=False)
                
                # Fp8 moe kernels require a single weight scale for w13 per expert.
                # We take the max then dequantize and requantize each expert.
                assert layer.w13_scale is not None
                shard_size = layer.intermediate_size_per_partition
                max_w13_scales = layer.w13_scale.max(dim=1).values
                for expert_id in range(self.num_total_experts):
                    start = 0
                    for shard_id in range(2):
                        dq_weight = per_tensor_dequantize(
                            layer.w13_weight[expert_id][start:start +
                                                    shard_size, :],
                            layer.w13_scale[expert_id][shard_id])
                        layer.w13_weight[expert_id][
                            start:start + shard_size, :] = per_tensor_quantize(
                                dq_weight, max_w13_scales[expert_id])
                        start += shard_size

                layer.w13_scale = torch.nn.Parameter(max_w13_scales, requires_grad=False)
                return
        
        # Dense case:
        else:
<<<<<<< HEAD
            # If checkpoint is fp16/bf16 (not serialized fp8), quantize the weights.
            if not self.quant_config.is_checkpoint_fp8_serialized:
                qweight, weight_scale = ops.scaled_fp8_quant(layer.weight,
                                                            scale=None)
                layer.weight = Parameter(qweight.t(), requires_grad=False)
                layer.weight_scale = Parameter(weight_scale, requires_grad=False)
                layer.logical_widths = None
                layer.input_scale = None
                return

            # If checkpoint is fp8, requantize the separately quantized logical
            # weights into a single fp8 weight with a single weight scale.
=======
            # WEIGHT_SCALE / WEIGHT
            #   Loop over logical weights, requantizing with single scale.
            max_w_scale = layer.weight_scale.max()

            if not self.fused_module_in_checkpoint:
                start = 0
                for idx, logical_width in enumerate(layer.logical_widths):
                    end = start + logical_width
                    weight_dq = per_tensor_dequantize(
                        layer.weight[start:end, :], layer.weight_scale[idx])

                    layer.weight[start:end, :] = per_tensor_quantize(
                        weight_dq, layer.weight_scale.max())
                    start = end
            layer.weight_scale = Parameter(max_w_scale, requires_grad=False)

            # WEIGHT
            #   Transpose weight for passing to torch._scaled_mm
            weight = layer.weight
            layer.weight = Parameter(weight.t(), requires_grad=False)

            # INPUT ACTIVATION SCALE
            #   Dynamic: set to None (required input to ops.scaled_fp8_quant).
            #   Static:  set to max of the input_scales (since they are equal).
            if self.quant_config.activation_scheme == "dynamic":
                layer.input_scale = None
            elif self.quant_config.activation_scheme == "static":
                layer.input_scale = Parameter(layer.input_scale.max(),
                                              requires_grad=False)
>>>>>>> 7836fdcc
            else:
                # WEIGHT_SCALE / WEIGHT
                #   Loop over logical weights, requantizing with single scale.
                max_w_scale = layer.weight_scale.max()
                start = 0
                for idx, logical_width in enumerate(layer.logical_widths):
                    end = start + logical_width
                    weight_dq = per_tensor_dequantize(layer.weight[start:end, :],
                                                    layer.weight_scale[idx])

                    layer.weight[start:end, :] = per_tensor_quantize(
                        weight_dq, layer.weight_scale.max())
                    start = end
                layer.weight_scale = Parameter(max_w_scale, requires_grad=False)

                # WEIGHT
                #   Transpose weight for passing to torch._scaled_mm
                weight = layer.weight
                layer.weight = Parameter(weight.t(), requires_grad=False)

                # INPUT ACTIVATION SCALE
                #   Dynamic: set to None (required input to ops.scaled_fp8_quant).
                #   Static:  set to max of the input_scales (since they are equal).
                if self.quant_config.activation_scheme == "dynamic":
                    layer.input_scale = None
                elif self.quant_config.activation_scheme == "static":
                    if not all_close_1d(layer.input_scale):
                        raise ValueError(
                            "All the input_scales for the logical weights of a "
                            f"layer must be equal. But got {layer.input_scale}")
                    layer.input_scale = Parameter(layer.input_scale.max(),
                                                requires_grad=False)
                else:
                    raise ValueError(
                        f"Unknown scheme {self.quant_config.activation_scheme}")

    def apply(self,
              layer: torch.nn.Module,
              x: torch.Tensor,
              bias: Optional[torch.Tensor] = None) -> torch.Tensor:

        # ops.scaled_fp8_quant supports both dynamic and static quant.
        #   If dynamic, layer.input_scale is None and x_scale computed from x.
        #   If static, layer.input_scale is scalar and x_scale is input_scale.

        if bias is None and self.cutlass_fp8_supported:
            qinput, x_scale = ops.scaled_fp8_quant(x, layer.input_scale)

            # Fused GEMM_DQ
            output = ops.cutlass_scaled_mm(
                qinput,
                layer.weight,
                out_dtype=x.dtype,
                scale_a=x_scale,
                scale_b=layer.weight_scale,
            )

        else:
            qinput, x_scale = ops.scaled_fp8_quant(x,
                                                   layer.input_scale,
                                                   batch_dim_padding=17)

            # Fused GEMM_DQ -- note we padded the input above because
            # torch._scaled_mm is more performant for matrices with
            # batch dimension > 16. Note that this could change
            # in the future.
            output, _ = torch._scaled_mm(
                qinput,
                layer.weight,
                out_dtype=x.dtype,
                scale_a=x_scale,
                scale_b=layer.weight_scale,
                bias=bias,
            )

        return torch.narrow(output, 0, 0, x.shape[0])

    def apply_moe(self,
                  layer: torch.nn.Module,
                  x: torch.Tensor,
                  router_logits: torch.Tensor,
                  top_k: int,
                  renormalize: bool=True) -> torch.Tensor:

        return fused_moe(x, 
                         layer.w13_weight,
                         layer.w2_weight,
                         router_logits,
                         top_k,
                         renormalize=renormalize,
                         inplace=True,
                         use_fp8=True,
                         w1_scale=layer.w13_scale,
                         w2_scale=layer.w2_scale,
                         a1_scale=layer.a13_scale,
                         a2_scale=layer.a2_scale)
    

class Fp8KVCacheMethod(QuantizeMethodBase):
    """Supports loading kv-cache scaling factors from FP8 checkpoints.
    """

    def __init__(self, quant_config: Fp8Config):
        self.quant_config = quant_config

    def create_weights(self, layer: torch.nn.Module):
        """Create "weight" (aka kv_scale) for an attention layer.

        Args:
            layer: The layer that is using the QuantizeMethodBase factory.
        """
        # Initialize the KV cache scale to 1.0 as the default value.
        # If the kv_scale appears in the checkpoint, it will be
        # overwritten when loading weights.
        layer.kv_scale = Parameter(torch.tensor(1.0), requires_grad=False)

    def apply(self, layer: torch.nn.Module) -> torch.Tensor:
        raise RuntimeError("Fp8KVCacheMethod.apply should not be called.")

    def process_weights_after_loading(self, layer: Module) -> None:
        # If the kv-cache dtype is auto, we enforce the kv-scale to be 1.0
        # regardless whether the kv-scale is available in the checkpoint.
        if layer.kv_cache_dtype != "auto":
            kv_scale = layer.kv_scale.to("cpu").tolist()
            if not isinstance(kv_scale, float):
                raise ValueError("Only support per-tensor scaling factor "
                                 "for fp8 KV cache")
            layer._kv_scale = kv_scale
            if layer._kv_scale == 1.0 and "e5m2" not in layer.kv_cache_dtype:
                print_warning_once(
                    "Using KV cache scaling factor 1.0 for fp8_e4m3. This may "
                    "cause accuracy issues. Please make sure kv-cache scaling "
                    "factor is available in the fp8 checkpoint.")
        del layer.kv_scale


def per_tensor_quantize(tensor: torch.Tensor,
                        inv_scale: Union[float, torch.Tensor]) -> torch.Tensor:
    finfo = torch.finfo(torch.float8_e4m3fn)
    qweight = (tensor / inv_scale).clamp(min=finfo.min, max=finfo.max)
    return qweight.to(torch.float8_e4m3fn)


def per_tensor_dequantize(
        tensor: torch.Tensor, inv_scale: Union[float,
                                               torch.Tensor]) -> torch.Tensor:
    fake_qweight = tensor.to(torch.float16)
    dq_weight = fake_qweight * inv_scale
    return dq_weight<|MERGE_RESOLUTION|>--- conflicted
+++ resolved
@@ -306,7 +306,6 @@
         
         # Dense case:
         else:
-<<<<<<< HEAD
             # If checkpoint is fp16/bf16 (not serialized fp8), quantize the weights.
             if not self.quant_config.is_checkpoint_fp8_serialized:
                 qweight, weight_scale = ops.scaled_fp8_quant(layer.weight,
@@ -317,9 +316,6 @@
                 layer.input_scale = None
                 return
 
-            # If checkpoint is fp8, requantize the separately quantized logical
-            # weights into a single fp8 weight with a single weight scale.
-=======
             # WEIGHT_SCALE / WEIGHT
             #   Loop over logical weights, requantizing with single scale.
             max_w_scale = layer.weight_scale.max()
@@ -349,42 +345,6 @@
             elif self.quant_config.activation_scheme == "static":
                 layer.input_scale = Parameter(layer.input_scale.max(),
                                               requires_grad=False)
->>>>>>> 7836fdcc
-            else:
-                # WEIGHT_SCALE / WEIGHT
-                #   Loop over logical weights, requantizing with single scale.
-                max_w_scale = layer.weight_scale.max()
-                start = 0
-                for idx, logical_width in enumerate(layer.logical_widths):
-                    end = start + logical_width
-                    weight_dq = per_tensor_dequantize(layer.weight[start:end, :],
-                                                    layer.weight_scale[idx])
-
-                    layer.weight[start:end, :] = per_tensor_quantize(
-                        weight_dq, layer.weight_scale.max())
-                    start = end
-                layer.weight_scale = Parameter(max_w_scale, requires_grad=False)
-
-                # WEIGHT
-                #   Transpose weight for passing to torch._scaled_mm
-                weight = layer.weight
-                layer.weight = Parameter(weight.t(), requires_grad=False)
-
-                # INPUT ACTIVATION SCALE
-                #   Dynamic: set to None (required input to ops.scaled_fp8_quant).
-                #   Static:  set to max of the input_scales (since they are equal).
-                if self.quant_config.activation_scheme == "dynamic":
-                    layer.input_scale = None
-                elif self.quant_config.activation_scheme == "static":
-                    if not all_close_1d(layer.input_scale):
-                        raise ValueError(
-                            "All the input_scales for the logical weights of a "
-                            f"layer must be equal. But got {layer.input_scale}")
-                    layer.input_scale = Parameter(layer.input_scale.max(),
-                                                requires_grad=False)
-                else:
-                    raise ValueError(
-                        f"Unknown scheme {self.quant_config.activation_scheme}")
 
     def apply(self,
               layer: torch.nn.Module,
