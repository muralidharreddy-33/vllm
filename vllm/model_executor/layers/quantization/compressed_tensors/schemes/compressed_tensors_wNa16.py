--- conflicted
+++ resolved
@@ -9,15 +9,12 @@
     apply_gptq_marlin_linear, marlin_make_empty_g_idx, marlin_make_workspace,
     marlin_permute_scales, replace_tensor, verify_marlin_supported,
     verify_marlin_supports_shape)
-<<<<<<< HEAD
+
 from vllm.model_executor.parameter import (BasevLLMParameter,
                                            ChannelQuantScaleParameter,
                                            GroupQuantScaleParameter,
                                            PackedvLLMParameter)
-=======
-from vllm.model_executor.utils import set_weight_attrs
 from vllm.scalar_type import scalar_types
->>>>>>> 4cf1dc39
 
 __all__ = ["CompressedTensorsWNA16"]
 WNA16_SUPPORTED_TYPES_MAP = {
