--- conflicted
+++ resolved
@@ -1,24 +1,16 @@
 from typing import Callable, List, Optional, Set
 
 import torch
-<<<<<<< HEAD
-=======
 from compressed_tensors.quantization import QuantizationStrategy
 from torch.nn import Parameter
->>>>>>> 962d2c63
 
 from vllm.logger import init_logger
 from vllm.model_executor.layers.quantization.compressed_tensors.schemes import (
     CompressedTensorsScheme)
-<<<<<<< HEAD
 from vllm.model_executor.layers.quantization.compressed_tensors.utils import (
     QuantizationStrategy)
 from vllm.model_executor.layers.quantization.kernels.scaled_mm import (
     ScaledMMLinearLayerConfig, choose_scaled_mm_linear_kernel)
-=======
-from vllm.model_executor.layers.quantization.utils.w8a8_utils import (
-    apply_int8_linear, convert_to_channelwise)
->>>>>>> 962d2c63
 from vllm.model_executor.parameter import (BasevLLMParameter,
                                            ChannelQuantScaleParameter,
                                            ModelWeightParameter,
