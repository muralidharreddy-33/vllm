from typing import Any, Dict, List, Optional

import torch
from pydantic import BaseModel

from vllm.model_executor.layers.linear import LinearBase, LinearMethodBase
from vllm.model_executor.layers.quantization.base_config import (  # noqa: E501
    QuantizationConfig)
from vllm.model_executor.layers.quantization.compressed_tensors.schemes import (
    CompressedTensorsScheme, CompressedTensorsW4A16,
    CompressedTensorsW4A16Sparse24, CompressedTensorsW8A8DynamicToken,
    CompressedTensorsW8A8StaticTensor)
from vllm.model_executor.layers.quantization.compressed_tensors.utils import (
    CompressionFormat, QuantizationArgs, QuantizationStrategy,
    find_first_name_or_class_match)


class CompressedTensorsConfig(QuantizationConfig):

    def __init__(self, layer_quant_details: Dict[str, Any], ignore: List[str],
                 quant_format: str):
        self.ignore = ignore
        self.layer_quant_details = layer_quant_details
        self.quant_format = quant_format

    def get_linear_method(self) -> "CompressedTensorsLinearMethod":
        return CompressedTensorsLinearMethod(self)

    def get_scaled_act_names(self) -> List[str]:
        return []

    def get_supported_act_dtypes(cls) -> List[torch.dtype]:
        return [torch.float16, torch.bfloat16]

    # Need to figure it out
    def get_min_capability(self) -> int:
        return 60

    def get_name(self) -> str:
        return "compressed_tensors"

    def get_quant_method(
            self, layer: torch.nn.Module
    ) -> Optional["CompressedTensorsLinearMethod"]:
        if isinstance(layer, LinearBase):
            return CompressedTensorsLinearMethod(self)
        return None

    @classmethod
    def from_config(cls, config: Dict[str, Any]) -> "CompressedTensorsConfig":
        layer_quant_details: Dict[str, Any] = dict()
        ignore: List[str] = config.get("ignore", None)
        quant_format: str = config.get("format", None)

        # The quant_config has multiple config_groups, each containing
        # an input_activations key with details about how the activations are
        # quantized, a weights key indicating how the weights are quantized,
        # and a list of targets under the `targets` key, dictating which
        # layers are impacted by the quantization details. The quantization
        # details follow the structure defined by the QuantizationArgs
        # pydantic model, which is used to verify the structure of the
        # quant_config and also store the details for later use.
        for key, quant_config in config["config_groups"].items():
            targets = quant_config.get("targets")
            for target in targets:
                layer_quant_details[target] = {}
                layer_quant_details[target][
                    "weights"] = QuantizationArgs.parse_obj(
                        quant_config.get("weights"))
                try:
                    layer_quant_details[target][
                        "input_activations"] = QuantizationArgs.parse_obj(
                            quant_config.get("input_activations"))
                except Exception:
                    layer_quant_details[target]["input_activations"] = None

        return cls(layer_quant_details=layer_quant_details,
                   ignore=ignore,
                   quant_format=quant_format)

    @classmethod
    def get_config_filenames(cls) -> List[str]:
        return []

    def _is_static_tensor_w8a8(self, weight_quant: BaseModel,
                               input_quant: BaseModel) -> bool:
        is_8_bits = weight_quant.num_bits == input_quant.num_bits == 8
        is_tensor = (weight_quant.strategy == input_quant.strategy ==
                     QuantizationStrategy.TENSOR.value)
        is_symmetric = weight_quant.symmetric and input_quant.symmetric
        is_static = not weight_quant.dynamic and not input_quant.dynamic

        return is_8_bits and is_tensor and is_symmetric and is_static

    def _is_dynamic_token_w8a8(self, weight_quant: BaseModel,
                               input_quant: BaseModel) -> bool:
        is_8_bits = weight_quant.num_bits == input_quant.num_bits == 8
        weight_strategy = (
            weight_quant.strategy == QuantizationStrategy.TENSOR.value
            or weight_quant.strategy == QuantizationStrategy.CHANNEL.value)
        is_token = (weight_strategy and input_quant.strategy
                    == QuantizationStrategy.TOKEN.value)
        is_symmetric = weight_quant.symmetric and input_quant.symmetric
        is_dynamic = not weight_quant.dynamic and input_quant.dynamic

        return is_8_bits and is_token and is_symmetric and is_dynamic

    def _is_w4a16(self, weight_quant: BaseModel,
                  input_quant: BaseModel) -> bool:
        input_quant_none = input_quant is None
        is_4_bits = weight_quant.num_bits == 4
        is_symmetric = weight_quant.symmetric
        is_static = not weight_quant.dynamic

        return is_4_bits and input_quant_none and is_symmetric and is_static

    def _get_schema(self, weight_quant: BaseModel,
                    input_quant: BaseModel) -> "CompressedTensorsScheme":

        if self._is_w4a16(weight_quant, input_quant):
<<<<<<< HEAD
            return CompressedTensorsW4A16(num_bits=weight_quant.num_bits,
                                          strategy=weight_quant.strategy,
                                          group_size=weight_quant.group_size)

        if self._is_static_tensor_w8a8(weight_quant, input_quant):
            return CompressedTensorsW8A8StaticTensor()

        if self._is_dynamic_token_w8a8(weight_quant, input_quant):
            return CompressedTensorsW8A8DynamicToken(
                strategy=weight_quant.strategy)

        raise NotImplementedError("Scheme not supported.")
=======
            if self.quant_format == CompressionFormat.marlin_24.value:
                return CompressedTensorsW4A16Sparse24(
                    strategy=weight_quant.strategy,
                    num_bits=weight_quant.num_bits,
                    group_size=weight_quant.group_size)
            if self.quant_format == CompressionFormat.pack_quantized.value:
                return CompressedTensorsW4A16(
                    num_bits=weight_quant.num_bits,
                    strategy=weight_quant.strategy,
                    group_size=weight_quant.group_size)

        if self.quant_format == CompressionFormat.int_quantized.value:
            if self._is_static_tensor_w8a8(weight_quant, input_quant):
                return CompressedTensorsW8A8StaticTensor()

            if self._is_dynamic_token_w8a8(weight_quant, input_quant):
                return CompressedTensorsW8A8DynamicToken()

        raise NotImplementedError(
            "No compressed-tensors compatible scheme was found.")
>>>>>>> 728c4c8a

    def get_scheme(self, layer: torch.nn.Module) -> "CompressedTensorsScheme":

        layer_type_name = find_first_name_or_class_match(
            name="",
            module=layer,
            targets=self.layer_quant_details.keys(),
            check_contains=True)

        if layer_type_name is None:
            raise ValueError(f"Could not matching target for layer {layer}")

        layer_quant_details: Dict[str, Any] = self.layer_quant_details.get(
            layer_type_name, None)
        if layer_quant_details is None:
            raise ValueError(
                f"Could not find quantization details for {layer}.")

        return self._get_schema(
            weight_quant=layer_quant_details["weights"],
            input_quant=layer_quant_details["input_activations"])


class CompressedTensorsLinearMethod(LinearMethodBase):

    def __init__(self, quantization_config: CompressedTensorsConfig):
        self.quantization_config = quantization_config

    def create_weights(self, layer: torch.nn.Module,
                       input_size_per_partition: int,
                       output_partition_sizes: List[int], input_size: int,
                       output_size: int, params_dtype: torch.dtype,
                       **extra_weight_attrs):
        """
        Use the CompressedTensorsScheme associated with each layer to create 
        the necessary parameters for the layer. See LinearMethodBase for param
        details

        """
        weight_loader = extra_weight_attrs.get("weight_loader")

        scheme = self.quantization_config.get_scheme(layer=layer)
        scheme.create_weights(
            layer=layer,
            input_size=input_size,
            input_size_per_partition=input_size_per_partition,
            output_partition_sizes=output_partition_sizes,
            output_size=output_size,
            params_dtype=params_dtype,
            weight_loader=weight_loader)

        layer.scheme = scheme

    def apply(self,
              layer: torch.nn.Module,
              x: torch.Tensor,
              bias: Optional[torch.Tensor] = None):
        """
        Use the output of create_weights and the CompressedTensorsScheme 
        associated with the layer to apply the forward pass with the 
        layer input.  See LinearMethodBase for param details

        """

        if bias is not None:
            raise ValueError("bias is not supported for this linear method")

        scheme = layer.scheme
        if scheme is None:
            raise ValueError("A scheme must be defined for each layer")
        return scheme.apply_weights(layer, x)<|MERGE_RESOLUTION|>--- conflicted
+++ resolved
@@ -118,20 +118,6 @@
                     input_quant: BaseModel) -> "CompressedTensorsScheme":
 
         if self._is_w4a16(weight_quant, input_quant):
-<<<<<<< HEAD
-            return CompressedTensorsW4A16(num_bits=weight_quant.num_bits,
-                                          strategy=weight_quant.strategy,
-                                          group_size=weight_quant.group_size)
-
-        if self._is_static_tensor_w8a8(weight_quant, input_quant):
-            return CompressedTensorsW8A8StaticTensor()
-
-        if self._is_dynamic_token_w8a8(weight_quant, input_quant):
-            return CompressedTensorsW8A8DynamicToken(
-                strategy=weight_quant.strategy)
-
-        raise NotImplementedError("Scheme not supported.")
-=======
             if self.quant_format == CompressionFormat.marlin_24.value:
                 return CompressedTensorsW4A16Sparse24(
                     strategy=weight_quant.strategy,
@@ -148,11 +134,11 @@
                 return CompressedTensorsW8A8StaticTensor()
 
             if self._is_dynamic_token_w8a8(weight_quant, input_quant):
-                return CompressedTensorsW8A8DynamicToken()
+              return CompressedTensorsW8A8DynamicToken(
+                  strategy=weight_quant.strategy)
 
         raise NotImplementedError(
             "No compressed-tensors compatible scheme was found.")
->>>>>>> 728c4c8a
 
     def get_scheme(self, layer: torch.nn.Module) -> "CompressedTensorsScheme":
 
