from dataclasses import dataclass
from typing import List, Optional, Sequence, Tuple

import torch
import torch.nn.functional as F
from torch.nn.parameter import Parameter

from vllm.distributed import (divide, get_tensor_model_parallel_rank,
                              get_tensor_model_parallel_world_size,
                              tensor_model_parallel_all_reduce)
from vllm.model_executor.layers.linear import UnquantizedLinearMethod
from vllm.model_executor.layers.quantization.base_config import (
    QuantizationConfig, QuantizeMethodBase)
from vllm.model_executor.utils import set_weight_attrs

DEFAULT_VOCAB_PADDING_SIZE = 64


def pad_vocab_size(vocab_size: int,
                   pad_to: int = DEFAULT_VOCAB_PADDING_SIZE) -> int:
    """Pad the vocab size to the given value."""
    return ((vocab_size + pad_to - 1) // pad_to) * pad_to


def vocab_range_from_per_partition_vocab_size(
        per_partition_vocab_size: int,
        rank: int,
        offset: int = 0) -> Sequence[int]:
    index_f = rank * per_partition_vocab_size
    index_l = index_f + per_partition_vocab_size
    return index_f + offset, index_l + offset


def vocab_range_from_global_vocab_size(global_vocab_size: int,
                                       rank: int,
                                       world_size: int,
                                       offset: int = 0) -> Sequence[int]:
    per_partition_vocab_size = divide(global_vocab_size, world_size)
    return vocab_range_from_per_partition_vocab_size(per_partition_vocab_size,
                                                     rank,
                                                     offset=offset)


@dataclass
class VocabParallelEmbeddingShardIndices:
    """Indices for a shard of a vocab parallel embedding."""
    padded_org_vocab_start_index: int
    padded_org_vocab_end_index: int
    padded_added_vocab_start_index: int
    padded_added_vocab_end_index: int

    org_vocab_start_index: int
    org_vocab_end_index: int
    added_vocab_start_index: int
    added_vocab_end_index: int

    @property
    def num_org_elements(self) -> int:
        return self.org_vocab_end_index - self.org_vocab_start_index

    @property
    def num_added_elements(self) -> int:
        return self.added_vocab_end_index - self.added_vocab_start_index

    @property
    def num_org_elements_padded(self) -> int:
        return (self.padded_org_vocab_end_index -
                self.padded_org_vocab_start_index)

    @property
    def num_added_elements_padded(self) -> int:
        return (self.padded_added_vocab_end_index -
                self.padded_added_vocab_start_index)

    @property
    def num_org_vocab_padding(self) -> int:
        return self.num_org_elements_padded - self.num_org_elements

    @property
    def num_added_vocab_padding(self) -> int:
        return self.num_added_elements_padded - self.num_added_elements

    @property
    def num_elements_padded(self) -> int:
        return self.num_org_elements_padded + self.num_added_elements_padded

    def __post_init__(self):
        # sanity checks
        assert (self.padded_org_vocab_start_index <=
                self.padded_org_vocab_end_index)
        assert (self.padded_added_vocab_start_index <=
                self.padded_added_vocab_end_index)

        assert self.org_vocab_start_index <= self.org_vocab_end_index
        assert self.added_vocab_start_index <= self.added_vocab_end_index

        assert self.org_vocab_start_index <= self.padded_org_vocab_start_index
        assert (self.added_vocab_start_index <=
                self.padded_added_vocab_start_index)
        assert self.org_vocab_end_index <= self.padded_org_vocab_end_index
        assert self.added_vocab_end_index <= self.padded_added_vocab_end_index

        assert self.num_org_elements <= self.num_org_elements_padded
        assert self.num_added_elements <= self.num_added_elements_padded


@torch.jit.script
def get_masked_input_and_mask(
        input_: torch.Tensor, org_vocab_start_index: int,
        org_vocab_end_index: int, num_org_vocab_padding: int,
        added_vocab_start_index: int,
        added_vocab_end_index: int) -> Tuple[torch.Tensor, torch.Tensor]:
    # torch.jit.script will fuse all of the pointwise ops below
    # into a single kernel, making it very fast
    org_vocab_mask = (input_ >= org_vocab_start_index) & (input_ <
                                                          org_vocab_end_index)
    added_vocab_mask = (input_ >= added_vocab_start_index) & (
        input_ < added_vocab_end_index)
    added_offset = added_vocab_start_index - (
        org_vocab_end_index - org_vocab_start_index) - num_org_vocab_padding
    valid_offset = (org_vocab_start_index *
                    org_vocab_mask) + (added_offset * added_vocab_mask)
    vocab_mask = org_vocab_mask | added_vocab_mask
    input_ = vocab_mask * (input_ - valid_offset)
    return input_, ~vocab_mask


class VocabParallelEmbedding(torch.nn.Module):
    """Embedding parallelized in the vocabulary dimension.

    Adapted from torch.nn.Embedding, note that we pad the vocabulary size to
    make sure it is divisible by the number of model parallel GPUs.

    In order to support various loading methods, we ensure that LoRA-added
    embeddings are always at the end of TP-sharded tensors. In other words,
    we shard base embeddings and LoRA embeddings separately (both padded),
    and place them in the same tensor.
    In this example, we will have the original vocab size = 1010,
    added vocab size = 16 and padding to 64. Therefore, the total
    vocab size with padding will be 1088 (because we first pad 1010 to
    1024, add 16, and then pad to 1088).
    Therefore, the tensor format looks like the following:
    TP1, rank 0 (no sharding):
                            |< --------BASE-------- >|< -BASE PADDING-- >|< -----LORA------ >|< -LORA PADDING-- >|
    corresponding token_id: |  0  |  1  | ... | 1009 |  -1  | ... |  -1  | 1010 | ... | 1015 |  -1  | ... |  -1  |
                     index: |  0  |  1  | ... | 1009 | 1010 | ... | 1023 | 1024 | ... | 1039 | 1040 | ... | 1087 |

    TP2, rank 0:
                            |< --------------------BASE--------------------- >|< -----LORA------ >|< -LORA PADDING- >|
    corresponding token_id: |  0  |  1  |  2  | ... | 497  | 498 | ...  | 511 | 1000 | ... | 1015 |  -1  | ... |  -1 |
                     index: |  0  |  1  |  2  | ... | 497  | 498 | ...  | 511 | 512  | ... | 527  |  520 | ... | 543 |
    TP2, rank 1:
                            |< -----------BASE----------- >|< -BASE PADDING- >|< -----------LORA PADDING----------- >|
    corresponding token_id: | 512 | 513 | 514 | ... | 1009 | -1  | ...  | -1  |  -1  | ... |  -1  | -1  | ... |   -1 |
                     index: |  0  |  1  |  2  | ... | 497  | 498 | ...  | 511 | 512  | ... | 519  | 520 | ... |  543 |

    Args:
        num_embeddings: vocabulary size.
        embedding_dim: size of hidden state.
        params_dtype: type of the parameters.
        org_num_embeddings: original vocabulary size (without LoRA).
        padding_size: padding size for the vocabulary.
        quant_config: quant config for the layer
    """  # noqa: E501

    def __init__(self,
                 num_embeddings: int,
                 embedding_dim: int,
                 params_dtype: Optional[torch.dtype] = None,
                 org_num_embeddings: Optional[int] = None,
<<<<<<< HEAD
                 padding_size: Optional[int] = None):
=======
                 padding_size: int = DEFAULT_VOCAB_PADDING_SIZE,
                 quant_config: Optional[QuantizationConfig] = None):
>>>>>>> f1c78138
        super().__init__()

        padding_size = padding_size or get_tensor_model_parallel_world_size()
        # Keep the input dimensions.
        tp_rank = get_tensor_model_parallel_rank()
        self.tp_size = get_tensor_model_parallel_world_size()
        self.num_embeddings = num_embeddings
        self.padding_size = padding_size
        self.org_vocab_size = org_num_embeddings or num_embeddings
        num_added_embeddings = num_embeddings - self.org_vocab_size
        self.org_vocab_size_padded = pad_vocab_size(self.org_vocab_size,
                                                    self.padding_size)
        self.num_embeddings_padded = pad_vocab_size(
            self.org_vocab_size_padded + num_added_embeddings,
            self.padding_size)
        assert self.org_vocab_size_padded <= self.num_embeddings_padded

        self.shard_indices = self._get_indices(self.num_embeddings_padded,
                                               self.org_vocab_size_padded,
                                               self.num_embeddings,
                                               self.org_vocab_size, tp_rank,
                                               self.tp_size)
        self.embedding_dim = embedding_dim

        linear_method = None
        if quant_config is not None:
            linear_method = quant_config.get_quant_method(self)
        if linear_method is None:
            linear_method = UnquantizedLinearMethod()
        self.linear_method: QuantizeMethodBase = linear_method

        if params_dtype is None:
            params_dtype = torch.get_default_dtype()
        # Divide the weight matrix along the vocaburaly dimension.
        self.num_added_embeddings = self.num_embeddings - self.org_vocab_size
        self.num_embeddings_per_partition = divide(self.num_embeddings_padded,
                                                   self.tp_size)
        assert (self.shard_indices.num_elements_padded ==
                self.num_embeddings_per_partition)
        self.num_org_embeddings_per_partition = (
            self.shard_indices.org_vocab_end_index -
            self.shard_indices.org_vocab_start_index)
        self.num_added_embeddings_per_partition = (
            self.shard_indices.added_vocab_end_index -
            self.shard_indices.added_vocab_start_index)

        self.linear_method.create_weights(self,
                                          self.embedding_dim,
                                          [self.num_embeddings_per_partition],
                                          self.embedding_dim,
                                          self.num_embeddings_padded,
                                          params_dtype=params_dtype,
                                          weight_loader=self.weight_loader)

    @classmethod
    def _get_indices(cls, vocab_size_padded: int, org_vocab_size_padded: int,
                     vocab_size: int, org_vocab_size: int, tp_rank: int,
                     tp_size: int) -> VocabParallelEmbeddingShardIndices:
        """Get start and end indices for vocab parallel embedding, following the
        layout outlined in the class docstring, based on the given tp_rank and
        tp_size."""
        num_added_embeddings_padded = vocab_size_padded - org_vocab_size_padded
        padded_org_vocab_start_index, padded_org_vocab_end_index = (
            vocab_range_from_global_vocab_size(org_vocab_size_padded, tp_rank,
                                               tp_size))
        padded_added_vocab_start_index, padded_added_vocab_end_index = (
            vocab_range_from_global_vocab_size(num_added_embeddings_padded,
                                               tp_rank,
                                               tp_size,
                                               offset=org_vocab_size))
        # remove padding
        org_vocab_start_index = min(padded_org_vocab_start_index,
                                    org_vocab_size)
        org_vocab_end_index = min(padded_org_vocab_end_index, org_vocab_size)
        added_vocab_start_index = min(padded_added_vocab_start_index,
                                      vocab_size)
        added_vocab_end_index = min(padded_added_vocab_end_index, vocab_size)
        return VocabParallelEmbeddingShardIndices(
            padded_org_vocab_start_index, padded_org_vocab_end_index,
            padded_added_vocab_start_index, padded_added_vocab_end_index,
            org_vocab_start_index, org_vocab_end_index,
            added_vocab_start_index, added_vocab_end_index)

    def get_sharded_to_full_mapping(self) -> Optional[List[int]]:
        """Get a mapping that can be used to reindex the gathered
        logits for sampling.
        
        During sampling, we gather logits from all ranks. The relationship
        of index->token_id will follow the same format as outlined in the class
        docstring. However, after the gather, we want to reindex the final
        logits tensor to map index->token_id one-to-one (the index is always
        equal the token_id it corresponds to). The indices returned by this
        method allow us to do that.
        """
        if self.tp_size < 2:
            return None

        base_embeddings: List[int] = []
        added_embeddings: List[int] = []
        padding: List[int] = []
        for tp_rank in range(self.tp_size):
            shard_indices = self._get_indices(self.num_embeddings_padded,
                                              self.org_vocab_size_padded,
                                              self.num_embeddings,
                                              self.org_vocab_size, tp_rank,
                                              self.tp_size)
            range_start = self.num_embeddings_per_partition * tp_rank
            range_end = self.num_embeddings_per_partition * (tp_rank + 1)
            base_embeddings.extend(
                range(range_start,
                      range_start + shard_indices.num_org_elements))
            padding.extend(
                range(range_start + shard_indices.num_org_elements,
                      range_start + shard_indices.num_org_elements_padded))
            added_embeddings.extend(
                range(
                    range_start + shard_indices.num_org_elements_padded,
                    range_start + shard_indices.num_org_elements_padded +
                    shard_indices.num_added_elements))
            padding.extend(
                range(
                    range_start + shard_indices.num_org_elements_padded +
                    shard_indices.num_added_elements,
                    range_start + shard_indices.num_org_elements_padded +
                    shard_indices.num_added_elements_padded))
            assert (range_start + shard_indices.num_org_elements_padded +
                    shard_indices.num_added_elements_padded == range_end)
        ret = base_embeddings + added_embeddings + padding
        assert len(ret) == self.num_embeddings_padded
        return ret

    def weight_loader(self, param: Parameter, loaded_weight: torch.Tensor):
        output_dim = getattr(param, "output_dim", None)
        packed_dim = getattr(param, "packed_dim", None)

        # If parameter does not have output dim, then it should
        # be copied onto all gpus (e.g. g_idx for act_order gptq).
        if output_dim is None:
            assert param.data.shape == loaded_weight.shape
            param.data.copy_(loaded_weight)
            return

        # Shard indexes for loading the weight
        start_idx = self.shard_indices.org_vocab_start_index
        shard_size = self.shard_indices.org_vocab_end_index - start_idx

        # If param packed on the same dim we are sharding on, then
        # need to adjust offsets of loaded weight by pack_factor.
        if packed_dim is not None and packed_dim == output_dim:
            assert loaded_weight.shape[output_dim] == (self.org_vocab_size //
                                                       param.pack_factor)
            start_idx = start_idx // param.pack_factor
            shard_size = shard_size // param.pack_factor
        else:
            assert loaded_weight.shape[output_dim] == self.org_vocab_size

        # Copy the data.
        loaded_weight = loaded_weight.narrow(output_dim, start_idx, shard_size)
        param[:loaded_weight.shape[0]].data.copy_(loaded_weight)
        param[loaded_weight.shape[0]:].data.fill_(0)

    def forward(self, input_):
        if self.tp_size > 1:
            # Build the mask.
            masked_input, input_mask = get_masked_input_and_mask(
                input_, self.shard_indices.org_vocab_start_index,
                self.shard_indices.org_vocab_end_index,
                self.shard_indices.num_org_vocab_padding,
                self.shard_indices.added_vocab_start_index,
                self.shard_indices.added_vocab_end_index)
        else:
            masked_input = input_
        # Get the embeddings.
        output_parallel = F.embedding(masked_input.long(), self.weight)
        # Mask the output embedding.
        if self.tp_size > 1:
            output_parallel.masked_fill_(input_mask.unsqueeze(-1), 0)
        # Reduce across all the model parallel GPUs.
        output = tensor_model_parallel_all_reduce(output_parallel)
        return output

    def extra_repr(self) -> str:
        s = f"num_embeddings={self.num_embeddings_per_partition}"
        s += f", embedding_dim={self.embedding_dim}"
        s += f", org_vocab_size={self.org_vocab_size}"
        s += f', num_embeddings_padded={self.num_embeddings_padded}'
        s += f', tp_size={self.tp_size}'
        return s


class ParallelLMHead(VocabParallelEmbedding):
    """Parallelized LM head.

    Output logits weight matrices used in the Sampler. The weight and bias
    tensors are padded to make sure they are divisible by the number of
    model parallel GPUs.

    Args:
        num_embeddings: vocabulary size.
        embedding_dim: size of hidden state.
        bias: whether to use bias.
        params_dtype: type of the parameters.
        org_num_embeddings: original vocabulary size (without LoRA).
        padding_size: padding size for the vocabulary.
    """

    def __init__(self,
                 num_embeddings: int,
                 embedding_dim: int,
                 bias: bool = False,
                 params_dtype: Optional[torch.dtype] = None,
                 org_num_embeddings: Optional[int] = None,
                 padding_size: int = DEFAULT_VOCAB_PADDING_SIZE,
                 quant_config: Optional[QuantizationConfig] = None):
        super().__init__(num_embeddings, embedding_dim, params_dtype,
                         org_num_embeddings, padding_size, quant_config)
        if bias:
            self.bias = Parameter(
                torch.empty(self.num_embeddings_per_partition,
                            dtype=params_dtype))
            set_weight_attrs(self.bias, {
                "output_dim": 0,
                "weight_loader": self.weight_loader,
            })
        else:
            self.register_parameter("bias", None)

    def forward(self, input_):
        del input_
        raise RuntimeError("LMHead's weights should be used in the sampler.")<|MERGE_RESOLUTION|>--- conflicted
+++ resolved
@@ -168,12 +168,8 @@
                  embedding_dim: int,
                  params_dtype: Optional[torch.dtype] = None,
                  org_num_embeddings: Optional[int] = None,
-<<<<<<< HEAD
-                 padding_size: Optional[int] = None):
-=======
-                 padding_size: int = DEFAULT_VOCAB_PADDING_SIZE,
+                 padding_size: Optional[int] = None,
                  quant_config: Optional[QuantizationConfig] = None):
->>>>>>> f1c78138
         super().__init__()
 
         padding_size = padding_size or get_tensor_model_parallel_world_size()
