from dataclasses import dataclass
from typing import List, Optional, Sequence, Tuple

import torch
import torch.nn.functional as F
from torch.nn.parameter import Parameter, UninitializedParameter

from vllm.distributed import (divide, get_tensor_model_parallel_rank,
                              get_tensor_model_parallel_world_size,
                              tensor_model_parallel_all_reduce)
from vllm.model_executor.layers.quantization.base_config import (
    QuantizationConfig, QuantizeMethodBase, method_has_implemented_embedding)
from vllm.model_executor.layers.tuned_gemm import tgemm
from vllm.model_executor.parameter import BasevLLMParameter
from vllm.model_executor.utils import set_weight_attrs
from vllm.platforms import current_platform

DEFAULT_VOCAB_PADDING_SIZE = 64


class UnquantizedEmbeddingMethod(QuantizeMethodBase):
    """Unquantized method for embeddings."""

    def create_weights(self, layer: torch.nn.Module,
                       input_size_per_partition: int,
                       output_partition_sizes: List[int], input_size: int,
                       output_size: int, params_dtype: torch.dtype,
                       **extra_weight_attrs):
        """Create weights for embedding layer."""
        weight = Parameter(torch.empty(sum(output_partition_sizes),
                                       input_size_per_partition,
                                       dtype=params_dtype),
                           requires_grad=False)
        set_weight_attrs(weight, {"input_dim": 1, "output_dim": 0})
        layer.register_parameter("weight", weight)
        set_weight_attrs(weight, extra_weight_attrs)

    def apply(self,
              layer: torch.nn.Module,
              x: torch.Tensor,
              bias: Optional[torch.Tensor] = None) -> torch.Tensor:
        return tgemm.mm(x, layer.weight, bias)

    def embedding(self, layer: torch.nn.Module,
                  input_: torch.Tensor) -> torch.Tensor:
        return F.embedding(input_, layer.weight)


def pad_vocab_size(vocab_size: int,
                   pad_to: int = DEFAULT_VOCAB_PADDING_SIZE) -> int:
    """Pad the vocab size to the given value."""
    return ((vocab_size + pad_to - 1) // pad_to) * pad_to


def vocab_range_from_per_partition_vocab_size(
        per_partition_vocab_size: int,
        rank: int,
        offset: int = 0) -> Sequence[int]:
    index_f = rank * per_partition_vocab_size
    index_l = index_f + per_partition_vocab_size
    return index_f + offset, index_l + offset


def vocab_range_from_global_vocab_size(global_vocab_size: int,
                                       rank: int,
                                       world_size: int,
                                       offset: int = 0) -> Sequence[int]:
    per_partition_vocab_size = divide(global_vocab_size, world_size)
    return vocab_range_from_per_partition_vocab_size(per_partition_vocab_size,
                                                     rank,
                                                     offset=offset)


@dataclass
class VocabParallelEmbeddingShardIndices:
    """Indices for a shard of a vocab parallel embedding."""
    padded_org_vocab_start_index: int
    padded_org_vocab_end_index: int
    padded_added_vocab_start_index: int
    padded_added_vocab_end_index: int

    org_vocab_start_index: int
    org_vocab_end_index: int
    added_vocab_start_index: int
    added_vocab_end_index: int

    @property
    def num_org_elements(self) -> int:
        return self.org_vocab_end_index - self.org_vocab_start_index

    @property
    def num_added_elements(self) -> int:
        return self.added_vocab_end_index - self.added_vocab_start_index

    @property
    def num_org_elements_padded(self) -> int:
        return (self.padded_org_vocab_end_index -
                self.padded_org_vocab_start_index)

    @property
    def num_added_elements_padded(self) -> int:
        return (self.padded_added_vocab_end_index -
                self.padded_added_vocab_start_index)

    @property
    def num_org_vocab_padding(self) -> int:
        return self.num_org_elements_padded - self.num_org_elements

    @property
    def num_added_vocab_padding(self) -> int:
        return self.num_added_elements_padded - self.num_added_elements

    @property
    def num_elements_padded(self) -> int:
        return self.num_org_elements_padded + self.num_added_elements_padded

    def __post_init__(self):
        # sanity checks
        assert (self.padded_org_vocab_start_index <=
                self.padded_org_vocab_end_index)
        assert (self.padded_added_vocab_start_index <=
                self.padded_added_vocab_end_index)

        assert self.org_vocab_start_index <= self.org_vocab_end_index
        assert self.added_vocab_start_index <= self.added_vocab_end_index

        assert self.org_vocab_start_index <= self.padded_org_vocab_start_index
        assert (self.added_vocab_start_index <=
                self.padded_added_vocab_start_index)
        assert self.org_vocab_end_index <= self.padded_org_vocab_end_index
        assert self.added_vocab_end_index <= self.padded_added_vocab_end_index

        assert self.num_org_elements <= self.num_org_elements_padded
        assert self.num_added_elements <= self.num_added_elements_padded


<<<<<<< HEAD
#@torch.compile(dynamic=True)
=======
@torch.compile(dynamic=True, backend=current_platform.simple_compile_backend)
>>>>>>> c6db2131
def get_masked_input_and_mask(
        input_: torch.Tensor, org_vocab_start_index: int,
        org_vocab_end_index: int, num_org_vocab_padding: int,
        added_vocab_start_index: int,
        added_vocab_end_index: int) -> Tuple[torch.Tensor, torch.Tensor]:
    # torch.compile will fuse all of the pointwise ops below
    # into a single kernel, making it very fast
    org_vocab_mask = (input_ >= org_vocab_start_index) & (input_ <
                                                          org_vocab_end_index)
    added_vocab_mask = (input_ >= added_vocab_start_index) & (
        input_ < added_vocab_end_index)
    added_offset = added_vocab_start_index - (
        org_vocab_end_index - org_vocab_start_index) - num_org_vocab_padding
    valid_offset = (org_vocab_start_index *
                    org_vocab_mask) + (added_offset * added_vocab_mask)
    vocab_mask = org_vocab_mask | added_vocab_mask
    input_ = vocab_mask * (input_ - valid_offset)
    return input_, ~vocab_mask


class VocabParallelEmbedding(torch.nn.Module):
    """Embedding parallelized in the vocabulary dimension.

    Adapted from torch.nn.Embedding, note that we pad the vocabulary size to
    make sure it is divisible by the number of model parallel GPUs.

    In order to support various loading methods, we ensure that LoRA-added
    embeddings are always at the end of TP-sharded tensors. In other words,
    we shard base embeddings and LoRA embeddings separately (both padded),
    and place them in the same tensor.
    In this example, we will have the original vocab size = 1010,
    added vocab size = 16 and padding to 64. Therefore, the total
    vocab size with padding will be 1088 (because we first pad 1010 to
    1024, add 16, and then pad to 1088).
    Therefore, the tensor format looks like the following:
    TP1, rank 0 (no sharding):
                            |< --------BASE-------- >|< -BASE PADDING-- >|< -----LORA------ >|< -LORA PADDING-- >|
    corresponding token_id: |  0  |  1  | ... | 1009 |  -1  | ... |  -1  | 1010 | ... | 1015 |  -1  | ... |  -1  |
                     index: |  0  |  1  | ... | 1009 | 1010 | ... | 1023 | 1024 | ... | 1039 | 1040 | ... | 1087 |

    TP2, rank 0:
                            |< --------------------BASE--------------------- >|< -----LORA------ >|< -LORA PADDING- >|
    corresponding token_id: |  0  |  1  |  2  | ... | 497  | 498 | ...  | 511 | 1000 | ... | 1015 |  -1  | ... |  -1 |
                     index: |  0  |  1  |  2  | ... | 497  | 498 | ...  | 511 | 512  | ... | 527  |  520 | ... | 543 |
    TP2, rank 1:
                            |< -----------BASE----------- >|< -BASE PADDING- >|< -----------LORA PADDING----------- >|
    corresponding token_id: | 512 | 513 | 514 | ... | 1009 | -1  | ...  | -1  |  -1  | ... |  -1  | -1  | ... |   -1 |
                     index: |  0  |  1  |  2  | ... | 497  | 498 | ...  | 511 | 512  | ... | 519  | 520 | ... |  543 |

    Args:
        num_embeddings: vocabulary size.
        embedding_dim: size of hidden state.
        params_dtype: type of the parameters.
        org_num_embeddings: original vocabulary size (without LoRA).
        padding_size: padding size for the vocabulary.
        quant_config: quant config for the layer
        prefix: full name of the layer in the state dict
    """  # noqa: E501

    def __init__(self,
                 num_embeddings: int,
                 embedding_dim: int,
                 params_dtype: Optional[torch.dtype] = None,
                 org_num_embeddings: Optional[int] = None,
                 padding_size: int = DEFAULT_VOCAB_PADDING_SIZE,
                 quant_config: Optional[QuantizationConfig] = None,
                 prefix: str = ""):
        super().__init__()

        # Keep the input dimensions.
        tp_rank = get_tensor_model_parallel_rank()
        self.tp_size = get_tensor_model_parallel_world_size()
        self.num_embeddings = num_embeddings
        self.padding_size = padding_size
        self.org_vocab_size = org_num_embeddings or num_embeddings
        num_added_embeddings = num_embeddings - self.org_vocab_size
        self.org_vocab_size_padded = pad_vocab_size(self.org_vocab_size,
                                                    self.padding_size)
        self.num_embeddings_padded = pad_vocab_size(
            self.org_vocab_size_padded + num_added_embeddings,
            self.padding_size)
        assert self.org_vocab_size_padded <= self.num_embeddings_padded

        self.shard_indices = self._get_indices(self.num_embeddings_padded,
                                               self.org_vocab_size_padded,
                                               self.num_embeddings,
                                               self.org_vocab_size, tp_rank,
                                               self.tp_size)
        self.embedding_dim = embedding_dim

        linear_method = None
        if quant_config is not None:
            linear_method = quant_config.get_quant_method(self, prefix=prefix)
        if linear_method is None:
            linear_method = UnquantizedEmbeddingMethod()

        # If we are making an embedding layer, then our quantization linear
        # method must implement the embedding operation. If we are another
        # layer type like ParallelLMHead, this is not important.
        is_embedding_layer = type(self.__class__) is VocabParallelEmbedding
        linear_method_implements_embedding = method_has_implemented_embedding(
            type(linear_method))
        if is_embedding_layer and not linear_method_implements_embedding:
            raise NotImplementedError(
                f"The class {type(linear_method).__name__} must implement "
                "the 'embedding' method, see UnquantizedEmbeddingMethod.")

        self.linear_method: QuantizeMethodBase = linear_method

        if params_dtype is None:
            params_dtype = torch.get_default_dtype()
        # Divide the weight matrix along the vocaburaly dimension.
        self.num_added_embeddings = self.num_embeddings - self.org_vocab_size
        self.num_embeddings_per_partition = divide(self.num_embeddings_padded,
                                                   self.tp_size)
        assert (self.shard_indices.num_elements_padded ==
                self.num_embeddings_per_partition)
        self.num_org_embeddings_per_partition = (
            self.shard_indices.org_vocab_end_index -
            self.shard_indices.org_vocab_start_index)
        self.num_added_embeddings_per_partition = (
            self.shard_indices.added_vocab_end_index -
            self.shard_indices.added_vocab_start_index)

        self.linear_method.create_weights(self,
                                          self.embedding_dim,
                                          [self.num_embeddings_per_partition],
                                          self.embedding_dim,
                                          self.num_embeddings_padded,
                                          params_dtype=params_dtype,
                                          weight_loader=self.weight_loader)

    @classmethod
    def _get_indices(cls, vocab_size_padded: int, org_vocab_size_padded: int,
                     vocab_size: int, org_vocab_size: int, tp_rank: int,
                     tp_size: int) -> VocabParallelEmbeddingShardIndices:
        """Get start and end indices for vocab parallel embedding, following the
        layout outlined in the class docstring, based on the given tp_rank and
        tp_size."""
        num_added_embeddings_padded = vocab_size_padded - org_vocab_size_padded
        padded_org_vocab_start_index, padded_org_vocab_end_index = (
            vocab_range_from_global_vocab_size(org_vocab_size_padded, tp_rank,
                                               tp_size))
        padded_added_vocab_start_index, padded_added_vocab_end_index = (
            vocab_range_from_global_vocab_size(num_added_embeddings_padded,
                                               tp_rank,
                                               tp_size,
                                               offset=org_vocab_size))
        # remove padding
        org_vocab_start_index = min(padded_org_vocab_start_index,
                                    org_vocab_size)
        org_vocab_end_index = min(padded_org_vocab_end_index, org_vocab_size)
        added_vocab_start_index = min(padded_added_vocab_start_index,
                                      vocab_size)
        added_vocab_end_index = min(padded_added_vocab_end_index, vocab_size)
        return VocabParallelEmbeddingShardIndices(
            padded_org_vocab_start_index, padded_org_vocab_end_index,
            padded_added_vocab_start_index, padded_added_vocab_end_index,
            org_vocab_start_index, org_vocab_end_index,
            added_vocab_start_index, added_vocab_end_index)

    def get_sharded_to_full_mapping(self) -> Optional[List[int]]:
        """Get a mapping that can be used to reindex the gathered
        logits for sampling.
        
        During sampling, we gather logits from all ranks. The relationship
        of index->token_id will follow the same format as outlined in the class
        docstring. However, after the gather, we want to reindex the final
        logits tensor to map index->token_id one-to-one (the index is always
        equal the token_id it corresponds to). The indices returned by this
        method allow us to do that.
        """
        if self.tp_size < 2:
            return None

        base_embeddings: List[int] = []
        added_embeddings: List[int] = []
        padding: List[int] = []
        for tp_rank in range(self.tp_size):
            shard_indices = self._get_indices(self.num_embeddings_padded,
                                              self.org_vocab_size_padded,
                                              self.num_embeddings,
                                              self.org_vocab_size, tp_rank,
                                              self.tp_size)
            range_start = self.num_embeddings_per_partition * tp_rank
            range_end = self.num_embeddings_per_partition * (tp_rank + 1)
            base_embeddings.extend(
                range(range_start,
                      range_start + shard_indices.num_org_elements))
            padding.extend(
                range(range_start + shard_indices.num_org_elements,
                      range_start + shard_indices.num_org_elements_padded))
            added_embeddings.extend(
                range(
                    range_start + shard_indices.num_org_elements_padded,
                    range_start + shard_indices.num_org_elements_padded +
                    shard_indices.num_added_elements))
            padding.extend(
                range(
                    range_start + shard_indices.num_org_elements_padded +
                    shard_indices.num_added_elements,
                    range_start + shard_indices.num_org_elements_padded +
                    shard_indices.num_added_elements_padded))
            assert (range_start + shard_indices.num_org_elements_padded +
                    shard_indices.num_added_elements_padded == range_end)
        ret = base_embeddings + added_embeddings + padding
        assert len(ret) == self.num_embeddings_padded
        return ret

    def weight_loader(self, param: Parameter, loaded_weight: torch.Tensor):
        output_dim = getattr(param, "output_dim", None)
        packed_dim = getattr(param, "packed_dim", None)

        # If the parameter is a gguf weight, then load it directly.
        if getattr(param, "is_gguf_weight_type", None):
            param.data.copy_(loaded_weight)
            param.weight_type = loaded_weight.item()
            return
        elif isinstance(param, UninitializedParameter):
            shape = list(loaded_weight.shape)
            if output_dim is not None:
                shape[output_dim] = shape[output_dim] // self.tp_size
            param.materialize(tuple(shape), dtype=loaded_weight.dtype)

        # If parameter does not have output dim, then it should
        # be copied onto all gpus (e.g. g_idx for act_order gptq).
        if output_dim is None:
            assert param.data.shape == loaded_weight.shape
            param.data.copy_(loaded_weight)
            return

        # Shard indexes for loading the weight
        start_idx = self.shard_indices.org_vocab_start_index
        shard_size = self.shard_indices.org_vocab_end_index - start_idx

        # If param packed on the same dim we are sharding on, then
        # need to adjust offsets of loaded weight by pack_factor.
        if packed_dim is not None and packed_dim == output_dim:
            packed_factor = param.packed_factor if isinstance(
                param, BasevLLMParameter) else param.pack_factor
            assert loaded_weight.shape[output_dim] == (self.org_vocab_size //
                                                       param.packed_factor)
            start_idx = start_idx // packed_factor
            shard_size = shard_size // packed_factor
        else:
            assert loaded_weight.shape[output_dim] == self.org_vocab_size

        # Copy the data.
        loaded_weight = loaded_weight.narrow(output_dim, start_idx, shard_size)

        if current_platform.is_hpu():
            # FIXME(kzawora): Weight copy with slicing bugs out on Gaudi here,
            # so we're using a workaround. Remove this when fixed in
            # HPU PT bridge.
            padded_weight = torch.cat([
                loaded_weight,
                torch.zeros(param.shape[0] - loaded_weight.shape[0],
                            *loaded_weight.shape[1:])
            ])
            param.data.copy_(padded_weight)
        else:
            param[:loaded_weight.shape[0]].data.copy_(loaded_weight)
            param[loaded_weight.shape[0]:].data.fill_(0)

    def forward(self, input_):
        if self.tp_size > 1:
            # Build the mask.
            masked_input, input_mask = get_masked_input_and_mask(
                input_, self.shard_indices.org_vocab_start_index,
                self.shard_indices.org_vocab_end_index,
                self.shard_indices.num_org_vocab_padding,
                self.shard_indices.added_vocab_start_index,
                self.shard_indices.added_vocab_end_index)
        else:
            masked_input = input_
        # Get the embeddings.
        output_parallel = self.linear_method.embedding(self,
                                                       masked_input.long())
        # Mask the output embedding.
        if self.tp_size > 1:
            output_parallel.masked_fill_(input_mask.unsqueeze(-1), 0)
        # Reduce across all the model parallel GPUs.
        output = tensor_model_parallel_all_reduce(output_parallel)
        return output

    def extra_repr(self) -> str:
        s = f"num_embeddings={self.num_embeddings_per_partition}"
        s += f", embedding_dim={self.embedding_dim}"
        s += f", org_vocab_size={self.org_vocab_size}"
        s += f', num_embeddings_padded={self.num_embeddings_padded}'
        s += f', tp_size={self.tp_size}'
        return s


class ParallelLMHead(VocabParallelEmbedding):
    """Parallelized LM head.

    Output logits weight matrices used in the Sampler. The weight and bias
    tensors are padded to make sure they are divisible by the number of
    model parallel GPUs.

    Args:
        num_embeddings: vocabulary size.
        embedding_dim: size of hidden state.
        bias: whether to use bias.
        params_dtype: type of the parameters.
        org_num_embeddings: original vocabulary size (without LoRA).
        padding_size: padding size for the vocabulary.
    """

    def __init__(self,
                 num_embeddings: int,
                 embedding_dim: int,
                 bias: bool = False,
                 params_dtype: Optional[torch.dtype] = None,
                 org_num_embeddings: Optional[int] = None,
                 padding_size: int = DEFAULT_VOCAB_PADDING_SIZE,
                 quant_config: Optional[QuantizationConfig] = None,
                 prefix: str = ""):
        super().__init__(num_embeddings, embedding_dim, params_dtype,
                         org_num_embeddings, padding_size, quant_config,
                         prefix)
        self.quant_config = quant_config
        if bias:
            self.bias = Parameter(
                torch.empty(self.num_embeddings_per_partition,
                            dtype=params_dtype))
            set_weight_attrs(self.bias, {
                "output_dim": 0,
                "weight_loader": self.weight_loader,
            })
        else:
            self.register_parameter("bias", None)

    def tie_weights(self, embed_tokens: VocabParallelEmbedding):
        """Tie the weights with word embeddings."""
        # GGUF quantized embed_tokens.
        if self.quant_config and self.quant_config.get_name() == "gguf":
            return embed_tokens
        else:
            self.weight = embed_tokens.weight
            return self

    def forward(self, input_):
        del input_
        raise RuntimeError("LMHead's weights should be used in the sampler.")<|MERGE_RESOLUTION|>--- conflicted
+++ resolved
@@ -134,11 +134,7 @@
         assert self.num_added_elements <= self.num_added_elements_padded
 
 
-<<<<<<< HEAD
-#@torch.compile(dynamic=True)
-=======
-@torch.compile(dynamic=True, backend=current_platform.simple_compile_backend)
->>>>>>> c6db2131
+#@torch.compile(dynamic=True, backend=current_platform.simple_compile_backend)
 def get_masked_input_and_mask(
         input_: torch.Tensor, org_vocab_start_index: int,
         org_vocab_end_index: int, num_org_vocab_padding: int,
