"""Fused MoE kernel."""
import functools
import json
import os
from typing import Any, Callable, Dict, List, Optional, Tuple

import torch
import triton
import triton.language as tl

import vllm.envs as envs
from vllm import _custom_ops as ops
from vllm.logger import init_logger
from vllm.model_executor.layers.quantization.utils.fp8_utils import (
    per_token_group_quant_fp8)
from vllm.platforms import current_platform
from vllm.utils import direct_register_custom_op

logger = init_logger(__name__)


@triton.jit
def fused_moe_kernel_gptq_awq(
        # Pointers to matrices
        a_ptr,
        b_ptr,
        c_ptr,
        b_scale_ptr,
        b_zp_ptr,
        topk_weights_ptr,
        sorted_token_ids_ptr,
        expert_ids_ptr,
        num_tokens_post_padded_ptr,
        # Matrix dimensions
        N: tl.constexpr,
        K: tl.constexpr,
        EM,
        num_valid_tokens,
        # The stride variables represent how much to increase the ptr by when
        # moving by 1 element in a particular dimension. E.g. `stride_am` is
        # how much to increase `a_ptr` by to get the element one row down
        # (A has M rows).
        stride_am,
        stride_ak,
        stride_be,
        stride_bk,
        stride_bn,
        stride_cm,
        stride_cn,
        stride_bse,
        stride_bsk,
        stride_bsn,
        stride_bze,
        stride_bzk,
        stride_bzn,
        block_k_diviable: tl.constexpr,
        group_size: tl.constexpr,
        # Meta-parameters
        BLOCK_SIZE_M: tl.constexpr,
        BLOCK_SIZE_N: tl.constexpr,
        BLOCK_SIZE_K: tl.constexpr,
        GROUP_SIZE_M: tl.constexpr,
        MUL_ROUTED_WEIGHT: tl.constexpr,
        top_k: tl.constexpr,
        compute_type: tl.constexpr,
        has_zp: tl.constexpr,
        use_int4_w4a16: tl.constexpr,
        use_int8_w8a16: tl.constexpr):
    """
    Implements the fused computation for a Mixture of Experts (MOE) using
    token and expert matrices.

    Key Parameters:
    - A: The input tensor representing tokens with shape (*, K), where '*' can
        be any shape representing batches and K is the feature dimension of
        each token.
    - B: The stacked MOE weight tensor with shape (E, N, K), where E is
        the number of experts, K is the input feature dimension, and N is
        the output feature dimension.
    - C: The output cache tensor with shape (M, topk, N), where M is the
        total number of tokens post padding, topk is the number of times
        each token is repeated, and N is the output feature dimension.
    - sorted_token_ids: A tensor containing the sorted indices of tokens,
        repeated topk times and arranged by the expert index they are
        assigned to.
    - expert_ids: A tensor containing the indices of the expert for each
        block. It determines which expert matrix from B should be used for
        each block in A.
    This kernel performs the multiplication of a token by its corresponding
    expert matrix as determined by `expert_ids`. The sorting of
    `sorted_token_ids` by expert index and padding ensures divisibility by
    BLOCK_SIZE_M, which is necessary to maintain consistency in block matrix
    multiplication across different blocks processed by the same expert.
    """
    # -----------------------------------------------------------
    # Map program ids `pid` to the block of C it should compute.
    # This is done in a grouped ordering to promote L2 data reuse.
    pid = tl.program_id(axis=0)
    num_pid_m = tl.cdiv(EM, BLOCK_SIZE_M)
    num_pid_n = tl.cdiv(N, BLOCK_SIZE_N)
    num_pid_in_group = GROUP_SIZE_M * num_pid_n
    group_id = pid // num_pid_in_group
    first_pid_m = group_id * GROUP_SIZE_M
    group_size_m = min(num_pid_m - first_pid_m, GROUP_SIZE_M)
    pid_m = first_pid_m + ((pid % num_pid_in_group) % group_size_m)
    pid_n = (pid % num_pid_in_group) // group_size_m

    # ----------------------------------------------------------
    # Create pointers for the first blocks of A and B.
    # We will advance this pointer as we move in the K direction
    # and accumulate
    # `a_ptrs` is a block of [BLOCK_SIZE_M, BLOCK_SIZE_K] pointers
    # `b_ptrs` is a block of [BLOCK_SIZE_K, BLOCK_SIZE_N] pointers
    num_tokens_post_padded = tl.load(num_tokens_post_padded_ptr)
    if pid_m * BLOCK_SIZE_M >= num_tokens_post_padded:
        return
    offs_token_id = pid_m * BLOCK_SIZE_M + tl.arange(0, BLOCK_SIZE_M).to(
        tl.int64)
    offs_token = tl.load(sorted_token_ids_ptr + offs_token_id)
    token_mask = offs_token < num_valid_tokens

    offs_bn = (pid_n * BLOCK_SIZE_N +
               tl.arange(0, BLOCK_SIZE_N).to(tl.int64)) % N
    offs_k = tl.arange(0, BLOCK_SIZE_K)
    a_ptrs = a_ptr + (offs_token[:, None] // top_k * stride_am +
                      offs_k[None, :] * stride_ak)

    off_experts = tl.load(expert_ids_ptr + pid_m).to(tl.int64)

    if use_int4_w4a16:
        b_ptrs = b_ptr + off_experts * stride_be + \
            (offs_k[:, None] // 2) * stride_bk + offs_bn[None, :] * stride_bn
        b_shifter = (offs_k[:, None] % 2) * 4
    elif use_int8_w8a16:
        b_ptrs = b_ptr + off_experts * stride_be + \
            offs_k[:, None] * stride_bk + offs_bn[None, :] * stride_bn

    if not has_zp and use_int4_w4a16:
        b_zp_num = 8
    if not has_zp and use_int8_w8a16:
        b_zp_num = 128
    elif has_zp and use_int4_w4a16:
        b_zp_shifter = (offs_bn[None, :] % 2) * 4

    # -----------------------------------------------------------
    # Iterate to compute a block of the C matrix.
    # We accumulate into a `[BLOCK_SIZE_M, BLOCK_SIZE_N]` block
    # of fp32 values for higher accuracy.
    # `accumulator` will be converted back to fp16 after the loop.
    accumulator = tl.zeros((BLOCK_SIZE_M, BLOCK_SIZE_N), dtype=tl.float32)
    for k in range(0, tl.cdiv(K, BLOCK_SIZE_K)):
        # Load the next block of A and B, generate a mask by checking the
        # K dimension.

        if not block_k_diviable:
            k_mask = offs_k[:, None] < K - k * BLOCK_SIZE_K
            k_other = 0.0
        else:
            k_mask = None
            k_other = None

        a = tl.load(a_ptrs,
                    mask=token_mask[:, None] &
                    (offs_k[None, :] < K - k * BLOCK_SIZE_K),
                    other=0.0)
        b = tl.load(b_ptrs)
        if use_int4_w4a16:
            b = (b >> b_shifter) & 0xF

        b_scale_ptrs = b_scale_ptr + off_experts * stride_bse + \
            offs_bn[None, :] * stride_bsn + \
            ((offs_k[:, None] + BLOCK_SIZE_K * k) // group_size) * stride_bsk
        b_scale = tl.load(b_scale_ptrs, mask=k_mask, other=k_other)
        b_scale = b_scale.to(tl.float32)

        if has_zp and use_int4_w4a16:
            offs_k_true = (offs_k[:, None] + BLOCK_SIZE_K * k) // group_size
            b_zp_ptrs = b_zp_ptr + off_experts * stride_bze + \
                (offs_bn[None, :] // 2) * stride_bzn + \
                offs_k_true * stride_bzk
            b_zp = tl.load(b_zp_ptrs, mask=k_mask, other=k_other)
            b_zp = ((b_zp >> b_zp_shifter) & 0xF)
            b_zp = b_zp.to(tl.float32)
        elif has_zp and use_int8_w8a16:
            offs_k_true = (offs_k[:, None] + BLOCK_SIZE_K * k) // group_size
            b_zp_ptrs = b_zp_ptr + off_experts * stride_bze + \
                offs_bn[None, :] * stride_bzn + \
                offs_k_true * stride_bzk
            b_zp = tl.load(b_zp_ptrs, mask=k_mask, other=k_other)
            b_zp = b_zp.to(tl.float32)

        # We accumulate along the K dimension.
        if has_zp:
            b = ((b.to(tl.float32) - b_zp) * b_scale).to(compute_type)
        else:
            b = ((b.to(tl.float32) - b_zp_num) * b_scale).to(compute_type)
        accumulator = tl.dot(a, b, acc=accumulator)

        # Advance the ptrs to the next K block.
        a_ptrs += BLOCK_SIZE_K * stride_ak
        if use_int4_w4a16:
            b_ptrs += (BLOCK_SIZE_K // 2) * stride_bk
        else:
            b_ptrs += BLOCK_SIZE_K * stride_bk

    if MUL_ROUTED_WEIGHT:
        moe_weight = tl.load(topk_weights_ptr + offs_token,
                             mask=token_mask,
                             other=0)
        accumulator = accumulator * moe_weight[:, None]

    accumulator = accumulator.to(compute_type)
    # -----------------------------------------------------------
    # Write back the block of the output
    offs_cn = pid_n * BLOCK_SIZE_N + tl.arange(0, BLOCK_SIZE_N)
    c_ptrs = c_ptr + stride_cm * offs_token[:, None] + stride_cn * offs_cn[
        None, :]
    c_mask = token_mask[:, None] & (offs_cn[None, :] < N)
    tl.store(c_ptrs, accumulator, mask=c_mask)


@triton.jit
def fused_moe_kernel(
        # Pointers to matrices
        a_ptr,
        b_ptr,
        c_ptr,
        a_scale_ptr,
        b_scale_ptr,
        topk_weights_ptr,
        sorted_token_ids_ptr,
        expert_ids_ptr,
        num_tokens_post_padded_ptr,
        # Matrix dimensions
        N,
        K,
        EM,
        num_valid_tokens,
        # The stride variables represent how much to increase the ptr by when
        # moving by 1 element in a particular dimension. E.g. `stride_am` is
        # how much to increase `a_ptr` by to get the element one row down
        # (A has M rows).
        stride_am,
        stride_ak,
        stride_be,
        stride_bk,
        stride_bn,
        stride_cm,
        stride_cn,
        stride_asm,
        stride_ask,
        stride_bse,
        stride_bsk,
        stride_bsn,
        # Block size for block-wise quantization
        group_n: tl.constexpr,
        group_k: tl.constexpr,
        # Meta-parameters
        BLOCK_SIZE_M: tl.constexpr,
        BLOCK_SIZE_N: tl.constexpr,
        BLOCK_SIZE_K: tl.constexpr,
        GROUP_SIZE_M: tl.constexpr,
        MUL_ROUTED_WEIGHT: tl.constexpr,
        top_k: tl.constexpr,
        compute_type: tl.constexpr,
        use_fp8_w8a8: tl.constexpr,
        use_int8_w8a16: tl.constexpr):
    """
    Implements the fused computation for a Mixture of Experts (MOE) using
    token and expert matrices.

    Key Parameters:
    - A: The input tensor representing tokens with shape (*, K), where '*' can
        be any shape representing batches and K is the feature dimension of
        each token.
    - B: The stacked MOE weight tensor with shape (E, N, K), where E is
        the number of experts, K is the input feature dimension, and N is
        the output feature dimension.
    - C: The output cache tensor with shape (M, topk, N), where M is the
        total number of tokens post padding, topk is the number of times
        each token is repeated, and N is the output feature dimension.
    - sorted_token_ids: A tensor containing the sorted indices of tokens,
        repeated topk times and arranged by the expert index they are
        assigned to.
    - expert_ids: A tensor containing the indices of the expert for each
        block. It determines which expert matrix from B should be used for
        each block in A.
    This kernel performs the multiplication of a token by its corresponding
    expert matrix as determined by `expert_ids`. The sorting of
    `sorted_token_ids` by expert index and padding ensures divisibility by
    BLOCK_SIZE_M, which is necessary to maintain consistency in block matrix
    multiplication across different blocks processed by the same expert.
    """
    # -----------------------------------------------------------
    # Map program ids `pid` to the block of C it should compute.
    # This is done in a grouped ordering to promote L2 data reuse.
    pid = tl.program_id(axis=0)
    num_pid_m = tl.cdiv(EM, BLOCK_SIZE_M)
    num_pid_n = tl.cdiv(N, BLOCK_SIZE_N)
    num_pid_in_group = GROUP_SIZE_M * num_pid_n
    group_id = pid // num_pid_in_group
    first_pid_m = group_id * GROUP_SIZE_M
    group_size_m = min(num_pid_m - first_pid_m, GROUP_SIZE_M)
    pid_m = first_pid_m + ((pid % num_pid_in_group) % group_size_m)
    pid_n = (pid % num_pid_in_group) // group_size_m

    # ----------------------------------------------------------
    # Create pointers for the first blocks of A and B.
    # We will advance this pointer as we move in the K direction
    # and accumulate
    # `a_ptrs` is a block of [BLOCK_SIZE_M, BLOCK_SIZE_K] pointers
    # `b_ptrs` is a block of [BLOCK_SIZE_K, BLOCK_SIZE_N] pointers
    num_tokens_post_padded = tl.load(num_tokens_post_padded_ptr)
    if pid_m * BLOCK_SIZE_M >= num_tokens_post_padded:
        return
    offs_token_id = pid_m * BLOCK_SIZE_M + tl.arange(0, BLOCK_SIZE_M).to(
        tl.int64)
    offs_token = tl.load(sorted_token_ids_ptr + offs_token_id)
    token_mask = offs_token < num_valid_tokens

    offs_bn = (pid_n * BLOCK_SIZE_N +
               tl.arange(0, BLOCK_SIZE_N).to(tl.int64)) % N
    offs_k = tl.arange(0, BLOCK_SIZE_K)
    a_ptrs = a_ptr + (offs_token[:, None] // top_k * stride_am +
                      offs_k[None, :] * stride_ak)

    off_experts = tl.load(expert_ids_ptr + pid_m).to(tl.int64)
    b_ptrs = b_ptr + off_experts * stride_be + (offs_k[:, None] * stride_bk +
                                                offs_bn[None, :] * stride_bn)
    if use_int8_w8a16:
        b_scale_ptrs = b_scale_ptr + off_experts * stride_bse + offs_bn[
            None, :] * stride_bsn
        b_scale = tl.load(b_scale_ptrs)

    if use_fp8_w8a8:
        if group_k > 0 and group_n > 0:
            a_scale_ptrs = a_scale_ptr + (offs_token // top_k) * stride_asm
            offs_bsn = offs_bn // group_n
            b_scale_ptrs = (b_scale_ptr + off_experts * stride_bse +
                            offs_bsn * stride_bsn)
        else:
            a_scale = tl.load(a_scale_ptr)
            b_scale = tl.load(b_scale_ptr + off_experts)

    # -----------------------------------------------------------
    # Iterate to compute a block of the C matrix.
    # We accumulate into a `[BLOCK_SIZE_M, BLOCK_SIZE_N]` block
    # of fp32 values for higher accuracy.
    # `accumulator` will be converted back to fp16 after the loop.
    accumulator = tl.zeros((BLOCK_SIZE_M, BLOCK_SIZE_N), dtype=tl.float32)

    for k in range(0, tl.cdiv(K, BLOCK_SIZE_K)):
        # Load the next block of A and B, generate a mask by checking the
        # K dimension.
        a = tl.load(a_ptrs,
                    mask=token_mask[:, None] &
                    (offs_k[None, :] < K - k * BLOCK_SIZE_K),
                    other=0.0)
        b = tl.load(b_ptrs,
                    mask=offs_k[:, None] < K - k * BLOCK_SIZE_K,
                    other=0.0)
        # We accumulate along the K dimension.
        if use_int8_w8a16:
            accumulator = tl.dot(a, b.to(compute_type), acc=accumulator)
        elif use_fp8_w8a8:
            if group_k > 0 and group_n > 0:
                k_start = k * BLOCK_SIZE_K
                offs_ks = k_start // group_k
                a_scale = tl.load(a_scale_ptrs + offs_ks * stride_ask,
                                  mask=token_mask,
                                  other=0.0)
                b_scale = tl.load(b_scale_ptrs + offs_ks * stride_bsk)

                accumulator += tl.dot(a, b) * a_scale[:,
                                                      None] * b_scale[None, :]
            else:
                accumulator = tl.dot(a, b, acc=accumulator)
        else:
            accumulator += tl.dot(a, b)
        # Advance the ptrs to the next K block.
        a_ptrs += BLOCK_SIZE_K * stride_ak
        b_ptrs += BLOCK_SIZE_K * stride_bk

    if MUL_ROUTED_WEIGHT:
        moe_weight = tl.load(topk_weights_ptr + offs_token,
                             mask=token_mask,
                             other=0)
        accumulator = accumulator * moe_weight[:, None]
    if use_int8_w8a16:
        accumulator = (accumulator * b_scale).to(compute_type)
    elif use_fp8_w8a8:
        if group_k > 0 and group_n > 0:
            accumulator = accumulator.to(compute_type)
        else:
            accumulator = (accumulator * a_scale * b_scale).to(compute_type)
    else:
        accumulator = accumulator.to(compute_type)
    # -----------------------------------------------------------
    # Write back the block of the output
    offs_cn = pid_n * BLOCK_SIZE_N + tl.arange(0, BLOCK_SIZE_N)
    c_ptrs = c_ptr + stride_cm * offs_token[:, None] + stride_cn * offs_cn[
        None, :]
    c_mask = token_mask[:, None] & (offs_cn[None, :] < N)
    tl.store(c_ptrs, accumulator, mask=c_mask)


def moe_align_block_size(
        topk_ids: torch.Tensor, block_size: int,
        num_experts: int) -> Tuple[torch.Tensor, torch.Tensor, torch.Tensor]:
    """
    Aligns the token distribution across experts to be compatible with block
    size for matrix multiplication.

    Parameters:
    - topk_ids: A tensor of shape [total_tokens, top_k] representing the
        top-k expert indices for each token.
    - block_size: The block size used in block matrix multiplication.
    - num_experts: The total number of experts.

    Returns:
    - sorted_token_ids: A tensor containing the sorted token indices according
        to their allocated expert.
    - expert_ids: A tensor indicating the assigned expert index for each block.
    - num_tokens_post_padded: The total number of tokens after padding,
        ensuring divisibility by block_size.

    This function pads the number of tokens that each expert needs to process
    so that it is divisible by block_size.
    Padding ensures that during block matrix multiplication, the dimensions
    align correctly.

    Example:
    Given topk_ids = [[2, 3, 4], [1, 2, 4], [1, 3, 4], [1, 2, 3]],
    block_size = 4, and num_experts = 4:
    - We initially have 12 tokens (after repeating 'top_k' times) and 4 experts,
        with each expert needing to process 3 tokens.
    - As block_size is 4, we pad 1 token for each expert.
    - First, flatten topk_ids to [2, 3, 4, 1, 2, 4, 1, 3, 4, 1, 2, 3].
    - Then append padding tokens [12, 12, 12, 12] for each block.
    - After sorting by expert index, we obtain token_ids
        [3, 6, 9, 12, 0, 4, 10, 12, 1, 7, 11, 12, 2, 5, 8, 12].
        Tokens 12 are non-existent (padding) and are ignored in
        the subsequent matrix multiplication.
    - The padding ensures that the total number of tokens is now divisible
        by block_size for proper block matrix operations.
    """
    max_num_tokens_padded = topk_ids.numel() + num_experts * (block_size - 1)
    sorted_ids = torch.empty((max_num_tokens_padded, ),
                             dtype=torch.int32,
                             device=topk_ids.device)
    sorted_ids.fill_(topk_ids.numel())
    max_num_m_blocks = triton.cdiv(max_num_tokens_padded, block_size)
    expert_ids = torch.empty((max_num_m_blocks, ),
                             dtype=torch.int32,
                             device=topk_ids.device)
    num_tokens_post_pad = torch.empty((1),
                                      dtype=torch.int32,
                                      device=topk_ids.device)
    ops.moe_align_block_size(topk_ids, num_experts, block_size, sorted_ids,
                             expert_ids, num_tokens_post_pad)
    return sorted_ids, expert_ids, num_tokens_post_pad


def invoke_fused_moe_kernel(A: torch.Tensor,
                            B: torch.Tensor,
                            C: torch.Tensor,
                            A_scale: Optional[torch.Tensor],
                            B_scale: Optional[torch.Tensor],
                            B_zp: Optional[torch.Tensor],
                            topk_weights: torch.Tensor,
                            topk_ids: torch.Tensor,
                            sorted_token_ids: torch.Tensor,
                            expert_ids: torch.Tensor,
                            num_tokens_post_padded: torch.Tensor,
                            mul_routed_weight: bool,
                            top_k: int,
                            config: Dict[str, Any],
                            compute_type: tl.dtype,
                            use_fp8_w8a8: bool,
                            use_int8_w8a16: bool,
                            use_int4_w4a16: bool,
                            block_shape: Optional[List[int]] = None) -> None:
    assert topk_weights.stride(1) == 1
    assert sorted_token_ids.stride(0) == 1

    if use_fp8_w8a8:
        assert B_scale is not None
        if block_shape is None:
            A, A_scale = ops.scaled_fp8_quant(A, A_scale)
        else:
            assert len(block_shape) == 2
            block_n, block_k = block_shape[0], block_shape[1]
            A, A_scale = per_token_group_quant_fp8(A, block_k)
            assert triton.cdiv(A.shape[-1], block_k) == A_scale.shape[-1]
            assert triton.cdiv(B.shape[-2], block_n) == B_scale.shape[-2]
            assert triton.cdiv(B.shape[-1], block_k) == B_scale.shape[-1]
    elif use_int8_w8a16 or use_int4_w4a16:
        assert B_scale is not None
        assert block_shape is None or block_shape[0] == 0
    else:
        assert A_scale is None
        assert B_scale is None

    EM = sorted_token_ids.shape[0]
    if A.shape[0] < config["BLOCK_SIZE_M"]:
        # optimize for small batch_size.
        # We assume that top_ids of each token is unique, so
        # so num_valid_experts <= batch_size <= BLOCK_SIZE_M,
        # and we can skip some invalid blocks.
        EM = min(sorted_token_ids.shape[0],
                 A.shape[0] * top_k * config['BLOCK_SIZE_M'])
    grid = lambda META: (triton.cdiv(EM, META['BLOCK_SIZE_M']) * triton.cdiv(
        B.shape[1], META['BLOCK_SIZE_N']), )

    if (use_int8_w8a16 or use_int4_w4a16) and \
            block_shape is not None and block_shape[1] > 0:
        assert B_scale is not None and B_scale.ndim == 3
        assert B_zp is None or B_zp.ndim == 3

        fused_moe_kernel_gptq_awq[grid](
            A,
            B,
            C,
            B_scale,
            B_zp,
            topk_weights,
            sorted_token_ids,
            expert_ids,
            num_tokens_post_padded,
            B.shape[1],
            A.shape[1],
            EM,
            topk_ids.numel(),
            A.stride(0),
            A.stride(1),
            B.stride(0),
            B.stride(2),
            B.stride(1),
            C.stride(1),
            C.stride(2),
            B_scale.stride(0),
            B_scale.stride(2),
            B_scale.stride(1),
            B_zp.stride(0) if B_zp is not None else 0,
            B_zp.stride(2) if B_zp is not None else 0,
            B_zp.stride(1) if B_zp is not None else 0,
            block_k_diviable=A.shape[1] % config["BLOCK_SIZE_K"] == 0,
            group_size=block_shape[1],
            MUL_ROUTED_WEIGHT=mul_routed_weight,
            top_k=top_k,
            compute_type=compute_type,
            has_zp=B_zp is not None,
            use_int4_w4a16=use_int4_w4a16,
            use_int8_w8a16=use_int8_w8a16,
            **config,
        )

    else:
        fused_moe_kernel[grid](
            A,
            B,
            C,
            A_scale,
            B_scale,
            topk_weights,
            sorted_token_ids,
            expert_ids,
            num_tokens_post_padded,
            B.shape[1],
            A.shape[1],
            EM,
            topk_ids.numel(),
            A.stride(0),
            A.stride(1),
            B.stride(0),
            B.stride(2),
            B.stride(1),
            C.stride(1),
            C.stride(2),
            A_scale.stride(0)
            if A_scale is not None and A_scale.ndim == 2 else 0,
            A_scale.stride(1)
            if A_scale is not None and A_scale.ndim == 2 else 0,
            B_scale.stride(0)
            if B_scale is not None and B_scale.ndim >= 2 else 0,
            B_scale.stride(2)
            if B_scale is not None and B_scale.ndim == 3 else 0,
            B_scale.stride(1)
            if B_scale is not None and B_scale.ndim >= 2 else 0,
            0 if block_shape is None else block_shape[0],
            0 if block_shape is None else block_shape[1],
            MUL_ROUTED_WEIGHT=mul_routed_weight,
            top_k=top_k,
            compute_type=compute_type,
            use_fp8_w8a8=use_fp8_w8a8,
            use_int8_w8a16=use_int8_w8a16,
            **config,
        )


# Adapted from: https://github.com/sgl-project/sglang/pull/2628
def get_config_file_name(E: int,
                         N: int,
                         dtype: Optional[str],
                         block_shape: Optional[List[int]] = None) -> str:
    device_name = current_platform.get_device_name().replace(" ", "_")
    dtype_selector = "" if not dtype else f",dtype={dtype}"
    block_shape_selector = ("" if not block_shape or not all(block_shape) else
                            f",block_shape={block_shape}")
    return f"E={E},N={N},device_name={device_name}{dtype_selector}{block_shape_selector}.json"  # noqa: E501


# Adapted from: https://github.com/sgl-project/sglang/pull/2628
@functools.lru_cache
def get_moe_configs(
    E: int,
    N: int,
    dtype: Optional[str],
    block_n: Optional[int] = None,
    block_k: Optional[int] = None,
) -> Optional[Dict[int, Any]]:
    """
    Return optimized configurations for the fused MoE kernel.

    The return value will be a dictionary that maps an irregular grid of
    batch sizes to configurations of the fused_moe kernel. To evaluate the
    kernel on a given batch size bs, the closest batch size in the grid should
    be picked and the associated configuration chosen to invoke the kernel.
    """

    # First look up if an optimized configuration is available in the configs
    # directory
    block_shape = [block_n, block_k] if block_n and block_k else None
    json_file_name = get_config_file_name(E, N, dtype, block_shape)

    config_file_path = os.path.join(
        os.path.dirname(os.path.realpath(__file__)), "configs", json_file_name)
    if os.path.exists(config_file_path):
        with open(config_file_path) as f:
            logger.info("Using configuration from %s for MoE layer.",
                        config_file_path)
            # If a configuration has been found, return it
            return {int(key): val for key, val in json.load(f).items()}

    # If no optimized configuration is available, we will use the default
    # configuration
    logger.warning(
        ("Using default MoE config. Performance might be sub-optimal! "
         "Config file not found at %s"), config_file_path)
    return None


def get_default_config(
    M: int,
    E: int,
    N: int,
    K: int,
    topk: int,
    dtype: Optional[str],
    is_marlin: bool,
    block_shape: Optional[List[int]] = None,
) -> Dict[str, int]:
    if dtype == "fp8_w8a8":
        if block_shape is None:
            config = {
                "BLOCK_SIZE_M": 128,
                "BLOCK_SIZE_N": 256,
                "BLOCK_SIZE_K": 128,
                "GROUP_SIZE_M": 32,
                "num_warps": 8,
                "num_stages": 4,
            }
            if M <= E:
                config = {
                    "BLOCK_SIZE_M": 64,
                    "BLOCK_SIZE_N": 128,
                    "BLOCK_SIZE_K": 128,
                    "GROUP_SIZE_M": 1,
                    "num_warps": 4,
                    "num_stages": 4,
                }
        else:
            # Block-wise quant: BLOCK_SIZE_N must be divisible by block_shape[0]
            # BLOCK_SIZE_K must be divisible by block_shape[1]
            config = {
                "BLOCK_SIZE_M": 64,
                "BLOCK_SIZE_N": block_shape[0],
                "BLOCK_SIZE_K": block_shape[1],
                "GROUP_SIZE_M": 32,
                "num_warps": 4,
                "num_stages": 3,
            }
    else:
        config = {
            "BLOCK_SIZE_M": 64,
            "BLOCK_SIZE_N": 64,
            "BLOCK_SIZE_K": 32,
            "GROUP_SIZE_M": 8,
        }
        # A heuristic: fused marlin works faster with this config for small M
        if M <= E or (is_marlin and M <= 32):
            config = {
                "BLOCK_SIZE_M": 16,
                "BLOCK_SIZE_N": 32,
                "BLOCK_SIZE_K": 64,
                "GROUP_SIZE_M": 1,
            }
    return config


def try_get_optimal_moe_config(
    w1_shape: Tuple[int, ...],
    w2_shape: Tuple[int, ...],
    top_k: int,
    dtype: Optional[str],
    M: int,
    is_marlin: bool = False,
    block_shape: Optional[List[int]] = None,
):
    from vllm.model_executor.layers.fused_moe import get_config
    override_config = get_config()
    if override_config:
        config = override_config
    else:
        # First try to load optimal config from the file
        E, _, N = w2_shape
        block_n = block_shape[0] if block_shape else 0
        block_k = block_shape[1] if block_shape else 0
        configs = get_moe_configs(E, N, dtype, block_n, block_k)

        if configs:
            # If an optimal configuration map has been found, look up the
            # optimal config
            config = configs[min(configs.keys(), key=lambda x: abs(x - M))]
        else:
            # Else use the default config
            config = get_default_config(M, E, N, w1_shape[2], top_k, dtype,
<<<<<<< HEAD
                                        is_marlin, block_shape)
=======
                                        is_marlin)
    # NOTE: For block-wise quant,
    # BLOCK_K must be divisible by block_shape[1]
    # BLOCK_N and BLOCK_M has no requirements
    if block_shape is not None and block_shape[0] != 0:
        config["BLOCK_SIZE_N"] = block_shape[0]
        config["BLOCK_SIZE_K"] = block_shape[1]
>>>>>>> 1c1bb0bb
    return config


def fused_topk(
    hidden_states: torch.Tensor,
    gating_output: torch.Tensor,
    topk: int,
    renormalize: bool,
):
    assert hidden_states.shape[0] == gating_output.shape[0], (
        "Number of tokens mismatch")

    M, _ = hidden_states.shape

    topk_weights = torch.empty(M,
                               topk,
                               dtype=torch.float32,
                               device=hidden_states.device)
    topk_ids = torch.empty(M,
                           topk,
                           dtype=torch.int32,
                           device=hidden_states.device)
    token_expert_indicies = torch.empty(M,
                                        topk,
                                        dtype=torch.int32,
                                        device=hidden_states.device)

    ops.topk_softmax(
        topk_weights,
        topk_ids,
        token_expert_indicies,
        gating_output.float(),  # TODO(woosuk): Optimize this.
    )
    del token_expert_indicies  # Not used. Will be used in the future.

    if renormalize:
        topk_weights = topk_weights / topk_weights.sum(dim=-1, keepdim=True)

    return topk_weights, topk_ids


# This is used by the Deepseek-V2 and Deepseek-V3 model
def grouped_topk(hidden_states: torch.Tensor,
                 gating_output: torch.Tensor,
                 topk: int,
                 renormalize: bool,
                 num_expert_group: int = 0,
                 topk_group: int = 0,
                 scoring_func: str = "softmax",
                 e_score_correction_bias: Optional[torch.Tensor] = None):

    assert hidden_states.shape[0] == gating_output.shape[0], (
        "Number of tokens mismatch")

    if scoring_func == "softmax":
        scores = torch.softmax(gating_output, dim=-1)
    elif scoring_func == "sigmoid":
        scores = gating_output.sigmoid()
    else:
        raise ValueError(f"Unsupported scoring function: {scoring_func}")

    if e_score_correction_bias is not None:
        # Store original scores before applying correction bias. We use biased
        # scores for expert selection but original scores for routing weights
        original_scores = scores
        scores = scores + e_score_correction_bias.unsqueeze(0)

    num_token = scores.shape[0]
    group_scores = scores.view(num_token, num_expert_group,
                               -1).max(dim=-1).values  # [n, n_group]
    group_idx = torch.topk(group_scores, k=topk_group, dim=-1,
                           sorted=False)[1]  # [n, top_k_group]
    group_mask = torch.zeros_like(group_scores)  # [n, n_group]
    group_mask.scatter_(1, group_idx, 1)  # [n, n_group]
    score_mask = group_mask.unsqueeze(-1).expand(
        num_token, num_expert_group,
        scores.shape[-1] // num_expert_group).reshape(num_token, -1)  # [n, e]
    tmp_scores = scores.masked_fill(~score_mask.bool(), 0.0)  # [n, e]

    if e_score_correction_bias is not None:
        topk_ids = torch.topk(tmp_scores, k=topk, dim=-1, sorted=False)[1]
        # Use original unbiased scores for the routing weights
        topk_weights = original_scores.gather(1, topk_ids)
    else:
        topk_weights, topk_ids = torch.topk(tmp_scores,
                                            k=topk,
                                            dim=-1,
                                            sorted=False)

    if renormalize:
        topk_weights = topk_weights / topk_weights.sum(dim=-1, keepdim=True)

    return topk_weights.to(torch.float32), topk_ids.to(torch.int32)


def get_config_dtype_str(dtype: torch.dtype,
                         use_int4_w4a16: Optional[bool] = False,
                         use_int8_w8a16: Optional[bool] = False,
                         use_fp8_w8a8: Optional[bool] = False):
    if use_fp8_w8a8:
        return "fp8_w8a8"
    elif use_int8_w8a16:
        return "int8_w8a16"
    elif use_int4_w4a16:
        return "int4_w8a16"
    elif dtype == torch.float:
        # avoiding cases where kernel fails when float32 MoE
        # use fp16/bfloat16 configs
        return "float32"
    return None


def inplace_fused_experts(hidden_states: torch.Tensor,
                          w1: torch.Tensor,
                          w2: torch.Tensor,
                          topk_weights: torch.Tensor,
                          topk_ids: torch.Tensor,
                          use_fp8_w8a8: bool = False,
                          use_int8_w8a16: bool = False,
                          use_int4_w4a16: bool = False,
                          w1_scale: Optional[torch.Tensor] = None,
                          w2_scale: Optional[torch.Tensor] = None,
                          w1_zp: Optional[torch.Tensor] = None,
                          w2_zp: Optional[torch.Tensor] = None,
                          a1_scale: Optional[torch.Tensor] = None,
                          a2_scale: Optional[torch.Tensor] = None,
                          block_shape: Optional[List[int]] = None) -> None:
    fused_experts_impl(hidden_states, w1, w2, topk_weights, topk_ids, True,
                       use_fp8_w8a8, use_int8_w8a16, use_int4_w4a16, w1_scale,
                       w2_scale, w1_zp, w2_zp, a1_scale, a2_scale, block_shape)


def inplace_fused_experts_fake(
        hidden_states: torch.Tensor,
        w1: torch.Tensor,
        w2: torch.Tensor,
        topk_weights: torch.Tensor,
        topk_ids: torch.Tensor,
        use_fp8_w8a8: bool = False,
        use_int8_w8a16: bool = False,
        use_int4_w4a16: bool = False,
        w1_scale: Optional[torch.Tensor] = None,
        w2_scale: Optional[torch.Tensor] = None,
        w1_zp: Optional[torch.Tensor] = None,
        w2_zp: Optional[torch.Tensor] = None,
        a1_scale: Optional[torch.Tensor] = None,
        a2_scale: Optional[torch.Tensor] = None,
        block_shape: Optional[List[int]] = None) -> None:
    pass


direct_register_custom_op(
    op_name="inplace_fused_experts",
    op_func=inplace_fused_experts,
    mutates_args=["hidden_states"],
    fake_impl=inplace_fused_experts_fake,
)


def outplace_fused_experts(
        hidden_states: torch.Tensor,
        w1: torch.Tensor,
        w2: torch.Tensor,
        topk_weights: torch.Tensor,
        topk_ids: torch.Tensor,
        use_fp8_w8a8: bool = False,
        use_int8_w8a16: bool = False,
        use_int4_w4a16: bool = False,
        w1_scale: Optional[torch.Tensor] = None,
        w2_scale: Optional[torch.Tensor] = None,
        w1_zp: Optional[torch.Tensor] = None,
        w2_zp: Optional[torch.Tensor] = None,
        a1_scale: Optional[torch.Tensor] = None,
        a2_scale: Optional[torch.Tensor] = None,
        block_shape: Optional[List[int]] = None) -> torch.Tensor:
    return fused_experts_impl(hidden_states, w1, w2, topk_weights, topk_ids,
                              False, use_fp8_w8a8, use_int8_w8a16,
                              use_int4_w4a16, w1_scale, w2_scale, w1_zp, w2_zp,
                              a1_scale, a2_scale, block_shape)


def outplace_fused_experts_fake(
        hidden_states: torch.Tensor,
        w1: torch.Tensor,
        w2: torch.Tensor,
        topk_weights: torch.Tensor,
        topk_ids: torch.Tensor,
        use_fp8_w8a8: bool = False,
        use_int8_w8a16: bool = False,
        use_int4_w4a16: bool = False,
        w1_scale: Optional[torch.Tensor] = None,
        w2_scale: Optional[torch.Tensor] = None,
        w1_zp: Optional[torch.Tensor] = None,
        w2_zp: Optional[torch.Tensor] = None,
        a1_scale: Optional[torch.Tensor] = None,
        a2_scale: Optional[torch.Tensor] = None,
        block_shape: Optional[List[int]] = None) -> torch.Tensor:
    return torch.empty_like(hidden_states)


direct_register_custom_op(
    op_name="outplace_fused_experts",
    op_func=outplace_fused_experts,
    mutates_args=[],
    fake_impl=outplace_fused_experts_fake,
)


def fused_experts(hidden_states: torch.Tensor,
                  w1: torch.Tensor,
                  w2: torch.Tensor,
                  topk_weights: torch.Tensor,
                  topk_ids: torch.Tensor,
                  inplace: bool = False,
                  use_fp8_w8a8: bool = False,
                  use_int8_w8a16: bool = False,
                  use_int4_w4a16: bool = False,
                  w1_scale: Optional[torch.Tensor] = None,
                  w2_scale: Optional[torch.Tensor] = None,
                  w1_zp: Optional[torch.Tensor] = None,
                  w2_zp: Optional[torch.Tensor] = None,
                  a1_scale: Optional[torch.Tensor] = None,
                  a2_scale: Optional[torch.Tensor] = None,
                  block_shape: Optional[List[int]] = None):
    if inplace:
        torch.ops.vllm.inplace_fused_experts(hidden_states, w1, w2,
                                             topk_weights, topk_ids,
                                             use_fp8_w8a8, use_int8_w8a16,
                                             use_int4_w4a16, w1_scale,
                                             w2_scale, w1_zp, w2_zp, a1_scale,
                                             a2_scale, block_shape)
        return hidden_states
    else:
        return torch.ops.vllm.outplace_fused_experts(
            hidden_states, w1, w2, topk_weights, topk_ids, use_fp8_w8a8,
            use_int8_w8a16, use_int4_w4a16, w1_scale, w2_scale, w1_zp, w2_zp,
            a1_scale, a2_scale, block_shape)


def fused_experts_impl(hidden_states: torch.Tensor,
                       w1: torch.Tensor,
                       w2: torch.Tensor,
                       topk_weights: torch.Tensor,
                       topk_ids: torch.Tensor,
                       inplace: bool = False,
                       use_fp8_w8a8: bool = False,
                       use_int8_w8a16: bool = False,
                       use_int4_w4a16: bool = False,
                       w1_scale: Optional[torch.Tensor] = None,
                       w2_scale: Optional[torch.Tensor] = None,
                       w1_zp: Optional[torch.Tensor] = None,
                       w2_zp: Optional[torch.Tensor] = None,
                       a1_scale: Optional[torch.Tensor] = None,
                       a2_scale: Optional[torch.Tensor] = None,
                       block_shape: Optional[List[int]] = None):
    # Check constraints.
    if use_int4_w4a16:
        assert hidden_states.shape[1] // 2 == w1.shape[
            2], "Hidden size mismatch"
    else:
        assert hidden_states.shape[1] == w1.shape[2], "Hidden size mismatch"

    assert topk_weights.shape == topk_ids.shape, "topk shape mismatch"
    assert hidden_states.is_contiguous(), "Hidden_states must be contiguous"
    assert w1.is_contiguous(), "Expert weights1 must be contiguous"
    assert w2.is_contiguous(), "Expert weights2 must be contiguous"
    assert hidden_states.dtype in [
        torch.float32, torch.float16, torch.bfloat16
    ]

    num_tokens, _ = hidden_states.shape
    E, N, _ = w1.shape
    # We execute the fused_moe kernel in chunks to circumvent this issue:
    # https://github.com/vllm-project/vllm/issues/5938
    CHUNK_SIZE = envs.VLLM_FUSED_MOE_CHUNK_SIZE
    M = min(num_tokens, CHUNK_SIZE)
    config_dtype = get_config_dtype_str(use_fp8_w8a8=use_fp8_w8a8,
                                        use_int8_w8a16=use_int8_w8a16,
                                        use_int4_w4a16=use_int4_w4a16,
                                        dtype=hidden_states.dtype)

    get_config_func = functools.partial(
        try_get_optimal_moe_config,
        w1.shape,
        w2.shape,
        topk_ids.shape[1],
        config_dtype,
        block_shape=block_shape,
    )

    config = get_config_func(M)

    intermediate_cache1 = torch.empty((M, topk_ids.shape[1], N),
                                      device=hidden_states.device,
                                      dtype=hidden_states.dtype)
    intermediate_cache2 = torch.empty((M * topk_ids.shape[1], N // 2),
                                      device=hidden_states.device,
                                      dtype=hidden_states.dtype)
    intermediate_cache3 = torch.empty((M, topk_ids.shape[1], w2.shape[1]),
                                      device=hidden_states.device,
                                      dtype=hidden_states.dtype)

    if hidden_states.dtype == torch.bfloat16:
        compute_type = tl.bfloat16
    elif hidden_states.dtype == torch.float16:
        compute_type = tl.float16
    elif hidden_states.dtype == torch.float32:
        compute_type = tl.float32
    else:
        raise ValueError(f"Unsupported compute_type: {hidden_states.dtype}")

    if inplace:
        out_hidden_states = hidden_states
    else:
        out_hidden_states = torch.empty_like(hidden_states)

    for chunk in range((num_tokens // CHUNK_SIZE) + 1):
        begin_chunk_idx, end_chunk_idx = (chunk * CHUNK_SIZE,
                                          min((chunk + 1) * CHUNK_SIZE,
                                              num_tokens))
        curr_hidden_states = hidden_states[begin_chunk_idx:end_chunk_idx]
        tokens_in_chunk, _ = curr_hidden_states.shape

        if tokens_in_chunk == 0:
            break

        if tokens_in_chunk < CHUNK_SIZE and chunk > 0:
            # Adjust the intermediate cache size and config for the last
            # chunk. Note that in most cases we only have one chunk
            # so the cache size and config are already set correctly and
            # do not need to be adjusted.
            intermediate_cache1 = intermediate_cache1[:tokens_in_chunk]
            intermediate_cache2 = intermediate_cache2[:tokens_in_chunk]
            intermediate_cache3 = intermediate_cache3[:tokens_in_chunk]
            config = get_config_func(tokens_in_chunk)

        curr_topk_ids = topk_ids[begin_chunk_idx:end_chunk_idx]
        curr_topk_weights = topk_weights[begin_chunk_idx:end_chunk_idx]

        sorted_token_ids, expert_ids, num_tokens_post_padded = (
            moe_align_block_size(curr_topk_ids, config['BLOCK_SIZE_M'], E))

        invoke_fused_moe_kernel(curr_hidden_states,
                                w1,
                                intermediate_cache1,
                                a1_scale,
                                w1_scale,
                                w1_zp,
                                curr_topk_weights,
                                curr_topk_ids,
                                sorted_token_ids,
                                expert_ids,
                                num_tokens_post_padded,
                                False,
                                topk_ids.shape[1],
                                config,
                                compute_type=compute_type,
                                use_fp8_w8a8=use_fp8_w8a8,
                                use_int8_w8a16=use_int8_w8a16,
                                use_int4_w4a16=use_int4_w4a16,
                                block_shape=block_shape)

        torch.ops._C.silu_and_mul(intermediate_cache2,
                                  intermediate_cache1.view(-1, N))

        invoke_fused_moe_kernel(intermediate_cache2,
                                w2,
                                intermediate_cache3,
                                a2_scale,
                                w2_scale,
                                w2_zp,
                                curr_topk_weights,
                                curr_topk_ids,
                                sorted_token_ids,
                                expert_ids,
                                num_tokens_post_padded,
                                True,
                                1,
                                config,
                                compute_type=compute_type,
                                use_fp8_w8a8=use_fp8_w8a8,
                                use_int8_w8a16=use_int8_w8a16,
                                use_int4_w4a16=use_int4_w4a16,
                                block_shape=block_shape)

        ops.moe_sum(intermediate_cache3.view(*intermediate_cache3.shape),
                    out_hidden_states[begin_chunk_idx:end_chunk_idx])
    return out_hidden_states


def fused_moe(
    hidden_states: torch.Tensor,
    w1: torch.Tensor,
    w2: torch.Tensor,
    gating_output: torch.Tensor,
    topk: int,
    renormalize: bool,
    inplace: bool = False,
    use_grouped_topk: bool = False,
    num_expert_group: Optional[int] = None,
    topk_group: Optional[int] = None,
    custom_routing_function: Optional[Callable] = None,
    use_fp8_w8a8: bool = False,
    use_int8_w8a16: bool = False,
    use_int4_w4a16: bool = False,
    w1_scale: Optional[torch.Tensor] = None,
    w2_scale: Optional[torch.Tensor] = None,
    w1_zp: Optional[torch.Tensor] = None,
    w2_zp: Optional[torch.Tensor] = None,
    a1_scale: Optional[torch.Tensor] = None,
    a2_scale: Optional[torch.Tensor] = None,
    block_shape: Optional[List[int]] = None,
) -> torch.Tensor:
    """
    This function computes a Mixture of Experts (MoE) layer using two sets of
    weights, w1 and w2, and top-k gating mechanism.

    Parameters:
    - hidden_states (torch.Tensor): The input tensor to the MoE layer.
    - w1 (torch.Tensor): The first set of expert weights.
    - w2 (torch.Tensor): The second set of expert weights.
    - gating_output (torch.Tensor): The output of the gating operation
        (before softmax).
    - topk (int): The number of top-k experts to select.
    - renormalize (bool): If True, renormalize the top-k weights to sum to 1.
    - inplace (bool): If True, perform the operation in-place.
        Defaults to False.
    - num_expert_group: Optional[int]: additional parameter for grouped_topk
    - topk_group: Optional[int]: additional parameter for grouped_topk
    - use_grouped_topk: If True, use grouped_topk instead of fused_topk
        note: Deepseekv2 model uses grouped_topk
    - use_fp8_w8a8 (bool): If True, use fp8 arithmetic to compute the inner
        products for w1 and w2. Defaults to False.
    - use_int8_w8a16 (bool): If True, use matmul of int8 weight and bf16/fp16
        activation to compute the inner products for w1 and w2.
        Defaults to False.
    - use_int4_w4a16 (bool): If True, use matmul of int4 weight and bf16/fp16
        activation to compute the inner products for w1 and w2.
        Defaults to False.
    - w1_scale (Optional[torch.Tensor]): Optional scale to be used for
        w1.
    - w2_scale (Optional[torch.Tensor]): Optional scale to be used for
        w2.
    - a1_scale (Optional[torch.Tensor]): Optional scale to be used for
        a1.
    - a2_scale (Optional[torch.Tensor]): Optional scale to be used for
        a2.
    - block_shape: (Optional[List[int]]): Optional block size for block-wise
        quantization.

    Returns:
    - torch.Tensor: The output tensor after applying the MoE layer.
    """
    # Check constraints.
    assert gating_output.shape[1] == w1.shape[0], "Number of experts mismatch"

    if use_grouped_topk:
        assert num_expert_group is not None and topk_group is not None
        topk_weights, topk_ids = grouped_topk(hidden_states, gating_output,
                                              topk, renormalize,
                                              num_expert_group, topk_group)
    elif custom_routing_function is None:
        topk_weights, topk_ids = fused_topk(hidden_states, gating_output, topk,
                                            renormalize)
    else:
        topk_weights, topk_ids = custom_routing_function(
            hidden_states, gating_output, topk, renormalize)

    return fused_experts(hidden_states,
                         w1,
                         w2,
                         topk_weights,
                         topk_ids,
                         inplace=inplace,
                         use_fp8_w8a8=use_fp8_w8a8,
                         use_int8_w8a16=use_int8_w8a16,
                         use_int4_w4a16=use_int4_w4a16,
                         w1_scale=w1_scale,
                         w2_scale=w2_scale,
                         w1_zp=w1_zp,
                         w2_zp=w2_zp,
                         a1_scale=a1_scale,
                         a2_scale=a2_scale,
                         block_shape=block_shape)<|MERGE_RESOLUTION|>--- conflicted
+++ resolved
@@ -735,17 +735,7 @@
         else:
             # Else use the default config
             config = get_default_config(M, E, N, w1_shape[2], top_k, dtype,
-<<<<<<< HEAD
                                         is_marlin, block_shape)
-=======
-                                        is_marlin)
-    # NOTE: For block-wise quant,
-    # BLOCK_K must be divisible by block_shape[1]
-    # BLOCK_N and BLOCK_M has no requirements
-    if block_shape is not None and block_shape[0] != 0:
-        config["BLOCK_SIZE_N"] = block_shape[0]
-        config["BLOCK_SIZE_K"] = block_shape[1]
->>>>>>> 1c1bb0bb
     return config
 
 
