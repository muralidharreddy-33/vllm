--- conflicted
+++ resolved
@@ -819,12 +819,9 @@
                           topk_ids: torch.Tensor,
                           use_fp8_w8a8: bool = False,
                           use_int8_w8a16: bool = False,
-<<<<<<< HEAD
+                          use_int4_w4a16: bool = False,
                           global_num_experts: int = -1,
                           expert_map: Optional[torch.Tensor] = None,
-=======
-                          use_int4_w4a16: bool = False,
->>>>>>> f17f1d46
                           w1_scale: Optional[torch.Tensor] = None,
                           w2_scale: Optional[torch.Tensor] = None,
                           w1_zp: Optional[torch.Tensor] = None,
@@ -833,14 +830,9 @@
                           a2_scale: Optional[torch.Tensor] = None,
                           block_shape: Optional[List[int]] = None) -> None:
     fused_experts_impl(hidden_states, w1, w2, topk_weights, topk_ids, True,
-<<<<<<< HEAD
-                       use_fp8_w8a8, use_int8_w8a16, global_num_experts,
-                       expert_map, w1_scale, w2_scale, a1_scale, a2_scale, 
-                       block_shape)
-=======
-                       use_fp8_w8a8, use_int8_w8a16, use_int4_w4a16, w1_scale,
-                       w2_scale, w1_zp, w2_zp, a1_scale, a2_scale, block_shape)
->>>>>>> f17f1d46
+                       use_fp8_w8a8, use_int8_w8a16, use_int4_w4a16, 
+                       global_num_experts, expert_map, w1_scale, w2_scale,  
+                       a1_scale, a2_scale, block_shape)
 
 
 def inplace_fused_experts_fake(
@@ -851,12 +843,9 @@
         topk_ids: torch.Tensor,
         use_fp8_w8a8: bool = False,
         use_int8_w8a16: bool = False,
-<<<<<<< HEAD
+        use_int4_w4a16: bool = False,
         global_num_experts: int = -1,
         expert_map: Optional[torch.Tensor] = None,
-=======
-        use_int4_w4a16: bool = False,
->>>>>>> f17f1d46
         w1_scale: Optional[torch.Tensor] = None,
         w2_scale: Optional[torch.Tensor] = None,
         w1_zp: Optional[torch.Tensor] = None,
@@ -883,12 +872,9 @@
         topk_ids: torch.Tensor,
         use_fp8_w8a8: bool = False,
         use_int8_w8a16: bool = False,
-<<<<<<< HEAD
+        use_int4_w4a16: bool = False,
         global_num_experts: int = -1,
         expert_map: Optional[torch.Tensor] = None,
-=======
-        use_int4_w4a16: bool = False,
->>>>>>> f17f1d46
         w1_scale: Optional[torch.Tensor] = None,
         w2_scale: Optional[torch.Tensor] = None,
         w1_zp: Optional[torch.Tensor] = None,
@@ -897,15 +883,10 @@
         a2_scale: Optional[torch.Tensor] = None,
         block_shape: Optional[List[int]] = None) -> torch.Tensor:
     return fused_experts_impl(hidden_states, w1, w2, topk_weights, topk_ids,
-<<<<<<< HEAD
-                              False, use_fp8_w8a8, use_int8_w8a16, 
-                              global_num_experts, expert_map, w1_scale,
-                              w2_scale, a1_scale, a2_scale, block_shape)
-=======
                               False, use_fp8_w8a8, use_int8_w8a16,
-                              use_int4_w4a16, w1_scale, w2_scale, w1_zp, w2_zp,
-                              a1_scale, a2_scale, block_shape)
->>>>>>> f17f1d46
+                              use_int4_w4a16, global_num_experts, expert_map, 
+                              w1_scale, w2_scale, w1_zp, w2_zp, a1_scale, 
+                              a2_scale, block_shape)
 
 
 def outplace_fused_experts_fake(
@@ -916,12 +897,9 @@
         topk_ids: torch.Tensor,
         use_fp8_w8a8: bool = False,
         use_int8_w8a16: bool = False,
-<<<<<<< HEAD
+        use_int4_w4a16: bool = False,
         global_num_experts: int = -1,
         expert_map: Optional[torch.Tensor] = None,
-=======
-        use_int4_w4a16: bool = False,
->>>>>>> f17f1d46
         w1_scale: Optional[torch.Tensor] = None,
         w2_scale: Optional[torch.Tensor] = None,
         w1_zp: Optional[torch.Tensor] = None,
@@ -948,12 +926,9 @@
                   inplace: bool = False,
                   use_fp8_w8a8: bool = False,
                   use_int8_w8a16: bool = False,
-<<<<<<< HEAD
+                  use_int4_w4a16: bool = False,
                   global_num_experts: int = -1,
                   expert_map: Optional[torch.Tensor] = None,
-=======
-                  use_int4_w4a16: bool = False,
->>>>>>> f17f1d46
                   w1_scale: Optional[torch.Tensor] = None,
                   w2_scale: Optional[torch.Tensor] = None,
                   w1_zp: Optional[torch.Tensor] = None,
@@ -966,21 +941,7 @@
         torch.ops.vllm.inplace_fused_experts(hidden_states, w1, w2,
                                              topk_weights, topk_ids,
                                              use_fp8_w8a8, use_int8_w8a16,
-<<<<<<< HEAD
                                              global_num_experts, expert_map,
-                                             w1_scale, w2_scale, a1_scale,
-                                             a2_scale, block_shape)
-        return hidden_states
-    else:
-        return torch.ops.vllm.outplace_fused_experts(hidden_states, w1, w2,
-                                                     topk_weights, topk_ids,
-                                                     use_fp8_w8a8,
-                                                     use_int8_w8a16, 
-                                                     global_num_experts, 
-                                                     expert_map, w1_scale,
-                                                     w2_scale, a1_scale,
-                                                     a2_scale, block_shape)
-=======
                                              use_int4_w4a16, w1_scale,
                                              w2_scale, w1_zp, w2_zp, a1_scale,
                                              a2_scale, block_shape)
@@ -988,9 +949,10 @@
     else:
         return torch.ops.vllm.outplace_fused_experts(
             hidden_states, w1, w2, topk_weights, topk_ids, use_fp8_w8a8,
-            use_int8_w8a16, use_int4_w4a16, w1_scale, w2_scale, w1_zp, w2_zp,
+            use_int8_w8a16, use_int4_w4a16, 
+                                                     global_num_experts, 
+                                                     expert_map, w1_scale, w2_scale, w1_zp, w2_zp,
             a1_scale, a2_scale, block_shape)
->>>>>>> f17f1d46
 
 
 def fused_experts_impl(hidden_states: torch.Tensor,
@@ -1001,12 +963,9 @@
                        inplace: bool = False,
                        use_fp8_w8a8: bool = False,
                        use_int8_w8a16: bool = False,
-<<<<<<< HEAD
+                       use_int4_w4a16: bool = False,
                        global_num_experts: int = -1,
                        expert_map: Optional[torch.Tensor] = None,
-=======
-                       use_int4_w4a16: bool = False,
->>>>>>> f17f1d46
                        w1_scale: Optional[torch.Tensor] = None,
                        w2_scale: Optional[torch.Tensor] = None,
                        w1_zp: Optional[torch.Tensor] = None,
@@ -1102,7 +1061,6 @@
         curr_topk_weights = topk_weights[begin_chunk_idx:end_chunk_idx]
 
         sorted_token_ids, expert_ids, num_tokens_post_padded = (
-<<<<<<< HEAD
             moe_align_block_size(curr_topk_ids, config['BLOCK_SIZE_M'], 
                                     global_num_experts, expert_map))
 
@@ -1111,6 +1069,7 @@
                                 intermediate_cache1,        # C
                                 a1_scale,                   # A_scale
                                 w1_scale,                   # B_scale
+                                w1_zp,
                                 curr_topk_weights,          # topk_weights
                                 curr_topk_ids,              # topk_ids
                                 sorted_token_ids,           # sorted_token_ids
@@ -1121,26 +1080,6 @@
                                 config,                     # config
                                 compute_type=compute_type,  
                                 use_fp8_w8a8=use_fp8_w8a8,  
-=======
-            moe_align_block_size(curr_topk_ids, config['BLOCK_SIZE_M'], E))
-
-        invoke_fused_moe_kernel(curr_hidden_states,
-                                w1,
-                                intermediate_cache1,
-                                a1_scale,
-                                w1_scale,
-                                w1_zp,
-                                curr_topk_weights,
-                                curr_topk_ids,
-                                sorted_token_ids,
-                                expert_ids,
-                                num_tokens_post_padded,
-                                False,
-                                topk_ids.shape[1],
-                                config,
-                                compute_type=compute_type,
-                                use_fp8_w8a8=use_fp8_w8a8,
->>>>>>> f17f1d46
                                 use_int8_w8a16=use_int8_w8a16,
                                 use_int4_w4a16=use_int4_w4a16,
                                 block_shape=block_shape)
@@ -1189,12 +1128,9 @@
     custom_routing_function: Optional[Callable] = None,
     use_fp8_w8a8: bool = False,
     use_int8_w8a16: bool = False,
-<<<<<<< HEAD
+    use_int4_w4a16: bool = False,
     global_num_experts: int = -1,
     expert_map: Optional[torch.Tensor] = None,
-=======
-    use_int4_w4a16: bool = False,
->>>>>>> f17f1d46
     w1_scale: Optional[torch.Tensor] = None,
     w2_scale: Optional[torch.Tensor] = None,
     w1_zp: Optional[torch.Tensor] = None,
@@ -1223,22 +1159,17 @@
         note: Deepseekv2 model uses grouped_topk
     - use_fp8_w8a8 (bool): If True, use fp8 arithmetic to compute the inner
         products for w1 and w2. Defaults to False.
-<<<<<<< HEAD
-    - use_int8_w8a16 (bool): If True, use fp8 arithmetic to compute the inner
-        products for w1 and w2. Defaults to False.
-    - global_num_experts (int): The total number of experts in the global
-        expert space.
-    - expert_map (Optional[torch.Tensor]):  A tensor mapping expert indices 
-        from the global expert space to the local expert space of the expert 
-        parallel shard.
-=======
     - use_int8_w8a16 (bool): If True, use matmul of int8 weight and bf16/fp16
         activation to compute the inner products for w1 and w2.
         Defaults to False.
     - use_int4_w4a16 (bool): If True, use matmul of int4 weight and bf16/fp16
         activation to compute the inner products for w1 and w2.
         Defaults to False.
->>>>>>> f17f1d46
+    - global_num_experts (int): The total number of experts in the global
+        expert space.
+    - expert_map (Optional[torch.Tensor]):  A tensor mapping expert indices 
+        from the global expert space to the local expert space of the expert 
+        parallel shard.
     - w1_scale (Optional[torch.Tensor]): Optional scale to be used for
         w1.
     - w2_scale (Optional[torch.Tensor]): Optional scale to be used for
@@ -1276,12 +1207,9 @@
                          inplace=inplace,
                          use_fp8_w8a8=use_fp8_w8a8,
                          use_int8_w8a16=use_int8_w8a16,
-<<<<<<< HEAD
+                         use_int4_w4a16=use_int4_w4a16,
                          global_num_experts=global_num_experts,
                          expert_map=expert_map,
-=======
-                         use_int4_w4a16=use_int4_w4a16,
->>>>>>> f17f1d46
                          w1_scale=w1_scale,
                          w2_scale=w2_scale,
                          w1_zp=w1_zp,
