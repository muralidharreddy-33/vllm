--- conflicted
+++ resolved
@@ -160,7 +160,6 @@
                              topk_ids=topk_ids,
                              inplace=True)
 
-<<<<<<< HEAD
     def forward_hpu(self,
                     layer: torch.nn.Module,
                     x: torch.Tensor,
@@ -180,10 +179,6 @@
                                               layer.w2_weight, router_logits,
                                               top_k)
 
-    def forward_cpu(self, *args, **kwargs):
-        raise NotImplementedError(
-            "The CPU backend currently does not support MoE.")
-=======
     def forward_cpu(
         self,
         layer: torch.nn.Module,
@@ -207,7 +202,6 @@
             topk_group,
             num_expert_group,
         )
->>>>>>> ff39141a
 
     def forward_tpu(
         self,
