from abc import abstractmethod
from enum import Enum
from typing import Callable, List, Optional, Tuple

import torch

from vllm.distributed import (get_tensor_model_parallel_rank,
                              get_tensor_model_parallel_world_size,
                              tensor_model_parallel_all_reduce)
from vllm.logger import init_logger
from vllm.model_executor.custom_op import CustomOp
from vllm.model_executor.layers.quantization.base_config import (
    QuantizationConfig, QuantizeMethodBase)
from vllm.model_executor.utils import set_weight_attrs
from vllm.platforms import current_platform

<<<<<<< HEAD
is_hpu = current_platform.is_hpu()

=======
if current_platform.is_cuda_alike():
    from .fused_moe import fused_experts
else:
    fused_experts = None  # type: ignore
if current_platform.is_tpu():
    from .moe_pallas import fused_moe as fused_moe_pallas
else:
    fused_moe_pallas = None  # type: ignore
>>>>>>> 2adb4409
logger = init_logger(__name__)


class FusedMoeWeightScaleSupported(Enum):
    TENSOR = "tensor"
    CHANNEL = "channel"
    GROUP = "group"


class FusedMoEMethodBase(QuantizeMethodBase):

    @abstractmethod
    def create_weights(self, layer: torch.nn.Module, num_experts: int,
                       hidden_size: int, intermediate_size: int,
                       params_dtype: torch.dtype, **extra_weight_attrs):
        raise NotImplementedError

    @abstractmethod
    def apply(self, layer: torch.nn.Module, x: torch.Tensor,
              router_logits: torch.Tensor, top_k: int, renormalize: bool,
              use_grouped_topk: bool) -> torch.Tensor:
        raise NotImplementedError


@CustomOp.register("unquantized_fused_moe")
class UnquantizedFusedMoEMethod(FusedMoEMethodBase, CustomOp):
    """MoE method without quantization."""

    def create_weights(self, layer: torch.nn.Module, num_experts: int,
                       hidden_size: int, intermediate_size: int,
                       params_dtype: torch.dtype, **extra_weight_attrs):
        # Fused gate_up_proj (column parallel)
        w13_weight = torch.nn.Parameter(torch.empty(num_experts,
                                                    2 * intermediate_size,
                                                    hidden_size,
                                                    dtype=params_dtype),
                                        requires_grad=False)
        layer.register_parameter("w13_weight", w13_weight)
        set_weight_attrs(w13_weight, extra_weight_attrs)

        # down_proj (row parallel)
        w2_weight = torch.nn.Parameter(torch.empty(num_experts,
                                                   hidden_size,
                                                   intermediate_size,
                                                   dtype=params_dtype),
                                       requires_grad=False)
        layer.register_parameter("w2_weight", w2_weight)
        set_weight_attrs(w2_weight, extra_weight_attrs)

    def apply(
            self,
            layer: torch.nn.Module,
            x: torch.Tensor,
            router_logits: torch.Tensor,
            top_k: int,
            renormalize: bool,
            use_grouped_topk: bool,
            topk_group: Optional[int] = None,
            num_expert_group: Optional[int] = None,
            custom_routing_function: Optional[Callable] = None
    ) -> torch.Tensor:
        return self.forward(x=x,
                            layer=layer,
                            router_logits=router_logits,
                            top_k=top_k,
                            renormalize=renormalize,
                            use_grouped_topk=use_grouped_topk,
                            topk_group=topk_group,
                            num_expert_group=num_expert_group,
                            custom_routing_function=custom_routing_function)

    def forward_cuda(
            self,
            layer: torch.nn.Module,
            x: torch.Tensor,
            use_grouped_topk: bool,
            top_k: int,
            router_logits: torch.Tensor,
            renormalize: bool,
            topk_group: Optional[int] = None,
            num_expert_group: Optional[int] = None,
            custom_routing_function: Optional[Callable] = None
    ) -> torch.Tensor:
        topk_weights, topk_ids = FusedMoE.select_experts(
            hidden_states=x,
            router_logits=router_logits,
            use_grouped_topk=use_grouped_topk,
            top_k=top_k,
            renormalize=renormalize,
            topk_group=topk_group,
            num_expert_group=num_expert_group,
            custom_routing_function=custom_routing_function)

        return fused_experts(hidden_states=x,
                             w1=layer.w13_weight,
                             w2=layer.w2_weight,
                             topk_weights=topk_weights,
                             topk_ids=topk_ids,
                             inplace=True)

    def forward_hpu(self,
                    layer: torch.nn.Module,
                    x: torch.Tensor,
                    use_grouped_topk: bool,
                    top_k: int,
                    router_logits: torch.Tensor,
                    renormalize: bool,
                    topk_group: Optional[int] = None,
                    num_expert_group: Optional[int] = None,
                    custom_routing_function: Optional[Callable] = None):
        assert not use_grouped_topk, 'use_grouped_topk must be False on HPU'
        assert num_expert_group is None, ('num_expert_group is '
                                          'not supported on HPU')
        assert topk_group is None, 'topk_group is not supported on HPU'
        if layer is not None:
            return layer.hpu_static_fused_moe(x, layer.w13_weight,
                                              layer.w2_weight, router_logits,
                                              top_k)

    def forward_cpu(self, *args, **kwargs):
        raise NotImplementedError(
            "The CPU backend currently does not support MoE.")

    def forward_tpu(
            self,
            layer: torch.nn.Module,
            x: torch.Tensor,
            use_grouped_topk: bool,
            top_k: int,
            router_logits: torch.Tensor,
            renormalize: bool,
            topk_group: Optional[int] = None,
            num_expert_group: Optional[int] = None,
            custom_routing_function: Optional[Callable] = None
    ) -> torch.Tensor:
        assert not use_grouped_topk
        assert num_expert_group is None
        assert topk_group is None
        assert custom_routing_function is None
        return fused_moe_pallas(hidden_states=x,
                                w1=layer.w13_weight,
                                w2=layer.w2_weight,
                                topk=top_k,
                                gating_output=router_logits,
                                renormalize=renormalize)

    forward_native = forward_cuda


class FusedMoE(torch.nn.Module):
    """FusedMoE layer for MoE models.

    This layer contains both MergedColumnParallel weights (gate_up_proj /
    w13) and RowParallelLinear weights (down_proj/ w2).

    Note: Mixtral uses w1, w2, and w3 for gate, up, and down_proj. We
    copy that naming convention here and handle any remapping in the
    load_weights function in each model implementation.

    Args:
        num_experts: Number of experts in the model
        top_k: Number of experts selected for each token
        hidden_size: Input hidden state size of the transformer
        intermediate_size: Intermediate size of the experts
        params_dtype: Data type for the parameters.
        reduce_results: Whether to all all_reduce on the output of the layer
        renomalize: Whether to renormalize the logits in the fused_moe kernel
        quant_config: Quantization configure.
    """

    def __init__(
        self,
        num_experts: int,
        top_k: int,
        hidden_size: int,
        intermediate_size: int,
        params_dtype: Optional[torch.dtype] = None,
        reduce_results: bool = False,
        renormalize: bool = True,
        use_grouped_topk: bool = False,
        num_expert_group: Optional[int] = None,
        topk_group: Optional[int] = None,
        quant_config: Optional[QuantizationConfig] = None,
        tp_size: Optional[int] = None,
        prefix: str = "",
        custom_routing_function: Optional[Callable] = None,
    ):
        super().__init__()

        if params_dtype is None:
            params_dtype = torch.get_default_dtype()

        self.tp_size = (tp_size if tp_size is not None else
                        get_tensor_model_parallel_world_size())
        self.top_k = top_k
        self.num_experts = num_experts
        self.intermediate_size_per_partition = intermediate_size // self.tp_size
        self.reduce_results = reduce_results
        self.renormalize = renormalize
        self.use_grouped_topk = use_grouped_topk
        if self.use_grouped_topk:
            assert num_expert_group is not None and topk_group is not None
        self.num_expert_group = num_expert_group
        self.topk_group = topk_group
        self.custom_routing_function = custom_routing_function
        if is_hpu:
            from vllm_hpu_extension.ops import DynamicFusedMOE, StaticFusedMOE

            from vllm.model_executor.layers.quantization.inc import INCConfig
            selected_fused_moe = (StaticFusedMOE if isinstance(
                quant_config, INCConfig) else DynamicFusedMOE)
            self.hpu_static_fused_moe = selected_fused_moe(self.num_experts)

        if quant_config is None:
            self.quant_method: Optional[QuantizeMethodBase] = (
                UnquantizedFusedMoEMethod())
        else:
            self.quant_method = quant_config.get_quant_method(self, prefix)
        assert self.quant_method is not None

        self.quant_method.create_weights(
            layer=self,
            num_experts=num_experts,
            hidden_size=hidden_size,
            intermediate_size=self.intermediate_size_per_partition,
            params_dtype=params_dtype,
            weight_loader=self.weight_loader)

    def _load_per_tensor_weight_scale(self, shard_id: str,
                                      param: torch.nn.Parameter,
                                      loaded_weight: torch.Tensor,
                                      expert_id: int):
        param_data = param.data
        # for per tensor weight quantization
        if shard_id in ("w1", "w3"):
            # We have to keep the weight scales of w1 and w3 because
            # we need to re-quantize w1/w3 weights after weight loading.
            idx = 0 if shard_id == "w1" else 1
            param_data[expert_id][idx] = loaded_weight
        # If we are in the row parallel case (down_proj)
        elif shard_id == "w2":
            param_data[expert_id] = loaded_weight

    def _load_model_weight_or_group_weight_scale(self, shard_dim: int,
                                                 expert_data: torch.Tensor,
                                                 shard_id: str,
                                                 loaded_weight: torch.tensor,
                                                 tp_rank: int, expert_id: int):
        # Load grouped weight scales for group quantization
        # or model weights
        if shard_id == "w2":
            self._load_w2(shard_id=shard_id,
                          shard_dim=shard_dim,
                          loaded_weight=loaded_weight,
                          expert_data=expert_data,
                          tp_rank=tp_rank,
                          expert_id=expert_id)
        elif shard_id in ("w1", "w3"):
            self._load_w13(shard_id=shard_id,
                           shard_dim=shard_dim,
                           loaded_weight=loaded_weight,
                           expert_data=expert_data,
                           tp_rank=tp_rank,
                           expert_id=expert_id)

    def _load_per_channel_weight_scale(self, expert_data: torch.Tensor,
                                       shard_dim: int, shard_id: str,
                                       loaded_weight: torch.tensor,
                                       tp_rank: int):
        # for per channel weight quantization
        if shard_id == "w2":
            expert_data.copy_(loaded_weight)
        elif shard_id in ("w1", "w3"):
            self._load_w13(shard_id=shard_id,
                           shard_dim=shard_dim,
                           loaded_weight=loaded_weight,
                           expert_data=expert_data,
                           tp_rank=tp_rank)

    def _load_w13(self,
                  expert_data: torch.Tensor,
                  shard_dim: int,
                  shard_id: str,
                  loaded_weight: torch.tensor,
                  tp_rank: int,
                  expert_id: Optional[int] = None):

        orig_exp_data = expert_data.view(expert_data.size())
        # Index the loaded weight for tp sharding.
        # gate_up_proj: "MergedColumnParallel", so tp sharding on output_dim
        shard_size = expert_data.shape[shard_dim] // 2
        loaded_weight = loaded_weight.narrow(shard_dim, shard_size * tp_rank,
                                             shard_size)
        # Narrow parameter and load.
        # w1, gate_proj: Load into first logical weight of w13.
        if shard_id == "w1":
            expert_data = expert_data.narrow(shard_dim, 0, shard_size)
        # w3, up_proj: Load into second logical weight of w13.
        else:
            assert shard_id == "w3"
            expert_data = expert_data.narrow(shard_dim, shard_size, shard_size)
        expert_data.copy_(loaded_weight)

        if is_hpu:
            from vllm_hpu_extension.ops import StaticFusedMOE
            if isinstance(self.hpu_static_fused_moe, StaticFusedMOE):
                self.hpu_static_fused_moe.w13_list[expert_id].set_weight(
                    orig_exp_data)

    def _load_w2(self,
                 expert_data: torch.Tensor,
                 shard_dim: int,
                 shard_id: str,
                 loaded_weight: torch.tensor,
                 tp_rank: int,
                 expert_id: Optional[int] = None):

        # Index the loaded weight for tp sharding.
        # down_proj: "RowParallel" so tp sharding on input_dim
        # Narrow parameter and load.
        shard_size = expert_data.shape[shard_dim]
        loaded_weight = loaded_weight.narrow(shard_dim, shard_size * tp_rank,
                                             shard_size)
        # w2, down_proj: Load into only logical weight of w2.
        expert_data.copy_(loaded_weight)
        if is_hpu:
            from vllm_hpu_extension.ops import StaticFusedMOE
            if isinstance(self.hpu_static_fused_moe, StaticFusedMOE):
                self.hpu_static_fused_moe.w2_list[expert_id].set_weight(
                    expert_data)

    def _load_single_value(self, param: torch.nn.Parameter,
                           loaded_weight: torch.Tensor, expert_id: int):
        param_data = param.data

        # Input scales can be loaded directly and should be equal.
        param_data[expert_id] = loaded_weight

    def _load_g_idx(self, shard_id: str, expert_data: torch.Tensor,
                    shard_dim: int, loaded_weight: torch.tensor, tp_rank: int):

        if shard_id == "w2":
            self._load_w2(shard_id=shard_id,
                          shard_dim=shard_dim,
                          loaded_weight=loaded_weight,
                          expert_data=expert_data,
                          tp_rank=tp_rank)
        else:
            assert shard_id in ("w1", "w3")
            expert_data.copy_(loaded_weight)

    def weight_loader(self, param: torch.nn.Parameter,
                      loaded_weight: torch.Tensor, weight_name: str,
                      shard_id: str, expert_id: int) -> None:

        # compressed-tensors checkpoints with packed weights are stored flipped
        # TODO (mgoin): check self.quant_method.quant_config.quant_format
        # against known CompressionFormat enum values that have this quality
        loaded_weight = loaded_weight.t().contiguous() if (
            self.quant_method.__class__.__name__
            == "CompressedTensorsWNA16MoEMethod") else loaded_weight

        if shard_id not in ("w1", "w2", "w3"):
            raise ValueError(f"shard_id must be ['w1','w2','w3'] but "
                             f"got {shard_id}.")

        WEIGHT_SCALE_SUPPORTED = [
            e.value for e in FusedMoeWeightScaleSupported
        ]
        # Fetch the dim to shard the parameter/loaded weight
        # based on the shard id. This will be whatever
        # dimension intermediate_size is used.
        SHARD_ID_TO_SHARDED_DIM = {"w1": 0, "w2": 1, "w3": 0}

        expert_data = param.data[expert_id]
        tp_rank = get_tensor_model_parallel_rank()

        # is_transposed: if the dim to shard the weight
        # should be flipped. Required by GPTQ, compressed-tensors
        # should be whatever dimension intermediate_size is
        is_transposed = getattr(param, "is_transposed", False)
        shard_dim = SHARD_ID_TO_SHARDED_DIM[shard_id]
        if is_transposed:
            shard_dim = ~shard_dim

        # Case input scale: input_scale loading is only supported for fp8
        if "input_scale" in weight_name:
            # this is needed for compressed-tensors only
            loaded_weight = loaded_weight.to(param.data.device)

            if param.data[expert_id] != 1 and (param.data[expert_id] -
                                               loaded_weight).abs() > 1e-5:
                raise ValueError(
                    "input_scales of w1 and w3 of a layer "
                    f"must be equal. But got {param.data[expert_id]} "
                    f"vs. {loaded_weight}")

            self._load_single_value(param=param,
                                    loaded_weight=loaded_weight,
                                    expert_id=expert_id)
            return

        # Case g_idx
        if "g_idx" in weight_name:
            self._load_g_idx(shard_dim=0,
                             shard_id=shard_id,
                             loaded_weight=loaded_weight,
                             expert_data=expert_data,
                             tp_rank=tp_rank)
            return

        # Case weight scales and zero_points
        if ("scale" in weight_name or "zero" in weight_name):
            # load the weight scales and zp based on the quantization scheme
            # supported weight scales/zp can be found in
            # FusedMoeWeightScaleSupported
            # TODO @dsikka: once hardened, refactor to use vLLM Parameters
            # specific to each case
            quant_method = getattr(param, "quant_method", None)
            if quant_method == FusedMoeWeightScaleSupported.CHANNEL.value:
                self._load_per_channel_weight_scale(
                    shard_id=shard_id,
                    shard_dim=shard_dim,
                    loaded_weight=loaded_weight,
                    expert_data=expert_data,
                    tp_rank=tp_rank)
            elif quant_method == FusedMoeWeightScaleSupported.GROUP.value:
                self._load_model_weight_or_group_weight_scale(
                    shard_id=shard_id,
                    shard_dim=shard_dim,
                    loaded_weight=loaded_weight,
                    expert_data=expert_data,
                    tp_rank=tp_rank,
                    expert_id=expert_id)
            elif quant_method == FusedMoeWeightScaleSupported.TENSOR.value:
                self._load_per_tensor_weight_scale(shard_id=shard_id,
                                                   param=param,
                                                   loaded_weight=loaded_weight,
                                                   expert_id=expert_id)
            else:
                raise ValueError(
                    f"quant method must be one of {WEIGHT_SCALE_SUPPORTED}")
            return

        # Case weight_shape
        if "weight_shape" in weight_name:
            # only required by compressed-tensors
            self._load_single_value(param=param,
                                    loaded_weight=loaded_weight,
                                    expert_id=expert_id)
            return

        # Case model weights
        if "weight" in weight_name:
            self._load_model_weight_or_group_weight_scale(
                shard_id=shard_id,
                shard_dim=shard_dim,
                loaded_weight=loaded_weight,
                expert_data=expert_data,
                tp_rank=tp_rank,
                expert_id=expert_id)
            return

    @staticmethod
    def select_experts(hidden_states: torch.Tensor,
                       router_logits: torch.Tensor,
                       top_k: int,
                       use_grouped_topk: bool,
                       renormalize: bool,
                       topk_group: Optional[int] = None,
                       num_expert_group: Optional[int] = None,
                       custom_routing_function: Optional[Callable] = None):
        from vllm.model_executor.layers.fused_moe.fused_moe import (
            fused_topk, grouped_topk)

        # DeekSeekv2 uses grouped_top_k
        if use_grouped_topk:
            assert topk_group is not None
            assert num_expert_group is not None
            topk_weights, topk_ids = grouped_topk(
                hidden_states=hidden_states,
                gating_output=router_logits,
                topk=top_k,
                renormalize=renormalize,
                num_expert_group=num_expert_group,
                topk_group=topk_group)
        elif custom_routing_function is None:
            topk_weights, topk_ids = fused_topk(hidden_states=hidden_states,
                                                gating_output=router_logits,
                                                topk=top_k,
                                                renormalize=renormalize)
        else:
            topk_weights, topk_ids = custom_routing_function(
                hidden_states=hidden_states,
                gating_output=router_logits,
                topk=top_k,
                renormalize=renormalize)

        return topk_weights, topk_ids

    def forward(self, hidden_states: torch.Tensor,
                router_logits: torch.Tensor):
        assert self.quant_method is not None

        # Matrix multiply.
        final_hidden_states = self.quant_method.apply(
            layer=self,
            x=hidden_states,
            router_logits=router_logits,
            top_k=self.top_k,
            renormalize=self.renormalize,
            use_grouped_topk=self.use_grouped_topk,
            topk_group=self.topk_group,
            num_expert_group=self.num_expert_group,
            custom_routing_function=self.custom_routing_function)

        if self.reduce_results and self.tp_size > 1:
            final_hidden_states = tensor_model_parallel_all_reduce(
                final_hidden_states)

        return final_hidden_states

    @classmethod
    def make_expert_params_mapping(
            cls, ckpt_gate_proj_name: str, ckpt_down_proj_name: str,
            ckpt_up_proj_name: str,
            num_experts: int) -> List[Tuple[str, str, int, str]]:

        return [
            # (param_name, weight_name, expert_id, shard_id)
            ("experts.w13_" if weight_name
             in [ckpt_gate_proj_name, ckpt_up_proj_name] else "experts.w2_",
             f"experts.{expert_id}.{weight_name}.", expert_id, shard_id)
            for expert_id in range(num_experts) for shard_id, weight_name in [
                ("w1", ckpt_gate_proj_name),
                ("w2", ckpt_down_proj_name),
                ("w3", ckpt_up_proj_name),
            ]
        ]<|MERGE_RESOLUTION|>--- conflicted
+++ resolved
@@ -14,10 +14,8 @@
 from vllm.model_executor.utils import set_weight_attrs
 from vllm.platforms import current_platform
 
-<<<<<<< HEAD
 is_hpu = current_platform.is_hpu()
 
-=======
 if current_platform.is_cuda_alike():
     from .fused_moe import fused_experts
 else:
@@ -26,7 +24,6 @@
     from .moe_pallas import fused_moe as fused_moe_pallas
 else:
     fused_moe_pallas = None  # type: ignore
->>>>>>> 2adb4409
 logger = init_logger(__name__)
 
 
