--- conflicted
+++ resolved
@@ -330,22 +330,6 @@
     return out
 
 
-<<<<<<< HEAD
-def selective_scan_fn(
-        u,
-        ssm_states,
-        delta,
-        A,
-        B,
-        C,
-        D=None,
-        z=None,
-        delta_bias=None,
-        delta_softplus=False,
-        query_start_loc=None,
-        cache_indices=None,
-        has_initial_state=None) -> torch.Tensor:
-=======
 def selective_scan_fn(u,
                       ssm_states,
                       delta,
@@ -360,7 +344,6 @@
                       cache_indices=None,
                       has_initial_state=None,
                       pad_slot_id=PAD_SLOT_ID) -> torch.Tensor:
->>>>>>> 3bb4befe
     """
     u: (dim, total_length) for varlen or (batch, dim, seqlen) 
         applies changes in place.
