--- conflicted
+++ resolved
@@ -1,6 +1,5 @@
 import torch
 import torch.nn as nn
-from torch.nn.parameter import Parameter
 
 from vllm._C import ops
 
@@ -23,11 +22,7 @@
                 scale: torch.Tensor = None) -> torch.Tensor:
         out = torch.empty_like(residual)
         if self.use_per_token_dequant and scale is not None:
-<<<<<<< HEAD
-            fused_kernels.invoke_dequant_add_residual(out, x, residual, scale, self.dequant_scale.item())
-=======
             ops.dequant_add_residual(out, x, residual, scale, weight_dequant_scale)
->>>>>>> baac1a99
         else:
             ops.dequant_add_residual(
                 out, x, residual, weight_dequant_scale)
