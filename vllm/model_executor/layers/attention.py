"""Multi-head attention."""
from typing import List, Optional

import torch
import torch.nn as nn
from xformers import ops as xops
from xformers.ops.fmha.attn_bias import (BlockDiagonalCausalMask,
                                         LowerTriangularMaskWithTensorBias)

from vllm._C import ops
from vllm._C import cache_ops
from vllm.model_executor.input_metadata import InputMetadata
from vllm.utils import is_hip

_SUPPORTED_HEAD_SIZES = [64, 80, 96, 112, 128, 256]
# Should be the same as PARTITION_SIZE in `paged_attention_v2_launcher`.
_PARTITION_SIZE = 512


class PagedAttention(nn.Module):
    """MHA/MQA/GQA layer with PagedAttention.

    This class takes query, key, and value tensors as input. The input tensors
    can either contain prompt tokens or generation tokens.
    The class does the following:

    1. Reshape and store the input key and value tensors in the KV cache.
    2. Perform (multi-head/multi-query/grouped-query) attention using either
        xformers or the PagedAttention custom op.
    3. Return the output tensor.
    """

    def __init__(
        self,
        num_heads: int,
        head_size: int,
        scale: float,
        num_kv_heads: Optional[int] = None,
        alibi_slopes: Optional[List[float]] = None,
        sliding_window: Optional[int] = None,
    ) -> None:
        super().__init__()
        self.num_heads = num_heads
        self.head_size = head_size
        self.scale = float(scale)
        self.num_kv_heads = num_heads if num_kv_heads is None else num_kv_heads
        self.sliding_window = sliding_window
        if alibi_slopes is not None:
            alibi_slopes = torch.tensor(alibi_slopes, dtype=torch.float32)
        self.register_buffer("alibi_slopes", alibi_slopes, persistent=False)

        assert self.num_heads % self.num_kv_heads == 0
        self.num_queries_per_kv = self.num_heads // self.num_kv_heads

        if self.head_size not in _SUPPORTED_HEAD_SIZES:
            raise ValueError(f"head_size ({self.head_size}) is not supported. "
                             f"Supported head sizes: {_SUPPORTED_HEAD_SIZES}.")

    def forward(
        self,
        query: torch.Tensor,
        key: torch.Tensor,
        value: torch.Tensor,
        key_cache: Optional[torch.Tensor],
        value_cache: Optional[torch.Tensor],
        input_metadata: InputMetadata,
    ) -> torch.Tensor:
        """PagedAttention forward pass.

        Args:
            query: shape = [batch_size, seq_len, num_heads * head_size]
            key: shape = [batch_size, seq_len, num_kv_heads * head_size]
            value: shape = [batch_size, seq_len, num_kv_heads * head_size]
            key_cache: shape = [num_blocks, num_kv_heads, head_size/x,
                block_size, x]
            value_cache: shape = [num_blocks, num_kv_heads, head_size,
                block_size]
            input_metadata: metadata for the inputs.
        Returns:
            shape = [batch_size, seq_len, num_heads * head_size]
        """
        batch_size, seq_len, hidden_size = query.shape
        # Reshape the query, key, and value tensors.
        query = query.view(-1, self.num_heads, self.head_size)
        key = key.view(-1, self.num_kv_heads, self.head_size)
        value = value.view(-1, self.num_kv_heads, self.head_size)

        # Reshape the keys and values and store them in the cache.
        # If key_cache and value_cache are not provided, the new key and value
        # vectors will not be cached. This happens during the initial memory
        # profiling run.
        if key_cache is not None and value_cache is not None:
            cache_ops.reshape_and_cache(
                key,
                value,
                key_cache,
                value_cache,
                input_metadata.slot_mapping.flatten(),
            )

        if input_metadata.is_prompt:
            # Prompt run.
            if self.num_kv_heads != self.num_heads:
                # As of Nov 2023, xformers only supports MHA. For MQA/GQA,
                # project the key and value tensors to the desired number of
                # heads.
                # TODO(woosuk): Use MQA/GQA kernels for higher performance.
                query = query.view(query.shape[0], self.num_kv_heads,
                                   self.num_queries_per_kv, query.shape[-1])
                key = key[:, :,
                          None, :].expand(key.shape[0], self.num_kv_heads,
                                          self.num_queries_per_kv,
                                          key.shape[-1])
                value = value[:, :, None, :].expand(value.shape[0],
                                                    self.num_kv_heads,
                                                    self.num_queries_per_kv,
                                                    value.shape[-1])

            # Set attention bias if not provided. This typically happens at the
            # very attention layer of every iteration.
            # FIXME(woosuk): This is a hack.
            if input_metadata.attn_bias is None:
                if self.alibi_slopes is None:
                    attn_bias = BlockDiagonalCausalMask.from_seqlens(
                        [seq_len] * batch_size)
                    if self.sliding_window is not None:
                        attn_bias = attn_bias.make_local_attention(
                            self.sliding_window)
                    input_metadata.attn_bias = attn_bias
                else:
                    input_metadata.attn_bias = _make_alibi_bias(
                        self.alibi_slopes, self.num_kv_heads, batch_size,
                        seq_len, query.dtype)

            # TODO(woosuk): Too many view operations. Let's try to reduce them
            # in the future for code readability.
            if self.alibi_slopes is None:
                query = query.unsqueeze(0)
                key = key.unsqueeze(0)
                value = value.unsqueeze(0)
            else:
                query = query.unflatten(0, (batch_size, seq_len))
                key = key.unflatten(0, (batch_size, seq_len))
                value = value.unflatten(0, (batch_size, seq_len))

            out = xops.memory_efficient_attention_forward(
                query,
                key,
                value,
                attn_bias=input_metadata.attn_bias,
                p=0.0,
                scale=self.scale,
                op=xops.fmha.MemoryEfficientAttentionFlashAttentionOp[0] if
                (is_hip()) else None,
            )
            output = out.view_as(query)
        else:
            # Decoding run.
<<<<<<< HEAD
            if input_metadata.draft_lens is not None:
                output = _multi_query_paged_attention(
                    query,
                    key_cache,
                    value_cache,
                    input_metadata,
                    self.head_mapping,
                    self.scale,
                    self.alibi_slopes,
                )
            else:
                # Normal single query run
                # Compute the attention op for generation tokens.
=======
            if key_cache is not None and value_cache is not None:
>>>>>>> a1b9cb2a
                output = _paged_attention(
                    query,
                    key_cache,
                    value_cache,
                    input_metadata,
<<<<<<< HEAD
                    self.head_mapping,
                    self.scale,
                    self.alibi_slopes,
                )
=======
                    self.num_kv_heads,
                    self.scale,
                    self.alibi_slopes,
                )
            else:
                # This happens during the initial memory profiling run for
                # CUDA graphs.
                output = torch.zeros_like(query)
>>>>>>> a1b9cb2a

        # Reshape the output tensor.
        return output.view(batch_size, seq_len, hidden_size)


def _make_alibi_bias(
    alibi_slopes: torch.Tensor,
    num_kv_heads: int,
    batch_size: int,
    seq_len: int,
    dtype: torch.dtype,
) -> LowerTriangularMaskWithTensorBias:
    bias = torch.arange(seq_len, dtype=dtype, device="cuda")
    # NOTE(zhuohan): HF uses
    #     `bias = bias[None, :].repeat(prompt_len, 1)`
    # here. We find that both biases give the same results, but
    # the bias below more accurately follows the original ALiBi
    # paper.
    bias = bias[None, :] - bias[:, None]

    # When using custom attention bias, xformers requires the bias to
    # be sliced from a tensor whose length is a multiple of 8.
    padded_len = (seq_len + 7) // 8 * 8
    num_heads = alibi_slopes.shape[0]
    bias = torch.empty(
        batch_size,
        num_heads,
        seq_len,
        padded_len,
        device=alibi_slopes.device,
        dtype=dtype,
    )[:, :, :, :seq_len].copy_(bias)
    bias.mul_(alibi_slopes[:, None, None])
    if num_heads != num_kv_heads:
        bias = bias.unflatten(1, (num_kv_heads, num_heads // num_kv_heads))
    attn_bias = LowerTriangularMaskWithTensorBias(bias)
    return attn_bias


def _paged_attention(
    query: torch.Tensor,
    key_cache: torch.Tensor,
    value_cache: torch.Tensor,
    input_metadata: InputMetadata,
    num_kv_heads: int,
    scale: float,
    alibi_slopes: Optional[torch.Tensor],
) -> torch.Tensor:
    output = torch.empty_like(query)

    block_size = value_cache.shape[3]
    num_seqs, num_heads, head_size = query.shape
    max_num_partitions = (
        (input_metadata.max_context_len + _PARTITION_SIZE - 1) //
        _PARTITION_SIZE)
    # NOTE(woosuk): We use a simple heuristic to decide whether to use
    # PagedAttention V1 or V2. If the number of partitions is 1, we use
    # V1 to avoid the overhead of reduction. Also, if the number of
    # sequences or heads is large, we use V1 since there is enough work
    # to parallelize.
    # TODO(woosuk): Tune this heuristic.
    # For context len > 8192, use V2 kernel to avoid shared memory shortage.
    use_v1 = input_metadata.max_context_len <= 8192 and (
        max_num_partitions == 1 or num_seqs * num_heads > 512)
    if use_v1:
        # Run PagedAttention V1.
        ops.paged_attention_v1(
            output,
            query,
            key_cache,
            value_cache,
            num_kv_heads,
            scale,
            input_metadata.block_tables,
            input_metadata.context_lens,
            block_size,
            input_metadata.max_context_len,
            alibi_slopes,
        )
    else:
        # Run PagedAttention V2.
        assert _PARTITION_SIZE % block_size == 0
        tmp_output = torch.empty(
            size=(num_seqs, num_heads, max_num_partitions, head_size),
            dtype=output.dtype,
            device=output.device,
        )
        exp_sums = torch.empty(
            size=(num_seqs, num_heads, max_num_partitions),
            dtype=torch.float32,
            device=output.device,
        )
        max_logits = torch.empty_like(exp_sums)
        ops.paged_attention_v2(
            output,
            exp_sums,
            max_logits,
            tmp_output,
            query,
            key_cache,
            value_cache,
            num_kv_heads,
            scale,
            input_metadata.block_tables,
            input_metadata.context_lens,
            block_size,
            input_metadata.max_context_len,
            alibi_slopes,
        )
    return output

def _multi_query_paged_attention(
    query: torch.Tensor,
    key_cache: torch.Tensor,
    value_cache: torch.Tensor,
    input_metadata: InputMetadata,
    head_mapping: torch.Tensor,
    scale: float,
    alibi_slopes: Optional[torch.Tensor],
) -> torch.Tensor:
    """PagedAttention for the generation tokens assuming multiple draft tokens.
    Assumes that the key and value have already been cached.

    Args:
        output: shape = [num_generation_tokens * max_num_query, num_heads, head_size]
        query: shape = [num_generation_tokens * max_num_query, num_heads, head_size]
        key_cache: shape = [num_blocks, num_kv_heads, head_size/x,
            block_size, x]
        value_cache: shape = [num_blocks, num_kv_heads, head_size,
            block_size]
        input_metadata: metadata for paged attention.
        alibi_slopes: shape = [num_heads]
    """
    output = torch.empty_like(query)
    max_num_query = max(input_metadata.draft_lens)

    block_size = value_cache.shape[3]
    num_seqs = input_metadata.context_lens.shape[0]
    assert num_seqs * max_num_query == query.shape[0]


    # duplicate block tables
    block_tables = torch.repeat_interleave(input_metadata.block_tables,
                                           max_num_query,
                                           dim=0)

    # interpolate context lens from context_len to context_len + draft_len
    context_lens = torch.repeat_interleave(input_metadata.context_lens,
                                           max_num_query,
                                           dim=0)
    # TODO(stephen) vectorize
    for i in range(context_lens.shape[0]):
        if input_metadata.draft_lens[i // max_num_query] <= i % max_num_query:
            context_lens[i] = -1
        else:
            context_lens[i] += i % max_num_query

    # TODO(stephen) add grid stride over sequences to kernel to increase cache locality,
    # in effect enabling pseudo matrix blocking
    # TODO(stephen) exit from block early if seq_len is -1
    __import__('pdb').set_trace()
    ops.paged_flash_attention(
        output,
        query,
        key_cache,
        value_cache,
        head_mapping,
        scale,
        block_tables,
        context_lens,
        block_size,
        input_metadata.max_context_len,
        max_num_query,
        alibi_slopes,
    )

    return output<|MERGE_RESOLUTION|>--- conflicted
+++ resolved
@@ -156,43 +156,31 @@
             output = out.view_as(query)
         else:
             # Decoding run.
-<<<<<<< HEAD
-            if input_metadata.draft_lens is not None:
-                output = _multi_query_paged_attention(
-                    query,
-                    key_cache,
-                    value_cache,
-                    input_metadata,
-                    self.head_mapping,
-                    self.scale,
-                    self.alibi_slopes,
-                )
-            else:
-                # Normal single query run
-                # Compute the attention op for generation tokens.
-=======
             if key_cache is not None and value_cache is not None:
->>>>>>> a1b9cb2a
-                output = _paged_attention(
-                    query,
-                    key_cache,
-                    value_cache,
-                    input_metadata,
-<<<<<<< HEAD
-                    self.head_mapping,
-                    self.scale,
-                    self.alibi_slopes,
-                )
-=======
-                    self.num_kv_heads,
-                    self.scale,
-                    self.alibi_slopes,
-                )
+                if input_metadata.draft_lens is not None:
+                    output = _multi_query_paged_attention(
+                        query,
+                        key_cache,
+                        value_cache,
+                        input_metadata,
+                        self.num_kv_heads,
+                        self.scale,
+                        self.alibi_slopes,
+                    )
+                else:
+                    output = _paged_attention(
+                        query,
+                        key_cache,
+                        value_cache,
+                        input_metadata,
+                        self.num_kv_heads,
+                        self.scale,
+                        self.alibi_slopes,
+                    )
             else:
                 # This happens during the initial memory profiling run for
                 # CUDA graphs.
                 output = torch.zeros_like(query)
->>>>>>> a1b9cb2a
 
         # Reshape the output tensor.
         return output.view(batch_size, seq_len, hidden_size)
@@ -309,7 +297,7 @@
     key_cache: torch.Tensor,
     value_cache: torch.Tensor,
     input_metadata: InputMetadata,
-    head_mapping: torch.Tensor,
+    num_kv_heads: int,
     scale: float,
     alibi_slopes: Optional[torch.Tensor],
 ) -> torch.Tensor:
@@ -353,19 +341,19 @@
     # TODO(stephen) add grid stride over sequences to kernel to increase cache locality,
     # in effect enabling pseudo matrix blocking
     # TODO(stephen) exit from block early if seq_len is -1
-    __import__('pdb').set_trace()
-    ops.paged_flash_attention(
+    # ops.paged_flash_attention(
+    ops.paged_attention_v1(
         output,
         query,
         key_cache,
         value_cache,
-        head_mapping,
+        num_kv_heads,
         scale,
         block_tables,
         context_lens,
         block_size,
         input_metadata.max_context_len,
-        max_num_query,
+        # max_num_query,
         alibi_slopes,
     )
 
