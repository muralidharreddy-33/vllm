"""Utils for model executor."""
import random
from typing import Any, Dict, Optional

import numpy as np
import torch


def set_random_seed(seed: int) -> None:
    random.seed(seed)
    np.random.seed(seed)
    torch.manual_seed(seed)
    if torch.cuda.is_available():
        torch.cuda.manual_seed_all(seed)


def set_weight_attrs(
    weight: torch.Tensor,
    weight_attrs: Optional[Dict[str, Any]],
):
    """Set attributes on a weight tensor.

    This method is used to set attributes on a weight tensor. This method
    will not overwrite existing attributes.

    Args:
        weight: The weight tensor.
        weight_attrs: A dictionary of attributes to set on the weight tensor.
    """
    if weight_attrs is None:
        return
    for key, value in weight_attrs.items():
        assert not hasattr(
            weight, key), (f"Overwriting existing tensor attribute: {key}")
<<<<<<< HEAD
        setattr(weight, key, value)


def get_model(model_config: ModelConfig, device_config: DeviceConfig,
              **kwargs) -> torch.nn.Module:
    model_loader_module = DEVICE_TO_MODEL_LOADER_MAP[device_config.device_type]
    imported_model_loader = importlib.import_module(
        f"vllm.model_executor.{model_loader_module}")
    get_model_fn = imported_model_loader.get_model
    return get_model_fn(model_config, device_config, **kwargs)


def get_architecture(model_config: ModelConfig,
                     device_config: DeviceConfig) -> str:
    model_loader_module = DEVICE_TO_MODEL_LOADER_MAP[device_config.device_type]
    imported_model_loader = importlib.import_module(
        f"vllm.model_executor.{model_loader_module}")
    get_architecture_fn = imported_model_loader.get_architecture
    return get_architecture_fn(model_config)
=======
        setattr(weight, key, value)
>>>>>>> 1715056f
<|MERGE_RESOLUTION|>--- conflicted
+++ resolved
@@ -32,26 +32,4 @@
     for key, value in weight_attrs.items():
         assert not hasattr(
             weight, key), (f"Overwriting existing tensor attribute: {key}")
-<<<<<<< HEAD
-        setattr(weight, key, value)
-
-
-def get_model(model_config: ModelConfig, device_config: DeviceConfig,
-              **kwargs) -> torch.nn.Module:
-    model_loader_module = DEVICE_TO_MODEL_LOADER_MAP[device_config.device_type]
-    imported_model_loader = importlib.import_module(
-        f"vllm.model_executor.{model_loader_module}")
-    get_model_fn = imported_model_loader.get_model
-    return get_model_fn(model_config, device_config, **kwargs)
-
-
-def get_architecture(model_config: ModelConfig,
-                     device_config: DeviceConfig) -> str:
-    model_loader_module = DEVICE_TO_MODEL_LOADER_MAP[device_config.device_type]
-    imported_model_loader = importlib.import_module(
-        f"vllm.model_executor.{model_loader_module}")
-    get_architecture_fn = imported_model_loader.get_architecture
-    return get_architecture_fn(model_config)
-=======
-        setattr(weight, key, value)
->>>>>>> 1715056f
+        setattr(weight, key, value)