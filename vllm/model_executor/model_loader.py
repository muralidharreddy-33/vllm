"""Utilities for selecting and loading models."""
import contextlib
from typing import Optional, Type
import gc
from contextlib import nullcontext

import torch
import torch.nn as nn

from vllm.config import DeviceConfig, ModelConfig, LoRAConfig
from vllm.model_executor.models import ModelRegistry
from vllm.model_executor.weight_utils import (get_quant_config,
                                              initialize_dummy_weights)
from vllm.model_executor.layers.quantization.auto_quant import \
    (AutoQuantLinearMethod, replace_quant_params)


@contextlib.contextmanager
def _set_default_torch_dtype(dtype: torch.dtype):
    """Sets the default torch dtype to the given dtype."""
    old_dtype = torch.get_default_dtype()
    torch.set_default_dtype(dtype)
    yield
    torch.set_default_dtype(old_dtype)


def _get_model_architecture(model_config: ModelConfig) -> Type[nn.Module]:
    architectures = getattr(model_config.hf_config, "architectures", [])
    # Special handling for quantized Mixtral.
    # FIXME(woosuk): This is a temporary hack.
    if (model_config.quantization is not None
            and "MixtralForCausalLM" in architectures):
        architectures = ["QuantMixtralForCausalLM"]

    for arch in architectures:
        model_cls = ModelRegistry.load_model_cls(arch)
        if model_cls is not None:
            return model_cls
    raise ValueError(
        f"Model architectures {architectures} are not supported for now. "
        f"Supported architectures: {ModelRegistry.get_supported_archs()}")


def get_model(model_config: ModelConfig,
              device_config: DeviceConfig,
              lora_config: Optional[LoRAConfig] = None) -> nn.Module:
    model_class = _get_model_architecture(model_config)

    # Get the (maybe quantized) linear method.
    linear_method = None
    if model_config.quantization is not None:
        quant_config = get_quant_config(model_config)
        capability = torch.cuda.get_device_capability()
        capability = capability[0] * 10 + capability[1]
        if capability < quant_config.get_min_capability():
            raise ValueError(
                f"The quantization method {model_config.quantization} is not "
                "supported for the current GPU. "
                f"Minimum capability: {quant_config.get_min_capability()}. "
                f"Current capability: {capability}.")
        supported_dtypes = quant_config.get_supported_act_dtypes()
        if model_config.dtype not in supported_dtypes:
            raise ValueError(
                f"{model_config.dtype} is not supported for quantization "
                f"method {model_config.quantization}. Supported dtypes: "
                f"{supported_dtypes}")
        linear_method = quant_config.get_linear_method()

    with _set_default_torch_dtype(model_config.dtype):
        # Create a model instance.
        # The weights will be initialized as empty tensors.
<<<<<<< HEAD
        with torch.device(device_config.device) if not \
            (isinstance(linear_method, AutoQuantLinearMethod) and
             linear_method.quant_config.from_float) else nullcontext():
            if getattr(model_class, "supports_lora", False):
=======
        with torch.device(device_config.device):
            if hasattr(model_class, "supported_lora_modules"):
>>>>>>> 181b27d8
                model = model_class(model_config.hf_config, linear_method,
                                    lora_config)
            elif lora_config:
                raise ValueError(
                    f"Model {model_class.__name__} does not support LoRA, "
                    "but LoRA is enabled. Support for this model may "
                    "be added in the future. If this is important to you, "
                    "please open an issue on github.")
            else:
                model = model_class(model_config.hf_config, linear_method)
        if model_config.load_format == "dummy":
            # NOTE(woosuk): For accurate performance evaluation, we assign
            # random values to the weights.
            initialize_dummy_weights(model)
        else:
            # Load the weights from the cached or downloaded files.
            model.load_weights(model_config.model, model_config.download_dir,
                               model_config.load_format, model_config.revision)
        if isinstance(linear_method, AutoQuantLinearMethod):
            replace_quant_params(model,
                                 quant_config=linear_method.quant_config,
                                 modules_to_not_convert="lm_head")
            torch.cuda.synchronize()
            if linear_method.quant_config.from_float:
                model = model.cuda()
            gc.collect()
            torch.cuda.empty_cache()
            print("Memory allocated:",
                  torch.cuda.memory_allocated(torch.cuda.current_device()))
            print("Memory reserved:",
                  torch.cuda.memory_reserved(torch.cuda.current_device()))
    return model.eval()<|MERGE_RESOLUTION|>--- conflicted
+++ resolved
@@ -69,15 +69,10 @@
     with _set_default_torch_dtype(model_config.dtype):
         # Create a model instance.
         # The weights will be initialized as empty tensors.
-<<<<<<< HEAD
         with torch.device(device_config.device) if not \
             (isinstance(linear_method, AutoQuantLinearMethod) and
              linear_method.quant_config.from_float) else nullcontext():
-            if getattr(model_class, "supports_lora", False):
-=======
-        with torch.device(device_config.device):
             if hasattr(model_class, "supported_lora_modules"):
->>>>>>> 181b27d8
                 model = model_class(model_config.hf_config, linear_method,
                                     lora_config)
             elif lora_config:
