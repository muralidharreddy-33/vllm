# SPDX-License-Identifier: Apache-2.0
"""Utilities for selecting and loading models."""
import contextlib
from dataclasses import dataclass, field
from typing import Dict, List, Optional, Tuple, Type

import torch
import transformers
from torch import nn
from transformers.dynamic_module_utils import get_class_from_dynamic_module

from vllm.config import ModelConfig, ModelImpl
from vllm.logger import init_logger
from vllm.model_executor.layers.quantization.base_config import (
    QuantizationConfig)
from vllm.model_executor.models import ModelRegistry
from vllm.model_executor.models.adapters import (as_classification_model,
                                                 as_embedding_model,
                                                 as_reward_model)

logger = init_logger(__name__)


@contextlib.contextmanager
def set_default_torch_dtype(dtype: torch.dtype):
    """Sets the default torch dtype to the given dtype."""
    old_dtype = torch.get_default_dtype()
    torch.set_default_dtype(dtype)
    yield
    torch.set_default_dtype(old_dtype)


def is_transformers_impl_compatible(
        arch: str,
        module: Optional[transformers.PreTrainedModel] = None) -> bool:
    mod = module or getattr(transformers, arch, None)
    if mod is None:
        return False
    if hasattr(mod, "supports_backend"):
        return mod.is_backend_compatible()
    else:
        return mod._supports_flex_attn


def resolve_transformers_fallback(model_config: ModelConfig,
                                  architectures: list[str]):
    for i, arch in enumerate(architectures):
        if arch == "TransformersModel":
            continue
        custom_module = None
        auto_map = getattr(model_config.hf_config, "auto_map", None)
        if auto_map is not None and "AutoModel" in auto_map:
            custom_module = get_class_from_dynamic_module(
                model_config.hf_config.auto_map["AutoModel"],
                model_config.model)
        # TODO(Isotr0py): Further clean up these raises.
        # perhaps handled them in _ModelRegistry._raise_for_unsupported?
        if model_config.model_impl == ModelImpl.TRANSFORMERS:
            if not is_transformers_impl_compatible(arch, custom_module):
                raise ValueError(
                    f"The Transformers implementation of {arch} is not "
                    "compatible with vLLM.")
            architectures[i] = "TransformersModel"
        if model_config.model_impl == ModelImpl.AUTO:
            if not is_transformers_impl_compatible(arch, custom_module):
                raise ValueError(
                    f"{arch} has no vLLM implementation and the Transformers "
                    "implementation is not compatible with vLLM.")
            logger.warning(
                "%s has no vLLM implementation, falling back to Transformers "
                "implementation. Some features may not be supported and "
                "performance may not be optimal.", arch)
            architectures[i] = "TransformersModel"
    return architectures


def get_model_architecture(
        model_config: ModelConfig) -> Tuple[Type[nn.Module], str]:
    architectures = getattr(model_config.hf_config, "architectures", [])

    # Special handling for quantized Mixtral.
    # FIXME(woosuk): This is a temporary hack.
    mixtral_supported = [
        "fp8", "compressed-tensors", "gptq_marlin", "awq_marlin"
    ]

    if (model_config.quantization is not None
            and model_config.quantization not in mixtral_supported
            and "MixtralForCausalLM" in architectures):
        architectures = ["QuantMixtralForCausalLM"]

    vllm_supported_archs = ModelRegistry.get_supported_archs()
    is_vllm_supported = any(arch in vllm_supported_archs
                            for arch in architectures)
    if (not is_vllm_supported
            or model_config.model_impl == ModelImpl.TRANSFORMERS):
        architectures = resolve_transformers_fallback(model_config,
                                                      architectures)

    model_cls, arch = ModelRegistry.resolve_model_cls(architectures)
    if model_config.task == "embed":
        model_cls = as_embedding_model(model_cls)
    elif model_config.task == "classify":
        model_cls = as_classification_model(model_cls)
    elif model_config.task == "reward":
        model_cls = as_reward_model(model_cls)

    return model_cls, arch


def get_architecture_class_name(model_config: ModelConfig) -> str:
    return get_model_architecture(model_config)[1]


@dataclass
class ParamMapping:
    """
    A class to handle parameter mapping for model weight loading.
    It creates a bidirectional mapping between packed parameters and their 
    constituent parts.
    """
    packed_mapping: Dict[str, List[str]]
    inverse_packed_mapping: Dict[str, Tuple[str,
                                            int]] = field(default_factory=dict)

    def __post_init__(self):
        for packed_name, sub_params in self.packed_mapping.items():
            # Skip self-contained cases (e.g., {"W_pack": ["W_pack"]})
            if len(sub_params) == 1 and sub_params[0] == packed_name:
                continue
            for index, param_name in enumerate(sub_params):
                self.inverse_packed_mapping[param_name] = (
                    packed_name,
                    index,
                )

<<<<<<< HEAD

def configure_quant_config(quant_config: QuantizationConfig,
                           model_class: Type[nn.Module]):
    """
    Pass packed_modules_mapping by reference to quant_config so that
    quant_config can properly match fused modules

    Note that model attributes are passed by reference to quant_config,
    enabling them to be updated by model_class.__new__ (ex. chatglm, qwen)
    """
    packed_mapping = getattr(model_class, "packed_modules_mapping", None)
    if packed_mapping is not None:
        # pass packed_modules_mapping by reference to quant_config
        quant_config.packed_modules_mapping = packed_mapping
    else:
        logger.warning(
            "The model class %s has not defined `packed_modules_mapping`, "
            "this may lead to incorrect mapping of quantized or ignored "
            "modules", model_class.__name__)
=======
    def get_sub_modules(self,
                        module_name: str) -> Optional[Tuple[str, List[str]]]:
        for key, value in self.packed_mapping.items():
            if module_name.endswith(key):
                return key, value
        return None
>>>>>>> 649550f2
<|MERGE_RESOLUTION|>--- conflicted
+++ resolved
@@ -134,7 +134,13 @@
                     index,
                 )
 
-<<<<<<< HEAD
+    def get_sub_modules(self,
+                        module_name: str) -> Optional[Tuple[str, List[str]]]:
+        for key, value in self.packed_mapping.items():
+            if module_name.endswith(key):
+                return key, value
+        return None
+
 
 def configure_quant_config(quant_config: QuantizationConfig,
                            model_class: Type[nn.Module]):
@@ -153,12 +159,4 @@
         logger.warning(
             "The model class %s has not defined `packed_modules_mapping`, "
             "this may lead to incorrect mapping of quantized or ignored "
-            "modules", model_class.__name__)
-=======
-    def get_sub_modules(self,
-                        module_name: str) -> Optional[Tuple[str, List[str]]]:
-        for key, value in self.packed_mapping.items():
-            if module_name.endswith(key):
-                return key, value
-        return None
->>>>>>> 649550f2
+            "modules", model_class.__name__)