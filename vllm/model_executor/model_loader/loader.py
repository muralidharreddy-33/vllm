--- conflicted
+++ resolved
@@ -32,14 +32,14 @@
     filter_duplicate_safetensors_files, filter_files_not_needed_for_inference,
     get_quant_config, initialize_dummy_weights, np_cache_weights_iterator,
     pt_weights_iterator, safetensors_weights_iterator)
-<<<<<<< HEAD
+from vllm.model_executor.models.llava import LlavaForConditionalGeneration
 
 if TYPE_CHECKING:
     from vllm.model_executor.layers.linear import LinearMethodBase
-=======
-from vllm.model_executor.models.vlm_base import VisionLanguageModelBase
-from vllm.model_executor.utils import set_weight_attrs
->>>>>>> 680cee9b
+
+_VISION_MODEL_CLASSES = [
+    LlavaForConditionalGeneration,
+]
 
 logger = init_logger(__name__)
 
@@ -82,16 +82,7 @@
             "but LoRA is enabled. Support for this model may "
             "be added in the future. If this is important to you, "
             "please open an issue on github.")
-<<<<<<< HEAD
-    elif getattr(model_class, "is_vlm", False):
-=======
-    elif issubclass(model_class, VisionLanguageModelBase):
-        if vision_language_config is None:
-            raise ValueError("Provide `image_input_type` and other vision "
-                             "related configurations through LLM entrypoint "
-                             "or engine arguments.")
-
->>>>>>> 680cee9b
+    elif model_class in _VISION_MODEL_CLASSES:
         extra_kwargs["vision_language_config"] = vision_language_config
     return extra_kwargs
 
