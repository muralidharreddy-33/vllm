--- conflicted
+++ resolved
@@ -1116,10 +1116,6 @@
                     weight_name,
                     index,
             ) in self.modules_mapping.inverse_packed_mapping.items():
-<<<<<<< HEAD
-                shard_pos = quant_param_name.find(shard_name)
-=======
->>>>>>> 8d7aa9de
                 # Some models, such as MiniCPM V2.5/2.6, contain both
                 # module names 'kv_proj' and 'qkv_proj'. To prevent 'kv_proj'
                 # from being incorrectly identified as being present in
