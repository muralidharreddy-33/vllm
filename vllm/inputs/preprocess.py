import asyncio
<<<<<<< HEAD
from typing import List, Optional, Union
=======
from typing import List, Optional
>>>>>>> 9287a1b6

import torch
from typing_extensions import assert_never

from vllm.config import ModelConfig
from vllm.logger import init_logger
from vllm.lora.request import LoRARequest
from vllm.prompt_adapter.request import PromptAdapterRequest
from vllm.transformers_utils.tokenizer_group import BaseTokenizerGroup
from vllm.utils import print_warning_once

<<<<<<< HEAD
from .data import (DecoderOnlyInputs, EmptyInputs, EncoderDecoderInputs,
                   ProcessorInputs, PromptType, SingletonPrompt, embed_inputs,
                   empty_inputs, token_inputs)
=======
from .data import (DecoderOnlyInputs, EncoderDecoderInputs, ProcessorInputs,
                   PromptType, SingletonPrompt, TokenInputs, token_inputs)
>>>>>>> 9287a1b6
from .parse import is_explicit_encoder_decoder_prompt, parse_singleton_prompt

logger = init_logger(__name__)


class InputPreprocessor:

    def __init__(
        self,
        model_config: ModelConfig,
        tokenizer: Optional[BaseTokenizerGroup],
    ) -> None:
        super().__init__()

        self.model_config = model_config
        self.tokenizer = tokenizer

    def get_tokenizer_group(self) -> BaseTokenizerGroup:
        if self.tokenizer is None:
            raise ValueError("You cannot pass text prompts when "
                             "`skip_tokenizer_init` is True")

        return self.tokenizer

    def get_bos_token_id(self,
                         lora_request: Optional[LoRARequest] = None
                         ) -> Optional[int]:
        if self.tokenizer is None:
            logger.warning("Using None for BOS token id because tokenizer "
                           "is not initialized")
            return None

        return self.tokenizer.get_lora_tokenizer(lora_request).bos_token_id

    def get_eos_token_id(self,
                         lora_request: Optional[LoRARequest] = None
                         ) -> Optional[int]:
        if self.tokenizer is None:
            logger.warning("Using None for EOS token id because tokenizer "
                           "is not initialized")
            return None

        return self.tokenizer.get_lora_tokenizer(lora_request).eos_token_id

    def get_decoder_start_token_id(self) -> Optional[int]:
        '''
        Obtain the decoder start token id employed by an encoder/decoder
        model. Returns None for non-encoder/decoder models or if the
        model config is unavailable.
        '''

        if not self.is_encoder_decoder_model():
            print_warning_once("Using None for decoder start token id because "
                               "this is not an encoder/decoder model.")
            return None

        if (self.model_config is None or self.model_config.hf_config is None):
            print_warning_once("Using None for decoder start token id because "
                               "model config is not available.")
            return None

        dec_start_token_id = getattr(self.model_config.hf_config,
                                     'decoder_start_token_id', None)
        if dec_start_token_id is None:
            print_warning_once("Falling back on <BOS> for decoder start token "
                               "id because decoder start token id is not "
                               "available.")
            dec_start_token_id = self.get_bos_token_id()

        return dec_start_token_id

    def _get_default_enc_dec_decoder_prompt(self) -> List[int]:
        '''
        Specifically for encoder/decoder models:
        generate a default decoder prompt for when
        the user specifies only the encoder prompt.

        Encoder/decoder models utilize the decoder
        prompt in different ways; as new models are
        added, it is intended that this function
        will be extended to produce differing
        default decoder prompts, depending on the
        model variety.

        Absent a special case, the default behavior
        of this method is to mirror the behavior of
        the HuggingFace (HF) GenerationMixin for a None
        decoder prompt, which is to employ a logit processor
        setting to force the first decoded token to be <BOS>.
        Here, this behavior is approximated by having the
        "default" decoder prompt be <BOS>.

        However, it is possible that in the future
        other models may have different or more
        complex logic for the default decoder prompt.
        This motivates having a special helper method
        for default decoder prompts.

        Returns:

        * prompt_token_ids
        '''

        bos_token_id = self.get_bos_token_id()
        assert bos_token_id is not None
        return [bos_token_id]

    def _prepare_decoder_input_ids_for_generation(
        self,
        decoder_input_ids: Optional[List[int]],
        force_bos: bool = True,
    ) -> List[int]:
        """
        Prepares `decoder_input_ids` for generation with encoder-decoder models.

        Based on

        https://github.com/huggingface/transformers/blob/
        4037a2b5b1278736e566aec12e169100275545ea/
        src/transformers/generation/utils.py

        specifically GenerationMixin._prepare_decoder_input_ids_for_generation()

        Arguments:

        * decoder_input_ids: input token ids to preprocess

        Returns:

        * Processed token list
        """

        decoder_start_token_id = self.get_decoder_start_token_id()
        assert decoder_start_token_id is not None

        if decoder_input_ids is None:
            # no decoder prompt input ->
            # use decoder_start_token_id as decoder_input_ids
            decoder_input_ids = self._get_default_enc_dec_decoder_prompt()

        if force_bos and (len(decoder_input_ids) == 0
                          or decoder_input_ids[0] != decoder_start_token_id):
            decoder_input_ids = [decoder_start_token_id] + decoder_input_ids

        return decoder_input_ids

    def _apply_prompt_adapter(
        self,
        prompt_token_ids: List[int],
        prompt_adapter_request: Optional[PromptAdapterRequest],
    ) -> List[int]:
        if prompt_adapter_request:
            prompt_token_ids = (
                [0] * prompt_adapter_request.prompt_adapter_num_virtual_tokens
                + prompt_token_ids)

        return prompt_token_ids

    def _validate_embed_inputs(self, prompt_embeds: torch.Tensor):
        if len(prompt_embeds.shape) != 2:
            raise ValueError("Embeddings should be a 2D input with shape "
                             "`(num_tokens, embed_dim)`")

        return prompt_embeds

    def _tokenize_prompt(
        self,
        prompt: str,
        request_id: str,
        lora_request: Optional[LoRARequest],
    ) -> List[int]:
        """
        Apply the model's tokenizer to a text prompt, returning the
        corresponding token IDs.
        """
        tokenizer = self.get_tokenizer_group()

        return tokenizer.encode(request_id=request_id,
                                prompt=prompt,
                                lora_request=lora_request)

    async def _tokenize_prompt_async(
        self,
        prompt: str,
        request_id: str,
        lora_request: Optional[LoRARequest],
    ) -> List[int]:
        """Async version of :meth:`_tokenize_prompt`."""
        tokenizer = self.get_tokenizer_group()

        return await tokenizer.encode_async(request_id=request_id,
                                            prompt=prompt,
                                            lora_request=lora_request)

    def _prompt_to_llm_inputs(
        self,
        prompt: SingletonPrompt,
        request_id: str,
        lora_request: Optional[LoRARequest] = None,
    ) -> DecoderOnlyInputs:
        '''
        Extract the components of any single encoder or decoder input prompt.

        Arguments:

        * request_id
        * prompt: single encoder or decoder input prompt
        * lora_request: this is only valid for decoder prompts

        Returns:

        * prompt
        * prompt_token_ids
        * multi_modal_data
        * mm_processor_kwargs (request-level input processor/mapper overrides)
        '''

        parsed = parse_singleton_prompt(prompt)

        if parsed["type"] == "str":
            prompt_text = parsed["content"]
            prompt_token_ids = self._tokenize_prompt(
                prompt_text,
                request_id=request_id,
                lora_request=lora_request,
            )

            return token_inputs(
                prompt=prompt_text,
                prompt_token_ids=prompt_token_ids,
            )

        if parsed["type"] == "tokens":
            prompt_token_ids = parsed["content"]["prompt_token_ids"]
            multi_modal_data = parsed["content"].get("multi_modal_data")
            mm_processor_kwargs = parsed["content"].get("mm_processor_kwargs")

            return token_inputs(
                prompt_token_ids=prompt_token_ids,
                multi_modal_data=multi_modal_data,
                mm_processor_kwargs=mm_processor_kwargs,
            )

        if parsed["type"] == "text":
            prompt_text = parsed["content"]["prompt"]
            prompt_token_ids = self._tokenize_prompt(
                prompt_text,
                request_id=request_id,
                lora_request=lora_request,
            )
            multi_modal_data = parsed["content"].get("multi_modal_data")
            mm_processor_kwargs = parsed["content"].get("mm_processor_kwargs")

            return token_inputs(
                prompt=prompt_text,
                prompt_token_ids=prompt_token_ids,
                multi_modal_data=multi_modal_data,
                mm_processor_kwargs=mm_processor_kwargs,
            )

<<<<<<< HEAD
        if parsed["type"] == "embeds":
            prompt_embeds = parsed["content"]["prompt_embeds"]
            multi_modal_data = parsed["content"].get("multi_modal_data")

            return embed_inputs(
                prompt_embeds=prompt_embeds,
                multi_modal_data=multi_modal_data,
            )

        assert_never(parsed)

=======
        assert_never(parsed)

>>>>>>> 9287a1b6
    async def _prompt_to_llm_inputs_async(
        self,
        prompt: SingletonPrompt,
        request_id: str,
        lora_request: Optional[LoRARequest] = None,
    ) -> DecoderOnlyInputs:
        """Async version of :meth:`_extract_prompt_components`."""
        parsed = parse_singleton_prompt(prompt)

        if parsed["type"] == "str":
            prompt_text = parsed["content"]
            prompt_token_ids = await self._tokenize_prompt_async(
                prompt_text,
                request_id=request_id,
                lora_request=lora_request,
            )

            return token_inputs(
                prompt=prompt_text,
                prompt_token_ids=prompt_token_ids,
            )

        if parsed["type"] == "tokens":
            prompt_token_ids = parsed["content"]["prompt_token_ids"]
            multi_modal_data = parsed["content"].get("multi_modal_data")
            mm_processor_kwargs = parsed["content"].get("mm_processor_kwargs")

            return token_inputs(
                prompt_token_ids=prompt_token_ids,
                multi_modal_data=multi_modal_data,
                mm_processor_kwargs=mm_processor_kwargs,
            )

        if parsed["type"] == "text":
            prompt_text = parsed["content"]["prompt"]
            prompt_token_ids = await self._tokenize_prompt_async(
                prompt_text,
                request_id=request_id,
                lora_request=lora_request,
            )
            multi_modal_data = parsed["content"].get("multi_modal_data")
            mm_processor_kwargs = parsed["content"].get("mm_processor_kwargs")

            return token_inputs(
                prompt=prompt_text,
                prompt_token_ids=prompt_token_ids,
                multi_modal_data=multi_modal_data,
                mm_processor_kwargs=mm_processor_kwargs,
            )

<<<<<<< HEAD
        if parsed["type"] == "embeds":
            prompt_embeds = parsed["content"]["prompt_embeds"]
            multi_modal_data = parsed["content"].get("multi_modal_data")

            return embed_inputs(
                prompt_embeds=prompt_embeds,
                multi_modal_data=multi_modal_data,
            )

=======
>>>>>>> 9287a1b6
        assert_never(parsed)

    def _build_enc_dec_llm_inputs(
        self,
<<<<<<< HEAD
        encoder_inputs: DecoderOnlyInputs,
        decoder_inputs: Union[EmptyInputs, DecoderOnlyInputs],
    ) -> EncoderDecoderInputs:
        if encoder_inputs["type"] == "token":
            pass
        elif encoder_inputs["type"] == "embed":
            raise NotImplementedError("Embedding inputs are not supported for "
                                      "encoder-decoder models yet")
            encoder_inputs["prompt_embeds"] = self._validate_embed_inputs(
                encoder_inputs["prompt_embeds"])
        else:
            assert_never(encoder_inputs)

        if decoder_inputs["type"] == "token":
            decoder_inputs["prompt_token_ids"] = (
                self._prepare_decoder_input_ids_for_generation(
                    decoder_inputs["prompt_token_ids"],
                    force_bos=("multi_modal_data" not in encoder_inputs
                               and "multi_modal_data" not in decoder_inputs),
                ))
=======
        encoder_inputs: TokenInputs,
        decoder_inputs: Optional[TokenInputs],
    ) -> EncoderDecoderInputs:
        if encoder_inputs["type"] == "token":
            pass
        else:
            assert_never(encoder_inputs)

        if decoder_inputs is None:
            dec_token_ids = self._prepare_decoder_input_ids_for_generation(
                None,
                force_bos="multi_modal_data" not in encoder_inputs,
            )
            decoder_inputs = token_inputs(dec_token_ids)
        elif decoder_inputs["type"] == "token":
            dec_token_ids = self._prepare_decoder_input_ids_for_generation(
                decoder_inputs["prompt_token_ids"],
                force_bos=("multi_modal_data" not in encoder_inputs
                           and "multi_modal_data" not in decoder_inputs),
            )
            decoder_inputs["prompt_token_ids"] = dec_token_ids
>>>>>>> 9287a1b6

            if "multi_modal_data" in decoder_inputs:
                raise ValueError("Multi-modal decoder inputs of encoder-"
                                 "decoder models are not supported yet")
<<<<<<< HEAD
        elif decoder_inputs["type"] == "embed":
            raise NotImplementedError("Embedding inputs are not supported for "
                                      "encoder-decoder models yet")
            decoder_inputs["prompt_embeds"] = self._validate_embed_inputs(
                decoder_inputs["prompt_embeds"])
        elif decoder_inputs["type"] == "empty":
            pass
=======
>>>>>>> 9287a1b6
        else:
            assert_never(encoder_inputs)

        return EncoderDecoderInputs(
            encoder=encoder_inputs,
            decoder=decoder_inputs,
        )

    def _process_encoder_decoder_prompt(
        self,
        prompt: PromptType,
        request_id: str,
    ) -> EncoderDecoderInputs:
        '''
        For encoder/decoder models only:
        Process an input prompt into an :class:`EncoderDecoderInputs` instance.

        There are two types of input prompts:
        singleton prompts which carry only the
        encoder prompt, and explicit encoder/decoder
        prompts which carry both the encoder and the
        decoder prompts as member variables.

        This function handles the following scenarios:
        * Singleton encoder prompt: extract encoder prompt
          token ids & infer default decoder prompt token ids
        * Explicit encoder/decoder prompt: extract encoder
          and decoder prompt token ids

        Note that for Explicit encoder/decoder prompts,
        each sub-prompt (encoder or decoder prompt) can
        have any possible singleton type; thus this
        method relies on helper functions to obtain
        token ids for the sub-prompts.

        Arguments:

        * prompt: an input prompt
        * request_id

        Returns:

        * :class:`EncoderDecoderInputs` instance
        '''

<<<<<<< HEAD
        encoder_inputs: DecoderOnlyInputs
        decoder_inputs: Union[EmptyInputs, DecoderOnlyInputs]
=======
        encoder_inputs: TokenInputs
        decoder_inputs: Optional[TokenInputs]
>>>>>>> 9287a1b6

        if is_explicit_encoder_decoder_prompt(prompt):
            encoder_inputs = self._prompt_to_llm_inputs(
                prompt["encoder_prompt"],
                request_id=request_id,
            )

            if (decoder_input := prompt["decoder_prompt"]) is None:
<<<<<<< HEAD
                decoder_inputs = empty_inputs()
=======
                decoder_inputs = None
>>>>>>> 9287a1b6
            else:
                decoder_inputs = self._prompt_to_llm_inputs(
                    decoder_input,
                    request_id=request_id,
                )
        else:
            encoder_inputs = self._prompt_to_llm_inputs(
                prompt,
                request_id=request_id,
            )

<<<<<<< HEAD
            decoder_inputs = empty_inputs()
=======
            decoder_inputs = None
>>>>>>> 9287a1b6

        return self._build_enc_dec_llm_inputs(encoder_inputs, decoder_inputs)

    async def _process_encoder_decoder_prompt_async(
        self,
        prompt: PromptType,
        request_id: str,
    ) -> EncoderDecoderInputs:
        """Async version of :meth:`_process_encoder_decoder_prompt`."""
<<<<<<< HEAD
        encoder_inputs: DecoderOnlyInputs
        decoder_inputs: Union[EmptyInputs, DecoderOnlyInputs]
=======
        encoder_inputs: TokenInputs
        decoder_inputs: Optional[TokenInputs]
>>>>>>> 9287a1b6

        if is_explicit_encoder_decoder_prompt(prompt):
            encoder_task = self._prompt_to_llm_inputs_async(
                prompt["encoder_prompt"],
                request_id=request_id,
            )

            if (decoder_input := prompt["decoder_prompt"]) is None:
                encoder_inputs = await encoder_task
<<<<<<< HEAD
                decoder_inputs = empty_inputs()
=======
                decoder_inputs = None
>>>>>>> 9287a1b6
            else:
                decoder_task = self._prompt_to_llm_inputs_async(
                    decoder_input,
                    request_id=request_id,
                )

                encoder_inputs, decoder_inputs = await asyncio.gather(
                    encoder_task, decoder_task)
        else:
            encoder_inputs = await self._prompt_to_llm_inputs_async(
                prompt,
                request_id=request_id,
            )

<<<<<<< HEAD
            decoder_inputs = empty_inputs()
=======
            decoder_inputs = None
>>>>>>> 9287a1b6

        return self._build_enc_dec_llm_inputs(encoder_inputs, decoder_inputs)

    def _build_decoder_only_llm_inputs(
        self,
        prompt_inputs: DecoderOnlyInputs,
        prompt_adapter_request: Optional[PromptAdapterRequest],
    ) -> DecoderOnlyInputs:
        if prompt_inputs["type"] == "token":
            prompt_inputs["prompt_token_ids"] = self._apply_prompt_adapter(
                prompt_inputs["prompt_token_ids"],
                prompt_adapter_request=prompt_adapter_request,
            )
<<<<<<< HEAD
        elif prompt_inputs["type"] == "embed":
            prompt_inputs["prompt_embeds"] = self._validate_embed_inputs(
                prompt_inputs["prompt_embeds"])
=======
>>>>>>> 9287a1b6
        else:
            assert_never(prompt_inputs)

        return prompt_inputs

    def _process_decoder_only_prompt(
        self,
        prompt: SingletonPrompt,
        request_id: str,
        lora_request: Optional[LoRARequest] = None,
        prompt_adapter_request: Optional[PromptAdapterRequest] = None,
    ) -> DecoderOnlyInputs:
        '''
        For decoder-only models:
        Process an input prompt into an :class:`DecoderOnlyInputs` instance.

        Arguments:

        * prompt: input prompt
        * request_id
        * lora_request
        * prompt_adapter_request

        Returns:

        * :class:`DecoderOnlyInputs` instance
        '''

        prompt_comps = self._prompt_to_llm_inputs(
            prompt,
            request_id=request_id,
            lora_request=lora_request,
        )

        return self._build_decoder_only_llm_inputs(
            prompt_comps,
            prompt_adapter_request=prompt_adapter_request,
        )

    async def _process_decoder_only_prompt_async(
        self,
        prompt: SingletonPrompt,
        request_id: str,
        lora_request: Optional[LoRARequest] = None,
        prompt_adapter_request: Optional[PromptAdapterRequest] = None,
    ) -> DecoderOnlyInputs:
        """Async version of :meth:`_process_decoder_only_prompt`."""
        prompt_comps = await self._prompt_to_llm_inputs_async(
            prompt,
            request_id=request_id,
            lora_request=lora_request,
        )

        return self._build_decoder_only_llm_inputs(
            prompt_comps,
            prompt_adapter_request=prompt_adapter_request,
        )

    def preprocess(
        self,
        prompt: PromptType,
        request_id: str,
        lora_request: Optional[LoRARequest] = None,
        prompt_adapter_request: Optional[PromptAdapterRequest] = None,
    ) -> ProcessorInputs:
        """Preprocess the input prompt."""
        if self.is_encoder_decoder_model():
            # Encoder-decoder model requires special mapping of
            # input prompts to encoder & decoder
            return self._process_encoder_decoder_prompt(
                prompt,
                request_id=request_id,
            )

        if is_explicit_encoder_decoder_prompt(prompt):
            raise ValueError("Cannot pass encoder-decoder prompt "
                             "to decoder-only models")

        # Decoder-only operation
        return self._process_decoder_only_prompt(
            prompt,
            request_id=request_id,
            lora_request=lora_request,
            prompt_adapter_request=prompt_adapter_request,
        )

    async def preprocess_async(
        self,
        prompt: PromptType,
        request_id: str,
        lora_request: Optional[LoRARequest] = None,
        prompt_adapter_request: Optional[PromptAdapterRequest] = None,
    ) -> ProcessorInputs:
        """Async version of :meth:`preprocess`."""
        if self.is_encoder_decoder_model():
            # Encoder-decoder model requires special mapping of
            # input prompts to encoder & decoder
            return await self._process_encoder_decoder_prompt_async(
                prompt,
                request_id=request_id,
            )

        if is_explicit_encoder_decoder_prompt(prompt):
            raise ValueError("Cannot pass encoder-decoder prompt "
                             "to decoder-only models")

        # Decoder-only operation
        return await self._process_decoder_only_prompt_async(
            prompt,
            request_id=request_id,
            lora_request=lora_request,
            prompt_adapter_request=prompt_adapter_request,
        )

    def is_encoder_decoder_model(self):
        return self.model_config.is_encoder_decoder_model<|MERGE_RESOLUTION|>--- conflicted
+++ resolved
@@ -1,9 +1,5 @@
 import asyncio
-<<<<<<< HEAD
-from typing import List, Optional, Union
-=======
 from typing import List, Optional
->>>>>>> 9287a1b6
 
 import torch
 from typing_extensions import assert_never
@@ -15,14 +11,9 @@
 from vllm.transformers_utils.tokenizer_group import BaseTokenizerGroup
 from vllm.utils import print_warning_once
 
-<<<<<<< HEAD
-from .data import (DecoderOnlyInputs, EmptyInputs, EncoderDecoderInputs,
-                   ProcessorInputs, PromptType, SingletonPrompt, embed_inputs,
-                   empty_inputs, token_inputs)
-=======
 from .data import (DecoderOnlyInputs, EncoderDecoderInputs, ProcessorInputs,
-                   PromptType, SingletonPrompt, TokenInputs, token_inputs)
->>>>>>> 9287a1b6
+                   PromptType, SingletonInputs, SingletonPrompt, embed_inputs,
+                   token_inputs)
 from .parse import is_explicit_encoder_decoder_prompt, parse_singleton_prompt
 
 logger = init_logger(__name__)
@@ -222,7 +213,7 @@
         prompt: SingletonPrompt,
         request_id: str,
         lora_request: Optional[LoRARequest] = None,
-    ) -> DecoderOnlyInputs:
+    ) -> SingletonInputs:
         '''
         Extract the components of any single encoder or decoder input prompt.
 
@@ -283,7 +274,6 @@
                 mm_processor_kwargs=mm_processor_kwargs,
             )
 
-<<<<<<< HEAD
         if parsed["type"] == "embeds":
             prompt_embeds = parsed["content"]["prompt_embeds"]
             multi_modal_data = parsed["content"].get("multi_modal_data")
@@ -295,16 +285,12 @@
 
         assert_never(parsed)
 
-=======
-        assert_never(parsed)
-
->>>>>>> 9287a1b6
     async def _prompt_to_llm_inputs_async(
         self,
         prompt: SingletonPrompt,
         request_id: str,
         lora_request: Optional[LoRARequest] = None,
-    ) -> DecoderOnlyInputs:
+    ) -> SingletonInputs:
         """Async version of :meth:`_extract_prompt_components`."""
         parsed = parse_singleton_prompt(prompt)
 
@@ -349,7 +335,6 @@
                 mm_processor_kwargs=mm_processor_kwargs,
             )
 
-<<<<<<< HEAD
         if parsed["type"] == "embeds":
             prompt_embeds = parsed["content"]["prompt_embeds"]
             multi_modal_data = parsed["content"].get("multi_modal_data")
@@ -359,15 +344,12 @@
                 multi_modal_data=multi_modal_data,
             )
 
-=======
->>>>>>> 9287a1b6
         assert_never(parsed)
 
     def _build_enc_dec_llm_inputs(
         self,
-<<<<<<< HEAD
-        encoder_inputs: DecoderOnlyInputs,
-        decoder_inputs: Union[EmptyInputs, DecoderOnlyInputs],
+        encoder_inputs: SingletonInputs,
+        decoder_inputs: Optional[SingletonInputs],
     ) -> EncoderDecoderInputs:
         if encoder_inputs["type"] == "token":
             pass
@@ -379,22 +361,6 @@
         else:
             assert_never(encoder_inputs)
 
-        if decoder_inputs["type"] == "token":
-            decoder_inputs["prompt_token_ids"] = (
-                self._prepare_decoder_input_ids_for_generation(
-                    decoder_inputs["prompt_token_ids"],
-                    force_bos=("multi_modal_data" not in encoder_inputs
-                               and "multi_modal_data" not in decoder_inputs),
-                ))
-=======
-        encoder_inputs: TokenInputs,
-        decoder_inputs: Optional[TokenInputs],
-    ) -> EncoderDecoderInputs:
-        if encoder_inputs["type"] == "token":
-            pass
-        else:
-            assert_never(encoder_inputs)
-
         if decoder_inputs is None:
             dec_token_ids = self._prepare_decoder_input_ids_for_generation(
                 None,
@@ -408,21 +374,15 @@
                            and "multi_modal_data" not in decoder_inputs),
             )
             decoder_inputs["prompt_token_ids"] = dec_token_ids
->>>>>>> 9287a1b6
 
             if "multi_modal_data" in decoder_inputs:
                 raise ValueError("Multi-modal decoder inputs of encoder-"
                                  "decoder models are not supported yet")
-<<<<<<< HEAD
         elif decoder_inputs["type"] == "embed":
             raise NotImplementedError("Embedding inputs are not supported for "
                                       "encoder-decoder models yet")
             decoder_inputs["prompt_embeds"] = self._validate_embed_inputs(
                 decoder_inputs["prompt_embeds"])
-        elif decoder_inputs["type"] == "empty":
-            pass
-=======
->>>>>>> 9287a1b6
         else:
             assert_never(encoder_inputs)
 
@@ -468,13 +428,8 @@
         * :class:`EncoderDecoderInputs` instance
         '''
 
-<<<<<<< HEAD
-        encoder_inputs: DecoderOnlyInputs
-        decoder_inputs: Union[EmptyInputs, DecoderOnlyInputs]
-=======
-        encoder_inputs: TokenInputs
-        decoder_inputs: Optional[TokenInputs]
->>>>>>> 9287a1b6
+        encoder_inputs: SingletonInputs
+        decoder_inputs: Optional[SingletonInputs]
 
         if is_explicit_encoder_decoder_prompt(prompt):
             encoder_inputs = self._prompt_to_llm_inputs(
@@ -483,11 +438,7 @@
             )
 
             if (decoder_input := prompt["decoder_prompt"]) is None:
-<<<<<<< HEAD
-                decoder_inputs = empty_inputs()
-=======
                 decoder_inputs = None
->>>>>>> 9287a1b6
             else:
                 decoder_inputs = self._prompt_to_llm_inputs(
                     decoder_input,
@@ -499,11 +450,7 @@
                 request_id=request_id,
             )
 
-<<<<<<< HEAD
-            decoder_inputs = empty_inputs()
-=======
             decoder_inputs = None
->>>>>>> 9287a1b6
 
         return self._build_enc_dec_llm_inputs(encoder_inputs, decoder_inputs)
 
@@ -513,13 +460,8 @@
         request_id: str,
     ) -> EncoderDecoderInputs:
         """Async version of :meth:`_process_encoder_decoder_prompt`."""
-<<<<<<< HEAD
-        encoder_inputs: DecoderOnlyInputs
-        decoder_inputs: Union[EmptyInputs, DecoderOnlyInputs]
-=======
-        encoder_inputs: TokenInputs
-        decoder_inputs: Optional[TokenInputs]
->>>>>>> 9287a1b6
+        encoder_inputs: SingletonInputs
+        decoder_inputs: Optional[SingletonInputs]
 
         if is_explicit_encoder_decoder_prompt(prompt):
             encoder_task = self._prompt_to_llm_inputs_async(
@@ -529,11 +471,7 @@
 
             if (decoder_input := prompt["decoder_prompt"]) is None:
                 encoder_inputs = await encoder_task
-<<<<<<< HEAD
-                decoder_inputs = empty_inputs()
-=======
                 decoder_inputs = None
->>>>>>> 9287a1b6
             else:
                 decoder_task = self._prompt_to_llm_inputs_async(
                     decoder_input,
@@ -548,11 +486,7 @@
                 request_id=request_id,
             )
 
-<<<<<<< HEAD
-            decoder_inputs = empty_inputs()
-=======
             decoder_inputs = None
->>>>>>> 9287a1b6
 
         return self._build_enc_dec_llm_inputs(encoder_inputs, decoder_inputs)
 
@@ -566,12 +500,9 @@
                 prompt_inputs["prompt_token_ids"],
                 prompt_adapter_request=prompt_adapter_request,
             )
-<<<<<<< HEAD
         elif prompt_inputs["type"] == "embed":
             prompt_inputs["prompt_embeds"] = self._validate_embed_inputs(
                 prompt_inputs["prompt_embeds"])
-=======
->>>>>>> 9287a1b6
         else:
             assert_never(prompt_inputs)
 
