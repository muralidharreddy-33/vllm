# SPDX-License-Identifier: Apache-2.0

from dataclasses import dataclass
from functools import cached_property
from typing import (TYPE_CHECKING, Any, Dict, Generic, Iterable, List, Literal,
                    Optional, Tuple, Union, cast)

import torch
from typing_extensions import NotRequired, TypedDict, TypeVar, assert_never

if TYPE_CHECKING:
    from vllm.multimodal import (MultiModalDataDict, MultiModalKwargs,
                                 MultiModalPlaceholderDict)
<<<<<<< HEAD
    from vllm.multimodal.inputs import (MultiModalEncDecInputs,
                                        MultiModalInputsV2)
=======
    from vllm.multimodal.inputs import MultiModalInputs
>>>>>>> d1ca7df8


class TextPrompt(TypedDict):
    """Schema for a text prompt."""

    prompt: str
    """The input text to be tokenized before passing to the model."""

    multi_modal_data: NotRequired["MultiModalDataDict"]
    """
    Optional multi-modal data to pass to the model,
    if the model supports it.
    """

    mm_processor_kwargs: NotRequired[Dict[str, Any]]
    """
    Optional multi-modal processor kwargs to be forwarded to the
    multimodal input mapper & processor. Note that if multiple modalities
    have registered mappers etc for the model being considered, we attempt
    to pass the mm_processor_kwargs to each of them.
    """


class TokensPrompt(TypedDict):
    """Schema for a tokenized prompt."""

    prompt_token_ids: List[int]
    """A list of token IDs to pass to the model."""

    token_type_ids: NotRequired[List[int]]
    """A list of token type IDs to pass to the cross encoder model."""

    multi_modal_data: NotRequired["MultiModalDataDict"]
    """
    Optional multi-modal data to pass to the model,
    if the model supports it.
    """

    mm_processor_kwargs: NotRequired[Dict[str, Any]]
    """
    Optional multi-modal processor kwargs to be forwarded to the
    multimodal input mapper & processor. Note that if multiple modalities
    have registered mappers etc for the model being considered, we attempt
    to pass the mm_processor_kwargs to each of them.
    """


SingletonPrompt = Union[str, TextPrompt, TokensPrompt]
"""
Set of possible schemas for a single prompt:

- A text prompt (:class:`str` or :class:`TextPrompt`)
- A tokenized prompt (:class:`TokensPrompt`)

Note that "singleton" is as opposed to a data structure
which encapsulates multiple prompts, i.e. of the sort
which may be utilized for encoder/decoder models when
the user desires to express both the encoder & decoder
prompts explicitly, i.e. :class:`ExplicitEncoderDecoderPrompt`

A prompt of type :class:`SingletonPrompt` may be employed
as (1) input to a decoder-only model, (2) input to
the encoder of an encoder/decoder model, in the scenario
where the decoder-prompt is not specified explicitly, or
(3) as a member of a larger data structure encapsulating
more than one prompt, i.e. :class:`ExplicitEncoderDecoderPrompt`
"""

_T1_co = TypeVar("_T1_co",
                 bound=SingletonPrompt,
                 default=SingletonPrompt,
                 covariant=True)
_T2_co = TypeVar("_T2_co",
                 bound=SingletonPrompt,
                 default=SingletonPrompt,
                 covariant=True)


# TODO: Make fields ReadOnly once mypy supports it
class ExplicitEncoderDecoderPrompt(TypedDict, Generic[_T1_co, _T2_co]):
    """
    Represents an encoder/decoder model input prompt,
    comprising an explicit encoder prompt and a decoder prompt.

    The encoder and decoder prompts, respectively, may be formatted
    according to any of the :class:`SingletonPrompt` schemas,
    and are not required to have the same schema.

    Only the encoder prompt may have multi-modal data. mm_processor_kwargs
    should be at the top-level, and should not be set in the encoder/decoder
    prompts, since they are agnostic to the encoder/decoder.

    Note that an :class:`ExplicitEncoderDecoderPrompt` may not
    be used as an input to a decoder-only model,
    and that the :code:`encoder_prompt` and :code:`decoder_prompt`
    fields of this data structure themselves must be
    :class:`SingletonPrompt` instances.
    """

    encoder_prompt: _T1_co

    decoder_prompt: Optional[_T2_co]

    mm_processor_kwargs: NotRequired[Dict[str, Any]]


PromptType = Union[SingletonPrompt, ExplicitEncoderDecoderPrompt]
"""
Set of possible schemas for an LLM input, including
both decoder-only and encoder/decoder input types:

- A text prompt (:class:`str` or :class:`TextPrompt`)
- A tokenized prompt (:class:`TokensPrompt`)
- A single data structure containing both an encoder and a decoder prompt
  (:class:`ExplicitEncoderDecoderPrompt`)
"""


class TokenInputs(TypedDict):
    """Represents token-based inputs."""

    type: Literal["token"]
    """The type of inputs."""

    prompt_token_ids: List[int]
    """The token IDs of the prompt."""

    token_type_ids: NotRequired[List[int]]
    """The token type IDs of the prompt."""

    prompt: NotRequired[str]
    """
    The original prompt text corresponding to the token IDs, if available.
    """

    multi_modal_data: NotRequired["MultiModalDataDict"]
    """
    Optional multi-modal data to pass to the model,
    if the model supports it.
    """

    multi_modal_inputs: NotRequired["MultiModalKwargs"]
    """
    Optional multi-modal inputs to pass to the model,
    if the model supports it.
    """

    multi_modal_placeholders: NotRequired["MultiModalPlaceholderDict"]
    """
    Placeholder ranges for the multi-modal data.
    """

    multi_modal_hashes: NotRequired[List[str]]
    """
    The hashes of the multi-modal data.
    """

    mm_processor_kwargs: NotRequired[Dict[str, Any]]
    """
    Optional multi-modal processor kwargs to be forwarded to the
    multimodal input mapper & processor. Note that if multiple modalities
    have registered mappers etc for the model being considered, we attempt
    to pass the mm_processor_kwargs to each of them.
    """


def token_inputs(
    prompt_token_ids: List[int],
    token_type_ids: Optional[List[int]] = None,
    prompt: Optional[str] = None,
    multi_modal_data: Optional["MultiModalDataDict"] = None,
    multi_modal_inputs: Optional["MultiModalKwargs"] = None,
    multi_modal_hashes: Optional[List[str]] = None,
    multi_modal_placeholders: Optional["MultiModalPlaceholderDict"] = None,
    mm_processor_kwargs: Optional[Dict[str, Any]] = None,
) -> TokenInputs:
    """Construct :class:`TokenInputs` from optional values."""
    inputs = TokenInputs(type="token", prompt_token_ids=prompt_token_ids)

    if prompt is not None:
        inputs["prompt"] = prompt
    if token_type_ids is not None:
        inputs["token_type_ids"] = token_type_ids
    if multi_modal_data is not None:
        inputs["multi_modal_data"] = multi_modal_data
    if multi_modal_inputs is not None:
        inputs["multi_modal_inputs"] = multi_modal_inputs
    if multi_modal_hashes is not None:
        inputs["multi_modal_hashes"] = multi_modal_hashes
    if multi_modal_placeholders is not None:
        inputs["multi_modal_placeholders"] = multi_modal_placeholders
    if mm_processor_kwargs is not None:
        inputs["mm_processor_kwargs"] = mm_processor_kwargs

    return inputs


DecoderOnlyInputs = Union[TokenInputs, "MultiModalInputs"]
"""
The inputs in :class:`~vllm.LLMEngine` before they are
passed to the model executor.
This specifies the data required for decoder-only models.
"""


class EncoderDecoderInputs(TypedDict):
    """
    The inputs in :class:`~vllm.LLMEngine` before they are
    passed to the model executor.

    This specifies the required data for encoder-decoder models.
    """
    encoder: Union[TokenInputs, "MultiModalInputs"]
    """The inputs for the encoder portion."""

    decoder: Union[TokenInputs, "MultiModalInputs"]
    """The inputs for the decoder portion."""


<<<<<<< HEAD
SingletonInputs = Union[TokenInputs, "MultiModalInputsV2",
                        "MultiModalEncDecInputs"]
=======
SingletonInputs = Union[TokenInputs, "MultiModalInputs"]
>>>>>>> d1ca7df8
"""
A processed :class:`SingletonPrompt` which can be passed to
:class:`vllm.sequence.Sequence`.
"""


@dataclass
class SingletonInputsAdapter:
    """
    Unified interface to access the components of :class:`SingletonInputs`.
    """
    inputs: SingletonInputs

    @cached_property
    def prompt(self) -> Optional[str]:
        inputs = self.inputs

        if inputs["type"] == "token" or inputs["type"] == "multimodal":
            return inputs.get("prompt")

        assert_never(inputs)  # type: ignore[arg-type]

    @cached_property
    def prompt_token_ids(self) -> List[int]:
        inputs = self.inputs

        if inputs["type"] == "token" or inputs["type"] == "multimodal":
            return inputs.get("prompt_token_ids", [])

        assert_never(inputs)  # type: ignore[arg-type]

    @cached_property
    def token_type_ids(self) -> List[int]:
        inputs = self.inputs

        if inputs["type"] == "token" or inputs["type"] == "multimodal":
            return inputs.get("token_type_ids", [])

        assert_never(inputs)  # type: ignore[arg-type]

    @cached_property
    def prompt_embeds(self) -> Optional[torch.Tensor]:
        inputs = self.inputs

        if inputs["type"] == "token" or inputs["type"] == "multimodal":
            return None

        assert_never(inputs)  # type: ignore[arg-type]

    @cached_property
    def multi_modal_data(self) -> "MultiModalDataDict":
        inputs = self.inputs

        if inputs["type"] == "token":
            return inputs.get("multi_modal_data", {})

        if inputs["type"] == "multimodal":
            return inputs.get("mm_kwargs", {})

        assert_never(inputs)  # type: ignore[arg-type]

    @cached_property
    def multi_modal_inputs(self) -> Union[Dict, "MultiModalKwargs"]:
        inputs = self.inputs

        if inputs["type"] == "token":
            return inputs.get("multi_modal_inputs", {})

        if inputs["type"] == "multimodal":
            return inputs.get("mm_kwargs", {})

        assert_never(inputs)  # type: ignore[arg-type]

    @cached_property
    def multi_modal_hashes(self) -> List[str]:
        inputs = self.inputs

        if inputs["type"] == "token":
            return inputs.get("multi_modal_hashes", [])

        if inputs["type"] == "multimodal":
            # only the case when we use MultiModalInputs
            return inputs.get("mm_hashes", [])  # type: ignore[return-value]

        assert_never(inputs)  # type: ignore[arg-type]

    @cached_property
    def multi_modal_placeholders(self) -> "MultiModalPlaceholderDict":
        inputs = self.inputs

        if inputs["type"] == "token":
            return inputs.get("multi_modal_placeholders", {})

        if inputs["type"] == "multimodal":
            return inputs.get("mm_placeholders", {})

        assert_never(inputs)  # type: ignore[arg-type]

    @cached_property
    def mm_processor_kwargs(self) -> Dict[str, Any]:
        inputs = self.inputs

        if inputs["type"] == "token":
            return inputs.get("mm_processor_kwargs", {})

        if inputs["type"] == "multimodal":
            return {}

        assert_never(inputs)  # type: ignore[arg-type]


ProcessorInputs = Union[DecoderOnlyInputs, EncoderDecoderInputs]
"""
The inputs to :data:`vllm.inputs.InputProcessor`.
"""

_T1 = TypeVar("_T1", bound=SingletonPrompt, default=SingletonPrompt)
_T2 = TypeVar("_T2", bound=SingletonPrompt, default=SingletonPrompt)


def build_explicit_enc_dec_prompt(
    encoder_prompt: _T1,
    decoder_prompt: Optional[_T2],
    mm_processor_kwargs: Optional[Dict[str, Any]] = None,
) -> ExplicitEncoderDecoderPrompt[_T1, _T2]:
    if mm_processor_kwargs is None:
        mm_processor_kwargs = {}
    return ExplicitEncoderDecoderPrompt(
        encoder_prompt=encoder_prompt,
        decoder_prompt=decoder_prompt,
        mm_processor_kwargs=mm_processor_kwargs)


def zip_enc_dec_prompts(
    enc_prompts: Iterable[_T1],
    dec_prompts: Iterable[Optional[_T2]],
    mm_processor_kwargs: Optional[Union[Iterable[Dict[str, Any]],
                                        Dict[str, Any]]] = None,
) -> List[ExplicitEncoderDecoderPrompt[_T1, _T2]]:
    """
    Zip encoder and decoder prompts together into a list of
    :class:`ExplicitEncoderDecoderPrompt` instances.
    
    ``mm_processor_kwargs`` may also be provided; if a dict is passed, the same
    dictionary will be used for every encoder/decoder prompt. If an iterable is
    provided, it will be zipped with the encoder/decoder prompts.
    """
    if mm_processor_kwargs is None:
        mm_processor_kwargs = cast(Dict[str, Any], {})
    if isinstance(mm_processor_kwargs, dict):
        return [
            build_explicit_enc_dec_prompt(
                encoder_prompt, decoder_prompt,
                cast(Dict[str, Any], mm_processor_kwargs))
            for (encoder_prompt,
                 decoder_prompt) in zip(enc_prompts, dec_prompts)
        ]
    return [
        build_explicit_enc_dec_prompt(encoder_prompt, decoder_prompt,
                                      mm_proc_kwargs)
        for (encoder_prompt, decoder_prompt, mm_proc_kwargs
             ) in zip(enc_prompts, dec_prompts, mm_processor_kwargs)
    ]


def to_enc_dec_tuple_list(
    enc_dec_prompts: Iterable[ExplicitEncoderDecoderPrompt[_T1, _T2]],
) -> List[Tuple[_T1, Optional[_T2]]]:
    return [(enc_dec_prompt["encoder_prompt"],
             enc_dec_prompt["decoder_prompt"])
            for enc_dec_prompt in enc_dec_prompts]<|MERGE_RESOLUTION|>--- conflicted
+++ resolved
@@ -11,12 +11,7 @@
 if TYPE_CHECKING:
     from vllm.multimodal import (MultiModalDataDict, MultiModalKwargs,
                                  MultiModalPlaceholderDict)
-<<<<<<< HEAD
-    from vllm.multimodal.inputs import (MultiModalEncDecInputs,
-                                        MultiModalInputsV2)
-=======
     from vllm.multimodal.inputs import MultiModalInputs
->>>>>>> d1ca7df8
 
 
 class TextPrompt(TypedDict):
@@ -236,12 +231,7 @@
     """The inputs for the decoder portion."""
 
 
-<<<<<<< HEAD
-SingletonInputs = Union[TokenInputs, "MultiModalInputsV2",
-                        "MultiModalEncDecInputs"]
-=======
 SingletonInputs = Union[TokenInputs, "MultiModalInputs"]
->>>>>>> d1ca7df8
 """
 A processed :class:`SingletonPrompt` which can be passed to
 :class:`vllm.sequence.Sequence`.
