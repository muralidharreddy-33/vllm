import dataclasses
from abc import ABC, abstractmethod
from typing import (TYPE_CHECKING, Any, Dict, Generic, List, Optional, Type,
                    TypeVar)

import torch

from vllm.sequence import (IntermediateTensors, SamplerOutput,
                           SequenceGroupMetadata)

if TYPE_CHECKING:
    from vllm.attention import AttentionMetadata
    from vllm.attention.backends.abstract import AttentionBackend
    from vllm.model_executor import SamplingMetadata

T = TypeVar('T', bound="ModelRunnerInputBase")


def _add_attn_metadata_broadcastable_dict(
        tensor_dict: Dict[str, Any],
        attn_metadata: Optional["AttentionMetadata"]) -> None:
    """
    Helper method to update tensor_dict with broadcastable
    AttentionMetadata fields.
    """
    if attn_metadata is not None:
        tensor_dict.update(attn_metadata.asdict_zerocopy())


def _init_attn_metadata_from_tensor_dict(
    attn_backend: "AttentionBackend",
    tensor_dict: Dict[str, Any],
) -> Dict[str, Any]:
    """
    Helper method to initialize AttentionMetadata based on an
    AttentionBackend and broadcastable AttentionMetadata fields.
    """
    # Extract the fields used to create AttentionMetadata.
    valid_attn_kwargs = {}
    for field in dataclasses.fields(attn_backend.get_metadata_cls()):
        val = tensor_dict.pop(field.name, None)
        if val is not None:
            valid_attn_kwargs[field.name] = val

    attn_metadata = attn_backend.make_metadata(**valid_attn_kwargs)
    tensor_dict["attn_metadata"] = attn_metadata
    return tensor_dict


def _init_sampling_metadata_from_tensor_dict(  # type: ignore
        tensor_dict: Dict[str, Any]) -> Dict[str, Any]:
    """
    Helper method to initialize SamplingMetadata based on broadcastable
    SamplingMetadata fields.
    """
    from vllm.model_executor import SamplingMetadata

    selected_token_indices = tensor_dict.pop("selected_token_indices", None)
    # An empty SamplingMetadata to signal that the worker should skip
    # sampling.
    if selected_token_indices is not None:
        tensor_dict["sampling_metadata"] = SamplingMetadata(
            seq_groups=None,
            selected_token_indices=selected_token_indices,
            categorized_sample_indices=None,
            num_prompts=0,
        )
    return tensor_dict


def _add_sampling_metadata_broadcastable_dict(
        tensor_dict: Dict[str, Any],
        sampling_metadata: Optional["SamplingMetadata"]) -> None:
    """
    Helper method to update tensor_dict with broadcastable
    SamplingMetadata fields.
    """
    if sampling_metadata is not None:
        tensor_dict["selected_token_indices"] = (
            sampling_metadata.selected_token_indices)


@dataclasses.dataclass(frozen=True)
class ModelRunnerInputBase(ABC):
    """Local inputs to each worker's model runner. May contain
    device-specific data. Different worker backends may have different methods
    of converting from the global ExecuteModelRequest produced by the LLM
    engine to the worker-local ModelRunnerInputBase objects.

    Model runners that support multi-GPU execution should define a
    ModelRunnerInputBase subclass, add their required fields, and specify how to
    serialize/deserialize a ModelInput for broadcast between workers.
    """

    def as_broadcastable_tensor_dict(self) -> Dict[str, Any]:
        """
        Extract broadcastable fields. Override for fields that require some
        custom deserialization.
        """
        raise NotImplementedError

    @classmethod
    @abstractmethod
    def from_broadcasted_tensor_dict(
        cls: Type[T],
        tensor_dict: Dict[str, Any],
        attn_backend: Optional["AttentionBackend"] = None,
    ) -> T:
        """
        Pop fields from the given tensor_dict and populate a new instance of
        ModelRunnerInputBase.
        """
        raise NotImplementedError


class ModelRunnerBase(ABC, Generic[T]):
    """
    Model runner interface that abstracts a particular hardware and/or type of
    model. Model execution may communicate data with model runners in other
    processes, but it should not include control plane metadata communication.

    Each ModelRunnerBase subclass should define a corresponding
    ModelRunnerInputBase subclass.
    """

    @abstractmethod
    def make_model_input_from_broadcasted_tensor_dict(
        self,
        tensor_dict: Dict[str, Any],
    ) -> T:
        """
        Make an instance of a ModelRunnerInputBase from the broadcasted tensor
        dict.
        """
        raise NotImplementedError

    @abstractmethod
    def prepare_model_input(
        self,
        seq_group_metadata_list: List[SequenceGroupMetadata],
<<<<<<< HEAD
        finished_requests_ids: Optional[List[str]] = None,
=======
        virtual_engine: int = 0,
>>>>>>> c92257c6
    ) -> T:
        """
        Prepare the inputs to ModelRunnerBase.execute_model from an execution
        request. This method may move data to the worker's local device. It is
        not allowed to communicate with other workers or devices.
        """
        raise NotImplementedError

    @torch.inference_mode()
    def execute_model(
        self,
        model_input: T,
        kv_caches: Optional[List[torch.Tensor]],
        intermediate_tensors: Optional[IntermediateTensors],
        num_steps: int = 1,
    ) -> Optional[List[SamplerOutput]]:
        """
        Execute the model on the given input.
        """
        raise NotImplementedError<|MERGE_RESOLUTION|>--- conflicted
+++ resolved
@@ -138,11 +138,8 @@
     def prepare_model_input(
         self,
         seq_group_metadata_list: List[SequenceGroupMetadata],
-<<<<<<< HEAD
+        virtual_engine: int = 0,
         finished_requests_ids: Optional[List[str]] = None,
-=======
-        virtual_engine: int = 0,
->>>>>>> c92257c6
     ) -> T:
         """
         Prepare the inputs to ModelRunnerBase.execute_model from an execution
