import dataclasses
import pickle
from abc import ABC, abstractmethod
from datetime import datetime
from functools import wraps
from typing import (TYPE_CHECKING, Any, Dict, Generic, Iterable, List,
                    Optional, Type, TypeVar)

import torch
import torch.nn as nn
from torch import is_tensor

from vllm.config import VllmConfig
from vllm.logger import init_logger
from vllm.model_executor.layers.sampler import SamplerOutput
from vllm.sequence import IntermediateTensors, SequenceGroupMetadata

if TYPE_CHECKING:
    from vllm.attention import AttentionMetadata
    from vllm.attention.backends.abstract import AttentionBackend
    from vllm.model_executor import SamplingMetadata

logger = init_logger(__name__)

T = TypeVar('T', bound="BroadcastableModelInput")


def _add_attn_metadata_broadcastable_dict(
        tensor_dict: Dict[str, Any],
        attn_metadata: Optional["AttentionMetadata"]) -> None:
    """
    Helper method to update tensor_dict with broadcastable
    AttentionMetadata fields.
    """
    if attn_metadata is not None:
        tensor_dict.update(attn_metadata.asdict_zerocopy())


def _init_attn_metadata_from_tensor_dict(
    attn_backend: "AttentionBackend",
    tensor_dict: Dict[str, Any],
) -> Dict[str, Any]:
    """
    Helper method to initialize AttentionMetadata based on an
    AttentionBackend and broadcastable AttentionMetadata fields.
    """
    # Extract the fields used to create AttentionMetadata.
    valid_attn_kwargs = {}
    for field in dataclasses.fields(attn_backend.get_metadata_cls()):
        if field.name in tensor_dict:
            valid_attn_kwargs[field.name] = tensor_dict.pop(field.name)

    attn_metadata = attn_backend.make_metadata(**valid_attn_kwargs)
    tensor_dict["attn_metadata"] = attn_metadata
    return tensor_dict


def _init_sampling_metadata_from_tensor_dict(  # type: ignore
        tensor_dict: Dict[str, Any]) -> Dict[str, Any]:
    """
    Helper method to initialize SamplingMetadata based on broadcastable
    SamplingMetadata fields.
    """
    from vllm.model_executor import SamplingMetadata

    selected_token_indices = tensor_dict.pop("selected_token_indices", None)
    # An empty SamplingMetadata to signal that the worker should skip
    # sampling.
    if selected_token_indices is not None:
        tensor_dict["sampling_metadata"] = SamplingMetadata(
            seq_groups=None,
            selected_token_indices=selected_token_indices,
            categorized_sample_indices=None,
            num_prompts=0,
        )
    return tensor_dict


def _add_sampling_metadata_broadcastable_dict(
        tensor_dict: Dict[str, Any],
        sampling_metadata: Optional["SamplingMetadata"]) -> None:
    """
    Helper method to update tensor_dict with broadcastable
    SamplingMetadata fields.
    """
    if sampling_metadata is not None:
        tensor_dict["selected_token_indices"] = (
            sampling_metadata.selected_token_indices)


def _init_frozen_model_input_from_tensor_dict(
        frozen_model_input_cls: Type["ModelRunnerInputBase"],
        tensor_dict: Dict[str, Any]) -> Dict[str, Any]:
    """
    Helper method to initialize a frozen ModelInput based on broadcastable
    """
    valid_tensor_kwargs = {}
    for field in dataclasses.fields(frozen_model_input_cls):
        val = tensor_dict.pop(field.name, None)
        if val is not None:
            valid_tensor_kwargs[field.name] = val

    frozen_model_input = frozen_model_input_cls(**valid_tensor_kwargs)
    tensor_dict["frozen_model_input"] = frozen_model_input
    return tensor_dict


def dump_input_when_exception(exclude_args: Optional[List[int]] = None,
                              exclude_kwargs: Optional[List[str]] = None):

    def _inner(func):

        @wraps(func)
        def _wrapper(*args, **kwargs):
            try:
                return func(*args, **kwargs)
            except Exception as err:
                timestamp = datetime.now().strftime("%Y%m%d-%H%M%S")
                filename = f"/tmp/err_{func.__name__}_input_{timestamp}.pkl"
                logger.info("Writing input of failed execution to %s...",
                            filename)
                with open(filename, "wb") as filep:
                    dumped_inputs = {
                        k: v
                        for k, v in kwargs.items()
                        if k not in (exclude_kwargs or [])
                    }
                    for i, arg in enumerate(args):
                        if i not in (exclude_args or []):
                            dumped_inputs[f"arg_{i}"] = arg

                    # Only persist dtype and shape for kvcache tensors
                    # (can be way to big otherwise)
                    if (kv_caches := dumped_inputs.get("kv_caches")) \
                        and isinstance(kv_caches, Iterable):
                        dumped_inputs["kv_caches"] = [(t.dtype, t.shape)
                                                      for t in kv_caches
                                                      if is_tensor(t)]

                    try:
                        pickle.dump(dumped_inputs, filep)
                    except Exception as pickle_err:
                        logger.warning(
                            "Failed to pickle inputs of failed execution: %s",
                            str(pickle_err))
                        raise type(err)(f"Error in model execution: "
                                        f"{str(err)}") from err

                    logger.info(
                        "Completed writing input of failed execution to %s.",
                        filename)
                raise type(err)(
                    f"Error in model execution (input dumped to {filename}): "
                    f"{str(err)}") from err

        return _wrapper

    return _inner


class BroadcastableModelInput(ABC):

    @abstractmethod
    def as_broadcastable_tensor_dict(self) -> Dict[str, Any]:
        """
        Extract broadcastable fields. Override for fields that require some
        custom deserialization.
        """
        raise NotImplementedError

    @classmethod
    @abstractmethod
    def from_broadcasted_tensor_dict(
        cls: Type[T],
        tensor_dict: Dict[str, Any],
        attn_backend: Optional["AttentionBackend"] = None,
    ) -> T:
        """
        Pop fields from the given tensor_dict and populate a new instance of
        BroadcastableModelInput.
        """
        raise NotImplementedError


@dataclasses.dataclass(frozen=True)
class ModelRunnerInputBase(BroadcastableModelInput):
    """Local inputs to each worker's model runner. May contain
    device-specific data. Different worker backends may have different methods
    of converting from the global ExecuteModelRequest produced by the LLM
    engine to the worker-local ModelRunnerInputBase objects.

    Model runners that support multi-GPU execution should define a
    ModelRunnerInputBase subclass, add their required fields, and specify how to
    serialize/deserialize a ModelInput for broadcast between workers.
    """
    pass


class ModelRunnerInputBuilderBase(ABC, Generic[T]):
    """A builder to create ModelRunnerInputBase objects.
  """

    @abstractmethod
    def add_seq_group(self, seq_group_metadata):
        """TBA"""
        raise NotImplementedError

    @abstractmethod
    def build(self, *args, **kwargs) -> T:
        """Build metadata with on-device tensors."""
        raise NotImplementedError


class ModelRunnerBase(ABC, Generic[T]):
    """
    Model runner interface that abstracts a particular hardware and/or type of
    model. Model execution may communicate data with model runners in other
    processes, but it should not include control plane metadata communication.

    Each ModelRunnerBase subclass should define a corresponding
    ModelRunnerInputBase subclass.
    """

    def __init__(
        self,
        vllm_config: VllmConfig,
    ) -> None:
        self.vllm_config = vllm_config
        self.model_config = vllm_config.model_config
        self.cache_config = vllm_config.cache_config
        self.lora_config = vllm_config.lora_config
        self.load_config = vllm_config.load_config
        self.parallel_config = vllm_config.parallel_config
        self.scheduler_config = vllm_config.scheduler_config
        self.device_config = vllm_config.device_config
        self.speculative_config = vllm_config.speculative_config
        self.prompt_adapter_config = vllm_config.prompt_adapter_config
        self.observability_config = vllm_config.observability_config

    # Map of request_id -> generator used for seeded random sampling
    generators: Dict[str, torch.Generator] = {}

    @abstractmethod
    def make_model_input_from_broadcasted_tensor_dict(
        self,
        tensor_dict: Dict[str, Any],
    ) -> T:
        """
        Make an instance of a ModelRunnerInputBase from the broadcasted tensor
        dict.
        """
        raise NotImplementedError

    @abstractmethod
    def prepare_model_input(
        self,
        seq_group_metadata_list: List[SequenceGroupMetadata],
        virtual_engine: int = 0,
        finished_requests_ids: Optional[List[str]] = None,
    ) -> T:
        """
        Prepare the inputs to ModelRunnerBase.execute_model from an execution
        request. This method may move data to the worker's local device. It is
        not allowed to communicate with other workers or devices.
        """
        raise NotImplementedError

<<<<<<< HEAD
    @abstractmethod
    def get_model(self) -> nn.Module:
        raise NotImplementedError

    @current_platform.inference_mode()
=======
>>>>>>> 92e793d9
    def execute_model(
        self,
        model_input: T,
        kv_caches: Optional[List[torch.Tensor]],
        intermediate_tensors: Optional[IntermediateTensors] = None,
        num_steps: int = 1,
        **kwargs,
    ) -> Optional[List[SamplerOutput]]:
        """
        Execute the model on the given input.
        """
        raise NotImplementedError

    def get_generators(self, finished_request_ids: Optional[List[str]] = None):
        """
        Return dict of per-request generators used for random sampling.
        """

        # Clean up generators from completed requests
        if finished_request_ids:
            for request_id in finished_request_ids:
                self.generators.pop(request_id, None)

        return self.generators


class ModelRunnerWrapperBase:
    """
    The whole point of this class is to lazily initialize the model_runner.
    """

    def __init__(
        self,
        moderl_runner: ModelRunnerBase,
    ) -> None:
        self.model_runner: ModelRunnerBase = moderl_runner

    def __getattr__(self, attr):
        return getattr(self.model_runner, attr)<|MERGE_RESOLUTION|>--- conflicted
+++ resolved
@@ -265,14 +265,11 @@
         """
         raise NotImplementedError
 
-<<<<<<< HEAD
     @abstractmethod
     def get_model(self) -> nn.Module:
         raise NotImplementedError
 
     @current_platform.inference_mode()
-=======
->>>>>>> 92e793d9
     def execute_model(
         self,
         model_input: T,
