import time
from dataclasses import dataclass
from typing import (TYPE_CHECKING, Any, Callable, Dict, List, Optional, Tuple,
                    Type, Union)
from unittest.mock import patch

import numpy as np
import torch
import torch.nn as nn
import torch_xla.core.xla_model as xm
import torch_xla.runtime as xr

from vllm.attention import AttentionMetadata, get_attn_backend
from vllm.compilation.wrapper import TorchCompileWrapperWithCustomDispatcher
from vllm.config import VllmConfig
from vllm.logger import init_logger
from vllm.model_executor.layers.sampler import SamplerOutput
from vllm.model_executor.model_loader import get_model
from vllm.model_executor.sampling_metadata import SamplingMetadata
from vllm.sequence import (CompletionSequenceGroupOutput, IntermediateTensors,
                           Logprob, SequenceGroupMetadata, SequenceOutput)
from vllm.worker.model_runner_base import (
    ModelRunnerBase, ModelRunnerInputBase,
    _add_attn_metadata_broadcastable_dict,
    _init_attn_metadata_from_tensor_dict)

if TYPE_CHECKING:
    from vllm.attention.backends.abstract import AttentionBackend

logger = init_logger(__name__)

# Here we utilize the behavior that out-of-bound index is ignored.
# FIXME(woosuk): Find a more reliable way to prevent possible bugs.
_PAD_SLOT_ID = 1_000_000_000
# FIXME(woosuk): Temporarily disabled top-p sampling since it's too slow.
_ENABLE_TOP_P = False
# FIXME(woosuk): A temporary hack to support `n > 1`.
# This can significantly affect the performance if too large.
_MAX_NUM_SAMPLES = 128


@dataclass(frozen=True)
class ModelInputForTPU(ModelRunnerInputBase):
    token_ids: torch.Tensor
    position_ids: torch.Tensor
    attn_metadata: AttentionMetadata
    input_lens: torch.Tensor
    t: torch.Tensor
    p: torch.Tensor
    num_samples: int
    n: List[int]
    seq_groups: List[List[int]]
    is_first_multi_step: bool = True
    is_last_step: bool = True
    virtual_engine: int = 0
    async_callback: Optional[Callable] = None

    def as_broadcastable_tensor_dict(
            self) -> Dict[str, Union[int, torch.Tensor]]:
        tensor_dict = {
            "token_ids": self.token_ids,
            "position_ids": self.position_ids,
            "input_lens": self.input_lens,
            "t": self.t,
            "p": self.p,
            "num_samples": self.num_samples,
            "n": self.n,
            "seq_groups": self.seq_groups,
            "is_first_multi_step": self.is_first_multi_step,
            "is_last_step": self.is_last_step,
            "virtual_engine": self.virtual_engine,
        }
        _add_attn_metadata_broadcastable_dict(tensor_dict, self.attn_metadata)
        return tensor_dict

    @classmethod
    def from_broadcasted_tensor_dict(
        cls: Type["ModelInputForTPU"],
        tensor_dict: Dict[str, Any],
        attn_backend: Optional["AttentionBackend"] = None,
    ) -> "ModelInputForTPU":
        if attn_backend is not None:
            tensor_dict = _init_attn_metadata_from_tensor_dict(
                attn_backend, tensor_dict)
        return cls(**tensor_dict)


class TPUModelRunner(ModelRunnerBase[ModelInputForTPU]):

    def __init__(
        self,
        vllm_config: VllmConfig,
        is_driver_worker: bool = False,
    ):
        ModelRunnerBase.__init__(self, vllm_config=vllm_config)
        self.is_driver_worker = is_driver_worker

        self.block_size = self.cache_config.block_size
        self.max_num_blocks_per_seq = (self.model_config.max_model_len //
                                       self.block_size)
        self.block_tables = np.zeros(
            (self.scheduler_config.max_num_seqs, self.max_num_blocks_per_seq),
            dtype=np.int32)
        self.attn_backend = get_attn_backend(
            self.model_config.get_head_size(),
            self.model_config.dtype,
            self.cache_config.cache_dtype,
            self.block_size,
            self.model_config.is_attention_free,
            False,
        )
        self.cached_step_outputs: List[torch.Tensor] = []

        smem_size = 512 * 1024
        block_table_size = 4 * self.block_tables.size
        if block_table_size >= smem_size:
            logger.warning(
                "The max_model_len (%d) is too large. This may degrade the "
                "performance due to the insufficient smem size. Consider "
                "setting --max-model-len to a smaller value.",
                self.model_config.max_model_len)

    def load_model(self) -> None:
        self.device = self.device_config.device

        # NOTE(woosuk): While the executor assigns the TP ranks to the worker
        # process, the ranks can be different from the ranks internally assigned
        # by the xm runtime. Therefore, there is a mismatch in the rank
        # assignment between the gloo (cpu) runtime and the xm (tpu) runtime.
        # This is not a problem in linear layers because all-reduce is
        # rank-agnostic. However, it matters for all-gather as the ranks
        # determine the order of concatenating the output tensors.
        # As a workaround, we use the xm's rank assignment only when loading
        # the embedding weights.
        xm_tp_rank = xr.global_ordinal()
        with patch(
                "vllm.model_executor.layers.vocab_parallel_embedding."
                "get_tensor_model_parallel_rank",
                return_value=xm_tp_rank):
            model = get_model(vllm_config=self.vllm_config)
        model = model.eval()
        xm.wait_device_ops()
        self.model = ModelWrapper(model)

    def _dummy_run(
        self,
        batch_size: int,
        seq_len: int,
        kv_caches: List[Tuple[torch.Tensor, torch.Tensor]],
        is_prompt: bool,
    ) -> None:
        if is_prompt:
            seq_len = (seq_len + 15) // 16 * 16
            token_ids = torch.zeros((batch_size, seq_len),
                                    dtype=torch.int32,
                                    device=self.device)
            position_ids = torch.zeros((batch_size, seq_len),
                                       dtype=torch.int32,
                                       device=self.device)
            num_orig_input_tokens_tensor = torch.full((batch_size, seq_len),
                                                      seq_len,
                                                      dtype=torch.int32,
                                                      device=self.device)
            slot_mapping = torch.zeros((batch_size, seq_len),
                                       dtype=torch.int64,
                                       device=self.device)
            attn_metadata = self.attn_backend.make_metadata(
                num_prefills=batch_size,
                num_prefill_tokens=batch_size * seq_len,
                num_decode_tokens=0,
                slot_mapping=slot_mapping,
<<<<<<< HEAD
                num_orig_input_tokens_tensor=num_orig_input_tokens_tensor,
=======
                multi_modal_placeholder_index_maps=None,
>>>>>>> cd34029e
                block_tables=None,
                context_lens=None,
            )
            input_lens = torch.ones((batch_size, ),
                                    dtype=torch.int32,
                                    device=self.device)
        else:
            assert seq_len == 1
            token_ids = torch.zeros((batch_size, seq_len),
                                    dtype=torch.int32,
                                    device=self.device)
            position_ids = torch.zeros((batch_size, seq_len),
                                       dtype=torch.int32,
                                       device=self.device)
            num_orig_input_tokens_tensor = torch.ones((batch_size, seq_len),
                                                      dtype=torch.int32,
                                                      device=self.device)
            slot_mapping = torch.zeros((batch_size, seq_len),
                                       dtype=torch.int64,
                                       device=self.device)
            block_tables = torch.zeros(
                (batch_size, self.max_num_blocks_per_seq),
                dtype=torch.int32,
                device=self.device)
            context_lens = torch.ones((batch_size, ),
                                      dtype=torch.int32,
                                      device=self.device)
            input_lens = torch.ones((batch_size, ),
                                    dtype=torch.int32,
                                    device=self.device)
            attn_metadata = self.attn_backend.make_metadata(
                num_prefills=0,
                num_prefill_tokens=0,
                num_decode_tokens=batch_size * seq_len,
                slot_mapping=slot_mapping,
<<<<<<< HEAD
                num_orig_input_tokens_tensor=num_orig_input_tokens_tensor,
=======
                multi_modal_placeholder_index_maps=None,
>>>>>>> cd34029e
                block_tables=block_tables,
                context_lens=context_lens,
            )
        t = torch.ones((batch_size, ), dtype=torch.float32, device=self.device)
        p = torch.ones((batch_size, ), dtype=torch.float32, device=self.device)
        num_samples = _MAX_NUM_SAMPLES if is_prompt else 1

        # NOTE(woosuk): There are two stages of compilation: torch.compile and
        # XLA compilation. Using `mark_dynamic` can reduce the torch.compile
        # overhead by reusing the FX graph for different shapes.
        # However, the XLA graph will still require static shapes and needs to
        # be re-compiled for every different shapes. This overhead is inevitable
        # in the first run, but can be skipped afterwards as we cache the XLA
        # graphs in the disk (VLLM_XLA_CACHE_PATH).
        if is_prompt:
            # Prefll
            torch._dynamo.mark_dynamic(token_ids, 1)
            torch._dynamo.mark_dynamic(position_ids, 1)
            torch._dynamo.mark_dynamic(attn_metadata.slot_mapping, 1)
        else:
            # Decode
            torch._dynamo.mark_dynamic(token_ids, 0)
            torch._dynamo.mark_dynamic(position_ids, 0)
            torch._dynamo.mark_dynamic(input_lens, 0)
            torch._dynamo.mark_dynamic(attn_metadata.slot_mapping, 0)
            torch._dynamo.mark_dynamic(attn_metadata.context_lens, 0)
            torch._dynamo.mark_dynamic(attn_metadata.block_tables, 0)
            torch._dynamo.mark_dynamic(t, 0)
            torch._dynamo.mark_dynamic(p, 0)
        # Dummy run.
        self.model(token_ids,
                   position_ids,
                   attn_metadata,
                   input_lens,
                   t,
                   p,
                   num_samples,
                   kv_caches,
                   is_prompt=is_prompt)

    def warmup_model(
        self,
        kv_caches: List[Tuple[torch.Tensor, torch.Tensor]],
    ) -> None:
        # Prefill
        logger.info("Compiling the model with different input shapes...")
        start = time.time()
        for batch_size in [1]:
            seq_len = 16
            while True:
                self._dummy_run(batch_size, seq_len, kv_caches, is_prompt=True)
                xm.wait_device_ops()
                logger.info("batch_size: %d, seq_len: %d", batch_size, seq_len)

                if seq_len >= self.model_config.max_model_len:
                    break
                num_tokens = batch_size * seq_len
                if num_tokens >= self.scheduler_config.max_num_batched_tokens:
                    break
                seq_len = seq_len * 2

        end = time.time()
        logger.info("Compilation for prefill done in %.2f s.", end - start)

        # Decode
        start = time.time()
        seq_len = 1
        batch_size = 8  # Must be in sync with _get_padded_batch_size()
        while True:
            self._dummy_run(batch_size, seq_len, kv_caches, is_prompt=False)
            xm.wait_device_ops()
            logger.info("batch_size: %d, seq_len: %d", batch_size, seq_len)

            if batch_size >= self.scheduler_config.max_num_seqs:
                break
            batch_size = batch_size + 16 if batch_size >= 16 else batch_size * 2

        end = time.time()
        logger.info("Compilation for decode done in %.2f s.", end - start)

    def _prepare_prompt(
        self,
        seq_group_metadata_list: List[SequenceGroupMetadata],
    ) -> Tuple[torch.Tensor, torch.Tensor, AttentionMetadata, torch.Tensor]:
        assert len(seq_group_metadata_list) > 0
        input_tokens: List[int] = []
        input_positions: List[int] = []
        # The number of original input tokens of each sequence
        num_orig_input_tokens_list: List[int] = []
        prompt_lens: List[int] = []
        slot_mapping: List[int] = []

        for seq_group_metadata in seq_group_metadata_list:
            assert seq_group_metadata.is_prompt
            seq_ids = list(seq_group_metadata.seq_data.keys())
            assert len(seq_ids) == 1
            seq_id = seq_ids[0]

            seq_data = seq_group_metadata.seq_data[seq_id]
            # Could include output tokens when a request is preempted.
            prompt_tokens = seq_data.get_token_ids()
            prompt_len = len(prompt_tokens)
            prompt_lens.append(prompt_len)

            input_tokens.extend(prompt_tokens)
            input_positions.extend(list(range(prompt_len)))
            num_orig_input_tokens_list.extend([seq_data.get_prompt_len()] *
                                              prompt_len)

            assert seq_group_metadata.block_tables is not None
            block_table = seq_group_metadata.block_tables[seq_id]
            for i in range(prompt_len):
                block_number = block_table[i // self.block_size]
                block_offset = i % self.block_size
                slot = block_number * self.block_size + block_offset
                slot_mapping.append(slot)

            # Add paddings to EACH prompt to the smallest power of 2 that is
            # greater than or equal to the prompt length.
            # We pad the seq_len to reduce the compilation overhead.
            # We execute each prompt individually (i.e., with batch_size 1)
            # because the FlashAttention kernel does not support ragged inputs.
            # TODO(woosuk): Use SplashAttention to support ragged inputs.
            padded_prompt_len = _get_padded_prefill_len(prompt_len)
            num_paddings = padded_prompt_len - prompt_len
            input_tokens += [0] * num_paddings
            input_positions += [0] * num_paddings
            num_orig_input_tokens_list += [0] * num_paddings
            slot_mapping += [_PAD_SLOT_ID] * num_paddings

        assert len(prompt_lens) > 0
        num_prefills = len(prompt_lens)
        input_tokens = torch.tensor(input_tokens,
                                    dtype=torch.int32,
                                    device="cpu")
        input_positions = torch.tensor(input_positions,
                                       dtype=torch.int32,
                                       device="cpu")
        num_orig_input_tokens_tensor = torch.tensor(
            num_orig_input_tokens_list, dtype=torch.long,
            device=self.device)  # type: ignore
        slot_mapping = torch.tensor(slot_mapping,
                                    dtype=torch.int64,
                                    device="cpu")
        prompt_lens = torch.tensor(prompt_lens,
                                   dtype=torch.int32,
                                   device="cpu")
        attn_metadata = self.attn_backend.make_metadata(
            num_prefills=num_prefills,
            num_prefill_tokens=0,  # NOTE: This is not used.
            num_decode_tokens=0,
            slot_mapping=slot_mapping,
<<<<<<< HEAD
            num_orig_input_tokens_tensor=num_orig_input_tokens_tensor,
=======
            multi_modal_placeholder_index_maps=None,
>>>>>>> cd34029e
            block_tables=None,
            context_lens=None,
        )
        return input_tokens, input_positions, attn_metadata, prompt_lens

    def _prepare_decode(
        self,
        seq_group_metadata_list: List[SequenceGroupMetadata],
    ) -> Tuple[torch.Tensor, torch.Tensor, AttentionMetadata, torch.Tensor]:
        assert len(seq_group_metadata_list) > 0
        input_tokens: List[List[int]] = []
        input_positions: List[List[int]] = []
        # The number of original input tokens of each sequence
        num_orig_input_tokens_list: List[List[int]] = []
        slot_mapping: List[List[int]] = []
        context_lens: List[int] = []

        batch_idx = 0
        for seq_group_metadata in seq_group_metadata_list:
            assert not seq_group_metadata.is_prompt
            seq_ids = list(seq_group_metadata.seq_data.keys())
            for seq_id in seq_ids:
                seq_data = seq_group_metadata.seq_data[seq_id]
                generation_token = seq_data.get_last_token_id()
                input_tokens.append([generation_token])

                seq_len = seq_data.get_len()
                position = seq_len - 1
                input_positions.append([position])
                num_orig_input_tokens_list.append([seq_data.get_prompt_len()])
                context_lens.append(seq_len)

                assert seq_group_metadata.block_tables is not None
                block_table = seq_group_metadata.block_tables[seq_id]
                self.block_tables[batch_idx, :len(block_table)] = block_table
                batch_idx += 1

                block_number = block_table[position // self.block_size]
                block_offset = position % self.block_size
                slot = block_number * self.block_size + block_offset
                slot_mapping.append([slot])

        batch_size = _get_padded_batch_size(batch_idx)
        num_paddings = batch_size - batch_idx
        input_tokens = input_tokens + [[0]] * num_paddings
        input_positions = input_positions + [[0]] * num_paddings
        num_orig_input_tokens_list = num_orig_input_tokens_list + [[
            0
        ]] * num_paddings
        slot_mapping = slot_mapping + [[_PAD_SLOT_ID]] * num_paddings
        context_lens = context_lens + [0] * num_paddings

        input_tokens = torch.tensor(input_tokens,
                                    dtype=torch.int32,
                                    device="cpu")
        input_positions = torch.tensor(input_positions,
                                       dtype=torch.int32,
                                       device="cpu")
        num_orig_input_tokens_tensor = torch.tensor(num_orig_input_tokens_list,
                                                    dtype=torch.long,
                                                    device="cpu")
        slot_mapping = torch.tensor(slot_mapping,
                                    dtype=torch.int64,
                                    device="cpu")
        context_lens = torch.tensor(context_lens,
                                    dtype=torch.int32,
                                    device="cpu")
        block_tables = torch.tensor(self.block_tables[:batch_size],
                                    dtype=torch.int32,
                                    device="cpu")
        input_lens = torch.tensor([1] * batch_size,
                                  dtype=torch.int32,
                                  device="cpu")
        attn_metadata = self.attn_backend.make_metadata(
            num_prefills=0,
            num_prefill_tokens=0,
            num_decode_tokens=batch_size,
            slot_mapping=slot_mapping,
            multi_modal_placeholder_index_maps=None,
            block_tables=block_tables,
            context_lens=context_lens,
            num_orig_input_tokens_tensor=num_orig_input_tokens_tensor,
        )
        return input_tokens, input_positions, attn_metadata, input_lens

    def _prepare_sample(
        self,
        seq_group_metadata_list: List[SequenceGroupMetadata],
        padded_batch_size: int,
    ) -> Tuple[torch.Tensor, torch.Tensor, List[int]]:
        assert len(seq_group_metadata_list) > 0
        t = []
        p = []
        n = []
        for seq_group_metadata in seq_group_metadata_list:
            sampling_params = seq_group_metadata.sampling_params
            t.append(sampling_params.temperature)
            if sampling_params.top_p != 1 and not _ENABLE_TOP_P:
                raise NotImplementedError(
                    "Top-p sampling is currently disabled for the TPU backend "
                    "due to performance issues.")
            p.append(sampling_params.top_p)
            if sampling_params.top_k != -1:
                raise NotImplementedError(
                    "Top-k sampling is currently disabled for the TPU backend "
                    "due to performance issues.")
            if sampling_params.n > _MAX_NUM_SAMPLES:
                raise NotImplementedError(
                    f"Best of > {_MAX_NUM_SAMPLES} is not supported by the TPU "
                    "backend.")
            n.append(sampling_params.n)
            if sampling_params.logprobs is not None:
                raise NotImplementedError(
                    "logprobs is not currently supported by the TPU backend.")
            if sampling_params.prompt_logprobs is not None:
                raise NotImplementedError(
                    "prompt_logprobs is not currently supported by the TPU "
                    "backend.")

            # Repeat the sampling params if the seq group has multiple seqs.
            num_seqs = len(seq_group_metadata.seq_data)
            t += [t[-1]] * (num_seqs - 1)
            p += [p[-1]] * (num_seqs - 1)
            n += [n[-1]] * (num_seqs - 1)

        num_paddings = padded_batch_size - len(t)
        t += [1.0] * num_paddings
        p += [1.0] * num_paddings

        t = torch.tensor(t, dtype=torch.float32, device="cpu")
        p = torch.tensor(p, dtype=torch.float32, device="cpu")
        return t, p, n

    def prepare_model_input(
        self,
        seq_group_metadata_list: List[SequenceGroupMetadata],
        virtual_engine: int = 0,
        finished_requests_ids: Optional[List[str]] = None,
    ) -> ModelInputForTPU:
        del finished_requests_ids  # Unused.
        assert virtual_engine == 0
        assert len(seq_group_metadata_list) > 0
        # NOTE: We assume that all sequences in the group are all prompts or
        # all decodes.
        is_prompt = seq_group_metadata_list[0].is_prompt
        if is_prompt:
            inputs = self._prepare_prompt(seq_group_metadata_list)
        else:
            inputs = self._prepare_decode(seq_group_metadata_list)
        input_tokens, input_positions, attn_metadata, input_lens = inputs
        padded_batch_size = input_tokens.shape[0]
        t, p, n = self._prepare_sample(seq_group_metadata_list,
                                       padded_batch_size)
        num_samples = _MAX_NUM_SAMPLES if is_prompt else 1

        seq_groups = [
            list(metadata.seq_data.keys())
            for metadata in seq_group_metadata_list
        ]
        return ModelInputForTPU(input_tokens, input_positions, attn_metadata,
                                input_lens, t, p, num_samples, n, seq_groups)

    def make_model_input_from_broadcasted_tensor_dict(
            self, tensor_dict: Dict[str, Any]) -> ModelInputForTPU:
        model_input = ModelInputForTPU.from_broadcasted_tensor_dict(
            tensor_dict, attn_backend=self.attn_backend)
        return model_input

    @torch.no_grad()
    def execute_model(
        self,
        model_input: ModelInputForTPU,
        kv_caches: Optional[List[Any]],
        intermediate_tensors: Optional[IntermediateTensors] = None,
        num_steps: int = 1,
    ) -> List[SamplerOutput]:
        assert intermediate_tensors is None
        if not model_input.is_first_multi_step:
            if not model_input.is_last_step:
                return []

            use_async_out_proc = model_input.async_callback is not None
            sampler_outputs = []
            num_outputs = len(self.cached_step_outputs)
            for i in range(num_outputs):
                next_token_ids = self.cached_step_outputs.pop(0)
                next_token_ids = next_token_ids.cpu().tolist()
                sampler_output = _make_decode_output(next_token_ids,
                                                     model_input.seq_groups)
                sampler_outputs.append(sampler_output)

                if i < num_outputs - 1 and use_async_out_proc:
                    assert model_input.async_callback is not None
                    ctx = model_input.async_callback.keywords[  # type: ignore
                        "ctx"]
                    ctx.append_output(
                        outputs=[sampler_output],
                        seq_group_metadata_list=ctx.seq_group_metadata_list,
                        scheduler_outputs=ctx.scheduler_outputs,
                        is_async=False,
                        is_last_step=False,
                        is_first_step_output=i == 0)
                    model_input.async_callback()
            if use_async_out_proc:
                return [sampler_outputs[-1]]
            else:
                return sampler_outputs

        is_prompt = model_input.attn_metadata.num_prefills > 0
        if is_prompt:
            assert num_steps == 1
            # NOTE(woosuk): Since the FlashAttention kernel does not support
            # ragged inputs, we split the prompts into different batches and
            # process them separately. This is a temporary hack that should be
            # optimized by using SplashAttention.
            orig_slot_mapping = model_input.attn_metadata.slot_mapping
            batch_size = model_input.input_lens.shape[0]
            start_idx = 0
            next_token_ids = []
            for i in range(batch_size):
                # Get the actual prefill_len.
                prefill_len = model_input.input_lens[i:i + 1].item()
                prefill_len = _get_padded_prefill_len(prefill_len)
                end_idx = start_idx + prefill_len

                token_ids = model_input.token_ids[None, start_idx:end_idx].to(
                    self.device)
                position_ids = model_input.position_ids[None,
                                                        start_idx:end_idx].to(
                                                            self.device)
                attn_metadata = model_input.attn_metadata
                attn_metadata.num_prefills = 1
                attn_metadata.slot_mapping = orig_slot_mapping[
                    None, start_idx:end_idx].to(self.device)
                input_lens = model_input.input_lens[i:i + 1].to(self.device)
                t = model_input.t[i:i + 1].to(self.device)
                p = model_input.p[i:i + 1].to(self.device)
                output_token_ids = self.model(token_ids,
                                              position_ids,
                                              attn_metadata,
                                              input_lens,
                                              t,
                                              p,
                                              model_input.num_samples,
                                              kv_caches,
                                              is_prompt=True)
                next_token_ids.append(output_token_ids[0])
                start_idx = end_idx

            if model_input.async_callback is not None:
                model_input.async_callback()
            # Retrieve the outputs to CPU.
            next_token_ids = [
                output_token_ids.cpu().tolist()
                for output_token_ids in next_token_ids
            ]

            # NOTE(woosuk): Minimal code to construct the sampler outputs.
            # The TPU backend does not reuse the sampler, since the TPU backend
            # does not support advanced sampling parameters such as logprobs.
            zero_logprob = Logprob(0.0)
            sampler_outputs = []
            for i, seq_group in enumerate(model_input.seq_groups):
                seq_ids = seq_group
                assert len(seq_ids) == 1
                seq_id = seq_ids[0]
                seq_outputs = []
                for j in range(model_input.n[i]):
                    next_token_id = next_token_ids[i][j]
                    seq_outputs.append(
                        SequenceOutput(seq_id, next_token_id,
                                       {next_token_id: zero_logprob}))
                sampler_outputs.append(
                    CompletionSequenceGroupOutput(seq_outputs, None))
            return [SamplerOutput(sampler_outputs)]
        else:
            token_ids = model_input.token_ids.to(self.device)
            position_ids = model_input.position_ids.to(self.device)
            attn_metadata = model_input.attn_metadata
            attn_metadata.slot_mapping = attn_metadata.slot_mapping.to(
                self.device)
            attn_metadata.block_tables = attn_metadata.block_tables.to(
                self.device)
            attn_metadata.context_lens = attn_metadata.context_lens.to(
                self.device)
            t = model_input.t.to(self.device)
            p = model_input.p.to(self.device)
            input_lens = model_input.input_lens.to(self.device)
            for i in range(num_steps):
                slot_mapping = attn_metadata.slot_mapping
                output_token_ids = self.model(token_ids,
                                              position_ids,
                                              attn_metadata,
                                              input_lens,
                                              t,
                                              p,
                                              model_input.num_samples,
                                              kv_caches,
                                              is_prompt=False)
                self.cached_step_outputs.append(output_token_ids)

                if i < num_steps - 1:
                    # Prepare the inputs for the next step.
                    token_ids = output_token_ids.unsqueeze(dim=1).int()
                    position_ids = position_ids + 1
                    attn_metadata.context_lens = attn_metadata.context_lens + 1

                    block_tables = attn_metadata.block_tables
                    block_number = block_tables.gather(
                        1,
                        position_ids.long() // self.block_size)
                    block_offset = position_ids % self.block_size

                    is_padding = slot_mapping == _PAD_SLOT_ID
                    slot_mapping = block_number * self.block_size + block_offset
                    slot_mapping = slot_mapping.long()
                    slot_mapping = torch.where(is_padding, _PAD_SLOT_ID,
                                               slot_mapping)
                    attn_metadata.slot_mapping = slot_mapping

            if model_input.async_callback is not None:
                model_input.async_callback()

            if num_steps > 1:
                return []
            # Retrieve the outputs to CPU.
            next_token_ids = self.cached_step_outputs.pop(0)
            next_token_ids = next_token_ids.cpu().tolist()
            sampler_output = _make_decode_output(next_token_ids,
                                                 model_input.seq_groups)
            return [sampler_output]


class ModelWrapper(TorchCompileWrapperWithCustomDispatcher):

    def __init__(self, model: nn.Module):
        self.model = model
        compiled_callable = torch.compile(self.forward,
                                          backend="openxla",
                                          fullgraph=True,
                                          dynamic=False)
        super().__init__(compiled_callable)

    def __call__(self, *args, is_prompt: bool, **kwargs):
        if len(self.compiled_codes) < 3 or not self.use_custom_dispatcher:
            # not fully compiled yet, or not using the custom dispatcher,
            # let PyTorch handle it
            return self.compiled_callable(*args, **kwargs)
        # the 3 compiled codes are:
        # 0: for profiling
        # 1: for prompt
        # 2: for decode
        # dispatch to the compiled code directly, skip PyTorch
        if is_prompt:
            with self.dispatch_to_code(1):
                return self.forward(*args, **kwargs)
        else:
            with self.dispatch_to_code(2):
                return self.forward(*args, **kwargs)

    def forward(
        self,
        token_ids: torch.Tensor,
        position_ids: torch.Tensor,
        attn_metadata: AttentionMetadata,
        input_lens: torch.Tensor,
        t: torch.Tensor,
        p: torch.Tensor,
        num_samples: int,
        kv_caches: List[Tuple[torch.Tensor, torch.Tensor]],
    ) -> torch.Tensor:
        """Executes the forward pass of the model and samples the next token.

        Args:
            token_ids: The input token IDs of shape [batch_size, seq_len].
            position_ids: The input position IDs of shape [batch_size, seq_len].
            attn_metadata: The Pallas attention metadata.
            input_lens: The actual input lengths of shape [batch_size].
            t: The sampling temperature of shape [batch_size].
            p: The top-p probability of shape [batch_size].
            num_samples: Number of samples to draw from each logits vector.
            kv_caches: The key and value caches. They can be None during the
                memory profiling at initialization.
        """
        batch_size, seq_len = token_ids.shape
        # Calculate the positions to sample from.
        start_indicies = torch.arange(
            batch_size, dtype=torch.int32, device=input_lens.device) * seq_len
        logits_indices = start_indicies + input_lens - 1

        # FIXME(woosuk): This is a temporary hack to avoid using the existing
        # sampler and sampling metadata.
        sampling_metadata = SamplingMetadata(
            seq_groups=[],
            selected_token_indices=logits_indices,
            categorized_sample_indices={},
            num_prompts=attn_metadata.num_prefills,
        )

        # Skip this in memory profiling at initialization.
        if kv_caches[0][0].numel() > 0:
            # index_copy_(slot_mapping) only works when the inserted dimension
            # is 0. However, the KV cache in the Pallas backend has the shape
            # [num_kv_heads, num_blocks, block_size, head_size]. To make it
            # work, we need to flatten the first three dimensions and modify
            # the slot_mapping accordingly.
            num_kv_heads, num_blocks, block_size, _ = kv_caches[0][0].shape
            slot_mapping = attn_metadata.slot_mapping
            slot_mapping = slot_mapping.flatten()
            head_indicies = torch.arange(0,
                                         num_kv_heads,
                                         device=slot_mapping.device,
                                         dtype=slot_mapping.dtype)
            head_indicies *= block_size * num_blocks
            slot_mapping = slot_mapping.repeat_interleave(num_kv_heads).view(
                -1, num_kv_heads)
            slot_mapping = slot_mapping + head_indicies.view(1, -1)
            slot_mapping = slot_mapping.flatten()
            attn_metadata.slot_mapping = slot_mapping

        hidden_states = self.model(
            token_ids,
            position_ids,
            kv_caches,
            attn_metadata,
        )
        hidden_states = hidden_states.flatten(0, 1)
        logits = self.model.compute_logits(hidden_states, sampling_metadata)

        # Argmax sampling.
        argmax_token_ids = torch.argmax(logits, dim=-1, keepdim=True)
        argmax_token_ids = argmax_token_ids.repeat(1, num_samples)

        # Zero temperature means greedy decoding. Avoid division by zero.
        nonzero_t = torch.where(t != 0, t, 1.0)
        logits = logits / nonzero_t.unsqueeze(dim=1)
        if _ENABLE_TOP_P:
            logits = _apply_top_p(logits, p.unsqueeze(dim=1))

        # Random sampling.
        probs = torch.softmax(logits, dim=-1, dtype=torch.float32)
        sampled_token_ids = torch.multinomial(probs,
                                              num_samples,
                                              replacement=True)
        if num_samples == 1:
            argmax_token_ids = argmax_token_ids.squeeze(dim=-1)
            sampled_token_ids = sampled_token_ids.squeeze(dim=-1)
        next_token_ids = torch.where(t != 0, sampled_token_ids,
                                     argmax_token_ids)
        return next_token_ids


def _get_padded_prefill_len(x: int) -> int:
    # NOTE(woosuk): The pallas FlashAttention kernel requires the sequence
    # length to be a multiple of 16. We pad the prompt length to the nearest
    # multiple of 16. This is also good for performance.
    if x <= 16:
        return 16
    return 1 << (x - 1).bit_length()


def _get_padded_batch_size(batch_size: int) -> int:
    # The GMM Pallas kernel requires num_tokens * topk to be a multiple of 16.
    # To meet this requirement in the simplest way, we set the minimal batch
    # size to 8.
    if batch_size <= 8:
        return 8
    else:
        return ((batch_size + 15) // 16) * 16


def _apply_top_p(logits: torch.Tensor, p: torch.Tensor) -> torch.Tensor:
    logits_sorted = torch.sort(logits, dim=-1, descending=True).values
    sorted_cum_probs = torch.cumsum(logits_sorted.softmax(dim=-1), dim=-1)
    cutoff_index = torch.sum(sorted_cum_probs < p, dim=-1, keepdim=True)
    cutoff_logit = torch.gather(logits_sorted, -1, cutoff_index)
    logits = logits.masked_fill_(logits < cutoff_logit, -float("inf"))
    return logits


def _make_decode_output(
    next_token_ids: List[int],
    seq_groups: List[List[int]],
) -> SamplerOutput:
    zero_logprob = Logprob(0.0)
    sampler_outputs = []
    batch_idx = 0
    for seq_group in seq_groups:
        seq_ids = seq_group
        seq_outputs = []
        for seq_id in seq_ids:
            next_token_id = next_token_ids[batch_idx]
            seq_outputs.append(
                SequenceOutput(seq_id, next_token_id,
                               {next_token_id: zero_logprob}))
            batch_idx += 1
        sampler_outputs.append(CompletionSequenceGroupOutput(
            seq_outputs, None))
    return SamplerOutput(sampler_outputs)<|MERGE_RESOLUTION|>--- conflicted
+++ resolved
@@ -169,11 +169,8 @@
                 num_prefill_tokens=batch_size * seq_len,
                 num_decode_tokens=0,
                 slot_mapping=slot_mapping,
-<<<<<<< HEAD
                 num_orig_input_tokens_tensor=num_orig_input_tokens_tensor,
-=======
                 multi_modal_placeholder_index_maps=None,
->>>>>>> cd34029e
                 block_tables=None,
                 context_lens=None,
             )
@@ -209,11 +206,8 @@
                 num_prefill_tokens=0,
                 num_decode_tokens=batch_size * seq_len,
                 slot_mapping=slot_mapping,
-<<<<<<< HEAD
                 num_orig_input_tokens_tensor=num_orig_input_tokens_tensor,
-=======
                 multi_modal_placeholder_index_maps=None,
->>>>>>> cd34029e
                 block_tables=block_tables,
                 context_lens=context_lens,
             )
@@ -366,11 +360,8 @@
             num_prefill_tokens=0,  # NOTE: This is not used.
             num_decode_tokens=0,
             slot_mapping=slot_mapping,
-<<<<<<< HEAD
             num_orig_input_tokens_tensor=num_orig_input_tokens_tensor,
-=======
             multi_modal_placeholder_index_maps=None,
->>>>>>> cd34029e
             block_tables=None,
             context_lens=None,
         )
