"""A GPU worker class."""
import gc
import os
<<<<<<< HEAD
from typing import List, Optional, Set, Tuple
=======
from typing import Any, Dict, List, Optional, Set, Tuple, Union
>>>>>>> e254497b

import torch
import torch.distributed

from vllm.config import (CacheConfig, DeviceConfig, LoadConfig, LoRAConfig,
                         ModelConfig, ParallelConfig, SchedulerConfig,
                         VisionLanguageConfig)
from vllm.distributed import (broadcast_tensor_dict,
                              ensure_model_parallel_initialized,
                              init_distributed_environment)
from vllm.distributed.communication_op import (FastBroadcastTensorDict,
                                               TensorMetadata)
from vllm.distributed.device_communicators.custom_all_reduce import (
    init_custom_ar)
from vllm.lora.request import LoRARequest
from vllm.model_executor import set_random_seed
from vllm.sequence import ExecuteModelRequest, PoolerOutput, SamplerOutput
from vllm.worker.cache_engine import CacheEngine
from vllm.worker.embedding_model_runner import EmbeddingModelRunner
from vllm.worker.model_runner import ModelRunner
from vllm.worker.worker_base import WorkerBase


class BlockMetaData(FastBroadcastTensorDict):
    """
    Use BlockMetaData to save one broadcasted in broadcast Python object.
    """

    def __init__(self, num_seq_groups: int, blocks_to_swap_in: torch.Tensor,
                 blocks_to_swap_out: torch.Tensor,
                 blocks_to_copy: torch.Tensor):
        self.num_seq_groups = num_seq_groups
        self.blocks_to_swap_in = blocks_to_swap_in
        self.blocks_to_swap_out = blocks_to_swap_out
        self.blocks_to_copy = blocks_to_copy

    fields = [
        "num_seq_groups", "blocks_to_swap_in", "blocks_to_swap_out",
        "blocks_to_copy"
    ]

    @classmethod
    def get_example_metadata_list(cls):
        return [
            ("num_seq_groups", 1),
            ("blocks_to_swap_in",
             TensorMetadata("cpu", torch.int64, torch.Size([1, 2]))),
            ("blocks_to_swap_out",
             TensorMetadata("cpu", torch.int64, torch.Size([1, 2]))),
            ("blocks_to_copy",
             TensorMetadata("cuda", torch.int64, torch.Size([1, 2]))),
        ]


class Worker(WorkerBase):
    """A worker class that executes (a partition of) the model on a GPU.

    Each worker is associated with a single GPU. The worker is responsible for
    maintaining the KV cache and executing the model on the GPU. In case of
    distributed inference, each worker is assigned a partition of the model.
    """

    def __init__(
        self,
        model_config: ModelConfig,
        parallel_config: ParallelConfig,
        scheduler_config: SchedulerConfig,
        device_config: DeviceConfig,
        cache_config: CacheConfig,
        load_config: LoadConfig,
        local_rank: int,
        rank: int,
        distributed_init_method: str,
        lora_config: Optional[LoRAConfig] = None,
        vision_language_config: Optional[VisionLanguageConfig] = None,
        is_driver_worker: bool = False,
    ) -> None:
        self.model_config = model_config
        self.parallel_config = parallel_config
        self.scheduler_config = scheduler_config
        self.device_config = device_config
        self.cache_config = cache_config
        self.local_rank = local_rank
        self.rank = rank
        self.distributed_init_method = distributed_init_method
        self.lora_config = lora_config
        self.load_config = load_config
        self.is_driver_worker = is_driver_worker
        if self.is_driver_worker:
            assert self.rank == 0, "The driver worker must have rank 0."

        if self.model_config.trust_remote_code:
            # note: lazy import to avoid importing torch before initializing
            from vllm.utils import init_cached_hf_modules
            init_cached_hf_modules()
        self.vision_language_config = vision_language_config
        if self.vision_language_config:
            assert not self.lora_config, (
                "To be tested: vision language model with LoRA settings.")

        ModelRunnerClass = (EmbeddingModelRunner if
                            self.model_config.embedding_mode else ModelRunner)
        self.model_runner = ModelRunnerClass(
            model_config,
            parallel_config,
            scheduler_config,
            device_config,
            cache_config,
            load_config=load_config,
            lora_config=self.lora_config,
            kv_cache_dtype=self.cache_config.cache_dtype,
            is_driver_worker=is_driver_worker,
            vision_language_config=vision_language_config,
        )
        # Uninitialized cache engine. Will be initialized by
        # initialize_cache.
        self.cache_engine: CacheEngine
        # Initialize gpu_cache as embedding models don't initialize kv_caches
        self.gpu_cache: Optional[List[torch.tensor]] = None

    def init_device(self) -> None:
        if self.device_config.device.type == "cuda":
            # torch.distributed.all_reduce does not free the input tensor until
            # the synchronization point. This causes the memory usage to grow
            # as the number of all_reduce calls increases. This env var disables
            # this behavior.
            # Related issue:
            # https://discuss.pytorch.org/t/cuda-allocation-lifetime-for-inputs-to-distributed-all-reduce/191573
            os.environ["TORCH_NCCL_AVOID_RECORD_STREAMS"] = "1"

            # This env var set by Ray causes exceptions with graph building.
            os.environ.pop("NCCL_ASYNC_ERROR_HANDLING", None)
            self.device = torch.device(f"cuda:{self.local_rank}")
            torch.cuda.set_device(self.device)

            _check_if_gpu_supports_dtype(self.model_config.dtype)
            torch.cuda.empty_cache()
            self.init_gpu_memory = torch.cuda.mem_get_info()[0]
        else:
            raise RuntimeError(
                f"Not support device type: {self.device_config.device}")
        # Initialize the distributed environment.
        init_worker_distributed_environment(self.parallel_config, self.rank,
                                            self.distributed_init_method,
                                            self.local_rank)
        # Set random seed.
        set_random_seed(self.model_config.seed)

    def load_model(self):
        self.model_runner.load_model()

    @torch.inference_mode()
    def determine_num_available_blocks(self) -> Tuple[int, int]:
        """Profiles the peak memory usage of the model to determine how many
        KV blocks may be allocated without OOMs.

        The engine will first conduct a profiling of the existing memory usage.
        Then, it calculate the maximum possible number of GPU and CPU blocks
        that can be allocated with the remaining free memory.

        .. tip::
            You may limit the usage of GPU memory
            by adjusting the `gpu_memory_utilization` parameter.
        """
        # Profile the memory usage of the model and get the maximum number of
        # cache blocks that can be allocated with the remaining free memory.
        torch.cuda.empty_cache()

        # Execute a forward pass with dummy inputs to profile the memory usage
        # of the model.
        self.model_runner.profile_run()

        # Calculate the number of blocks that can be allocated with the
        # profiled peak memory.
        torch.cuda.synchronize()
        free_gpu_memory, total_gpu_memory = torch.cuda.mem_get_info()
        # NOTE(woosuk): Here we assume that the other processes using the same
        # GPU did not change their memory usage during the profiling.
        peak_memory = self.init_gpu_memory - free_gpu_memory
        assert peak_memory > 0, (
            "Error in memory profiling. This happens when the GPU memory was "
            "not properly cleaned up before initializing the vLLM instance.")

        cache_block_size = self.get_cache_block_size_bytes()
        num_gpu_blocks = int(
            (total_gpu_memory * self.cache_config.gpu_memory_utilization -
             peak_memory) // cache_block_size)
        num_cpu_blocks = int(self.cache_config.swap_space_bytes //
                             cache_block_size)
        num_gpu_blocks = max(num_gpu_blocks, 0)
        num_cpu_blocks = max(num_cpu_blocks, 0)
        if self.model_runner.lora_manager:
            self.model_runner.remove_all_loras()
        gc.collect()
        torch.cuda.empty_cache()
        return num_gpu_blocks, num_cpu_blocks

    def initialize_cache(self, num_gpu_blocks: int,
                         num_cpu_blocks: int) -> None:
        """Allocate GPU and CPU KV cache with the specified number of blocks.

        This also warms up the model, which may record CUDA graphs.
        """
        raise_if_cache_size_invalid(num_gpu_blocks,
                                    self.cache_config.block_size,
                                    self.model_config.max_model_len)

        self.cache_config.num_gpu_blocks = num_gpu_blocks
        self.cache_config.num_cpu_blocks = num_cpu_blocks

        self._init_cache_engine()
        self._warm_up_model()

    def _init_cache_engine(self):
        assert self.cache_config.num_gpu_blocks is not None
        self.cache_engine = CacheEngine(self.cache_config, self.model_config,
                                        self.parallel_config)
        self.gpu_cache = self.cache_engine.gpu_cache

    def _warm_up_model(self) -> None:
        if not self.model_config.enforce_eager:
            self.model_runner.capture_model(self.gpu_cache)
        # Reset the seed to ensure that the random state is not affected by
        # the model initialization and profiling.
        set_random_seed(self.model_config.seed)

    def cache_swap(
        self,
        blocks_to_swap_in: torch.Tensor,
        blocks_to_swap_out: torch.Tensor,
        blocks_to_copy: torch.Tensor,
    ) -> None:
        # Issue cache operations.
        if blocks_to_swap_in.numel() > 0:
            self.cache_engine.swap_in(blocks_to_swap_in)
        if blocks_to_swap_out.numel() > 0:
            self.cache_engine.swap_out(blocks_to_swap_out)
        if blocks_to_copy.numel() > 0:
            self.cache_engine.copy(blocks_to_copy)

    @torch.inference_mode()
    def execute_model(
        self,
        execute_model_req: Optional[ExecuteModelRequest] = None
    ) -> List[Union[SamplerOutput, PoolerOutput]]:

        if execute_model_req is None:
            seq_group_metadata_list = None
        else:
            seq_group_metadata_list = execute_model_req.seq_group_metadata_list

        blocks_to_swap_in: torch.Tensor
        blocks_to_swap_out: torch.Tensor
        blocks_to_copy: torch.Tensor
        data: BlockMetaData
        if self.is_driver_worker:
            assert seq_group_metadata_list is not None
            assert execute_model_req is not None
            num_seq_groups = len(seq_group_metadata_list)
            # `blocks_to_swap_in` and `blocks_to_swap_out` are cpu tensors.
            # they contain parameters to launch cudamemcpyasync.
            blocks_to_swap_in = torch.tensor(
                execute_model_req.blocks_to_swap_in,
                device="cpu",
                dtype=torch.int64).view(-1, 2)
            blocks_to_swap_out = torch.tensor(
                execute_model_req.blocks_to_swap_out,
                device="cpu",
                dtype=torch.int64).view(-1, 2)
            # `blocks_to_copy` is a gpu tensor. The src and tgt of
            # blocks to copy are in the same device, and `blocks_to_copy`
            # can be used directly within cuda kernels.
            blocks_to_copy = torch.tensor(execute_model_req.blocks_to_copy,
                                          device=self.device,
                                          dtype=torch.int64).view(-1, 2)
            data = BlockMetaData(num_seq_groups=num_seq_groups,
                                 blocks_to_swap_in=blocks_to_swap_in,
                                 blocks_to_swap_out=blocks_to_swap_out,
                                 blocks_to_copy=blocks_to_copy)
            broadcast_tensor_dict(data.__dict__, src=0, cls=BlockMetaData)
        else:
            data = broadcast_tensor_dict(src=0, cls=BlockMetaData)
            num_seq_groups = data.num_seq_groups
            blocks_to_swap_in = data.blocks_to_swap_in
            blocks_to_swap_out = data.blocks_to_swap_out
            blocks_to_copy = data.blocks_to_copy

        self.cache_swap(blocks_to_swap_in, blocks_to_swap_out, blocks_to_copy)

        # If there is no input, we don't need to execute the model.
        if num_seq_groups == 0:
            return []

        output = self.model_runner.execute_model(seq_group_metadata_list,
                                                 self.gpu_cache)

        # Worker only supports single-step execution. Wrap the output in a list
        # to conform to interface.
        return [output]

    def add_lora(self, lora_request: LoRARequest) -> bool:
        return self.model_runner.add_lora(lora_request)

    def remove_lora(self, lora_id: int) -> bool:
        return self.model_runner.remove_lora(lora_id)

    def list_loras(self) -> Set[int]:
        return self.model_runner.list_loras()

    @property
    def max_model_len(self) -> int:
        return self.model_config.max_model_len

    @property
    def vocab_size(self) -> int:
        return self.model_runner.vocab_size

    def get_cache_block_size_bytes(self) -> int:
        """Get the size of the KV cache block size in bytes.
        """
        return CacheEngine.get_cache_block_size(self.cache_config,
                                                self.model_config,
                                                self.parallel_config)


def init_worker_distributed_environment(
    parallel_config: ParallelConfig,
    rank: int,
    distributed_init_method: Optional[str] = None,
    local_rank: int = -1,
) -> None:
    """Initialize the distributed environment."""
    init_distributed_environment(parallel_config.world_size, rank,
                                 distributed_init_method, local_rank)

    ensure_model_parallel_initialized(parallel_config.tensor_parallel_size,
                                      parallel_config.pipeline_parallel_size)

    # Initialize a custom fast all-reduce implementation.
    if not parallel_config.disable_custom_all_reduce:
        init_custom_ar()


def _check_if_gpu_supports_dtype(torch_dtype: torch.dtype):
    # Check if the GPU supports the dtype.
    if torch_dtype == torch.bfloat16:
        compute_capability = torch.cuda.get_device_capability()
        if compute_capability[0] < 8:
            gpu_name = torch.cuda.get_device_name()
            raise ValueError(
                "Bfloat16 is only supported on GPUs with compute capability "
                f"of at least 8.0. Your {gpu_name} GPU has compute capability "
                f"{compute_capability[0]}.{compute_capability[1]}. "
                "You can use float16 instead by explicitly setting the"
                "`dtype` flag in CLI, for example: --dtype=half.")


def raise_if_cache_size_invalid(num_gpu_blocks, block_size,
                                max_model_len) -> None:
    if num_gpu_blocks <= 0:
        raise ValueError("No available memory for the cache blocks. "
                         "Try increasing `gpu_memory_utilization` when "
                         "initializing the engine.")
    max_seq_len = block_size * num_gpu_blocks
    if max_model_len > max_seq_len:
        raise ValueError(
            f"The model's max seq len ({max_model_len}) "
            "is larger than the maximum number of tokens that can be "
            f"stored in KV cache ({max_seq_len}). Try increasing "
            "`gpu_memory_utilization` or decreasing `max_model_len` when "
            "initializing the engine.")<|MERGE_RESOLUTION|>--- conflicted
+++ resolved
@@ -1,11 +1,7 @@
 """A GPU worker class."""
 import gc
 import os
-<<<<<<< HEAD
-from typing import List, Optional, Set, Tuple
-=======
-from typing import Any, Dict, List, Optional, Set, Tuple, Union
->>>>>>> e254497b
+from typing import List, Optional, Set, Tuple, Union
 
 import torch
 import torch.distributed
