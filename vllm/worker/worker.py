--- conflicted
+++ resolved
@@ -213,21 +213,14 @@
         context_lens: List[int] = []
         generation_block_tables: List[List[int]] = []
         max_seq_len = max(prompt_lens) if prompt_lens else 1
-<<<<<<< HEAD
-        for seq_group_metadata in seq_group_metadata_list:
-=======
         for i, seq_group_metadata in enumerate(seq_group_metadata_list):
->>>>>>> 9b642769
             if seq_group_metadata.is_prompt:
                 # We need to do this in this loop as we need to know max_seq_len
                 assert len(
                     seq_ids) == 1, "Prompt input should have only one seq."
                 sampling_params = seq_group_metadata.sampling_params
-<<<<<<< HEAD
-=======
                 assert len(prompt_lens) == len(seq_group_metadata_list)
                 prompt_len = prompt_lens[i]
->>>>>>> 9b642769
                 if sampling_params.prompt_logprobs is not None:
                     selected_token_indices.extend(
                         range(selected_token_start_idx,
@@ -253,7 +246,6 @@
             categorized_sample_indices_start_idx += num_seqs
 
             for seq_id in seq_ids:
-<<<<<<< HEAD
                 seq_data: SequenceData = seq_group_metadata.seq_data[seq_id]
                 
                 if len(seq_data.draft_token_ids):
@@ -261,11 +253,6 @@
                 else:   
                     generation_token = seq_data.get_last_token_id()
                     input_tokens.append([generation_token])
-=======
-                seq_data = seq_group_metadata.seq_data[seq_id]
-                generation_token = seq_data.get_last_token_id()
-                input_tokens.append([generation_token])
->>>>>>> 9b642769
 
                 context_len = seq_data.get_len()
                 position = context_len - 1
