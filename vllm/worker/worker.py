"""A GPU worker class."""
import gc
import os
from typing import List, Optional, Set, Tuple, Type

import torch
import torch.distributed

from vllm.config import (CacheConfig, DeviceConfig, LoadConfig, LoRAConfig,
<<<<<<< HEAD
                         ModelConfig, ParallelConfig, PromptAdapterConfig,
                         SchedulerConfig, SpeculativeConfig,
                         VisionLanguageConfig)
=======
                         ModelConfig, MultiModalConfig, ParallelConfig,
                         SchedulerConfig, SpeculativeConfig)
>>>>>>> abad5746
from vllm.distributed import (ensure_model_parallel_initialized,
                              init_distributed_environment,
                              set_custom_all_reduce)
from vllm.lora.request import LoRARequest
from vllm.model_executor import set_random_seed
from vllm.model_executor.model_loader.tensorizer import TensorizerConfig
from vllm.platforms import current_platform
from vllm.prompt_adapter.request import PromptAdapterRequest
from vllm.sequence import ExecuteModelRequest
from vllm.worker.cache_engine import CacheEngine
from vllm.worker.embedding_model_runner import EmbeddingModelRunner
from vllm.worker.model_runner import GPUModelRunnerBase, ModelRunner
from vllm.worker.worker_base import LocalOrDistributedWorkerBase, WorkerInput


class Worker(LocalOrDistributedWorkerBase):
    """A worker class that executes (a partition of) the model on a GPU.

    Each worker is associated with a single GPU. The worker is responsible for
    maintaining the KV cache and executing the model on the GPU. In case of
    distributed inference, each worker is assigned a partition of the model.
    """

    def __init__(
        self,
        model_config: ModelConfig,
        parallel_config: ParallelConfig,
        scheduler_config: SchedulerConfig,
        device_config: DeviceConfig,
        cache_config: CacheConfig,
        load_config: LoadConfig,
        local_rank: int,
        rank: int,
        distributed_init_method: str,
        lora_config: Optional[LoRAConfig] = None,
        multimodal_config: Optional[MultiModalConfig] = None,
        speculative_config: Optional[SpeculativeConfig] = None,
        prompt_adapter_config: Optional[PromptAdapterConfig] = None,
        is_driver_worker: bool = False,
        model_runner_cls: Optional[Type[GPUModelRunnerBase]] = None,
    ) -> None:
        self.model_config = model_config
        self.parallel_config = parallel_config
        self.parallel_config.rank = rank
        self.scheduler_config = scheduler_config
        self.device_config = device_config
        self.cache_config = cache_config
        self.local_rank = local_rank
        self.rank = rank
        self.distributed_init_method = distributed_init_method
        self.lora_config = lora_config
        self.load_config = load_config
        self.prompt_adapter_config = prompt_adapter_config
        self.is_driver_worker = is_driver_worker
        if parallel_config and is_driver_worker:
            assert rank % parallel_config.tensor_parallel_size == 0, \
                   "Driver worker should be rank 0 of tensor parallel group."
        if self.model_config.trust_remote_code:
            # note: lazy import to avoid importing torch before initializing
            from vllm.utils import init_cached_hf_modules
            init_cached_hf_modules()
        self.multimodal_config = multimodal_config

        # Return hidden states from target model if the draft model is an
        # mlp_speculator
        speculative_args = {} if speculative_config is None \
            or (speculative_config.draft_model_config.model ==
                model_config.model) \
              or (speculative_config.draft_model_config.hf_config.model_type !=
                  "mlp_speculator") else {"return_hidden_states": True}

        ModelRunnerClass: Type[GPUModelRunnerBase] = ModelRunner
        if model_runner_cls is not None:
            ModelRunnerClass = model_runner_cls
        elif self.model_config.embedding_mode:
            ModelRunnerClass = EmbeddingModelRunner
        self.model_runner: GPUModelRunnerBase = ModelRunnerClass(
            model_config,
            parallel_config,
            scheduler_config,
            device_config,
            cache_config,
            load_config=load_config,
            lora_config=self.lora_config,
            kv_cache_dtype=self.cache_config.cache_dtype,
            is_driver_worker=is_driver_worker,
<<<<<<< HEAD
            vision_language_config=vision_language_config,
            prompt_adapter_config=prompt_adapter_config,
=======
            multimodal_config=multimodal_config,
>>>>>>> abad5746
            **speculative_args,
        )
        # Uninitialized cache engine. Will be initialized by
        # initialize_cache.
        self.cache_engine: List[CacheEngine]
        # Initialize gpu_cache as embedding models don't initialize kv_caches
        self.gpu_cache: Optional[List[List[torch.tensor]]] = None

    def init_device(self) -> None:
        if self.device_config.device.type == "cuda":
            # torch.distributed.all_reduce does not free the input tensor until
            # the synchronization point. This causes the memory usage to grow
            # as the number of all_reduce calls increases. This env var disables
            # this behavior.
            # Related issue:
            # https://discuss.pytorch.org/t/cuda-allocation-lifetime-for-inputs-to-distributed-all-reduce/191573
            os.environ["TORCH_NCCL_AVOID_RECORD_STREAMS"] = "1"

            # This env var set by Ray causes exceptions with graph building.
            os.environ.pop("NCCL_ASYNC_ERROR_HANDLING", None)
            self.device = torch.device(f"cuda:{self.local_rank}")
            torch.cuda.set_device(self.device)

            _check_if_gpu_supports_dtype(self.model_config.dtype)
            torch.cuda.empty_cache()
            self.init_gpu_memory = torch.cuda.mem_get_info()[0]
        else:
            raise RuntimeError(
                f"Not support device type: {self.device_config.device}")
        # Initialize the distributed environment.
        init_worker_distributed_environment(self.parallel_config, self.rank,
                                            self.distributed_init_method,
                                            self.local_rank)
        # Set random seed.
        set_random_seed(self.model_config.seed)

    def load_model(self):
        self.model_runner.load_model()

    def save_sharded_state(
        self,
        path: str,
        pattern: Optional[str] = None,
        max_size: Optional[int] = None,
    ) -> None:
        self.model_runner.save_sharded_state(
            path,
            pattern=pattern,
            max_size=max_size,
        )

    def save_tensorized_model(
        self,
        tensorizer_config: TensorizerConfig,
    ) -> None:
        self.model_runner.save_tensorized_model(
            tensorizer_config=tensorizer_config, )

    @torch.inference_mode()
    def determine_num_available_blocks(self) -> Tuple[int, int]:
        """Profiles the peak memory usage of the model to determine how many
        KV blocks may be allocated without OOMs.

        The engine will first conduct a profiling of the existing memory usage.
        Then, it calculate the maximum possible number of GPU and CPU blocks
        that can be allocated with the remaining free memory.

        .. tip::
            You may limit the usage of GPU memory
            by adjusting the `gpu_memory_utilization` parameter.
        """
        # Profile the memory usage of the model and get the maximum number of
        # cache blocks that can be allocated with the remaining free memory.
        torch.cuda.empty_cache()

        # Execute a forward pass with dummy inputs to profile the memory usage
        # of the model.
        self.model_runner.profile_run()

        # Calculate the number of blocks that can be allocated with the
        # profiled peak memory.
        torch.cuda.synchronize()
        free_gpu_memory, total_gpu_memory = torch.cuda.mem_get_info()
        # NOTE(woosuk): Here we assume that the other processes using the same
        # GPU did not change their memory usage during the profiling.
        peak_memory = self.init_gpu_memory - free_gpu_memory
        assert peak_memory > 0, (
            "Error in memory profiling. This happens when the GPU memory was "
            "not properly cleaned up before initializing the vLLM instance.")

        cache_block_size = self.get_cache_block_size_bytes()
        num_gpu_blocks = int(
            (total_gpu_memory * self.cache_config.gpu_memory_utilization -
             peak_memory) // cache_block_size)
        num_cpu_blocks = int(self.cache_config.swap_space_bytes //
                             cache_block_size)
        num_gpu_blocks = max(num_gpu_blocks, 0)
        num_cpu_blocks = max(num_cpu_blocks, 0)
        if self.model_runner.lora_manager:
            self.model_runner.remove_all_loras()
        gc.collect()
        torch.cuda.empty_cache()
        return num_gpu_blocks, num_cpu_blocks

    def initialize_cache(self, num_gpu_blocks: int,
                         num_cpu_blocks: int) -> None:
        """Allocate GPU and CPU KV cache with the specified number of blocks.

        This also warms up the model, which may record CUDA graphs.
        """
        raise_if_cache_size_invalid(num_gpu_blocks,
                                    self.cache_config.block_size,
                                    self.model_config.max_model_len)

        self.cache_config.num_gpu_blocks = num_gpu_blocks
        self.cache_config.num_cpu_blocks = num_cpu_blocks

        self._init_cache_engine()
        self._warm_up_model()

    def _init_cache_engine(self):
        assert self.cache_config.num_gpu_blocks is not None
        self.cache_engine = [
            CacheEngine(self.cache_config, self.model_config,
                        self.parallel_config, self.device_config)
            for _ in range(self.parallel_config.pipeline_parallel_size)
        ]
        self.gpu_cache = [
            self.cache_engine[ve].gpu_cache
            for ve in range(self.parallel_config.pipeline_parallel_size)
        ]

    def _warm_up_model(self) -> None:
        if not self.model_config.enforce_eager:
            self.model_runner.capture_model(self.gpu_cache)
        # Reset the seed to ensure that the random state is not affected by
        # the model initialization and profiling.
        set_random_seed(self.model_config.seed)

    @property
    def do_metadata_broadcast(self) -> bool:
        return self.parallel_config.tensor_parallel_size > 1

    @property
    def kv_cache(self) -> Optional[List[List[torch.Tensor]]]:
        return self.gpu_cache

    @torch.inference_mode()
    def prepare_worker_input(
            self, execute_model_req: ExecuteModelRequest) -> WorkerInput:
        virtual_engine = execute_model_req.virtual_engine
        num_seq_groups = len(execute_model_req.seq_group_metadata_list)
        # `blocks_to_swap_in` and `blocks_to_swap_out` are cpu tensors.
        # they contain parameters to launch cudamemcpyasync.
        blocks_to_swap_in = torch.tensor(execute_model_req.blocks_to_swap_in,
                                         device="cpu",
                                         dtype=torch.int64).view(-1, 2)
        blocks_to_swap_out = torch.tensor(execute_model_req.blocks_to_swap_out,
                                          device="cpu",
                                          dtype=torch.int64).view(-1, 2)
        # `blocks_to_copy` is a gpu tensor. The src and tgt of
        # blocks to copy are in the same device, and `blocks_to_copy`
        # can be used directly within cuda kernels.
        blocks_to_copy = torch.tensor(execute_model_req.blocks_to_copy,
                                      device=self.device,
                                      dtype=torch.int64).view(-1, 2)

        return WorkerInput(
            num_seq_groups=num_seq_groups,
            blocks_to_swap_in=blocks_to_swap_in,
            blocks_to_swap_out=blocks_to_swap_out,
            blocks_to_copy=blocks_to_copy,
            virtual_engine=virtual_engine,
        )

    @torch.inference_mode()
    def execute_worker(self, worker_input: WorkerInput) -> None:
        virtual_engine = worker_input.virtual_engine
        # Issue cache operations.
        if (worker_input.blocks_to_swap_in is not None
                and worker_input.blocks_to_swap_in.numel() > 0):
            self.cache_engine[virtual_engine].swap_in(
                worker_input.blocks_to_swap_in)
        if (worker_input.blocks_to_swap_out is not None
                and worker_input.blocks_to_swap_out.numel() > 0):
            self.cache_engine[virtual_engine].swap_out(
                worker_input.blocks_to_swap_out)
        if (worker_input.blocks_to_copy is not None
                and worker_input.blocks_to_copy.numel() > 0):
            self.cache_engine[virtual_engine].copy(worker_input.blocks_to_copy)

    def add_lora(self, lora_request: LoRARequest) -> bool:
        return self.model_runner.add_lora(lora_request)

    def remove_lora(self, lora_id: int) -> bool:
        return self.model_runner.remove_lora(lora_id)

    def pin_lora(self, lora_id: int) -> bool:
        return self.model_runner.pin_lora(lora_id)

    def list_loras(self) -> Set[int]:
        return self.model_runner.list_loras()

    def add_prompt_adapter(
            self, prompt_adapter_request: PromptAdapterRequest) -> bool:
        return self.model_runner.add_prompt_adapter(prompt_adapter_request)

    def remove_prompt_adapter(self, prompt_adapter_id: int) -> bool:
        return self.model_runner.remove_lora(prompt_adapter_id)

    def pin_prompt_adapter(self, prompt_adapter_id: int) -> bool:
        return self.model_runner.pin_prompt_adapter(prompt_adapter_id)

    def list_prompt_adapters(self) -> Set[int]:
        return self.model_runner.list_prompt_adapters()

    @property
    def max_model_len(self) -> int:
        return self.model_config.max_model_len

    @property
    def vocab_size(self) -> int:
        return self.model_runner.vocab_size

    def get_cache_block_size_bytes(self) -> int:
        """Get the size of the KV cache block size in bytes.
        """
        return CacheEngine.get_cache_block_size(self.cache_config,
                                                self.model_config,
                                                self.parallel_config)


def init_worker_distributed_environment(
    parallel_config: ParallelConfig,
    rank: int,
    distributed_init_method: Optional[str] = None,
    local_rank: int = -1,
) -> None:
    """Initialize the distributed environment."""
    set_custom_all_reduce(not parallel_config.disable_custom_all_reduce)

    init_distributed_environment(parallel_config.world_size, rank,
                                 distributed_init_method, local_rank)

    ensure_model_parallel_initialized(parallel_config.tensor_parallel_size,
                                      parallel_config.pipeline_parallel_size)


def _check_if_gpu_supports_dtype(torch_dtype: torch.dtype):
    # Check if the GPU supports the dtype.
    if torch_dtype == torch.bfloat16:
        compute_capability = current_platform.get_device_capability()
        if compute_capability[0] < 8:
            gpu_name = torch.cuda.get_device_name()
            raise ValueError(
                "Bfloat16 is only supported on GPUs with compute capability "
                f"of at least 8.0. Your {gpu_name} GPU has compute capability "
                f"{compute_capability[0]}.{compute_capability[1]}. "
                "You can use float16 instead by explicitly setting the"
                "`dtype` flag in CLI, for example: --dtype=half.")


def raise_if_cache_size_invalid(num_gpu_blocks, block_size,
                                max_model_len) -> None:
    if num_gpu_blocks <= 0:
        raise ValueError("No available memory for the cache blocks. "
                         "Try increasing `gpu_memory_utilization` when "
                         "initializing the engine.")
    max_seq_len = block_size * num_gpu_blocks
    if max_model_len > max_seq_len:
        raise ValueError(
            f"The model's max seq len ({max_model_len}) "
            "is larger than the maximum number of tokens that can be "
            f"stored in KV cache ({max_seq_len}). Try increasing "
            "`gpu_memory_utilization` or decreasing `max_model_len` when "
            "initializing the engine.")<|MERGE_RESOLUTION|>--- conflicted
+++ resolved
@@ -7,14 +7,8 @@
 import torch.distributed
 
 from vllm.config import (CacheConfig, DeviceConfig, LoadConfig, LoRAConfig,
-<<<<<<< HEAD
-                         ModelConfig, ParallelConfig, PromptAdapterConfig,
-                         SchedulerConfig, SpeculativeConfig,
-                         VisionLanguageConfig)
-=======
                          ModelConfig, MultiModalConfig, ParallelConfig,
-                         SchedulerConfig, SpeculativeConfig)
->>>>>>> abad5746
+                         SchedulerConfig, SpeculativeConfig, PromptAdapterConfig)
 from vllm.distributed import (ensure_model_parallel_initialized,
                               init_distributed_environment,
                               set_custom_all_reduce)
@@ -101,12 +95,8 @@
             lora_config=self.lora_config,
             kv_cache_dtype=self.cache_config.cache_dtype,
             is_driver_worker=is_driver_worker,
-<<<<<<< HEAD
-            vision_language_config=vision_language_config,
             prompt_adapter_config=prompt_adapter_config,
-=======
             multimodal_config=multimodal_config,
->>>>>>> abad5746
             **speculative_args,
         )
         # Uninitialized cache engine. Will be initialized by
