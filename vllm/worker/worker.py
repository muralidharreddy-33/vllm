--- conflicted
+++ resolved
@@ -202,16 +202,9 @@
             tensorizer_config=tensorizer_config, )
 
     @torch.inference_mode()
-<<<<<<< HEAD
     def determine_num_available_blocks(self,
-                                       other_model_memory_usage=0
+                                       other_memory_usage: int = 0
                                        ) -> Tuple[int, int]:
-=======
-    def determine_num_available_blocks(
-        self, 
-        other_memory_usage: int=0
-    ) -> Tuple[int, int]:
->>>>>>> eb482a8e
         """Profiles the peak memory usage of the model to determine how many
         KV blocks may be allocated without OOMs.
 
@@ -219,13 +212,9 @@
         Then, it calculate the maximum possible number of GPU and CPU blocks
         that can be allocated with the remaining free memory.
         
-<<<<<<< HEAD
-        other_model_memory_usage is the memory usage of the other model, eg. proposal model in speculative decoding
-=======
         Args:
             other_memory_usage: The other memory usage in bytes, 
             such as the draft model in speculative decoding.
->>>>>>> eb482a8e
 
         .. tip::
             You may limit the usage of GPU memory
@@ -242,12 +231,8 @@
         # of the model.
         with memory_profiling(
                 self.baseline_snapshot,
-<<<<<<< HEAD
                 weights_memory=self.model_runner.model_memory_usage +
-                other_model_memory_usage) as result:
-=======
-                weights_memory=self.model_runner.model_memory_usage + other_memory_usage) as result:
->>>>>>> eb482a8e
+                other_memory_usage) as result:
             self.model_runner.profile_run()
 
         self._assert_memory_footprint_increased_during_profiling()
