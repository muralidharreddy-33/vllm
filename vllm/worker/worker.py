"""A GPU worker class."""
import gc
import os
<<<<<<< HEAD
from pathlib import Path
=======
import time
>>>>>>> 1b583cfe
from typing import Dict, List, Optional, Set, Tuple, Type, Union

import torch
import torch.distributed

import vllm.envs as envs
from vllm.config import ParallelConfig, VllmConfig
from vllm.distributed import (ensure_model_parallel_initialized,
                              init_distributed_environment,
                              set_custom_all_reduce)
from vllm.logger import init_logger
from vllm.lora.request import LoRARequest
from vllm.model_executor import set_random_seed
from vllm.model_executor.layers.sampler import SamplerOutput
from vllm.model_executor.model_loader.tensorizer import TensorizerConfig
from vllm.platforms import current_platform
from vllm.prompt_adapter.request import PromptAdapterRequest
from vllm.sequence import (ExecuteModelRequest, IntermediateTensors,
                           SequenceGroupMetadata, SequenceGroupMetadataDelta)
from vllm.worker.cache_engine import CacheEngine
from vllm.worker.embedding_model_runner import EmbeddingModelRunner
from vllm.worker.enc_dec_model_runner import EncoderDecoderModelRunner
from vllm.worker.model_runner import GPUModelRunnerBase, ModelRunner
from vllm.worker.worker_base import (LocalOrDistributedWorkerBase, WorkerBase,
                                     WorkerInput)

logger = init_logger(__name__)


class Worker(LocalOrDistributedWorkerBase):
    """A worker class that executes (a partition of) the model on a GPU.

    Each worker is associated with a single GPU. The worker is responsible for
    maintaining the KV cache and executing the model on the GPU. In case of
    distributed inference, each worker is assigned a partition of the model.
    """

    def __init__(
        self,
        vllm_config: VllmConfig,
        local_rank: int,
        rank: int,
        distributed_init_method: str,
        is_driver_worker: bool = False,
        model_runner_cls: Optional[Type[GPUModelRunnerBase]] = None,
    ) -> None:
        WorkerBase.__init__(self, vllm_config)
        self.parallel_config.rank = rank
        self.local_rank = local_rank
        self.rank = rank
        self.distributed_init_method = distributed_init_method
        self.is_driver_worker = is_driver_worker
        if is_driver_worker:
            assert rank % self.parallel_config.tensor_parallel_size == 0, \
                   "Driver worker should be rank 0 of tensor parallel group."
        if self.model_config.trust_remote_code:
            # note: lazy import to avoid importing torch before initializing
            from vllm.utils import init_cached_hf_modules
            init_cached_hf_modules()

        # Return hidden states from target model if the draft model is an
        # mlp_speculator
        speculative_config = self.speculative_config
        model_config = self.model_config
        speculative_args = {} if speculative_config is None \
            or (speculative_config.draft_model_config.model ==
                model_config.model) \
            or (speculative_config.draft_model_config.hf_config.model_type
                not in ["medusa", "mlp_speculator", "eagle"]) \
                    else {"return_hidden_states": True}

        ModelRunnerClass: Type[GPUModelRunnerBase] = ModelRunner
        if model_runner_cls is not None:
            ModelRunnerClass = model_runner_cls
        elif model_config.task == "embedding":
            ModelRunnerClass = EmbeddingModelRunner
        elif self.model_config.is_encoder_decoder:
            ModelRunnerClass = EncoderDecoderModelRunner
        self.model_runner: GPUModelRunnerBase = ModelRunnerClass(
            vllm_config=self.vllm_config,
            kv_cache_dtype=self.cache_config.cache_dtype,
            is_driver_worker=is_driver_worker,
            **speculative_args,
        )
        # Uninitialized cache engine. Will be initialized by
        # initialize_cache.
        self.cache_engine: List[CacheEngine]
        # Initialize gpu_cache as embedding models don't initialize kv_caches
        self.gpu_cache: Optional[List[List[torch.Tensor]]] = None
        self._seq_group_metadata_cache: Dict[str, SequenceGroupMetadata] = {}

        # Torch profiler. Enabled and configured through env vars:
        # VLLM_TORCH_PROFILER_DIR=/path/to/save/trace
        if envs.VLLM_TORCH_PROFILER_DIR:
            torch_profiler_trace_dir = envs.VLLM_TORCH_PROFILER_DIR
            logger.info("Profiling enabled. Traces will be saved to: %s",
                        torch_profiler_trace_dir)
            self.profiler = torch.profiler.profile(
                activities=[
                    torch.profiler.ProfilerActivity.CPU,
                    torch.profiler.ProfilerActivity.CUDA,
                ],
                with_stack=True,
                on_trace_ready=torch.profiler.tensorboard_trace_handler(
                    torch_profiler_trace_dir, use_gzip=True))
        elif envs.VLLM_RPD_PROFILER_DIR:
            rpd_profiler_trace_dir = Path(envs.VLLM_RPD_PROFILER_DIR)

            if rpd_profiler_trace_dir.suffix != ".rpd":
                rpd_profiler_trace_dir = rpd_profiler_trace_dir / "trace.rpd"

            rpd_profiler_trace_dir.parent.mkdir(parents=True, exist_ok=True)

            logger.info("Profiling enabled. Traces will be saved to: %s",
                        rpd_profiler_trace_dir)

            from vllm.utils import rpd_trace

            if self.rank == 0:
                rpd_trace.create_file(filename=str(rpd_profiler_trace_dir))

            self.profiler = rpd_trace(filename=str(rpd_profiler_trace_dir),
                                      name='Worker RPD Enabled',
                                      nvtx=True)
        else:
            self.profiler = None

    def start_profile(self):
        if self.profiler is None:
            raise RuntimeError("Profiler is not enabled.")

        if envs.VLLM_RPD_PROFILER_DIR:
            self.profiler.__enter__()
        else:
            self.profiler.start()

    def stop_profile(self):
        if self.profiler is None:
            raise RuntimeError("Profiler is not enabled.")

        if envs.VLLM_RPD_PROFILER_DIR:
            self.profiler.__exit__()
        else:
            self.profiler.stop()

    def init_device(self) -> None:
        if self.device_config.device.type == "cuda":
            # torch.distributed.all_reduce does not free the input tensor until
            # the synchronization point. This causes the memory usage to grow
            # as the number of all_reduce calls increases. This env var disables
            # this behavior.
            # Related issue:
            # https://discuss.pytorch.org/t/cuda-allocation-lifetime-for-inputs-to-distributed-all-reduce/191573
            os.environ["TORCH_NCCL_AVOID_RECORD_STREAMS"] = "1"

            # This env var set by Ray causes exceptions with graph building.
            os.environ.pop("NCCL_ASYNC_ERROR_HANDLING", None)
            self.device = torch.device(f"cuda:{self.local_rank}")
            torch.cuda.set_device(self.device)

            _check_if_gpu_supports_dtype(self.model_config.dtype)
            gc.collect()
            torch.cuda.empty_cache()
            self.init_gpu_memory = torch.cuda.mem_get_info()[0]
        else:
            raise RuntimeError(
                f"Not support device type: {self.device_config.device}")
        # Initialize the distributed environment.
        init_worker_distributed_environment(self.parallel_config, self.rank,
                                            self.distributed_init_method,
                                            self.local_rank)
        # Set random seed.
        set_random_seed(self.model_config.seed)

    def load_model(self):
        self.model_runner.load_model()

    def save_sharded_state(
        self,
        path: str,
        pattern: Optional[str] = None,
        max_size: Optional[int] = None,
    ) -> None:
        self.model_runner.save_sharded_state(
            path,
            pattern=pattern,
            max_size=max_size,
        )

    def save_tensorized_model(
        self,
        tensorizer_config: TensorizerConfig,
    ) -> None:
        self.model_runner.save_tensorized_model(
            tensorizer_config=tensorizer_config, )

    @torch.inference_mode()
    def determine_num_available_blocks(self) -> Tuple[int, int]:
        """Profiles the peak memory usage of the model to determine how many
        KV blocks may be allocated without OOMs.

        The engine will first conduct a profiling of the existing memory usage.
        Then, it calculate the maximum possible number of GPU and CPU blocks
        that can be allocated with the remaining free memory.

        .. tip::
            You may limit the usage of GPU memory
            by adjusting the `gpu_memory_utilization` parameter.
        """
        # Profile the memory usage of the model and get the maximum number of
        # cache blocks that can be allocated with the remaining free memory.
        torch.cuda.empty_cache()
        torch.cuda.reset_peak_memory_stats()

        free_memory_pre_profile, total_gpu_memory = torch.cuda.mem_get_info()
        start_time = time.time()

        # Execute a forward pass with dummy inputs to profile the memory usage
        # of the model.
        self.model_runner.profile_run()
        torch.cuda.synchronize()

        self._assert_memory_footprint_increased_during_profiling()

        # Get the peak memory allocation recorded by torch
        peak_memory = torch.cuda.memory_stats()["allocated_bytes.all.peak"]

        # Check for any memory left around that may have been allocated on the
        # gpu outside of `torch`. NCCL operations, for example, can use a few
        # GB during a forward pass
        torch.cuda.empty_cache()
        torch_allocated_bytes = torch.cuda.memory_stats(
        )["allocated_bytes.all.current"]
        total_allocated_bytes = torch.cuda.mem_get_info(
        )[1] - torch.cuda.mem_get_info()[0]
        non_torch_allocations = total_allocated_bytes - torch_allocated_bytes
        if non_torch_allocations > 0:
            peak_memory += non_torch_allocations

        available_kv_cache_memory = (
            total_gpu_memory * self.cache_config.gpu_memory_utilization -
            peak_memory)

        # Calculate the number of blocks that can be allocated with the
        # profiled peak memory.
        cache_block_size = self.get_cache_block_size_bytes()
        if cache_block_size == 0:
            num_gpu_blocks = 0
            num_cpu_blocks = 0
        else:
            num_gpu_blocks = int(available_kv_cache_memory // cache_block_size)
            num_cpu_blocks = int(self.cache_config.swap_space_bytes //
                                 cache_block_size)
        num_gpu_blocks = max(num_gpu_blocks, 0)
        num_cpu_blocks = max(num_cpu_blocks, 0)

        end_time = time.time()
        logger.info(
            "Memory profiling results: "
            "duration=%.2f seconds, "
            "total_gpu_memory=%.2fGiB, "
            "initial_memory_usage=%.2fGiB, "
            "peak_torch_memory=%.2fGiB, "
            "memory_usage_post_profile=%.2fGiB, "
            "non_torch_memory=%.2fGiB, "
            "kv_cache_size=%.2fGiB, "
            "gpu_memory_utilization=%.2f.", end_time - start_time,
            total_gpu_memory / (1024**3),
            (total_gpu_memory - free_memory_pre_profile) / (1024**3),
            (peak_memory - non_torch_allocations) / (1024**3),
            total_allocated_bytes / (1024**3),
            non_torch_allocations / (1024**3),
            available_kv_cache_memory / (1024**3),
            self.cache_config.gpu_memory_utilization)

        # Final cleanup
        if self.model_runner.lora_manager:
            self.model_runner.remove_all_loras()
        gc.collect()

        return num_gpu_blocks, num_cpu_blocks

    def _assert_memory_footprint_increased_during_profiling(self):
        # NOTE(woosuk): Here we assume that the other processes using the same
        # GPU did not change their memory usage during the profiling.
        free_gpu_memory, _ = torch.cuda.mem_get_info()
        assert self.init_gpu_memory - free_gpu_memory > 0, (
            "Error in memory profiling. "
            f"Initial free memory {self.init_gpu_memory}, current free memory"
            f" {free_gpu_memory}. This happens when the GPU memory was "
            "not properly cleaned up before initializing the vLLM instance.")

    def initialize_cache(self, num_gpu_blocks: int,
                         num_cpu_blocks: int) -> None:
        """Allocate GPU and CPU KV cache with the specified number of blocks.

        This also warms up the model, which may record CUDA graphs.
        """
        raise_if_cache_size_invalid(num_gpu_blocks,
                                    self.cache_config.block_size,
                                    self.cache_config.is_attention_free,
                                    self.model_config.max_model_len)

        self.cache_config.num_gpu_blocks = num_gpu_blocks
        self.cache_config.num_cpu_blocks = num_cpu_blocks

        self._init_cache_engine()
        self._warm_up_model()

    def _init_cache_engine(self):
        assert self.cache_config.num_gpu_blocks is not None
        self.cache_engine = [
            CacheEngine(self.cache_config, self.model_config,
                        self.parallel_config, self.device_config)
            for _ in range(self.parallel_config.pipeline_parallel_size)
        ]
        self.gpu_cache = [
            self.cache_engine[ve].gpu_cache
            for ve in range(self.parallel_config.pipeline_parallel_size)
        ]

    def _warm_up_model(self) -> None:
        if not self.model_config.enforce_eager:
            self.model_runner.capture_model(self.gpu_cache)
        # Reset the seed to ensure that the random state is not affected by
        # the model initialization and profiling.
        set_random_seed(self.model_config.seed)

    @property
    def do_metadata_broadcast(self) -> bool:
        return self.parallel_config.tensor_parallel_size > 1

    @property
    def kv_cache(self) -> Optional[List[List[torch.Tensor]]]:
        return self.gpu_cache

    @torch.inference_mode()
    def prepare_worker_input(
            self, execute_model_req: ExecuteModelRequest) -> WorkerInput:
        virtual_engine = execute_model_req.virtual_engine
        num_steps = execute_model_req.num_steps
        num_seq_groups = len(execute_model_req.seq_group_metadata_list)
        # `blocks_to_swap_in` and `blocks_to_swap_out` are cpu tensors.
        # they contain parameters to launch cudamemcpyasync.
        blocks_to_swap_in = torch.tensor(execute_model_req.blocks_to_swap_in,
                                         device="cpu",
                                         dtype=torch.int64).view(-1, 2)
        blocks_to_swap_out = torch.tensor(execute_model_req.blocks_to_swap_out,
                                          device="cpu",
                                          dtype=torch.int64).view(-1, 2)
        # `blocks_to_copy` is a gpu tensor. The src and tgt of
        # blocks to copy are in the same device, and `blocks_to_copy`
        # can be used directly within cuda kernels.
        blocks_to_copy = torch.tensor(execute_model_req.blocks_to_copy,
                                      device=self.device,
                                      dtype=torch.int64).view(-1, 2)

        return WorkerInput(
            num_seq_groups=num_seq_groups,
            blocks_to_swap_in=blocks_to_swap_in,
            blocks_to_swap_out=blocks_to_swap_out,
            blocks_to_copy=blocks_to_copy,
            virtual_engine=virtual_engine,
            num_steps=num_steps,
        )

    @torch.inference_mode()
    def execute_worker(self, worker_input: WorkerInput) -> None:
        virtual_engine = worker_input.virtual_engine
        # Issue cache operations.
        if (worker_input.blocks_to_swap_in is not None
                and worker_input.blocks_to_swap_in.numel() > 0):
            self.cache_engine[virtual_engine].swap_in(
                worker_input.blocks_to_swap_in)
        if (worker_input.blocks_to_swap_out is not None
                and worker_input.blocks_to_swap_out.numel() > 0):
            self.cache_engine[virtual_engine].swap_out(
                worker_input.blocks_to_swap_out)
        if (worker_input.blocks_to_copy is not None
                and worker_input.blocks_to_copy.numel() > 0):
            self.cache_engine[virtual_engine].copy(worker_input.blocks_to_copy)

    def _get_cached_seq_group_metadata(
            self,
            seq_group_metadata_list: List[Union[SequenceGroupMetadata,
                                                SequenceGroupMetadataDelta]],
            finished_request_ids: List[str]) -> List[SequenceGroupMetadata]:
        """Return a list of cached Sequence Group Metadata after updating its
        state.

        It is used because scheduler only sends delta to workers to reduce
        the data payload size. The function also cleans up cache based on
        a given `finished_request_ids`.
        """
        new_seq_group_metadata_list = []
        for metadata_or_delta in seq_group_metadata_list:
            request_id = metadata_or_delta.request_id
            if request_id not in self._seq_group_metadata_cache:
                # The first prefill.
                assert isinstance(metadata_or_delta, SequenceGroupMetadata)
                self._seq_group_metadata_cache[request_id] = metadata_or_delta
            else:
                # The first prefill is already cached.
                if isinstance(metadata_or_delta, SequenceGroupMetadataDelta):
                    self._seq_group_metadata_cache[request_id].apply_delta(
                        metadata_or_delta)
                else:
                    # If metadata snapshot is sent again, it is
                    # preempted. Reset the cache because we need to start
                    # from scratch.
                    assert isinstance(metadata_or_delta, SequenceGroupMetadata)
                    self._seq_group_metadata_cache[
                        request_id] = metadata_or_delta

            new_seq_group_metadata_list.append(
                self._seq_group_metadata_cache[request_id])

        # Clean up finished ids
        for finished_id in finished_request_ids:
            del self._seq_group_metadata_cache[finished_id]

        return new_seq_group_metadata_list

    def _execute_model_spmd(
        self,
        execute_model_req: ExecuteModelRequest,
        intermediate_tensors: Optional[IntermediateTensors] = None,
    ) -> Optional[List[SamplerOutput]]:
        if execute_model_req is not None:
            new_seq_group_metadata_list = self._get_cached_seq_group_metadata(
                execute_model_req.seq_group_metadata_list,
                execute_model_req.finished_requests_ids)

            execute_model_req.seq_group_metadata_list = (
                new_seq_group_metadata_list)
        output = super()._execute_model_spmd(execute_model_req,
                                             intermediate_tensors)
        return output

    def add_lora(self, lora_request: LoRARequest) -> bool:
        return self.model_runner.add_lora(lora_request)

    def remove_lora(self, lora_id: int) -> bool:
        return self.model_runner.remove_lora(lora_id)

    def pin_lora(self, lora_id: int) -> bool:
        return self.model_runner.pin_lora(lora_id)

    def list_loras(self) -> Set[int]:
        return self.model_runner.list_loras()

    def add_prompt_adapter(
            self, prompt_adapter_request: PromptAdapterRequest) -> bool:
        return self.model_runner.add_prompt_adapter(prompt_adapter_request)

    def remove_prompt_adapter(self, prompt_adapter_id: int) -> bool:
        return self.model_runner.remove_lora(prompt_adapter_id)

    def pin_prompt_adapter(self, prompt_adapter_id: int) -> bool:
        return self.model_runner.pin_prompt_adapter(prompt_adapter_id)

    def list_prompt_adapters(self) -> Set[int]:
        return self.model_runner.list_prompt_adapters()

    @property
    def max_model_len(self) -> int:
        return self.model_config.max_model_len

    @property
    def vocab_size(self) -> int:
        return self.model_runner.vocab_size

    def get_cache_block_size_bytes(self) -> int:
        """Get the size of the KV cache block size in bytes.
        """
        return CacheEngine.get_cache_block_size(self.cache_config,
                                                self.model_config,
                                                self.parallel_config)


def init_worker_distributed_environment(
    parallel_config: ParallelConfig,
    rank: int,
    distributed_init_method: Optional[str] = None,
    local_rank: int = -1,
) -> None:
    """Initialize the distributed environment."""
    set_custom_all_reduce(not parallel_config.disable_custom_all_reduce)

    init_distributed_environment(parallel_config.world_size, rank,
                                 distributed_init_method, local_rank)

    ensure_model_parallel_initialized(parallel_config.tensor_parallel_size,
                                      parallel_config.pipeline_parallel_size)


def _check_if_gpu_supports_dtype(torch_dtype: torch.dtype):
    # Check if the GPU supports the dtype.
    if torch_dtype == torch.bfloat16:  # noqa: SIM102
        if not current_platform.has_device_capability(80):
            capability = current_platform.get_device_capability()
            gpu_name = current_platform.get_device_name()

            if capability is None:
                compute_str = "does not have a compute capability"
            else:
                version_str = capability.as_version_str()
                compute_str = f"has compute capability {version_str}"

            raise ValueError(
                "Bfloat16 is only supported on GPUs with compute capability "
                f"of at least 8.0. Your {gpu_name} GPU {compute_str}. "
                "You can use float16 instead by explicitly setting the"
                "`dtype` flag in CLI, for example: --dtype=half.")


def raise_if_cache_size_invalid(num_gpu_blocks, block_size, is_attention_free,
                                max_model_len) -> None:
    if is_attention_free and num_gpu_blocks != 0:
        raise ValueError("No memory should be allocated for the cache blocks "
                         f"for an attention-free model, but {num_gpu_blocks}"
                         "blocks are allocated.")
    if not is_attention_free and num_gpu_blocks <= 0:
        raise ValueError("No available memory for the cache blocks. "
                         "Try increasing `gpu_memory_utilization` when "
                         "initializing the engine.")
    max_seq_len = block_size * num_gpu_blocks
    if not is_attention_free and max_model_len > max_seq_len:
        raise ValueError(
            f"The model's max seq len ({max_model_len}) "
            "is larger than the maximum number of tokens that can be "
            f"stored in KV cache ({max_seq_len}). Try increasing "
            "`gpu_memory_utilization` or decreasing `max_model_len` when "
            "initializing the engine.")<|MERGE_RESOLUTION|>--- conflicted
+++ resolved
@@ -1,11 +1,8 @@
 """A GPU worker class."""
 import gc
 import os
-<<<<<<< HEAD
+import time
 from pathlib import Path
-=======
-import time
->>>>>>> 1b583cfe
 from typing import Dict, List, Optional, Set, Tuple, Type, Union
 
 import torch
