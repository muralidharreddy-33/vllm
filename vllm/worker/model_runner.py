--- conflicted
+++ resolved
@@ -88,17 +88,13 @@
             self.model_config.enforce_eager = True
 
     def load_model(self) -> None:
-<<<<<<< HEAD
-        self.model = get_model(self.model_config, self.device_config,
-                               self.lora_config, self.vision_language_config)
-=======
         with measure_cuda_memory() as m:
             self.model = get_model(self.model_config,
                                    self.device_config,
                                    lora_config=self.lora_config,
+                                   vision_language_config=self.vision_language_config,
                                    parallel_config=self.parallel_config,
                                    scheduler_config=self.scheduler_config)
->>>>>>> c0c17d48
 
         self.model_memory_usage = m.consumed_memory
         logger.info(f"Loading model weights took "
@@ -552,33 +548,14 @@
             broadcast_tensor_dict(metadata_dict, src=0)
         else:
             metadata_dict = broadcast_tensor_dict(src=0)
-<<<<<<< HEAD
-            input_tokens = metadata_dict["input_tokens"]
-            input_positions = metadata_dict["input_positions"]
-            lora_mapping = metadata_dict["lora_mapping"]
-            lora_requests = metadata_dict["lora_requests"]
-            image_input = metadata_dict["image_input"]
-            input_metadata = InputMetadata(
-                is_prompt=metadata_dict["is_prompt"],
-                slot_mapping=metadata_dict["slot_mapping"],
-                prompt_lens=metadata_dict["prompt_lens"],
-                max_seq_len=metadata_dict["max_seq_len"],
-                start_loc=metadata_dict["start_loc"],
-                max_context_len=metadata_dict["max_context_len"],
-                context_lens=metadata_dict["context_lens"],
-                block_tables=metadata_dict["block_tables"],
-                use_cuda_graph=metadata_dict["use_cuda_graph"],
-                kv_cache_dtype=metadata_dict["kv_cache_dtype"],
-            )
-=======
             input_tokens = metadata_dict.pop("input_tokens")
             input_positions = metadata_dict.pop("input_positions")
             selected_token_indices = metadata_dict.pop(
                 "selected_token_indices")
             lora_mapping = metadata_dict.pop("lora_mapping")
             lora_requests = metadata_dict.pop("lora_requests")
+            image_input = metadata_dict.pop("image_input")
             input_metadata = InputMetadata(**metadata_dict)
->>>>>>> c0c17d48
             sampling_metadata = SamplingMetadata(
                 seq_groups=None,
                 seq_data=None,
