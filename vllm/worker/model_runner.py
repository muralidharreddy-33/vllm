--- conflicted
+++ resolved
@@ -1696,9 +1696,8 @@
             model_forward_end = torch.cuda.Event(enable_timing=True)
             model_forward_start.record()
 
-<<<<<<< HEAD
         if not bypass_model_exec:
-            with set_forward_context(model_input.attn_metadata):
+            with set_forward_context(model_input.attn_metadata, self.vllm_config):
                 hidden_or_intermediate_states = model_executable(
                     input_ids=model_input.input_tokens,
                     positions=model_input.input_positions,
@@ -1708,18 +1707,6 @@
                     **MultiModalInputs.as_kwargs(multi_modal_kwargs,
                                                  device=self.device),
                     **seqlen_agnostic_kwargs)
-=======
-        with set_forward_context(model_input.attn_metadata, self.vllm_config):
-            hidden_or_intermediate_states = model_executable(
-                input_ids=model_input.input_tokens,
-                positions=model_input.input_positions,
-                kv_caches=kv_caches,
-                attn_metadata=model_input.attn_metadata,
-                intermediate_tensors=intermediate_tensors,
-                **MultiModalKwargs.as_kwargs(multi_modal_kwargs,
-                                             device=self.device),
-                **seqlen_agnostic_kwargs)
->>>>>>> 395b1c74
 
         if (self.observability_config is not None
                 and self.observability_config.collect_model_forward_time):
