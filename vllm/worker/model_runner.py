--- conflicted
+++ resolved
@@ -1105,8 +1105,10 @@
         self.sampling_metadata_cache: SamplingMetadataCache = \
               SamplingMetadataCache() \
                 if self.parallel_config.pipeline_parallel_size == 1 else None
-
-<<<<<<< HEAD
+        if hasattr(self, "_builder_cls"):
+            # multi-step model runner does not have `_builder_cls`
+            self.builder = self._builder_cls(weakref.proxy(self))
+
     def load_kv_quant_params(self, model_config,
                              kv_quant_params_path: str) -> List[List[float]]:
         if model_config is None:
@@ -1181,11 +1183,6 @@
                     kv_quant_params.append(v_zero_point_param)
                 # print("kv_quant_params ", len(kv_quant_params))
         return kv_quant_params
-=======
-        if hasattr(self, "_builder_cls"):
-            # multi-step model runner does not have `_builder_cls`
-            self.builder = self._builder_cls(weakref.proxy(self))
->>>>>>> 68ad4e3a
 
     def load_model(self) -> None:
         logger.info("Starting to load model %s...", self.model_config.model)
