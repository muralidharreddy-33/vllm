import dataclasses
import gc
import itertools
import time
import warnings
import weakref
from dataclasses import dataclass
from typing import (TYPE_CHECKING, Any, Dict, List, Optional, Set, Tuple, Type,
                    TypeVar, Union)

import numpy as np
import torch
import torch.distributed
import torch.nn as nn

import vllm.envs as envs
from vllm.attention import AttentionMetadata, get_attn_backend
from vllm.attention.backends.abstract import AttentionState
from vllm.attention.backends.utils import CommonAttentionState
from vllm.config import (CacheConfig, DeviceConfig, LoadConfig, LoRAConfig,
                         ModelConfig, ObservabilityConfig, ParallelConfig,
                         PromptAdapterConfig, SchedulerConfig)
from vllm.distributed import get_pp_group
from vllm.distributed.parallel_state import graph_capture
from vllm.inputs import INPUT_REGISTRY, InputRegistry
from vllm.logger import init_logger
from vllm.lora.layers import LoRAMapping
from vllm.lora.request import LoRARequest
from vllm.lora.worker_manager import LRUCacheWorkerLoRAManager
from vllm.model_executor import SamplingMetadata, SamplingMetadataCache
from vllm.model_executor.model_loader import get_model
from vllm.model_executor.model_loader.tensorizer import TensorizerConfig
from vllm.model_executor.models.interfaces import (supports_lora,
                                                   supports_multimodal)
from vllm.model_executor.models.utils import set_cpu_offload_max_bytes
from vllm.multimodal import (MULTIMODAL_REGISTRY, BatchedTensorInputs,
                             MultiModalInputs, MultiModalRegistry)
from vllm.prompt_adapter.layers import PromptAdapterMapping
from vllm.prompt_adapter.request import PromptAdapterRequest
from vllm.prompt_adapter.worker_manager import (
    LRUCacheWorkerPromptAdapterManager)
from vllm.sampling_params import SamplingParams
from vllm.sequence import (IntermediateTensors, SamplerOutput,
                           SequenceGroupMetadata)
from vllm.utils import (CudaMemoryProfiler, PyObjectCache, async_tensor_h2d,
                        flatten_2d_lists, is_hip, is_pin_memory_available)
from vllm.worker.model_runner_base import (
    ModelRunnerBase, ModelRunnerInputBase, ModelRunnerInputBuilderBase,
    _add_attn_metadata_broadcastable_dict,
    _add_sampling_metadata_broadcastable_dict,
    _init_attn_metadata_from_tensor_dict,
    _init_sampling_metadata_from_tensor_dict)

if TYPE_CHECKING:
    from vllm.attention.backends.abstract import AttentionBackend

logger = init_logger(__name__)

LORA_WARMUP_RANK = 8
_BATCH_SIZE_ALIGNMENT = 8
# Capture graphs for token size 1, 2, 4, 8, 16, 24, 32, 40, ..., 256.
# NOTE: _get_graph_batch_size needs to be updated if this list is changed.
_BATCH_SIZES_TO_CAPTURE = [1, 2, 4] + [
    _BATCH_SIZE_ALIGNMENT * i for i in range(1, 33)
]
_NUM_WARMUP_ITERS = 2

TModelInputForGPU = TypeVar('TModelInputForGPU', bound="ModelInputForGPU")


@dataclass(frozen=True)
class ModelInputForGPU(ModelRunnerInputBase):
    """
    This base class contains metadata needed for the base model forward pass
    but not metadata for possible additional steps, e.g., sampling. Model
    runners that run additional steps should subclass this method to add
    additional fields.
    """
    input_tokens: Optional[torch.Tensor] = None
    input_positions: Optional[torch.Tensor] = None
    seq_lens: Optional[List[int]] = None
    query_lens: Optional[List[int]] = None
    lora_mapping: Optional["LoRAMapping"] = None
    lora_requests: Optional[Set[LoRARequest]] = None
    attn_metadata: Optional["AttentionMetadata"] = None
    prompt_adapter_mapping: Optional[PromptAdapterMapping] = None
    prompt_adapter_requests: Optional[Set[PromptAdapterRequest]] = None
    multi_modal_kwargs: Optional[BatchedTensorInputs] = None
    request_ids_to_seq_ids: Optional[Dict[str, List[int]]] = None
    finished_requests_ids: Optional[List[str]] = None
    virtual_engine: int = 0

    def as_broadcastable_tensor_dict(self) -> Dict[str, Any]:
        tensor_dict = {
            "input_tokens": self.input_tokens,
            "input_positions": self.input_positions,
            "lora_requests": self.lora_requests,
            "lora_mapping": self.lora_mapping,
            "multi_modal_kwargs": self.multi_modal_kwargs,
            "prompt_adapter_mapping": self.prompt_adapter_mapping,
            "prompt_adapter_requests": self.prompt_adapter_requests,
            "virtual_engine": self.virtual_engine,
            "request_ids_to_seq_ids": self.request_ids_to_seq_ids,
            "finished_requests_ids": self.finished_requests_ids,
        }
        _add_attn_metadata_broadcastable_dict(tensor_dict, self.attn_metadata)
        return tensor_dict

    @classmethod
    def from_broadcasted_tensor_dict(
        cls: Type[TModelInputForGPU],
        tensor_dict: Dict[str, Any],
        attn_backend: Optional["AttentionBackend"] = None,
    ) -> TModelInputForGPU:
        if attn_backend is not None:
            tensor_dict = _init_attn_metadata_from_tensor_dict(
                attn_backend, tensor_dict)
        return cls(**tensor_dict)


@dataclass(frozen=True)
class ModelInputForGPUWithSamplingMetadata(ModelInputForGPU):
    """
    Used by the ModelRunner.
    """
    sampling_metadata: Optional["SamplingMetadata"] = None
    # Used for speculative decoding. We do not broadcast it because it is only
    # used by the driver worker.
    is_prompt: Optional[bool] = None

    def as_broadcastable_tensor_dict(self) -> Dict[str, Any]:
        tensor_dict = {
            "input_tokens": self.input_tokens,
            "input_positions": self.input_positions,
            "lora_requests": self.lora_requests,
            "lora_mapping": self.lora_mapping,
            "multi_modal_kwargs": self.multi_modal_kwargs,
            "prompt_adapter_mapping": self.prompt_adapter_mapping,
            "prompt_adapter_requests": self.prompt_adapter_requests,
            "virtual_engine": self.virtual_engine,
            "request_ids_to_seq_ids": self.request_ids_to_seq_ids,
            "finished_requests_ids": self.finished_requests_ids,
        }
        _add_attn_metadata_broadcastable_dict(tensor_dict, self.attn_metadata)
        _add_sampling_metadata_broadcastable_dict(tensor_dict,
                                                  self.sampling_metadata)
        return tensor_dict

    @classmethod
    def from_broadcasted_tensor_dict(
        cls,
        tensor_dict: Dict[str, Any],
        attn_backend: Optional["AttentionBackend"] = None,
    ) -> "ModelInputForGPUWithSamplingMetadata":
        tensor_dict = _init_sampling_metadata_from_tensor_dict(tensor_dict)
        if attn_backend is not None:
            tensor_dict = _init_attn_metadata_from_tensor_dict(
                attn_backend, tensor_dict)
        return cls(**tensor_dict)


class ModelInputForGPUBuilder(ModelRunnerInputBuilderBase[ModelInputForGPU]):
    """Build ModelInputForGPU from SequenceGroupMetadata."""

    # Note: ideally we would be using a dataclass(kw_only=True)
    # here, so that this can be subclassed easily,
    # but kw_only is not supported in python<3.10.
    class InterDataForSeqGroup:
        """Intermediate data for the current sequence group."""

        def simple_reinit(self):
            self.input_tokens[0].clear()  # type: ignore
            self.input_positions[0].clear()  # type: ignore
            self.seq_lens[0] = 0  # type: ignore
            self.orig_seq_lens[0] = 0  # type: ignore
            self.query_lens[0] = 0  # type: ignore
            self.context_lens[0] = 0  # type: ignore
            self.curr_sliding_window_blocks[0] = 0  # type: ignore
            self.lora_index_mapping.clear()  # type: ignore
            self.lora_prompt_mapping.clear()  # type: ignore
            self.lora_requests.clear()  # type: ignore
            self.prompt_adapter_index_mapping.clear()  # type: ignore
            self.prompt_adapter_prompt_mapping.clear()  # type: ignore

        def __init__(
            self,
            *,
            # From sequence group metadata.
            request_id: str,
            seq_ids: List[int],
            is_prompt: bool,
            block_tables: Optional[Dict[int, List[int]]],
            computed_block_nums: List[int],
            n_seqs: int = 0,

            # Input tokens and positions.
            input_tokens: Optional[List[List[int]]] = None,
            input_positions: Optional[List[List[int]]] = None,

            # The sequence length (may be capped to the sliding window).
            seq_lens: Optional[List[int]] = None,
            # The original sequence length (before applying sliding window).
            # This is used to compute slot mapping.
            orig_seq_lens: Optional[List[int]] = None,
            # The query length.
            query_lens: Optional[List[int]] = None,
            # The number of tokens that are already computed.
            context_lens: Optional[List[int]] = None,
            # The current sliding window block.
            curr_sliding_window_blocks: Optional[List[int]] = None,

            # LoRA inputs.
            lora_index_mapping: Optional[List[List[int]]] = None,
            lora_prompt_mapping: Optional[List[List[int]]] = None,
            lora_requests: Optional[Set[LoRARequest]] = None,

            # Prompt adapter inputs.
            prompt_adapter_index_mapping: Optional[List[int]] = None,
            prompt_adapter_prompt_mapping: Optional[List[int]] = None,
            prompt_adapter_request: Optional[PromptAdapterRequest] = None,

            # Multi-modal inputs.
            multi_modal_inputs: Optional[MultiModalInputs] = None,

            # Whether the prefix cache is hit (prefill only).
            prefix_cache_hit: bool = False,
            reinit: bool = False,
            reinit_use_defaults: bool = False,
            encoder_seq_len: int = 0,
        ):
            if reinit:
                assert len(self.seq_ids) == len(seq_ids)  # type: ignore
                for i, seq_id in enumerate(seq_ids):
                    self.seq_ids[i] = seq_id  # type: ignore
            else:
                self.seq_ids = seq_ids

            self.request_id = request_id
            self.is_prompt = is_prompt
            self.block_tables = block_tables
            self.computed_block_nums = computed_block_nums
            self.n_seqs = n_seqs
            self.encoder_seq_len = encoder_seq_len

            if reinit:
                if len(self.seq_ids) == 1 and reinit_use_defaults:
                    self.simple_reinit()
                else:
                    if input_tokens:
                        self.input_tokens = input_tokens
                    else:
                        for seq_id in range(len(self.seq_ids)):
                            self.input_tokens[seq_id].clear()

                    if input_positions:
                        self.input_positions = input_positions
                    else:
                        for seq_id in range(len(self.seq_ids)):
                            self.input_positions[seq_id].clear()

                    if seq_lens:
                        self.seq_lens = seq_lens
                    else:
                        for seq_id in range(len(self.seq_ids)):
                            self.seq_lens[seq_id] = 0

                    if orig_seq_lens:
                        self.orig_seq_lens = orig_seq_lens
                    else:
                        for seq_id in range(len(self.seq_ids)):
                            self.orig_seq_lens[seq_id] = 0

                    if query_lens:
                        self.query_lens = query_lens
                    else:
                        for seq_id in range(len(self.seq_ids)):
                            self.query_lens[seq_id] = 0

                    if context_lens:
                        self.context_lens = context_lens
                    else:
                        for seq_id in range(len(self.seq_ids)):
                            self.context_lens[seq_id] = 0

                    if curr_sliding_window_blocks:
                        self.curr_sliding_window_blocks = \
                            curr_sliding_window_blocks
                    else:
                        for seq_id in range(len(self.seq_ids)):
                            self.curr_sliding_window_blocks[seq_id] = 0

                    if lora_index_mapping:
                        self.lora_index_mapping = lora_index_mapping
                    else:
                        self.lora_index_mapping.clear()

                    if lora_prompt_mapping:
                        self.lora_prompt_mapping = lora_prompt_mapping
                    else:
                        self.lora_prompt_mapping.clear()

                    if lora_requests:
                        self.lora_requests = lora_requests
                    else:
                        self.lora_requests.clear()

                    if prompt_adapter_index_mapping:
                        self.prompt_adapter_index_mapping = \
                            prompt_adapter_index_mapping
                    else:
                        self.prompt_adapter_index_mapping.clear()

                    if prompt_adapter_prompt_mapping:
                        self.prompt_adapter_prompt_mapping = \
                            prompt_adapter_prompt_mapping
                    else:
                        self.prompt_adapter_prompt_mapping.clear()

            else:
                self.input_tokens = input_tokens or []
                self.input_positions = input_positions or []
                self.seq_lens = seq_lens or []
                self.orig_seq_lens = orig_seq_lens or []
                self.query_lens = query_lens or []
                self.context_lens = context_lens or []
                self.curr_sliding_window_blocks = \
                    curr_sliding_window_blocks or []

                self.lora_index_mapping = lora_index_mapping or []
                self.lora_prompt_mapping = lora_prompt_mapping or []
                self.lora_requests = lora_requests or set()

                self.prompt_adapter_index_mapping = (
                    prompt_adapter_index_mapping or [])
                self.prompt_adapter_prompt_mapping = (
                    prompt_adapter_prompt_mapping or [])

            self.prompt_adapter_request = prompt_adapter_request
            self.multi_modal_inputs = multi_modal_inputs
            self.prefix_cache_hit = prefix_cache_hit

            self.n_seqs = len(self.seq_ids)

            if not reinit:
                self.__post_init__()

        def __post_init__(self):
            self.n_seqs = len(self.seq_ids)

            self.input_tokens = [[] for _ in range(self.n_seqs)]
            self.input_positions = [[] for _ in range(self.n_seqs)]
            self.seq_lens = [0] * self.n_seqs
            self.orig_seq_lens = [0] * self.n_seqs
            self.query_lens = [0] * self.n_seqs
            self.context_lens = [0] * self.n_seqs
            self.curr_sliding_window_blocks = [0] * self.n_seqs

            self.lora_index_mapping = []
            self.lora_prompt_mapping = []

    def gen_inter_data_builder(self, num_seqs: int):
        return lambda: ModelInputForGPUBuilder.InterDataForSeqGroup(
            request_id="",
            seq_ids=[0] * num_seqs,
            is_prompt=True,
            block_tables=None,
            computed_block_nums=[])

    def init_cached_inter_data(self, *args, **kwargs):
        assert len(args) == 0
        assert "seq_ids" in kwargs
        seq_ids = kwargs["seq_ids"]
        num_seqs = len(seq_ids)

        # The inter-data cache is per model_runner
        inter_data_cache = self.runner.inter_data_cache
        if num_seqs not in inter_data_cache:
            inter_data_cache[num_seqs] = PyObjectCache(
                self.gen_inter_data_builder(num_seqs))

        obj = inter_data_cache[num_seqs].get_object()
        obj.__init__(*args, **kwargs)
        return obj

    def reset_cached_inter_data(self):
        for cache in self.runner.inter_data_cache.values():
            cache.reset()

    def __init__(self,
                 runner: "GPUModelRunnerBase",
                 finished_requests_ids: Optional[List[str]] = None):
        super().__init__()
        # Compute functions for each sequence in a sequence group.
        # WARNING: The order of the functions matters!
        self.per_seq_compute_fns = [
            self._compute_lens,
            self._compute_for_prefix_cache_hit,
            self._compute_for_sliding_window,
            self._compute_lora_input,
        ]
        # Compute functions for each sequence group.
        # WARNING: The order of the functions matters!
        self.per_seq_group_compute_fns = [
            self._compute_prompt_adapter_input,
            self._compute_multi_modal_input,
        ]

        self.runner = runner
        self.model_input_cls = self.runner._model_input_cls
        self.attn_backend = self.runner.attn_backend
        self.scheduler_config = self.runner.scheduler_config
        self.sliding_window = self.runner.sliding_window
        self.block_size = self.runner.block_size
        self.enable_lora = self.runner.lora_config is not None
        self.enable_prompt_adapter = (self.runner.prompt_adapter_config
                                      is not None)
        self.multi_modal_input_mapper = self.runner.multi_modal_input_mapper
        self.finished_requests_ids = finished_requests_ids
        self.decode_only = True

        # Intermediate data (data in CPU before going to GPU) for
        # the current sequence group.
        self.inter_data_list: List[
            ModelInputForGPUBuilder.InterDataForSeqGroup] = []

        # Attention metadata inputs.
        self.attn_metadata_builder = self.attn_backend.make_metadata_builder(
            weakref.proxy(self))

        # Engine/Model configurations.
        self.chunked_prefill_enabled = (
            self.scheduler_config is not None
            and self.scheduler_config.chunked_prefill_enabled)
        if self.sliding_window is not None:
            self.sliding_window_blocks = (
                self.sliding_window + self.block_size - 1) // self.block_size
            self.block_aligned_sliding_window = \
                self.sliding_window_blocks * self.block_size

    def _compute_lens(self, inter_data: InterDataForSeqGroup, seq_idx: int,
                      seq_group_metadata: SequenceGroupMetadata):
        """Compute context length, sequence length and tokens
        for the given sequence data.
        """
        seq_data = seq_group_metadata.seq_data[inter_data.seq_ids[seq_idx]]
        token_chunk_size = seq_group_metadata.token_chunk_size

        # Compute context length (the number of tokens that are
        # already computed) and sequence length (total number of tokens).
        seq_len = seq_data.get_len()
        if inter_data.is_prompt:
            context_len = seq_data.get_num_computed_tokens()
        else:
            # get_num_computed_tokens is incorrect for spec decoding.
            # So, we should have a special logic here.
            # TODO(sang): Fix it.
            context_len = seq_len - 1
        seq_len = min(seq_len, context_len + token_chunk_size)

        # Compute tokens.
        if inter_data.is_prompt:
            tokens = seq_data.get_token_ids()
            if context_len != 0 or seq_len < len(tokens):
                tokens = tokens[context_len:seq_len]
        else:
            # Optimization. get_token_ids requires the entire copy of
            # tokens.
            tokens = seq_data.get_last_token_id()

        inter_data.seq_lens[seq_idx] = seq_len
        inter_data.orig_seq_lens[seq_idx] = seq_len
        inter_data.context_lens[seq_idx] = context_len

        if isinstance(tokens, list):
            inter_data.input_tokens[seq_idx].extend(tokens)
        else:
            inter_data.input_tokens[seq_idx].append(tokens)

        if (seq_len - context_len) == 1:
            inter_data.input_positions[seq_idx].append(seq_len - 1)
        else:
            inter_data.input_positions[seq_idx].extend(
                range(context_len, seq_len))

        inter_data.query_lens[
            seq_idx] = seq_len - context_len if inter_data.is_prompt else 1

    def _compute_for_prefix_cache_hit(
            self, inter_data: InterDataForSeqGroup, seq_idx: int,
            seq_group_metadata: SequenceGroupMetadata):
        """Check if hit prefix cache (i.e., some blocks are already computed).
        If hit, update input tokens and positions to only compute the
        remaining blocks.
        """
        computed_block_nums = inter_data.computed_block_nums

        # Note that prefix caching does not support sliding window.
        prefix_cache_hit = (computed_block_nums is not None
                            and len(computed_block_nums) > 0
                            and self.sliding_window is None
                            and inter_data.is_prompt)
        inter_data.prefix_cache_hit = prefix_cache_hit
        if self.chunked_prefill_enabled and prefix_cache_hit:
            raise RuntimeError(
                "chunked prefill cannot be used with prefix caching now.")

        # If prefix cache is hit, advance context length to bypass
        # hit blocks. Accordingly, input tokens, position and query length
        # have to be updated.
        if prefix_cache_hit:
            assert computed_block_nums is not None
            context_len = len(computed_block_nums) * self.block_size
            inter_data.input_tokens[seq_idx] = inter_data.input_tokens[
                seq_idx][context_len:]
            inter_data.input_positions[seq_idx] = inter_data.input_positions[
                seq_idx][context_len:]
            inter_data.context_lens[seq_idx] = context_len
            inter_data.query_lens[
                seq_idx] = inter_data.seq_lens[seq_idx] - context_len

    def _compute_for_sliding_window(self, inter_data: InterDataForSeqGroup,
                                    seq_idx: int,
                                    seq_group_metadata: SequenceGroupMetadata):
        """Update seq_len and curr_sliding_window_block for the given
        sequence data (only required by decoding) if sliding window is enabled.
        """
        curr_sliding_window_block = 0
        sliding_seq_len = inter_data.seq_lens[seq_idx]
        if not inter_data.is_prompt and self.sliding_window is not None:
            # TODO(sang): This is a hack to make sliding window work with
            # paged attn. We can remove it if we make paged attn kernel
            # to properly handle slinding window attn.
            curr_sliding_window_block = self.sliding_window_blocks
            if self.scheduler_config.use_v2_block_manager:
                # number of elements in last block
                suff_len = inter_data.seq_lens[seq_idx] % self.block_size
                sliding_seq_len = min(
                    inter_data.seq_lens[seq_idx],
                    self.block_aligned_sliding_window + suff_len)
                if suff_len > 0:
                    curr_sliding_window_block += 1
            else:
                sliding_seq_len = min(inter_data.seq_lens[seq_idx],
                                      self.sliding_window)

        inter_data.curr_sliding_window_blocks[
            seq_idx] = curr_sliding_window_block
        inter_data.seq_lens[seq_idx] = sliding_seq_len

    def _compute_lora_input(self, inter_data: InterDataForSeqGroup,
                            seq_idx: int,
                            seq_group_metadata: SequenceGroupMetadata):
        """If LoRA is enabled, compute LoRA index and prompt mapping."""
        if not self.enable_lora:
            return

        lora_id = seq_group_metadata.lora_int_id
        if lora_id > 0:
            inter_data.lora_requests.add(seq_group_metadata.lora_request)
        query_len = inter_data.query_lens[seq_idx]
        inter_data.lora_index_mapping.append([lora_id] * query_len)
        inter_data.lora_prompt_mapping.append(
            [lora_id] *
            (query_len if seq_group_metadata.sampling_params
             and seq_group_metadata.sampling_params.prompt_logprobs is not None
             else 1))

    def _compute_prompt_adapter_input(
            self, inter_data: InterDataForSeqGroup,
            seq_group_metadata: SequenceGroupMetadata):
        """If prompt adapter is enabled, compute index and prompt mapping.
        """
        # Note that when is_prompt=True, we expect only one sequence
        # in the group.
        if not self.enable_prompt_adapter:
            return

        prompt_adapter_id = seq_group_metadata.prompt_adapter_id
        if prompt_adapter_id <= 0 or not inter_data.is_prompt:
            return

        # We expect only one sequence in the group when is_prompt=True.
        assert inter_data.n_seqs == 1
        query_len = inter_data.query_lens[0]
        inter_data.prompt_adapter_request = (
            seq_group_metadata.prompt_adapter_request)

        num_tokens = seq_group_metadata.prompt_adapter_num_virtual_tokens
        inter_data.prompt_adapter_index_mapping = [
            prompt_adapter_id
        ] * num_tokens + [0] * (query_len - num_tokens)
        inter_data.prompt_adapter_prompt_mapping = [prompt_adapter_id] * (
            query_len if seq_group_metadata.sampling_params
            and seq_group_metadata.sampling_params.prompt_logprobs else 1)

    def _compute_multi_modal_input(self, inter_data: InterDataForSeqGroup,
                                   seq_group_metadata: SequenceGroupMetadata):
        """If multi-modal data is given, add it to the input."""
        mm_data = seq_group_metadata.multi_modal_data
        if not mm_data:
            return

        mm_kwargs = self.multi_modal_input_mapper(mm_data)
        inter_data.multi_modal_inputs = mm_kwargs

    def add_seq_group(self, seq_group_metadata: SequenceGroupMetadata):
        """Add a sequence group to the builder."""
        seq_ids = seq_group_metadata.seq_data.keys()
        n_seqs = len(seq_ids)
        is_prompt = seq_group_metadata.is_prompt

        if is_prompt:
            assert n_seqs == 1
            self.decode_only = False

        encoder_seq_len = 0

        if self.runner.model_config.is_encoder_decoder_model:
            encoder_seq_len = seq_group_metadata.encoder_seq_data.get_len()

        inter_data = self.init_cached_inter_data(
            request_id=seq_group_metadata.request_id,
            seq_ids=seq_ids,
            is_prompt=is_prompt,
            block_tables=seq_group_metadata.block_tables,
            computed_block_nums=seq_group_metadata.computed_block_nums,
            reinit=True,
            reinit_use_defaults=True,
            encoder_seq_len=encoder_seq_len)

        self.inter_data_list.append(inter_data)

        for seq_idx in range(n_seqs):
            for per_seq_fn in self.per_seq_compute_fns:
                per_seq_fn(inter_data, seq_idx, seq_group_metadata)
        for per_seq_group_fn in self.per_seq_group_compute_fns:
            per_seq_group_fn(inter_data, seq_group_metadata)

    def _use_captured_graph(self,
                            batch_size: int,
                            max_decode_seq_len: int,
                            max_encoder_seq_len: int = 0) -> bool:
        print('batch_size ' + str(batch_size))
        print('max_decode_seq_len ' + str(max_decode_seq_len))
        print('max_seq_len_to_capture ' +
              str(self.runner.max_seq_len_to_capture))
        return (self.decode_only and not self.runner.model_config.enforce_eager
                and batch_size <= _BATCH_SIZES_TO_CAPTURE[-1]
                and max_decode_seq_len <= self.runner.max_seq_len_to_capture
                and max_encoder_seq_len <= self.runner.max_seq_len_to_capture)

    def build(self) -> ModelInputForGPU:
        """Finalize the builder intermediate data and
        create on-device tensors.
        """
        # Combine and flatten intermediate data.
        input_tokens = []
        for inter_data in self.inter_data_list:
            for cur_input_tokens in inter_data.input_tokens:
                input_tokens.extend(cur_input_tokens)

        if not input_tokens:
            # This may happen when all prefill requests hit
            # prefix caching and there is no decode request.
            return self.model_input_cls()

        input_positions = []
        for inter_data in self.inter_data_list:
            for cur_input_positions in inter_data.input_positions:
                input_positions.extend(cur_input_positions)

        seq_lens = []
        query_lens = []
        max_decode_seq_len = 0
        max_encoder_seq_len = 0
        for inter_data in self.inter_data_list:
            seq_lens.extend(inter_data.seq_lens)
            query_lens.extend(inter_data.query_lens)
            if not inter_data.is_prompt:
                max_decode_seq_len = max(max_decode_seq_len,
                                         max(inter_data.seq_lens))
                if self.runner.model_config.is_encoder_decoder_model:
                    max_encoder_seq_len = max(max_encoder_seq_len,
                                              inter_data.encoder_seq_len)

        # Mapping from request IDs to sequence IDs. Used for Jamba models
        # that manages the cache by itself.
        request_ids_to_seq_ids = {
            data.request_id: data.seq_ids
            for data in self.inter_data_list
        }

        batch_size = len(input_tokens)
        use_captured_graph = self._use_captured_graph(
            batch_size,
            max_decode_seq_len,
            max_encoder_seq_len=max_encoder_seq_len)
        #use_captured_graph = True

        # If cuda graph can be used, pad tensors accordingly.
        # See `capture_model` API for more details.
        # vLLM uses cuda graph only for decoding requests.
        cuda_graph_pad_size = -1
        if use_captured_graph:
            graph_batch_size = _get_graph_batch_size(batch_size)
            assert graph_batch_size >= batch_size
            cuda_graph_pad_size = graph_batch_size - batch_size
            batch_size = graph_batch_size

        #print('cuda_graph_pad_size ' + str(cuda_graph_pad_size))
        #print('use_captured_graph ' + str(use_captured_graph))
        # Tokens and positions.
        if cuda_graph_pad_size:
            input_tokens.extend(itertools.repeat(0, cuda_graph_pad_size))
            input_positions.extend(itertools.repeat(0, cuda_graph_pad_size))
        assert self.runner.device is not None
        input_tokens_tensor = async_tensor_h2d(input_tokens, torch.long,
                                               self.runner.device,
                                               self.runner.pin_memory)
        input_positions_tensor = async_tensor_h2d(input_positions, torch.long,
                                                  self.runner.device,
                                                  self.runner.pin_memory)

        # Sequence and query lengths.
        if cuda_graph_pad_size:
            seq_lens.extend(itertools.repeat(1, cuda_graph_pad_size))

        # Attention metadata.
        attn_metadata = self.attn_metadata_builder.build(
            seq_lens, query_lens, cuda_graph_pad_size, batch_size)

        # LoRA data.
        lora_requests = set()
        lora_mapping = None
        if self.enable_lora:
            lora_requests = set(r for data in self.inter_data_list
                                for r in data.lora_requests)
            lora_index_mapping = flatten_2d_lists([
                flatten_2d_lists(inter_data.lora_index_mapping)
                for inter_data in self.inter_data_list
            ])
            if cuda_graph_pad_size:
                lora_index_mapping.extend(
                    itertools.repeat(0, cuda_graph_pad_size))
            lora_prompt_mapping = flatten_2d_lists([
                flatten_2d_lists(inter_data.lora_prompt_mapping)
                for inter_data in self.inter_data_list
            ])

            lora_mapping = LoRAMapping(
                **dict(index_mapping=lora_index_mapping,
                       prompt_mapping=lora_prompt_mapping,
                       is_prefill=not self.decode_only))

        # Prompt adapter data.
        prompt_adapter_requests: Set[PromptAdapterRequest] = set()
        prompt_adapter_mapping = None
        if self.enable_prompt_adapter:
            prompt_adapter_requests = set(
                data.prompt_adapter_request for data in self.inter_data_list
                if data.prompt_adapter_request is not None)
            prompt_adapter_index_mapping = flatten_2d_lists([
                inter_data.prompt_adapter_index_mapping
                for inter_data in self.inter_data_list
            ])
            if cuda_graph_pad_size:
                prompt_adapter_index_mapping.extend(
                    itertools.repeat(0, cuda_graph_pad_size))
            prompt_adapter_prompt_mapping = flatten_2d_lists([
                inter_data.prompt_adapter_prompt_mapping
                for inter_data in self.inter_data_list
            ])
            prompt_adapter_mapping = PromptAdapterMapping(
                prompt_adapter_index_mapping,
                prompt_adapter_prompt_mapping,
            )

        # Multi-modal data.
        multi_modal_inputs_list = [
            data.multi_modal_inputs for data in self.inter_data_list
            if data.multi_modal_inputs is not None
        ]
        multi_modal_kwargs = MultiModalInputs.batch(multi_modal_inputs_list)

        return self.model_input_cls(
            input_tokens=input_tokens_tensor,
            input_positions=input_positions_tensor,
            attn_metadata=attn_metadata,
            seq_lens=seq_lens,
            query_lens=query_lens,
            lora_mapping=lora_mapping,
            lora_requests=lora_requests,
            multi_modal_kwargs=multi_modal_kwargs,
            request_ids_to_seq_ids=request_ids_to_seq_ids,
            finished_requests_ids=self.finished_requests_ids,
            prompt_adapter_mapping=prompt_adapter_mapping,
            prompt_adapter_requests=prompt_adapter_requests)


class GPUModelRunnerBase(ModelRunnerBase[TModelInputForGPU]):
    """
    Helper class for shared methods between GPU model runners.
    """
    _model_input_cls: Type[TModelInputForGPU]
    _builder_cls: Type[ModelInputForGPUBuilder]

    def __init__(
        self,
        model_config: ModelConfig,
        parallel_config: ParallelConfig,
        scheduler_config: SchedulerConfig,
        device_config: DeviceConfig,
        cache_config: CacheConfig,
        load_config: LoadConfig,
        lora_config: Optional[LoRAConfig],
        kv_cache_dtype: Optional[str] = "auto",
        is_driver_worker: bool = False,
        prompt_adapter_config: Optional[PromptAdapterConfig] = None,
        return_hidden_states: bool = False,
        observability_config: Optional[ObservabilityConfig] = None,
        input_registry: InputRegistry = INPUT_REGISTRY,
        mm_registry: MultiModalRegistry = MULTIMODAL_REGISTRY,
    ):
        self.model_config = model_config
        self.parallel_config = parallel_config
        self.scheduler_config = scheduler_config
        self.device_config = device_config
        self.cache_config = cache_config
        self.lora_config = lora_config
        self.load_config = load_config
        self.is_driver_worker = is_driver_worker
        self.prompt_adapter_config = prompt_adapter_config
        self.return_hidden_states = return_hidden_states
        self.observability_config = observability_config

        self.device = self.device_config.device
        self.pin_memory = is_pin_memory_available()

        self.kv_cache_dtype = kv_cache_dtype
        self.sliding_window = model_config.get_sliding_window()
        self.block_size = cache_config.block_size
        self.max_seq_len_to_capture = self.model_config.max_seq_len_to_capture

        self.graph_runners: List[Dict[int, CUDAGraphRunner]] = [
            {} for _ in range(self.parallel_config.pipeline_parallel_size)
        ]
        self.graph_memory_pool: Optional[Tuple[
            int, int]] = None  # Set during graph capture.

        self.has_seqlen_agnostic = model_config.contains_seqlen_agnostic_layers(
            parallel_config)

        # When using CUDA graph, the input block tables must be padded to
        # max_seq_len_to_capture. However, creating the block table in
        # Python can be expensive. To optimize this, we cache the block table
        # in numpy and only copy the actual input content at every iteration.
        # The shape of the cached block table will be
        # (max batch size to capture, max context len to capture / block size).
        self.graph_block_tables = np.zeros(
            (max(_BATCH_SIZES_TO_CAPTURE), self.get_max_block_per_batch()),
            dtype=np.int32)

        num_attn_heads = self.model_config.get_num_attention_heads(
            self.parallel_config)
        self.attn_backend = get_attn_backend(
            num_attn_heads,
            self.model_config.get_head_size(),
            self.model_config.get_num_kv_heads(self.parallel_config),
            self.model_config.get_sliding_window(),
            self.model_config.dtype,
            self.kv_cache_dtype,
            self.block_size,
        ) if num_attn_heads else None
        if self.attn_backend:
            self.attn_state = self.attn_backend.get_state_cls()(
                weakref.proxy(self))
        else:
            self.attn_state = CommonAttentionState(weakref.proxy(self))

        # Multi-modal data support
        self.input_registry = input_registry
        self.mm_registry = mm_registry
        self.multi_modal_input_mapper = mm_registry \
            .create_input_mapper(model_config)
        self.mm_registry.init_mm_limits_per_prompt(self.model_config)

        # Lazy initialization
        self.model: nn.Module  # Set after load_model
        # Set after load_model.
        self.lora_manager: Optional[LRUCacheWorkerLoRAManager] = None
        self.prompt_adapter_manager: LRUCacheWorkerPromptAdapterManager = None

        set_cpu_offload_max_bytes(
            int(self.cache_config.cpu_offload_gb * 1024**3))

        # Used to cache python objects
        self.inter_data_cache: Dict[int, PyObjectCache] = {}
        self.sampling_metadata_cache: SamplingMetadataCache = \
            SamplingMetadataCache()

    def load_model(self) -> None:
        logger.info("Starting to load model %s...", self.model_config.model)
        with CudaMemoryProfiler() as m:
            self.model = get_model(model_config=self.model_config,
                                   device_config=self.device_config,
                                   load_config=self.load_config,
                                   lora_config=self.lora_config,
                                   parallel_config=self.parallel_config,
                                   scheduler_config=self.scheduler_config,
                                   cache_config=self.cache_config)

        self.model_memory_usage = m.consumed_memory
        logger.info("Loading model weights took %.4f GB",
                    self.model_memory_usage / float(2**30))

        if self.lora_config:
            assert supports_lora(self.model), "Model does not support LoRA"
            assert not supports_multimodal(
                self.model
            ), "To be tested: Multi-modal model with LoRA settings."

            self.lora_manager = LRUCacheWorkerLoRAManager(
                self.scheduler_config.max_num_seqs,
                self.scheduler_config.max_num_batched_tokens,
                self.vocab_size,
                self.lora_config,
                self.device,
                self.model.embedding_modules,
                self.model.embedding_padding_modules,
                max_position_embeddings=self.model.config.
                max_position_embeddings,
            )
            self.model = self.lora_manager.create_lora_manager(self.model)

        if self.prompt_adapter_config:
            self.prompt_adapter_manager = LRUCacheWorkerPromptAdapterManager(
                self.scheduler_config.max_num_seqs,
                self.scheduler_config.max_num_batched_tokens, self.device,
                self.prompt_adapter_config)
            self.model = (
                self.prompt_adapter_manager.create_prompt_adapter_manager(
                    self.model))

        if self.kv_cache_dtype == "fp8" and is_hip():
            # Currently only ROCm accepts kv-cache scaling factors
            # via quantization_param_path and this will be deprecated
            # in the future.
            if self.model_config.quantization_param_path is not None:
                if callable(getattr(self.model, "load_kv_cache_scales", None)):
                    warnings.warn(
                        "Loading kv cache scaling factor from JSON is "
                        "deprecated and will be removed. Please include "
                        "kv cache scaling factors in the model checkpoint.",
                        FutureWarning,
                        stacklevel=2)
                    self.model.load_kv_cache_scales(
                        self.model_config.quantization_param_path)
                    logger.info("Loaded KV cache scaling factors from %s",
                                self.model_config.quantization_param_path)
                else:
                    raise RuntimeError(
                        "Using FP8 KV cache and scaling factors provided but "
                        "model %s does not support loading scaling factors.",
                        self.model.__class__)
            else:
                logger.warning(
                    "Using FP8 KV cache but no scaling factors "
                    "provided. Defaulting to scaling factors of 1.0. "
                    "This may lead to less accurate results!")

        if envs.VLLM_TEST_DYNAMO_GRAPH_CAPTURE:
            self.model = torch.compile(self.model,
                                       fullgraph=True,
                                       backend="eager")

    def save_sharded_state(
        self,
        path: str,
        pattern: Optional[str] = None,
        max_size: Optional[int] = None,
    ) -> None:
        from vllm.model_executor.model_loader.loader import ShardedStateLoader
        ShardedStateLoader.save_model(
            self.model,
            path,
            pattern=pattern,
            max_size=max_size,
        )

    def save_tensorized_model(
        self,
        tensorizer_config: TensorizerConfig,
    ) -> None:
        from vllm.model_executor.model_loader.loader import TensorizerLoader
        TensorizerLoader.save_model(
            self.model,
            tensorizer_config=tensorizer_config,
        )

    def get_max_block_per_batch(self) -> int:
        block_size = self.block_size
        return (self.max_seq_len_to_capture + block_size - 1) // block_size

    def _prepare_model_input_tensors(
        self,
        seq_group_metadata_list: List[SequenceGroupMetadata],
        finished_requests_ids: Optional[List[str]] = None
    ) -> TModelInputForGPU:
        """Helper method to prepare the model input based on a given sequence
        group. Prepares metadata needed for the base model forward pass but not
        metadata for possible additional steps, e.g., sampling.

        The API assumes seq_group_metadata_list is sorted by prefill -> decode.

        The result tensors and data structure also batches input in prefill
        -> decode order. For example,

        - input_tokens[:num_prefill_tokens] contains prefill tokens.
        - input_tokens[num_prefill_tokens:] contains decode tokens.

        If cuda graph is required, this API automatically pads inputs.
        """
        builder = self._builder_cls(weakref.proxy(self), finished_requests_ids)
        for seq_group_metadata in seq_group_metadata_list:
            builder.add_seq_group(seq_group_metadata)

        builder.reset_cached_inter_data()

        return builder.build()  # type: ignore

    @torch.inference_mode()
    def profile_run(self) -> None:
        # Enable top-k sampling to reflect the accurate memory usage.
        sampling_params = SamplingParams(top_p=0.99, top_k=self.vocab_size - 1)
        max_num_batched_tokens = self.scheduler_config.max_num_batched_tokens
        max_num_seqs = self.scheduler_config.max_num_seqs
        # This represents the maximum number of different requests
        # that will have unique loras, an therefore the max amount of memory
        # consumption create dummy lora request copies from the lora request
        # passed in, which contains a lora from the lora warmup path.
        dummy_lora_requests: List[LoRARequest] = []
        dummy_lora_requests_per_seq: List[LoRARequest] = []
        if self.lora_config:
            assert self.lora_manager is not None
            with self.lora_manager.dummy_lora_cache():
                for idx in range(self.lora_config.max_loras):
                    lora_id = idx + 1
                    dummy_lora_request = LoRARequest(
                        lora_name=f"warmup_{lora_id}",
                        lora_int_id=lora_id,
                        lora_path="/not/a/real/path",
                    )
                    self.lora_manager.add_dummy_lora(dummy_lora_request,
                                                     rank=LORA_WARMUP_RANK)
                    dummy_lora_requests.append(dummy_lora_request)
                dummy_lora_requests_per_seq = [
                    dummy_lora_requests[idx % len(dummy_lora_requests)]
                    for idx in range(max_num_seqs)
                ]

        # Profile memory usage with max_num_sequences sequences and the total
        # number of tokens equal to max_num_batched_tokens.
        seqs: List[SequenceGroupMetadata] = []
        # Additional GPU memory may be needed for multi-modal encoding, which
        # needs to be accounted for when calculating the GPU blocks for
        # vLLM blocker manager.
        # To exercise the worst scenario for GPU memory consumption,
        # the number of seqs (batch_size) is chosen to maximize the number
        # of images processed.

        max_mm_tokens = self.mm_registry.get_max_multimodal_tokens(
            self.model_config)
        if max_mm_tokens > 0:
            max_num_seqs_orig = max_num_seqs
            max_num_seqs = min(max_num_seqs,
                               max_num_batched_tokens // max_mm_tokens)
            if max_num_seqs < 1:
                expr = (f"min({max_num_seqs_orig}, "
                        f"{max_num_batched_tokens} // {max_mm_tokens})")
                logger.warning(
                    "Computed max_num_seqs (%s) to be less than 1. "
                    "Setting it to the minimum value of 1.", expr)
                max_num_seqs = 1

        batch_size = 0
        for group_id in range(max_num_seqs):
            seq_len = (max_num_batched_tokens // max_num_seqs +
                       (group_id < max_num_batched_tokens % max_num_seqs))
            batch_size += seq_len

            seq_data, dummy_multi_modal_data = self.input_registry \
                .dummy_data_for_profiling(self.model_config,
                                          seq_len,
                                          self.mm_registry)

            seq = SequenceGroupMetadata(
                request_id=str(group_id),
                is_prompt=True,
                seq_data={group_id: seq_data},
                sampling_params=sampling_params,
                block_tables=None,
                lora_request=dummy_lora_requests_per_seq[group_id]
                if dummy_lora_requests_per_seq else None,
                multi_modal_data=dummy_multi_modal_data,
            )
            seqs.append(seq)

        # Run the model with the dummy inputs.
        num_layers = self.model_config.get_num_layers(self.parallel_config)
        kv_caches = [None] * num_layers
        finished_requests_ids = [seq.request_id for seq in seqs]
        model_input = self.prepare_model_input(
            seqs, finished_requests_ids=finished_requests_ids)
        intermediate_tensors = None
        if not get_pp_group().is_first_rank:
            intermediate_tensors = self.model.make_empty_intermediate_tensors(
                batch_size=batch_size,
                dtype=self.model_config.dtype,
                device=self.device)
        self.execute_model(model_input, kv_caches, intermediate_tensors)
        torch.cuda.synchronize()
        return

    def remove_all_loras(self):
        if not self.lora_manager:
            raise RuntimeError("LoRA is not enabled.")
        self.lora_manager.remove_all_adapters()

    def set_active_loras(self, lora_requests: Set[LoRARequest],
                         lora_mapping: LoRAMapping) -> None:
        if not self.lora_manager:
            raise RuntimeError("LoRA is not enabled.")
        self.lora_manager.set_active_adapters(lora_requests, lora_mapping)

    def add_lora(self, lora_request: LoRARequest) -> bool:
        if not self.lora_manager:
            raise RuntimeError("LoRA is not enabled.")
        return self.lora_manager.add_adapter(lora_request)

    def remove_lora(self, lora_id: int) -> bool:
        if not self.lora_manager:
            raise RuntimeError("LoRA is not enabled.")
        return self.lora_manager.remove_adapter(lora_id)

    def pin_lora(self, lora_id: int) -> bool:
        if not self.lora_manager:
            raise RuntimeError("LoRA is not enabled.")
        return self.lora_manager.pin_adapter(lora_id)

    def list_loras(self) -> Set[int]:
        if not self.lora_manager:
            raise RuntimeError("LoRA is not enabled.")
        return self.lora_manager.list_adapters()

    def remove_all_prompt_adapters(self):
        if not self.prompt_adapter_manager:
            raise RuntimeError("PromptAdapter is not enabled.")
        self.prompt_adapter_manager.remove_all_adapters()

    def set_active_prompt_adapters(
            self, prompt_adapter_requests: Set[PromptAdapterRequest],
            prompt_adapter_mapping: PromptAdapterMapping) -> None:
        if not self.prompt_adapter_manager:
            raise RuntimeError("PromptAdapter is not enabled.")
        self.prompt_adapter_manager.set_active_adapters(
            prompt_adapter_requests, prompt_adapter_mapping)

    def add_prompt_adapter(
            self, prompt_adapter_request: PromptAdapterRequest) -> bool:
        if not self.prompt_adapter_manager:
            raise RuntimeError("PromptAdapter is not enabled.")
        return self.prompt_adapter_manager.add_adapter(prompt_adapter_request)

    def remove_prompt_adapter(self, prompt_adapter_id: int) -> bool:
        if not self.prompt_adapter_manager:
            raise RuntimeError("PromptAdapter is not enabled.")
        return self.prompt_adapter_manager.remove_adapter(prompt_adapter_id)

    def pin_prompt_adapter(self, prompt_adapter_id: int) -> bool:
        if not self.prompt_adapter_manager:
            raise RuntimeError("PromptAdapter is not enabled.")
        return self.prompt_adapter_manager.pin_adapter(prompt_adapter_id)

    def list_prompt_adapters(self) -> Set[int]:
        if not self.prompt_adapter_manager:
            raise RuntimeError("PromptAdapter is not enabled.")
        return self.prompt_adapter_manager.list_adapters()

    @torch.inference_mode()
    def capture_model(self, kv_caches: List[List[torch.Tensor]]) -> None:
        """Cuda graph capture a model.

        Note that CUDA graph's performance gain is negligible if number
        of batched tokens are larger than 200. And since CUDA graph
        requires fixed sized tensors, supporting large/variable batch
        size requires high GPU memory overhead. Thus, vLLM only captures
        decoding requests. Mixed batch (chunked prefill + decoding) or
        prefill requests are not captured.

        Since it is used for decoding-only, it assumes there's only 1 token
        per sequence in the batch.
        """
        assert not self.model_config.enforce_eager
        logger.info("Capturing the model for CUDA graphs. This may lead to "
                    "unexpected consequences if the model is not static. To "
                    "run the model in eager mode, set 'enforce_eager=True' or "
                    "use '--enforce-eager' in the CLI.")
        logger.info("CUDA graphs can take additional 1~3 GiB memory per GPU. "
                    "If you are running out of memory, consider decreasing "
                    "`gpu_memory_utilization` or enforcing eager mode. "
                    "You can also reduce the `max_num_seqs` as needed "
                    "to decrease memory usage.")
        start_time = time.perf_counter()

        # Prepare dummy inputs. These will be reused for all batch sizes.
        max_batch_size = max(_BATCH_SIZES_TO_CAPTURE)
        input_tokens = torch.zeros(max_batch_size, dtype=torch.long).cuda()
        input_positions = torch.zeros(max_batch_size, dtype=torch.long).cuda()
        intermediate_inputs = None
        if not get_pp_group().is_first_rank:
            intermediate_inputs = self.model.make_empty_intermediate_tensors(
                batch_size=max_batch_size,
                dtype=self.model_config.dtype,
                device=self.device)

        # Prepare buffer for outputs. These will be reused for all batch sizes.
        # It will be filled after the first graph capture.
        hidden_or_intermediate_states: List[Optional[torch.Tensor]] = [
            None
        ] * self.parallel_config.pipeline_parallel_size

        graph_batch_size = _get_graph_batch_size(
            self.scheduler_config.max_num_seqs)
        batch_size_capture_list = [
            bs for bs in _BATCH_SIZES_TO_CAPTURE if bs <= graph_batch_size
        ]

        with self.attn_state.graph_capture(
                max_batch_size), graph_capture() as graph_capture_context:
            # NOTE: Capturing the largest batch size first may help reduce the
            # memory usage of CUDA graph.
            for virtual_engine in range(
                    self.parallel_config.pipeline_parallel_size):
                for batch_size in reversed(batch_size_capture_list):
<<<<<<< HEAD
                    if self.attn_backend.get_name() == "flashinfer":
                        _indptr_buffer = indptr_buffer[:batch_size + 1]
                        _last_page_len_buffer = last_page_len_buffer[:
                                                                     batch_size]

                        num_qo_heads = (
                            self.model_config.get_num_attention_heads(
                                self.parallel_config))
                        num_kv_heads = self.model_config.get_num_kv_heads(
                            self.parallel_config)
                        if num_qo_heads // num_kv_heads >= 4:
                            use_tensor_cores = True
                        else:
                            use_tensor_cores = False
                        decode_wrapper = \
                            CUDAGraphBatchDecodeWithPagedKVCacheWrapper(
                            decode_workspace_buffer, _indptr_buffer,
                            indices_buffer, _last_page_len_buffer, "NHD",
                            use_tensor_cores)
                        kv_cache_dtype = get_kv_cache_torch_dtype(
                            self.kv_cache_dtype, self.model_config.dtype)

                        paged_kv_indptr_tensor_host = torch.arange(
                            0, batch_size + 1, dtype=torch.int32)
                        paged_kv_indices_tensor_host = torch.arange(
                            0, batch_size, dtype=torch.int32)
                        paged_kv_last_page_len_tensor_host = torch.full(
                            (batch_size, ), self.block_size, dtype=torch.int32)
                        query_start_loc_host = torch.arange(0,
                                                            batch_size + 1,
                                                            dtype=torch.int32)

                        attn_metadata = self.attn_backend.make_metadata(
                            num_prefills=0,
                            slot_mapping=slot_mapping[:batch_size],
                            num_prefill_tokens=0,
                            num_decode_tokens=batch_size,
                            max_prefill_seq_len=0,
                            block_tables=block_tables,
                            paged_kv_indptr=paged_kv_indptr_tensor_host,
                            paged_kv_indices=paged_kv_indices_tensor_host,
                            paged_kv_last_page_len=
                            paged_kv_last_page_len_tensor_host,
                            num_qo_heads=num_qo_heads,
                            num_kv_heads=num_kv_heads,
                            head_dim=self.model_config.get_head_size(),
                            page_size=self.block_size,
                            seq_start_loc=None,
                            query_start_loc=query_start_loc_host,
                            device=self.device,
                            data_type=kv_cache_dtype,
                            use_cuda_graph=True,
                            decode_wrapper=decode_wrapper,
                            prefill_wrapper=None)
                        attn_metadata.begin_forward()
                    else:
                        attn_metadata = self.attn_backend.make_metadata(
                            num_prefills=0,
                            num_prefill_tokens=0,
                            num_decode_tokens=batch_size,
                            slot_mapping=slot_mapping[:batch_size],
                            seq_lens=None,
                            seq_lens_tensor=seq_lens[:batch_size],
                            max_query_len=None,
                            max_prefill_seq_len=0,
                            max_decode_seq_len=self.max_seq_len_to_capture,
                            query_start_loc=None,
                            seq_start_loc=None,
                            context_lens_tensor=None,
                            block_tables=block_tables[:batch_size],
                            use_cuda_graph=True,
                        )
=======
                    attn_metadata = (
                        self.attn_state.graph_capture_get_metadata_for_batch(
                            batch_size))
>>>>>>> b3425d6f

                    if self.lora_config:
                        lora_mapping = LoRAMapping(
                            **dict(index_mapping=[0] * batch_size,
                                   prompt_mapping=[0] * batch_size,
                                   is_prefill=False))
                        self.set_active_loras(set(), lora_mapping)

                    if self.prompt_adapter_config:
                        prompt_adapter_mapping = PromptAdapterMapping(
                            [-1] * batch_size,
                            [-1] * batch_size,
                        )
                        self.set_active_prompt_adapters(
                            set(), prompt_adapter_mapping)

                    graph_runner = CUDAGraphRunner(
<<<<<<< HEAD
                        self.model, self.attn_backend.get_name())

                    if self.attn_backend.get_name() == "flashinfer":
                        graph_runner.flashinfer_indptr_buffer = _indptr_buffer
                        graph_runner.flashinfer_indices_buffer = indices_buffer
                        graph_runner.flashinfer_last_page_len_buffer = \
                            _last_page_len_buffer
                        graph_runner.flashinfer_decode_workspace_buffer = \
                                decode_workspace_buffer
                        graph_runner.flashinfer_decode_wrapper = \
                            decode_wrapper
=======
                        self.model, self.attn_backend.get_name(),
                        self.attn_state.graph_clone(batch_size))
>>>>>>> b3425d6f

                    capture_inputs = {
                        "input_ids":
                        input_tokens[:batch_size],
                        "positions":
                        input_positions[:batch_size],
                        "hidden_or_intermediate_states":
                        hidden_or_intermediate_states[
                            virtual_engine]  # type: ignore
                        [:batch_size]
                        if hidden_or_intermediate_states[virtual_engine]
                        is not None else None,
                        "intermediate_inputs":
                        intermediate_inputs[:batch_size]
                        if intermediate_inputs is not None else None,
                        "kv_caches":
                        kv_caches[virtual_engine],
                        "attn_metadata":
                        attn_metadata,
                        "memory_pool":
                        self.graph_memory_pool,
                        "stream":
                        graph_capture_context.stream
                    }
                    if self.has_seqlen_agnostic:
                        # Only used by Mamba-based models CUDA graph atm (Jamba)
                        capture_inputs.update({
                            "seqlen_agnostic_capture_inputs":
                            self.model.get_seqlen_agnostic_capture_inputs(
                                batch_size)
                        })
                    if self.model_config.is_encoder_decoder_model:
                        # add the additional inputs to capture for encoder-decoder models.
                        self._update_inputs_to_capture_for_enc_dec_model(
                            capture_inputs)

                    graph_runner.capture(**capture_inputs)
                    self.graph_memory_pool = graph_runner.graph.pool()
                    self.graph_runners[virtual_engine][batch_size] = (
                        graph_runner)

        end_time = time.perf_counter()
        elapsed_time = end_time - start_time
        # This usually takes < 10 seconds.
        logger.info("Graph capturing finished in %.0f secs.", elapsed_time)

    def _update_inputs_to_capture_for_enc_dec_model(self,
                                                    capture_inputs: Dict[str,
                                                                         Any]):
        """
        Updates the set of input tensors needed for CUDA graph capture in an
        encoder-decoder model.

        This method modifies the provided `capture_inputs` dictionary by adding
        tensors specific to encoder-decoder specific models that need to be captured
        for CUDA Graph replay.

        Args:
            capture_inputs (Dict[str, Any]): A dictionary where input tensors are stored
            for CUDA Graph capture.
        """
        # During the decode phase encoder_input_ids and encoder_positions are unset.
        # Do the same thing for graph capture.
        capture_inputs["encoder_input_ids"] = torch.tensor(
            [], dtype=torch.long).cuda()
        capture_inputs["encoder_positions"] = torch.tensor(
            [], dtype=torch.long).cuda()

    def _update_captured_attn_metadata_for_enc_dec_model(
            self, batch_size: int, attn_metadata: AttentionMetadata,
            attn_backend_name: str):
        """
        Updates the attention metadata parameters for CUDA graph capture in an
        encoder-decoder model.

        This method modifies attention-related tensors and metadata required
        for CUDA graph capture in encoder-decoder models. Specifically, it
        updates the cross-attention and encoder sequence tensors in the 
        AttentionMetadata object.

        Args:
            batch_size (int): The size of the batch for which CUDA graph 
            capture is being performed.
            attn_metadata (AttentionMetadata): The AttentionMetadata object to
            be updated with encoder-decoder specific parameters.
        """
        # During decode phase the cross_slot_mapping will be empty. Hence set
        # an empty tensor for CUDA Graph capture.
        attn_metadata.cross_slot_mapping = torch.tensor(
            [], dtype=torch.int).cuda()
        cross_block_tables = torch.from_numpy(
            np.zeros(
                (max(_BATCH_SIZES_TO_CAPTURE), self.get_max_block_per_batch()),
                dtype=np.int32)).cuda()
        attn_metadata.cross_block_tables = cross_block_tables[:batch_size]
        attn_metadata.encoder_seq_lens = torch.full(
            (batch_size, ), 1,
            dtype=torch.int).cuda()
        attn_metadata.encoder_seq_lens_tensor = torch.full(
            (batch_size, ), 1,
            dtype=torch.int).cuda()
        attn_metadata.max_encoder_seq_len = self.max_seq_len_to_capture

    @property
    def vocab_size(self) -> int:
        return self.model_config.get_vocab_size()


class ModelRunner(GPUModelRunnerBase[ModelInputForGPUWithSamplingMetadata]):
    """
    GPU model runner with sampling step.
    """
    _model_input_cls: Type[ModelInputForGPUWithSamplingMetadata] = (
        ModelInputForGPUWithSamplingMetadata)
    _builder_cls: Type[ModelInputForGPUBuilder] = ModelInputForGPUBuilder

    def make_model_input_from_broadcasted_tensor_dict(
        self,
        tensor_dict: Dict[str, Any],
    ) -> ModelInputForGPUWithSamplingMetadata:
        model_input = \
            ModelInputForGPUWithSamplingMetadata.from_broadcasted_tensor_dict(
                tensor_dict,
                attn_backend=self.attn_backend,
            )
        return model_input

    def prepare_model_input(
        self,
        seq_group_metadata_list: List[SequenceGroupMetadata],
        virtual_engine: int = 0,
        finished_requests_ids: Optional[List[str]] = None
    ) -> ModelInputForGPUWithSamplingMetadata:
        """Prepare the model input based on a given sequence group, including
        metadata for the sampling step.

        The API assumes seq_group_metadata_list is sorted by prefill -> decode.

        The result tensors and data structure also batches input in prefill
        -> decode order. For example,

        - input_tokens[:num_prefill_tokens] contains prefill tokens.
        - input_tokens[num_prefill_tokens:] contains decode tokens.

        If cuda graph is required, this API automatically pads inputs.
        """
        model_input = self._prepare_model_input_tensors(
            seq_group_metadata_list, finished_requests_ids)
        if get_pp_group().is_last_rank:
            # Sampling metadata is only required for the final pp group
            generators = self.get_generators(finished_requests_ids)
            sampling_metadata = SamplingMetadata.prepare(
                seq_group_metadata_list, model_input.seq_lens,
                model_input.query_lens, self.device, self.pin_memory,
                generators, self.sampling_metadata_cache)
        else:
            sampling_metadata = None
        is_prompt = (seq_group_metadata_list[0].is_prompt
                     if seq_group_metadata_list else None)
        return dataclasses.replace(model_input,
                                   sampling_metadata=sampling_metadata,
                                   is_prompt=is_prompt,
                                   virtual_engine=virtual_engine)

    @torch.inference_mode()
    def execute_model(
        self,
        model_input: ModelInputForGPUWithSamplingMetadata,
        kv_caches: List[torch.Tensor],
        intermediate_tensors: Optional[IntermediateTensors] = None,
        num_steps: int = 1,
    ) -> Optional[Union[List[SamplerOutput], IntermediateTensors]]:
        if num_steps > 1:
            raise ValueError("num_steps > 1 is not supported in ModelRunner")

        if self.lora_config:
            assert model_input.lora_requests is not None
            assert model_input.lora_mapping is not None
            self.set_active_loras(model_input.lora_requests,
                                  model_input.lora_mapping)

        if self.prompt_adapter_config:
            assert model_input.prompt_adapter_requests is not None
            assert model_input.prompt_adapter_mapping is not None
            self.set_active_prompt_adapters(
                model_input.prompt_adapter_requests,
                model_input.prompt_adapter_mapping)

        self.attn_state.begin_forward(model_input)

        # Currently cuda graph is only supported by the decode phase.
        assert model_input.attn_metadata is not None
        prefill_meta = model_input.attn_metadata.prefill_metadata
        decode_meta = model_input.attn_metadata.decode_metadata
        # TODO(andoorve): We can remove this once all
        # virtual engines share the same kv cache.
        virtual_engine = model_input.virtual_engine
        if prefill_meta is None and decode_meta.use_cuda_graph:
            assert model_input.input_tokens is not None
            graph_batch_size = model_input.input_tokens.shape[0]
            model_executable = self.graph_runners[virtual_engine][
                graph_batch_size]
        else:
            model_executable = self.model

        multi_modal_kwargs = model_input.multi_modal_kwargs or {}
        seqlen_agnostic_kwargs = {
            "finished_requests_ids": model_input.finished_requests_ids,
            "request_ids_to_seq_ids": model_input.request_ids_to_seq_ids,
        } if self.has_seqlen_agnostic else {}
        if (self.observability_config is not None
                and self.observability_config.collect_model_forward_time):
            model_forward_start = torch.cuda.Event(enable_timing=True)
            model_forward_end = torch.cuda.Event(enable_timing=True)
            model_forward_start.record()

        hidden_or_intermediate_states = model_executable(
            input_ids=model_input.input_tokens,
            positions=model_input.input_positions,
            kv_caches=kv_caches,
            attn_metadata=model_input.attn_metadata,
            intermediate_tensors=intermediate_tensors,
            **MultiModalInputs.as_kwargs(multi_modal_kwargs,
                                         device=self.device),
            **seqlen_agnostic_kwargs)

        if (self.observability_config is not None
                and self.observability_config.collect_model_forward_time):
            model_forward_end.record()

        # Compute the logits in the last pipeline stage.
        if not get_pp_group().is_last_rank:
            if (self.is_driver_worker
                    and hidden_or_intermediate_states is not None
                    and isinstance(hidden_or_intermediate_states,
                                   IntermediateTensors)
                    and self.observability_config is not None
                    and self.observability_config.collect_model_forward_time):
                model_forward_end.synchronize()
                model_forward_time = model_forward_start.elapsed_time(
                    model_forward_end)
                orig_model_forward_time = 0.0
                if intermediate_tensors is not None:
                    orig_model_forward_time = intermediate_tensors.tensors.get(
                        "model_forward_time", torch.tensor(0.0)).item()
                hidden_or_intermediate_states.tensors["model_forward_time"] = (
                    torch.tensor(model_forward_time + orig_model_forward_time))
            return hidden_or_intermediate_states

        logits = self.model.compute_logits(hidden_or_intermediate_states,
                                           model_input.sampling_metadata)

        if not self.is_driver_worker:
            return []

        # Sample the next token.
        output: SamplerOutput = self.model.sample(
            logits=logits,
            sampling_metadata=model_input.sampling_metadata,
        )
        if (self.observability_config is not None
                and self.observability_config.collect_model_forward_time
                and output is not None):
            model_forward_end.synchronize()
            model_forward_time = model_forward_start.elapsed_time(
                model_forward_end)
            orig_model_forward_time = 0.0
            if intermediate_tensors is not None:
                orig_model_forward_time = intermediate_tensors.tensors.get(
                    "model_forward_time", torch.tensor(0.0)).item()
            # If there are multiple workers, we are still tracking the latency
            # from the start time of the driver worker to the end time of the
            # driver worker. The model forward time will then end up covering
            # the communication time as well.
            output.model_forward_time = (orig_model_forward_time +
                                         model_forward_time)

        if self.return_hidden_states:
            # we only need to pass hidden states of most recent token
            assert model_input.sampling_metadata is not None
            indices = model_input.sampling_metadata.selected_token_indices
            if model_input.is_prompt:
                hidden_states = hidden_or_intermediate_states.index_select(
                    0, indices)
            elif decode_meta.use_cuda_graph:
                hidden_states = hidden_or_intermediate_states[:len(indices)]
            else:
                hidden_states = hidden_or_intermediate_states

            output.hidden_states = hidden_states

        return [output]


class CUDAGraphRunner:

<<<<<<< HEAD
    def __init__(self, model: nn.Module, backend_name: str):
=======
    def __init__(self, model: nn.Module, backend_name: str,
                 attn_state: AttentionState):
>>>>>>> b3425d6f
        self.model = model
        self.backend_name = backend_name
        self.attn_state = attn_state

        self.input_buffers: Dict[str, torch.Tensor] = {}
        self.output_buffers: Dict[str, torch.Tensor] = {}

        self._graph: Optional[torch.cuda.CUDAGraph] = None

<<<<<<< HEAD
        self.flashinfer_decode_workspace_buffer: Optional[torch.Tensor] = None
        self.flashinfer_indptr_buffer: Optional[torch.Tensor] = None
        self.flashinfer_indices_buffer: Optional[torch.Tensor] = None
        self.flashinfer_last_page_len_buffer: Optional[torch.Tensor] = None
        self.flashinfer_decode_wrapper: Optional[
            CUDAGraphBatchDecodeWithPagedKVCacheWrapper] = None

=======
>>>>>>> b3425d6f
    @property
    def graph(self):
        assert self._graph is not None
        return self._graph

    def capture(
        self,
        input_ids: torch.Tensor,
        positions: torch.Tensor,
        hidden_or_intermediate_states: Optional[Union[IntermediateTensors,
                                                      torch.Tensor]],
        intermediate_inputs: Optional[IntermediateTensors],
        kv_caches: List[torch.Tensor],
        attn_metadata: AttentionMetadata,
        memory_pool: Optional[Tuple[int, int]],
        stream: torch.cuda.Stream,
        **kwargs,
    ) -> Union[torch.Tensor, IntermediateTensors]:
        assert self._graph is None
        # Run the model a few times without capturing the graph.
        # This is to make sure that the captured graph does not include the
        # kernel launches for initial benchmarking (e.g., Triton autotune).
        # Note one iteration is not enough for torch.jit.script
        for i in range(_NUM_WARMUP_ITERS):
            self.model(
                input_ids,
                positions,
                kv_caches,
                attn_metadata,
                intermediate_inputs,
                **kwargs,
            )
        torch.cuda.synchronize()
        self._graph = torch.cuda.CUDAGraph()
        with torch.cuda.graph(self._graph, pool=memory_pool, stream=stream):
            output_hidden_or_intermediate_states = self.model(
                input_ids,
                positions,
                kv_caches,
                attn_metadata,
                intermediate_inputs,
                **kwargs,
            )
            if hidden_or_intermediate_states is not None:
                if get_pp_group().is_last_rank:
                    hidden_or_intermediate_states.copy_(
                        output_hidden_or_intermediate_states)
                else:
                    for key in hidden_or_intermediate_states.tensors:
                        hidden_or_intermediate_states[key].copy_(
                            output_hidden_or_intermediate_states[key])
            else:
                hidden_or_intermediate_states = (
                    output_hidden_or_intermediate_states)

            del output_hidden_or_intermediate_states
            # make sure `output_hidden_states` is deleted
            # in the graph's memory pool
            gc.collect()
        torch.cuda.synchronize()

        # Save the input and output buffers.
<<<<<<< HEAD
        if self.backend_name == "flashinfer":
            self.input_buffers = {
                "input_ids": input_ids,
                "positions": positions,
                "kv_caches": kv_caches,
                "slot_mapping": attn_metadata.slot_mapping,
                **kwargs,
            }
        else:
            self.input_buffers = {
                "input_ids": input_ids,
                "positions": positions,
                "kv_caches": kv_caches,
                "slot_mapping": attn_metadata.slot_mapping,
                "seq_lens_tensor":
                attn_metadata.decode_metadata.seq_lens_tensor,
                "block_tables": attn_metadata.decode_metadata.block_tables,
                **kwargs,
            }
=======
        self.input_buffers = {
            "input_ids": input_ids,
            "positions": positions,
            "kv_caches": kv_caches,
            **self.attn_state.get_graph_input_buffers(attn_metadata),
            **kwargs,
        }
>>>>>>> b3425d6f
        if intermediate_inputs is not None:
            self.input_buffers.update(intermediate_inputs.tensors)

        if self._is_encoder_decoder_model:
            self._save_extra_input_buffers_for_enc_dec_model(attn_metadata)

        if get_pp_group().is_last_rank:
            self.output_buffers = {
                "hidden_states": hidden_or_intermediate_states
            }
        else:
            self.output_buffers = hidden_or_intermediate_states
        return hidden_or_intermediate_states

    def forward(
        self,
        input_ids: torch.Tensor,
        positions: torch.Tensor,
        kv_caches: List[torch.Tensor],
        attn_metadata: AttentionMetadata,
        intermediate_tensors: Optional[IntermediateTensors],
        **kwargs,
    ) -> torch.Tensor:
        # KV caches are fixed tensors, so we don't need to copy them.
        del kv_caches

        # Copy the input tensors to the input buffers.
        self.input_buffers["input_ids"].copy_(input_ids, non_blocking=True)
        self.input_buffers["positions"].copy_(positions, non_blocking=True)
        self.input_buffers["slot_mapping"].copy_(attn_metadata.slot_mapping,
                                                 non_blocking=True)
<<<<<<< HEAD
        if self.backend_name != "flashinfer":
            self.input_buffers["seq_lens_tensor"].copy_(
                attn_metadata.decode_metadata.seq_lens_tensor,
                non_blocking=True)
            self.input_buffers["block_tables"].copy_(
                attn_metadata.decode_metadata.block_tables, non_blocking=True)
=======
        self.attn_state.prepare_graph_input_buffers(self.input_buffers,
                                                    attn_metadata)
>>>>>>> b3425d6f
        if "seqlen_agnostic_capture_inputs" in self.input_buffers:
            self.model.copy_inputs_before_cuda_graphs(self.input_buffers,
                                                      **kwargs)
        if intermediate_tensors is not None:
            for key in intermediate_tensors.tensors:
                if key != "model_execute_time" and key != "model_forward_time":
                    self.input_buffers[key].copy_(intermediate_tensors[key],
                                                  non_blocking=True)
        if self._is_encoder_decoder_model:
            self._populate_input_buffers_from_enc_dec_model_input(
                attn_metadata, **kwargs)
        # Run the graph.
        self.graph.replay()
        # Return the output tensor.
        if get_pp_group().is_last_rank:
            return self.output_buffers["hidden_states"]

        return self.output_buffers

    def _save_extra_input_buffers_for_enc_dec_model(
            self, attn_metadata: AttentionMetadata):
        """
        Saves additional input buffers specific to the encoder-decoder model
        from the attention metadata.

        This method extracts and stores encoder-decoder related input buffers
        from the `attn_metadata` into the `input_buffers` dictionary. The buffers include
        encoder sequence lengths, cross-slot mappings, and cross-block tables, which are
        essential for the encoder-decoder model during CUDA graph replay.

        Args:
            attn_metadata (AttentionMetadata): The attention metadata object from which the 
            encoder-decoder-specific input buffers are extracted and saved.
        """
        self.input_buffers["encoder_seq_lens_tensor"] = (
            attn_metadata.decode_metadata.encoder_seq_lens_tensor)
        self.input_buffers["cross_slot_mapping"] = (
            attn_metadata.decode_metadata.cross_slot_mapping)
        self.input_buffers["cross_block_tables"] = (
            attn_metadata.decode_metadata.cross_block_tables)

    def _populate_input_buffers_from_enc_dec_model_input(
            self, attn_metadata: AttentionMetadata, **kwargs):
        """
        Populates input buffers with data from the encoder-decoder model's
        input and attention metadata.

        This method fills the input buffers with encoder-decoder specific
        tensors. It copies data from the `attn_metadata` and keyword arguments
        (`kwargs`) into corresponding buffers in the `input_buffers` dictionary.
        The copied data includes attention-related metadata as well as input 
        IDs and positional information for the encoder.

        Args:
            attn_metadata (AttentionMetadata): The attention metadata object
            containing encoder-decoder-specific tensors (such as 
            `encoder_seq_lens_tensor`, `cross_slot_mapping`, and
            `cross_block_tables`) that are copied into the input buffers.

            **kwargs: Additional keyword arguments containing encoder
            specific input.
        """
        self.input_buffers["encoder_seq_lens_tensor"].copy_(
            attn_metadata.decode_metadata.encoder_seq_lens_tensor,
            non_blocking=True)
        self.input_buffers["cross_slot_mapping"].copy_(
            attn_metadata.decode_metadata.cross_slot_mapping,
            non_blocking=True)
        self.input_buffers["cross_block_tables"].copy_(
            attn_metadata.decode_metadata.cross_block_tables,
            non_blocking=True)
        self.input_buffers["encoder_input_ids"].copy_(
            kwargs['encoder_input_ids'], non_blocking=True)
        self.input_buffers["encoder_positions"].copy_(
            kwargs['encoder_positions'], non_blocking=True)

    def __call__(self, *args, **kwargs):
        return self.forward(*args, **kwargs)


def _get_graph_batch_size(batch_size: int) -> int:
    """Returns the padded batch size given actual batch size.

    Batch sizes are 1, 2, 4, _BATCH_SIZE_ALIGNMENT,
    2*_BATCH_SIZE_ALIGNMENT, 3*_BATCH_SIZE_ALIGNMENT...
    """
    if batch_size <= 2:
        return batch_size
    elif batch_size <= 4:
        return 4
    else:
        return ((batch_size + _BATCH_SIZE_ALIGNMENT - 1) //
                _BATCH_SIZE_ALIGNMENT * _BATCH_SIZE_ALIGNMENT)<|MERGE_RESOLUTION|>--- conflicted
+++ resolved
@@ -1242,117 +1242,10 @@
             for virtual_engine in range(
                     self.parallel_config.pipeline_parallel_size):
                 for batch_size in reversed(batch_size_capture_list):
-<<<<<<< HEAD
-                    if self.attn_backend.get_name() == "flashinfer":
-                        _indptr_buffer = indptr_buffer[:batch_size + 1]
-                        _last_page_len_buffer = last_page_len_buffer[:
-                                                                     batch_size]
-
-                        num_qo_heads = (
-                            self.model_config.get_num_attention_heads(
-                                self.parallel_config))
-                        num_kv_heads = self.model_config.get_num_kv_heads(
-                            self.parallel_config)
-                        if num_qo_heads // num_kv_heads >= 4:
-                            use_tensor_cores = True
-                        else:
-                            use_tensor_cores = False
-                        decode_wrapper = \
-                            CUDAGraphBatchDecodeWithPagedKVCacheWrapper(
-                            decode_workspace_buffer, _indptr_buffer,
-                            indices_buffer, _last_page_len_buffer, "NHD",
-                            use_tensor_cores)
-                        kv_cache_dtype = get_kv_cache_torch_dtype(
-                            self.kv_cache_dtype, self.model_config.dtype)
-
-                        paged_kv_indptr_tensor_host = torch.arange(
-                            0, batch_size + 1, dtype=torch.int32)
-                        paged_kv_indices_tensor_host = torch.arange(
-                            0, batch_size, dtype=torch.int32)
-                        paged_kv_last_page_len_tensor_host = torch.full(
-                            (batch_size, ), self.block_size, dtype=torch.int32)
-                        query_start_loc_host = torch.arange(0,
-                                                            batch_size + 1,
-                                                            dtype=torch.int32)
-
-                        attn_metadata = self.attn_backend.make_metadata(
-                            num_prefills=0,
-                            slot_mapping=slot_mapping[:batch_size],
-                            num_prefill_tokens=0,
-                            num_decode_tokens=batch_size,
-                            max_prefill_seq_len=0,
-                            block_tables=block_tables,
-                            paged_kv_indptr=paged_kv_indptr_tensor_host,
-                            paged_kv_indices=paged_kv_indices_tensor_host,
-                            paged_kv_last_page_len=
-                            paged_kv_last_page_len_tensor_host,
-                            num_qo_heads=num_qo_heads,
-                            num_kv_heads=num_kv_heads,
-                            head_dim=self.model_config.get_head_size(),
-                            page_size=self.block_size,
-                            seq_start_loc=None,
-                            query_start_loc=query_start_loc_host,
-                            device=self.device,
-                            data_type=kv_cache_dtype,
-                            use_cuda_graph=True,
-                            decode_wrapper=decode_wrapper,
-                            prefill_wrapper=None)
-                        attn_metadata.begin_forward()
-                    else:
-                        attn_metadata = self.attn_backend.make_metadata(
-                            num_prefills=0,
-                            num_prefill_tokens=0,
-                            num_decode_tokens=batch_size,
-                            slot_mapping=slot_mapping[:batch_size],
-                            seq_lens=None,
-                            seq_lens_tensor=seq_lens[:batch_size],
-                            max_query_len=None,
-                            max_prefill_seq_len=0,
-                            max_decode_seq_len=self.max_seq_len_to_capture,
-                            query_start_loc=None,
-                            seq_start_loc=None,
-                            context_lens_tensor=None,
-                            block_tables=block_tables[:batch_size],
-                            use_cuda_graph=True,
-                        )
-=======
-                    attn_metadata = (
-                        self.attn_state.graph_capture_get_metadata_for_batch(
-                            batch_size))
->>>>>>> b3425d6f
-
-                    if self.lora_config:
-                        lora_mapping = LoRAMapping(
-                            **dict(index_mapping=[0] * batch_size,
-                                   prompt_mapping=[0] * batch_size,
-                                   is_prefill=False))
-                        self.set_active_loras(set(), lora_mapping)
-
-                    if self.prompt_adapter_config:
-                        prompt_adapter_mapping = PromptAdapterMapping(
-                            [-1] * batch_size,
-                            [-1] * batch_size,
-                        )
-                        self.set_active_prompt_adapters(
-                            set(), prompt_adapter_mapping)
 
                     graph_runner = CUDAGraphRunner(
-<<<<<<< HEAD
-                        self.model, self.attn_backend.get_name())
-
-                    if self.attn_backend.get_name() == "flashinfer":
-                        graph_runner.flashinfer_indptr_buffer = _indptr_buffer
-                        graph_runner.flashinfer_indices_buffer = indices_buffer
-                        graph_runner.flashinfer_last_page_len_buffer = \
-                            _last_page_len_buffer
-                        graph_runner.flashinfer_decode_workspace_buffer = \
-                                decode_workspace_buffer
-                        graph_runner.flashinfer_decode_wrapper = \
-                            decode_wrapper
-=======
                         self.model, self.attn_backend.get_name(),
                         self.attn_state.graph_clone(batch_size))
->>>>>>> b3425d6f
 
                     capture_inputs = {
                         "input_ids":
@@ -1649,12 +1542,8 @@
 
 class CUDAGraphRunner:
 
-<<<<<<< HEAD
-    def __init__(self, model: nn.Module, backend_name: str):
-=======
     def __init__(self, model: nn.Module, backend_name: str,
                  attn_state: AttentionState):
->>>>>>> b3425d6f
         self.model = model
         self.backend_name = backend_name
         self.attn_state = attn_state
@@ -1664,16 +1553,6 @@
 
         self._graph: Optional[torch.cuda.CUDAGraph] = None
 
-<<<<<<< HEAD
-        self.flashinfer_decode_workspace_buffer: Optional[torch.Tensor] = None
-        self.flashinfer_indptr_buffer: Optional[torch.Tensor] = None
-        self.flashinfer_indices_buffer: Optional[torch.Tensor] = None
-        self.flashinfer_last_page_len_buffer: Optional[torch.Tensor] = None
-        self.flashinfer_decode_wrapper: Optional[
-            CUDAGraphBatchDecodeWithPagedKVCacheWrapper] = None
-
-=======
->>>>>>> b3425d6f
     @property
     def graph(self):
         assert self._graph is not None
@@ -1736,27 +1615,6 @@
         torch.cuda.synchronize()
 
         # Save the input and output buffers.
-<<<<<<< HEAD
-        if self.backend_name == "flashinfer":
-            self.input_buffers = {
-                "input_ids": input_ids,
-                "positions": positions,
-                "kv_caches": kv_caches,
-                "slot_mapping": attn_metadata.slot_mapping,
-                **kwargs,
-            }
-        else:
-            self.input_buffers = {
-                "input_ids": input_ids,
-                "positions": positions,
-                "kv_caches": kv_caches,
-                "slot_mapping": attn_metadata.slot_mapping,
-                "seq_lens_tensor":
-                attn_metadata.decode_metadata.seq_lens_tensor,
-                "block_tables": attn_metadata.decode_metadata.block_tables,
-                **kwargs,
-            }
-=======
         self.input_buffers = {
             "input_ids": input_ids,
             "positions": positions,
@@ -1764,7 +1622,6 @@
             **self.attn_state.get_graph_input_buffers(attn_metadata),
             **kwargs,
         }
->>>>>>> b3425d6f
         if intermediate_inputs is not None:
             self.input_buffers.update(intermediate_inputs.tensors)
 
@@ -1796,17 +1653,8 @@
         self.input_buffers["positions"].copy_(positions, non_blocking=True)
         self.input_buffers["slot_mapping"].copy_(attn_metadata.slot_mapping,
                                                  non_blocking=True)
-<<<<<<< HEAD
-        if self.backend_name != "flashinfer":
-            self.input_buffers["seq_lens_tensor"].copy_(
-                attn_metadata.decode_metadata.seq_lens_tensor,
-                non_blocking=True)
-            self.input_buffers["block_tables"].copy_(
-                attn_metadata.decode_metadata.block_tables, non_blocking=True)
-=======
         self.attn_state.prepare_graph_input_buffers(self.input_buffers,
                                                     attn_metadata)
->>>>>>> b3425d6f
         if "seqlen_agnostic_capture_inputs" in self.input_buffers:
             self.model.copy_inputs_before_cuda_graphs(self.input_buffers,
                                                       **kwargs)
