--- conflicted
+++ resolved
@@ -743,123 +743,6 @@
             multi_modal_kwargs=multi_modal_kwargs,
         )
 
-<<<<<<< HEAD
-    def prepare_input_tensors(
-        self,
-        seq_group_metadata_list: Optional[List[SequenceGroupMetadata]],
-    ) -> Tuple[torch.Tensor, torch.Tensor, AttentionMetadata, SamplingMetadata,
-               Set[LoRARequest], LoRAMapping, Dict[str, torch.Tensor]]:
-        if self.is_driver_worker:
-            assert seq_group_metadata_list is not None
-            # Prepare input tensors.
-            (
-                input_tokens,
-                input_positions,
-                attn_metadata,
-                seq_lens,
-                query_lens,
-                lora_mapping,
-                lora_requests,
-                multi_modal_kwargs,
-                slot_mapping,
-                num_prefill_tokens,
-                num_decode_tokens,
-                num_prefills,
-            ) = self._prepare_model_input(seq_group_metadata_list)
-            sampling_metadata = SamplingMetadata.prepare(
-                seq_group_metadata_list, seq_lens, query_lens, self.device,
-                self.pin_memory)
-
-            metadata_dict = {
-                "input_tokens": input_tokens,
-                "input_positions": input_positions,
-                "selected_token_indices":
-                sampling_metadata.selected_token_indices,
-                "lora_requests": lora_requests,
-                "lora_mapping": lora_mapping,
-                "multi_modal_kwargs": multi_modal_kwargs,
-                "num_prefill_tokens": num_prefill_tokens,
-                "num_decode_tokens": num_decode_tokens,
-                "slot_mapping": slot_mapping,
-                "num_prefills": num_prefills,
-            }
-            if attn_metadata:
-                metadata_dict.update(attn_metadata.asdict_zerocopy())
-            broadcast_tensor_dict(metadata_dict, src=0)
-        else:
-            metadata_dict = broadcast_tensor_dict(src=0)
-            input_tokens = metadata_dict.pop("input_tokens")
-            input_positions = metadata_dict.pop("input_positions")
-            selected_token_indices = metadata_dict.pop(
-                "selected_token_indices")
-            lora_mapping = metadata_dict.pop("lora_mapping")
-            lora_requests = metadata_dict.pop("lora_requests")
-            multi_modal_kwargs = metadata_dict.pop("multi_modal_kwargs")
-            if metadata_dict:
-                attn_metadata = self.attn_backend.make_metadata(
-                    **metadata_dict)
-            else:
-                attn_metadata = None
-            sampling_metadata = SamplingMetadata(
-                seq_groups=None,
-                selected_token_indices=selected_token_indices,
-                categorized_sample_indices=None,
-                num_prompts=0,
-            )
-
-        return (input_tokens, input_positions, attn_metadata,
-                sampling_metadata, lora_requests, lora_mapping,
-                multi_modal_kwargs)
-
-    @torch.inference_mode()
-    def execute_model(
-        self,
-        seq_group_metadata_list: Optional[List[SequenceGroupMetadata]],
-        kv_caches: List[torch.Tensor],
-    ) -> Optional[SamplerOutput]:
-        (input_tokens, input_positions, attn_metadata, sampling_metadata,
-         lora_requests, lora_mapping, multi_modal_kwargs
-         ) = self.prepare_input_tensors(seq_group_metadata_list)
-
-        if self.lora_config:
-            self.set_active_loras(lora_requests, lora_mapping)
-
-        # Currently cuda graph is only supported by the decode phase.
-        prefill_meta = attn_metadata.prefill_metadata
-        decode_meta = attn_metadata.decode_metadata
-        if prefill_meta is None and decode_meta.use_cuda_graph:
-            graph_batch_size = input_tokens.shape[0]
-            model_executable = self.graph_runners[graph_batch_size]
-        else:
-            model_executable = self.model
-
-        torch.set_printoptions(threshold=10)
-        print(f"\texecute model: input_ids={input_tokens.tolist()}, positions={input_positions.tolist()}, context_lens={attn_metadata.context_lens_tensor.tolist()}")
-        hidden_states = model_executable(
-            input_ids=input_tokens,
-            positions=input_positions,
-            kv_caches=kv_caches,
-            attn_metadata=attn_metadata,
-            **multi_modal_kwargs,
-        )
-
-        # Compute the logits.
-        logits = self.model.compute_logits(hidden_states, sampling_metadata)
-
-        # Only perform sampling in the driver worker.
-        if not self.is_driver_worker:
-            return None
-
-        # Sample the next token.
-        output = self.model.sample(
-            logits=logits,
-            sampling_metadata=sampling_metadata,
-        )
-
-        return output
-
-=======
->>>>>>> f5c8628f
     @torch.inference_mode()
     def profile_run(self) -> None:
         # Enable top-k sampling to reflect the accurate memory usage.
