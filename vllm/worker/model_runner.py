import dataclasses
import gc
import itertools
import time
import warnings
import weakref
from dataclasses import dataclass
from typing import (TYPE_CHECKING, Any, Dict, List, Optional, Set, Tuple, Type,
                    TypeVar, Union)

import numpy as np
import torch
import torch.distributed
import torch.nn as nn

try:
    from flashinfer import BatchDecodeWithPagedKVCacheWrapper
    from flashinfer.decode import CUDAGraphBatchDecodeWithPagedKVCacheWrapper
    from flashinfer.prefill import BatchPrefillWithPagedKVCacheWrapper
    FLASHINFER_WORKSPACE_BUFFER_SIZE = 256 * 1024 * 1024
except ImportError:
    BatchDecodeWithPagedKVCacheWrapper = None
    CUDAGraphBatchDecodeWithPagedKVCacheWrapper = None
    BatchPrefillWithPagedKVCacheWrapper = None
    FLASHINFER_WORKSPACE_BUFFER_SIZE = 0

import vllm.envs as envs
from vllm.attention import AttentionMetadata, get_attn_backend
from vllm.config import (CacheConfig, DeviceConfig, LoadConfig, LoRAConfig,
                         ModelConfig, MultiModalConfig, ObservabilityConfig,
                         ParallelConfig, PromptAdapterConfig, SchedulerConfig)
from vllm.distributed import get_pp_group
from vllm.distributed.parallel_state import graph_capture
from vllm.inputs import INPUT_REGISTRY, InputRegistry
from vllm.logger import init_logger
from vllm.lora.layers import LoRAMapping
from vllm.lora.request import LoRARequest
from vllm.lora.worker_manager import LRUCacheWorkerLoRAManager
from vllm.model_executor import SamplingMetadata, SamplingMetadataCache
from vllm.model_executor.model_loader import get_model
from vllm.model_executor.model_loader.tensorizer import TensorizerConfig
from vllm.model_executor.models.interfaces import (supports_lora,
                                                   supports_multimodal)
from vllm.model_executor.models.utils import set_cpu_offload_max_bytes
from vllm.multimodal import (MULTIMODAL_REGISTRY, BatchedTensorInputs,
                             MultiModalInputs, MultiModalRegistry)
from vllm.prompt_adapter.layers import PromptAdapterMapping
from vllm.prompt_adapter.request import PromptAdapterRequest
from vllm.prompt_adapter.worker_manager import (
    LRUCacheWorkerPromptAdapterManager)
from vllm.sampling_params import SamplingParams
from vllm.sequence import (IntermediateTensors, SamplerOutput,
                           SequenceGroupMetadata)
from vllm.utils import (CudaMemoryProfiler, PyObjectCache, async_tensor_h2d,
                        flatten_2d_lists, get_kv_cache_torch_dtype, is_hip,
                        is_pin_memory_available)
from vllm.worker.model_runner_base import (
    ModelRunnerBase, ModelRunnerInputBase, ModelRunnerInputBuilderBase,
    _add_attn_metadata_broadcastable_dict,
    _add_sampling_metadata_broadcastable_dict,
    _init_attn_metadata_from_tensor_dict,
    _init_sampling_metadata_from_tensor_dict)

if TYPE_CHECKING:
    from vllm.attention.backends.abstract import AttentionBackend

logger = init_logger(__name__)

_PAD_SLOT_ID = -1
LORA_WARMUP_RANK = 8
_BATCH_SIZE_ALIGNMENT = 8
# Capture graphs for token size 1, 2, 4, 8, 16, 24, 32, 40, ..., 256.
# NOTE: _get_graph_batch_size needs to be updated if this list is changed.
_BATCH_SIZES_TO_CAPTURE = [1, 2, 4] + [
    _BATCH_SIZE_ALIGNMENT * i for i in range(1, 33)
]
_NUM_WARMUP_ITERS = 2

TModelInputForGPU = TypeVar('TModelInputForGPU', bound="ModelInputForGPU")


@dataclass(frozen=True)
class ModelInputForGPU(ModelRunnerInputBase):
    """
    This base class contains metadata needed for the base model forward pass
    but not metadata for possible additional steps, e.g., sampling. Model
    runners that run additional steps should subclass this method to add
    additional fields.
    """
    input_tokens: Optional[torch.Tensor] = None
    input_positions: Optional[torch.Tensor] = None
    seq_lens: Optional[List[int]] = None
    query_lens: Optional[List[int]] = None
    lora_mapping: Optional["LoRAMapping"] = None
    lora_requests: Optional[Set[LoRARequest]] = None
    attn_metadata: Optional["AttentionMetadata"] = None
    prompt_adapter_mapping: Optional[PromptAdapterMapping] = None
    prompt_adapter_requests: Optional[Set[PromptAdapterRequest]] = None
    multi_modal_kwargs: Optional[BatchedTensorInputs] = None
    request_ids_to_seq_ids: Optional[Dict[str, List[int]]] = None
    finished_requests_ids: Optional[List[str]] = None
    virtual_engine: int = 0

    def as_broadcastable_tensor_dict(self) -> Dict[str, Any]:
        tensor_dict = {
            "input_tokens": self.input_tokens,
            "input_positions": self.input_positions,
            "lora_requests": self.lora_requests,
            "lora_mapping": self.lora_mapping,
            "multi_modal_kwargs": self.multi_modal_kwargs,
            "prompt_adapter_mapping": self.prompt_adapter_mapping,
            "prompt_adapter_requests": self.prompt_adapter_requests,
            "virtual_engine": self.virtual_engine,
            "request_ids_to_seq_ids": self.request_ids_to_seq_ids,
            "finished_requests_ids": self.finished_requests_ids,
        }
        _add_attn_metadata_broadcastable_dict(tensor_dict, self.attn_metadata)
        return tensor_dict

    @classmethod
    def from_broadcasted_tensor_dict(
        cls: Type[TModelInputForGPU],
        tensor_dict: Dict[str, Any],
        attn_backend: Optional["AttentionBackend"] = None,
    ) -> TModelInputForGPU:
        if attn_backend is not None:
            tensor_dict = _init_attn_metadata_from_tensor_dict(
                attn_backend, tensor_dict)
        return cls(**tensor_dict)


@dataclass(frozen=True)
class ModelInputForGPUWithSamplingMetadata(ModelInputForGPU):
    """
    Used by the ModelRunner.
    """
    sampling_metadata: Optional["SamplingMetadata"] = None
    # Used for speculative decoding. We do not broadcast it because it is only
    # used by the driver worker.
    is_prompt: Optional[bool] = None

    def as_broadcastable_tensor_dict(self) -> Dict[str, Any]:
        tensor_dict = {
            "input_tokens": self.input_tokens,
            "input_positions": self.input_positions,
            "lora_requests": self.lora_requests,
            "lora_mapping": self.lora_mapping,
            "multi_modal_kwargs": self.multi_modal_kwargs,
            "prompt_adapter_mapping": self.prompt_adapter_mapping,
            "prompt_adapter_requests": self.prompt_adapter_requests,
            "virtual_engine": self.virtual_engine,
            "request_ids_to_seq_ids": self.request_ids_to_seq_ids,
            "finished_requests_ids": self.finished_requests_ids,
        }
        _add_attn_metadata_broadcastable_dict(tensor_dict, self.attn_metadata)
        _add_sampling_metadata_broadcastable_dict(tensor_dict,
                                                  self.sampling_metadata)
        return tensor_dict

    @classmethod
    def from_broadcasted_tensor_dict(
        cls,
        tensor_dict: Dict[str, Any],
        attn_backend: Optional["AttentionBackend"] = None,
    ) -> "ModelInputForGPUWithSamplingMetadata":
        tensor_dict = _init_sampling_metadata_from_tensor_dict(tensor_dict)
        if attn_backend is not None:
            tensor_dict = _init_attn_metadata_from_tensor_dict(
                attn_backend, tensor_dict)
        return cls(**tensor_dict)


class ModelInputForGPUBuilder(ModelRunnerInputBuilderBase[ModelInputForGPU]):
    """Build ModelInputForGPU from SequenceGroupMetadata."""

    # Note: ideally we would be using a dataclass(kw_only=True)
    # here, so that this can be subclassed easily,
    # but kw_only is not supported in python<3.10.
    class InterDataForSeqGroup:
        """Intermediate data for the current sequence group."""

        def simple_reinit(self):
            self.input_tokens[0].clear()  # type: ignore
            self.input_positions[0].clear()  # type: ignore
            self.seq_lens[0] = 0  # type: ignore
            self.orig_seq_lens[0] = 0  # type: ignore
            self.query_lens[0] = 0  # type: ignore
            self.context_lens[0] = 0  # type: ignore
            self.curr_sliding_window_blocks[0] = 0  # type: ignore
            self.lora_index_mapping.clear()  # type: ignore
            self.lora_prompt_mapping.clear()  # type: ignore
            self.lora_requests.clear()  # type: ignore
            self.prompt_adapter_index_mapping.clear()  # type: ignore
            self.prompt_adapter_prompt_mapping.clear()  # type: ignore

        def __init__(
            self,
            *,
            # From sequence group metadata.
            request_id: str,
            seq_ids: List[int],
            is_prompt: bool,
            block_tables: Optional[Dict[int, List[int]]],
            computed_block_nums: List[int],
            n_seqs: int = 0,

            # Input tokens and positions.
            input_tokens: Optional[List[List[int]]] = None,
            input_positions: Optional[List[List[int]]] = None,

            # The sequence length (may be capped to the sliding window).
            seq_lens: Optional[List[int]] = None,
            # The original sequence length (before applying sliding window).
            # This is used to compute slot mapping.
            orig_seq_lens: Optional[List[int]] = None,
            # The query length.
            query_lens: Optional[List[int]] = None,
            # The number of tokens that are already computed.
            context_lens: Optional[List[int]] = None,
            # The current sliding window block.
            curr_sliding_window_blocks: Optional[List[int]] = None,

            # LoRA inputs.
            lora_index_mapping: Optional[List[List[int]]] = None,
            lora_prompt_mapping: Optional[List[List[int]]] = None,
            lora_requests: Optional[Set[LoRARequest]] = None,

            # Prompt adapter inputs.
            prompt_adapter_index_mapping: Optional[List[int]] = None,
            prompt_adapter_prompt_mapping: Optional[List[int]] = None,
            prompt_adapter_request: Optional[PromptAdapterRequest] = None,

            # Multi-modal inputs.
            multi_modal_inputs: Optional[MultiModalInputs] = None,

            # Whether the prefix cache is hit (prefill only).
            prefix_cache_hit: bool = False,
            reinit: bool = False,
            reinit_use_defaults: bool = False,
        ):
            if reinit:
                assert len(self.seq_ids) == len(seq_ids)  # type: ignore
                for i, seq_id in enumerate(seq_ids):
                    self.seq_ids[i] = seq_id  # type: ignore
            else:
                self.seq_ids = seq_ids

            self.request_id = request_id
            self.is_prompt = is_prompt
            self.block_tables = block_tables
            self.computed_block_nums = computed_block_nums
            self.n_seqs = n_seqs

            if reinit:
                if len(self.seq_ids) == 1 and reinit_use_defaults:
                    self.simple_reinit()
                else:
                    if input_tokens:
                        self.input_tokens = input_tokens
                    else:
                        for seq_id in range(len(self.seq_ids)):
                            self.input_tokens[seq_id].clear()

                    if input_positions:
                        self.input_positions = input_positions
                    else:
                        for seq_id in range(len(self.seq_ids)):
                            self.input_positions[seq_id].clear()

                    if seq_lens:
                        self.seq_lens = seq_lens
                    else:
                        for seq_id in range(len(self.seq_ids)):
                            self.seq_lens[seq_id] = 0

                    if orig_seq_lens:
                        self.orig_seq_lens = orig_seq_lens
                    else:
                        for seq_id in range(len(self.seq_ids)):
                            self.orig_seq_lens[seq_id] = 0

                    if query_lens:
                        self.query_lens = query_lens
                    else:
                        for seq_id in range(len(self.seq_ids)):
                            self.query_lens[seq_id] = 0

                    if context_lens:
                        self.context_lens = context_lens
                    else:
                        for seq_id in range(len(self.seq_ids)):
                            self.context_lens[seq_id] = 0

                    if curr_sliding_window_blocks:
                        self.curr_sliding_window_blocks = \
                            curr_sliding_window_blocks
                    else:
                        for seq_id in range(len(self.seq_ids)):
                            self.curr_sliding_window_blocks[seq_id] = 0

                    if lora_index_mapping:
                        self.lora_index_mapping = lora_index_mapping
                    else:
                        self.lora_index_mapping.clear()

                    if lora_prompt_mapping:
                        self.lora_prompt_mapping = lora_prompt_mapping
                    else:
                        self.lora_prompt_mapping.clear()

                    if lora_requests:
                        self.lora_requests = lora_requests
                    else:
                        self.lora_requests.clear()

                    if prompt_adapter_index_mapping:
                        self.prompt_adapter_index_mapping = \
                            prompt_adapter_index_mapping
                    else:
                        self.prompt_adapter_index_mapping.clear()

                    if prompt_adapter_prompt_mapping:
                        self.prompt_adapter_prompt_mapping = \
                            prompt_adapter_prompt_mapping
                    else:
                        self.prompt_adapter_prompt_mapping.clear()

            else:
                self.input_tokens = input_tokens or []
                self.input_positions = input_positions or []
                self.seq_lens = seq_lens or []
                self.orig_seq_lens = orig_seq_lens or []
                self.query_lens = query_lens or []
                self.context_lens = context_lens or []
                self.curr_sliding_window_blocks = \
                    curr_sliding_window_blocks or []

                self.lora_index_mapping = lora_index_mapping or []
                self.lora_prompt_mapping = lora_prompt_mapping or []
                self.lora_requests = lora_requests or set()

                self.prompt_adapter_index_mapping = (
                    prompt_adapter_index_mapping or [])
                self.prompt_adapter_prompt_mapping = (
                    prompt_adapter_prompt_mapping or [])

            self.prompt_adapter_request = prompt_adapter_request
            self.multi_modal_inputs = multi_modal_inputs
            self.prefix_cache_hit = prefix_cache_hit

            self.n_seqs = len(self.seq_ids)

            if not reinit:
                self.__post_init__()

        def __post_init__(self):
            self.n_seqs = len(self.seq_ids)

            self.input_tokens = [[] for _ in range(self.n_seqs)]
            self.input_positions = [[] for _ in range(self.n_seqs)]
            self.seq_lens = [0] * self.n_seqs
            self.orig_seq_lens = [0] * self.n_seqs
            self.query_lens = [0] * self.n_seqs
            self.context_lens = [0] * self.n_seqs
            self.curr_sliding_window_blocks = [0] * self.n_seqs

            self.lora_index_mapping = []
            self.lora_prompt_mapping = []

    def gen_inter_data_builder(self, num_seqs: int):
        return lambda: ModelInputForGPUBuilder.InterDataForSeqGroup(
            request_id="",
            seq_ids=[0] * num_seqs,
            is_prompt=True,
            block_tables=None,
            computed_block_nums=[])

    def init_cached_inter_data(self, *args, **kwargs):
        assert len(args) == 0
        assert "seq_ids" in kwargs
        seq_ids = kwargs["seq_ids"]
        num_seqs = len(seq_ids)

        # The inter-data cache is per model_runner
        inter_data_cache = self.runner.inter_data_cache
        if num_seqs not in inter_data_cache:
            inter_data_cache[num_seqs] = PyObjectCache(
                self.gen_inter_data_builder(num_seqs))

        obj = inter_data_cache[num_seqs].get_object()
        obj.__init__(*args, **kwargs)
        return obj

    def reset_cached_inter_data(self):
        for cache in self.runner.inter_data_cache.values():
            cache.reset()

    def __init__(self,
                 runner: "GPUModelRunnerBase",
                 finished_requests_ids: Optional[List[str]] = None):
        super().__init__()
        # Compute functions for each sequence in a sequence group.
        # WARNING: The order of the functions matters!
        self.per_seq_compute_fns = [
            self._compute_lens,
            self._compute_for_prefix_cache_hit,
            self._compute_for_sliding_window,
            self._compute_lora_input,
        ]
        # Compute functions for each sequence group.
        # WARNING: The order of the functions matters!
        self.per_seq_group_compute_fns = [
            self._compute_prompt_adapter_input,
            self._compute_multi_modal_input,
        ]

        self.runner = runner
        self.model_input_cls = self.runner._model_input_cls
        self.attn_backend = self.runner.attn_backend
        self.scheduler_config = self.runner.scheduler_config
        self.sliding_window = self.runner.sliding_window
        self.block_size = self.runner.block_size
        self.enable_lora = self.runner.lora_config is not None
        self.enable_prompt_adapter = (self.runner.prompt_adapter_config
                                      is not None)
        self.multi_modal_input_mapper = self.runner.multi_modal_input_mapper
        self.finished_requests_ids = finished_requests_ids
        self.decode_only = True

        # Intermediate data (data in CPU before going to GPU) for
        # the current sequence group.
        self.inter_data_list: List[
            ModelInputForGPUBuilder.InterDataForSeqGroup] = []

        # Attention metadata inputs.
        self.attn_metadata_builder = self.attn_backend.make_metadata_builder(
            weakref.proxy(self))

        # Engine/Model configurations.
        self.chunked_prefill_enabled = (
            self.scheduler_config is not None
            and self.scheduler_config.chunked_prefill_enabled)
        if self.sliding_window is not None:
            self.sliding_window_blocks = (
                self.sliding_window + self.block_size - 1) // self.block_size
            self.block_aligned_sliding_window = \
                self.sliding_window_blocks * self.block_size

    def _compute_lens(self, inter_data: InterDataForSeqGroup, seq_idx: int,
                      seq_group_metadata: SequenceGroupMetadata):
        """Compute context length, sequence length and tokens
        for the given sequence data.
        """
        seq_data = seq_group_metadata.seq_data[inter_data.seq_ids[seq_idx]]
        token_chunk_size = seq_group_metadata.token_chunk_size

        # Compute context length (the number of tokens that are
        # already computed) and sequence length (total number of tokens).
        seq_len = seq_data.get_len()
        if inter_data.is_prompt:
            context_len = seq_data.get_num_computed_tokens()
        else:
            # get_num_computed_tokens is incorrect for spec decoding.
            # So, we should have a special logic here.
            # TODO(sang): Fix it.
            context_len = seq_len - 1
        seq_len = min(seq_len, context_len + token_chunk_size)

        # Compute tokens.
        if inter_data.is_prompt:
            tokens = seq_data.get_token_ids()
            if context_len != 0 or seq_len < len(tokens):
                tokens = tokens[context_len:seq_len]
        else:
            # Optimization. get_token_ids requires the entire copy of
            # tokens.
            tokens = seq_data.get_last_token_id()

        inter_data.seq_lens[seq_idx] = seq_len
        inter_data.orig_seq_lens[seq_idx] = seq_len
        inter_data.context_lens[seq_idx] = context_len

        if isinstance(tokens, list):
            inter_data.input_tokens[seq_idx].extend(tokens)
        else:
            inter_data.input_tokens[seq_idx].append(tokens)

        if (seq_len - context_len) == 1:
            inter_data.input_positions[seq_idx].append(seq_len - 1)
        else:
            inter_data.input_positions[seq_idx].extend(
                range(context_len, seq_len))

        inter_data.query_lens[
            seq_idx] = seq_len - context_len if inter_data.is_prompt else 1

    def _compute_for_prefix_cache_hit(
            self, inter_data: InterDataForSeqGroup, seq_idx: int,
            seq_group_metadata: SequenceGroupMetadata):
        """Check if hit prefix cache (i.e., some blocks are already computed).
        If hit, update input tokens and positions to only compute the
        remaining blocks.
        """
        computed_block_nums = inter_data.computed_block_nums

        # Note that prefix caching does not support sliding window.
        prefix_cache_hit = (computed_block_nums is not None
                            and len(computed_block_nums) > 0
                            and self.sliding_window is None
                            and inter_data.is_prompt)
        inter_data.prefix_cache_hit = prefix_cache_hit
        if self.chunked_prefill_enabled and prefix_cache_hit:
            raise RuntimeError(
                "chunked prefill cannot be used with prefix caching now.")

        # If prefix cache is hit, advance context length to bypass
        # hit blocks. Accordingly, input tokens, position and query length
        # have to be updated.
        if prefix_cache_hit:
            assert computed_block_nums is not None
            context_len = len(computed_block_nums) * self.block_size
            inter_data.input_tokens[seq_idx] = inter_data.input_tokens[
                seq_idx][context_len:]
            inter_data.input_positions[seq_idx] = inter_data.input_positions[
                seq_idx][context_len:]
            inter_data.context_lens[seq_idx] = context_len
            inter_data.query_lens[
                seq_idx] = inter_data.seq_lens[seq_idx] - context_len

    def _compute_for_sliding_window(self, inter_data: InterDataForSeqGroup,
                                    seq_idx: int,
                                    seq_group_metadata: SequenceGroupMetadata):
        """Update seq_len and curr_sliding_window_block for the given
        sequence data (only required by decoding) if sliding window is enabled.
        """
        curr_sliding_window_block = 0
        sliding_seq_len = inter_data.seq_lens[seq_idx]
        if not inter_data.is_prompt and self.sliding_window is not None:
            # TODO(sang): This is a hack to make sliding window work with
            # paged attn. We can remove it if we make paged attn kernel
            # to properly handle slinding window attn.
            curr_sliding_window_block = self.sliding_window_blocks
            if self.scheduler_config.use_v2_block_manager:
                # number of elements in last block
                suff_len = inter_data.seq_lens[seq_idx] % self.block_size
                sliding_seq_len = min(
                    inter_data.seq_lens[seq_idx],
                    self.block_aligned_sliding_window + suff_len)
                if suff_len > 0:
                    curr_sliding_window_block += 1
            else:
                sliding_seq_len = min(inter_data.seq_lens[seq_idx],
                                      self.sliding_window)

        inter_data.curr_sliding_window_blocks[
            seq_idx] = curr_sliding_window_block
        inter_data.seq_lens[seq_idx] = sliding_seq_len

    def _compute_lora_input(self, inter_data: InterDataForSeqGroup,
                            seq_idx: int,
                            seq_group_metadata: SequenceGroupMetadata):
        """If LoRA is enabled, compute LoRA index and prompt mapping."""
        if not self.enable_lora:
            return

        lora_id = seq_group_metadata.lora_int_id
        if lora_id > 0:
            inter_data.lora_requests.add(seq_group_metadata.lora_request)
        query_len = inter_data.query_lens[seq_idx]
        inter_data.lora_index_mapping.append([lora_id] * query_len)
        inter_data.lora_prompt_mapping.append(
            [lora_id] *
            (query_len if seq_group_metadata.sampling_params
             and seq_group_metadata.sampling_params.prompt_logprobs is not None
             else 1))

    def _compute_prompt_adapter_input(
            self, inter_data: InterDataForSeqGroup,
            seq_group_metadata: SequenceGroupMetadata):
        """If prompt adapter is enabled, compute index and prompt mapping.
        """
        # Note that when is_prompt=True, we expect only one sequence
        # in the group.
        if not self.enable_prompt_adapter:
            return

        prompt_adapter_id = seq_group_metadata.prompt_adapter_id
        if prompt_adapter_id <= 0 or not inter_data.is_prompt:
            return

        # We expect only one sequence in the group when is_prompt=True.
        assert inter_data.n_seqs == 1
        query_len = inter_data.query_lens[0]
        inter_data.prompt_adapter_request = (
            seq_group_metadata.prompt_adapter_request)

        num_tokens = seq_group_metadata.prompt_adapter_num_virtual_tokens
        inter_data.prompt_adapter_index_mapping = [
            prompt_adapter_id
        ] * num_tokens + [0] * (query_len - num_tokens)
        inter_data.prompt_adapter_prompt_mapping = [prompt_adapter_id] * (
            query_len if seq_group_metadata.sampling_params
            and seq_group_metadata.sampling_params.prompt_logprobs else 1)

    def _compute_multi_modal_input(self, inter_data: InterDataForSeqGroup,
                                   seq_group_metadata: SequenceGroupMetadata):
        """If multi-modal data is given, add it to the input."""
        mm_data = seq_group_metadata.multi_modal_data
        if not mm_data:
            return

        mm_kwargs = self.multi_modal_input_mapper(mm_data)
        inter_data.multi_modal_inputs = mm_kwargs

    def add_seq_group(self, seq_group_metadata: SequenceGroupMetadata):
        """Add a sequence group to the builder."""
        seq_ids = seq_group_metadata.seq_data.keys()
        n_seqs = len(seq_ids)
        is_prompt = seq_group_metadata.is_prompt

        if is_prompt:
            assert n_seqs == 1
            self.decode_only = False

        inter_data = self.init_cached_inter_data(
            request_id=seq_group_metadata.request_id,
            seq_ids=seq_ids,
            is_prompt=is_prompt,
            block_tables=seq_group_metadata.block_tables,
            computed_block_nums=seq_group_metadata.computed_block_nums,
            reinit=True,
            reinit_use_defaults=True)

        self.inter_data_list.append(inter_data)

        for seq_idx in range(n_seqs):
            for per_seq_fn in self.per_seq_compute_fns:
                per_seq_fn(inter_data, seq_idx, seq_group_metadata)
        for per_seq_group_fn in self.per_seq_group_compute_fns:
            per_seq_group_fn(inter_data, seq_group_metadata)

    def _use_captured_graph(self, batch_size: int,
                            max_decode_seq_len: int) -> bool:
        return (self.decode_only and not self.runner.model_config.enforce_eager
                and batch_size <= _BATCH_SIZES_TO_CAPTURE[-1]
                and max_decode_seq_len <= self.runner.max_seq_len_to_capture)

    def build(self) -> ModelInputForGPU:
        """Finalize the builder intermediate data and
        create on-device tensors.
        """
        # Combine and flatten intermediate data.
        input_tokens = []
        for inter_data in self.inter_data_list:
            for cur_input_tokens in inter_data.input_tokens:
                input_tokens.extend(cur_input_tokens)

        if not input_tokens:
            # This may happen when all prefill requests hit
            # prefix caching and there is no decode request.
            return self.model_input_cls()

        input_positions = []
        for inter_data in self.inter_data_list:
            for cur_input_positions in inter_data.input_positions:
                input_positions.extend(cur_input_positions)

        seq_lens = []
        max_decode_seq_len = 0
        for inter_data in self.inter_data_list:
            seq_lens.extend(inter_data.seq_lens)
            if not inter_data.is_prompt:
                max_decode_seq_len = max(max_decode_seq_len,
                                         max(inter_data.seq_lens))
        query_lens = []
        for inter_data in self.inter_data_list:
            query_lens.extend(inter_data.query_lens)

        # Mapping from request IDs to sequence IDs. Used for Jamba models
        # that manages the cache by itself.
        request_ids_to_seq_ids = {
            data.request_id: data.seq_ids
            for data in self.inter_data_list
        }

        batch_size = len(input_tokens)
        use_captured_graph = self._use_captured_graph(batch_size,
                                                      max_decode_seq_len)

        # If cuda graph can be used, pad tensors accordingly.
        # See `capture_model` API for more details.
        # vLLM uses cuda graph only for decoding requests.
        cuda_graph_pad_size = -1
        if use_captured_graph:
            graph_batch_size = _get_graph_batch_size(batch_size)
            assert graph_batch_size >= batch_size
            cuda_graph_pad_size = graph_batch_size - batch_size
            batch_size = graph_batch_size

        # Tokens and positions.
        if cuda_graph_pad_size:
            input_tokens.extend(itertools.repeat(0, cuda_graph_pad_size))
            input_positions.extend(itertools.repeat(0, cuda_graph_pad_size))
        assert self.runner.device is not None
        input_tokens_tensor = async_tensor_h2d(input_tokens, torch.long,
                                               self.runner.device,
                                               self.runner.pin_memory)
        input_positions_tensor = async_tensor_h2d(input_positions, torch.long,
                                                  self.runner.device,
                                                  self.runner.pin_memory)

        # Sequence and query lengths.
        if cuda_graph_pad_size:
            seq_lens.extend(itertools.repeat(1, cuda_graph_pad_size))

        # Attention metadata.
        attn_metadata = self.attn_metadata_builder.build(
            seq_lens, query_lens, cuda_graph_pad_size, batch_size)

        # LoRA data.
        lora_requests = set()
        lora_mapping = None
        if self.enable_lora:
            lora_requests = set(r for data in self.inter_data_list
                                for r in data.lora_requests)
            lora_index_mapping = flatten_2d_lists([
                flatten_2d_lists(inter_data.lora_index_mapping)
                for inter_data in self.inter_data_list
            ])
            if cuda_graph_pad_size:
                lora_index_mapping.extend(
                    itertools.repeat(0, cuda_graph_pad_size))
            lora_prompt_mapping = flatten_2d_lists([
                flatten_2d_lists(inter_data.lora_prompt_mapping)
                for inter_data in self.inter_data_list
            ])

            lora_mapping = LoRAMapping(
                **dict(index_mapping=lora_index_mapping,
                       prompt_mapping=lora_prompt_mapping,
                       is_prefill=not self.decode_only))

        # Prompt adapter data.
        prompt_adapter_requests: Set[PromptAdapterRequest] = set()
        prompt_adapter_mapping = None
        if self.enable_prompt_adapter:
            prompt_adapter_requests = set(
                data.prompt_adapter_request for data in self.inter_data_list
                if data.prompt_adapter_request is not None)
            prompt_adapter_index_mapping = flatten_2d_lists([
                inter_data.prompt_adapter_index_mapping
                for inter_data in self.inter_data_list
            ])
            if cuda_graph_pad_size:
                prompt_adapter_index_mapping.extend(
                    itertools.repeat(0, cuda_graph_pad_size))
            prompt_adapter_prompt_mapping = flatten_2d_lists([
                inter_data.prompt_adapter_prompt_mapping
                for inter_data in self.inter_data_list
            ])
            prompt_adapter_mapping = PromptAdapterMapping(
                prompt_adapter_index_mapping,
                prompt_adapter_prompt_mapping,
            )

        # Multi-modal data.
        multi_modal_inputs_list = [
            data.multi_modal_inputs for data in self.inter_data_list
            if data.multi_modal_inputs is not None
        ]
        multi_modal_kwargs = MultiModalInputs.batch(multi_modal_inputs_list)

        return self.model_input_cls(
            input_tokens=input_tokens_tensor,
            input_positions=input_positions_tensor,
            attn_metadata=attn_metadata,
            seq_lens=seq_lens,
            query_lens=query_lens,
            lora_mapping=lora_mapping,
            lora_requests=lora_requests,
            multi_modal_kwargs=multi_modal_kwargs,
            request_ids_to_seq_ids=request_ids_to_seq_ids,
            finished_requests_ids=self.finished_requests_ids,
            prompt_adapter_mapping=prompt_adapter_mapping,
            prompt_adapter_requests=prompt_adapter_requests)


class GPUModelRunnerBase(ModelRunnerBase[TModelInputForGPU]):
    """
    Helper class for shared methods between GPU model runners.
    """
    _model_input_cls: Type[TModelInputForGPU]
    _builder_cls: Type[ModelInputForGPUBuilder]

    def __init__(
        self,
        model_config: ModelConfig,
        parallel_config: ParallelConfig,
        scheduler_config: SchedulerConfig,
        device_config: DeviceConfig,
        cache_config: CacheConfig,
        load_config: LoadConfig,
        lora_config: Optional[LoRAConfig],
        kv_cache_dtype: Optional[str] = "auto",
        is_driver_worker: bool = False,
        prompt_adapter_config: Optional[PromptAdapterConfig] = None,
        multimodal_config: Optional[MultiModalConfig] = None,
        return_hidden_states: bool = False,
<<<<<<< HEAD
        input_registry: InputRegistry = INPUT_REGISTRY,
        mm_registry: MultiModalRegistry = MULTIMODAL_REGISTRY,
=======
        observability_config: Optional[ObservabilityConfig] = None,
>>>>>>> baa24025
    ):
        self.model_config = model_config
        self.parallel_config = parallel_config
        self.scheduler_config = scheduler_config
        self.device_config = device_config
        self.cache_config = cache_config
        self.lora_config = lora_config
        self.load_config = load_config
        self.is_driver_worker = is_driver_worker
        self.prompt_adapter_config = prompt_adapter_config
        self.multimodal_config = multimodal_config
        self.return_hidden_states = return_hidden_states
        self.observability_config = observability_config

        self.device = self.device_config.device
        self.pin_memory = is_pin_memory_available()

        self.kv_cache_dtype = kv_cache_dtype
        self.sliding_window = model_config.get_sliding_window()
        self.block_size = cache_config.block_size
        self.max_seq_len_to_capture = self.model_config.max_seq_len_to_capture

        self.graph_runners: List[Dict[int, CUDAGraphRunner]] = [
            {} for _ in range(self.parallel_config.pipeline_parallel_size)
        ]
        self.graph_memory_pool: Optional[Tuple[
            int, int]] = None  # Set during graph capture.

        self.has_seqlen_agnostic = model_config.contains_seqlen_agnostic_layers(
            parallel_config)

        # When using CUDA graph, the input block tables must be padded to
        # max_seq_len_to_capture. However, creating the block table in
        # Python can be expensive. To optimize this, we cache the block table
        # in numpy and only copy the actual input content at every iteration.
        # The shape of the cached block table will be
        # (max batch size to capture, max context len to capture / block size).
        self.graph_block_tables = np.zeros(
            (max(_BATCH_SIZES_TO_CAPTURE), self.get_max_block_per_batch()),
            dtype=np.int32)
        num_attn_heads = self.model_config.get_num_attention_heads(
            self.parallel_config)
        self.attn_backend = get_attn_backend(
            num_attn_heads,
            self.model_config.get_head_size(),
            self.model_config.get_num_kv_heads(self.parallel_config),
            self.model_config.get_sliding_window(),
            self.model_config.dtype,
            self.kv_cache_dtype,
            self.block_size,
        ) if num_attn_heads else None

        # Multi-modal data support
        self.input_registry = input_registry
        self.mm_registry = mm_registry
        self.multi_modal_input_mapper = mm_registry \
            .create_input_mapper(model_config)

        # Lazy initialization
        self.model: nn.Module  # Set after load_model
        # Set after load_model.
        self.lora_manager: Optional[LRUCacheWorkerLoRAManager] = None
        self.prompt_adapter_manager: LRUCacheWorkerPromptAdapterManager = None

        self.flashinfer_decode_workspace_buffer = None
        self.flashinfer_decode_wrapper = None
        self.flashinfer_prefill_workspace_buffer = None
        self.flashinfer_prefill_wrapper = None

        set_cpu_offload_max_bytes(
            int(self.cache_config.cpu_offload_gb * 1024**3))

        # Used to cache python objects
        self.inter_data_cache: Dict[int, PyObjectCache] = {}
        self.sampling_metadata_cache: SamplingMetadataCache = \
            SamplingMetadataCache()

    def load_model(self) -> None:
        logger.info("Starting to load model %s...", self.model_config.model)
        with CudaMemoryProfiler() as m:
            self.model = get_model(model_config=self.model_config,
                                   device_config=self.device_config,
                                   load_config=self.load_config,
                                   lora_config=self.lora_config,
                                   multimodal_config=self.multimodal_config,
                                   parallel_config=self.parallel_config,
                                   scheduler_config=self.scheduler_config,
                                   cache_config=self.cache_config)

        self.model_memory_usage = m.consumed_memory
        logger.info("Loading model weights took %.4f GB",
                    self.model_memory_usage / float(2**30))

        if self.lora_config:
            assert supports_lora(self.model), "Model does not support LoRA"
            assert not supports_multimodal(
                self.model
            ), "To be tested: Multi-modal model with LoRA settings."

            self.lora_manager = LRUCacheWorkerLoRAManager(
                self.scheduler_config.max_num_seqs,
                self.scheduler_config.max_num_batched_tokens,
                self.vocab_size,
                self.lora_config,
                self.device,
                self.model.embedding_modules,
                self.model.embedding_padding_modules,
                max_position_embeddings=self.model.config.
                max_position_embeddings,
            )
            self.model = self.lora_manager.create_lora_manager(self.model)

        if self.prompt_adapter_config:
            self.prompt_adapter_manager = LRUCacheWorkerPromptAdapterManager(
                self.scheduler_config.max_num_seqs,
                self.scheduler_config.max_num_batched_tokens, self.device,
                self.prompt_adapter_config)
            self.model = (
                self.prompt_adapter_manager.create_prompt_adapter_manager(
                    self.model))

        if self.kv_cache_dtype == "fp8" and is_hip():
            # Currently only ROCm accepts kv-cache scaling factors
            # via quantization_param_path and this will be deprecated
            # in the future.
            if self.model_config.quantization_param_path is not None:
                if callable(getattr(self.model, "load_kv_cache_scales", None)):
                    warnings.warn(
                        "Loading kv cache scaling factor from JSON is "
                        "deprecated and will be removed. Please include "
                        "kv cache scaling factors in the model checkpoint.",
                        FutureWarning,
                        stacklevel=2)
                    self.model.load_kv_cache_scales(
                        self.model_config.quantization_param_path)
                    logger.info("Loaded KV cache scaling factors from %s",
                                self.model_config.quantization_param_path)
                else:
                    raise RuntimeError(
                        "Using FP8 KV cache and scaling factors provided but "
                        "model %s does not support loading scaling factors.",
                        self.model.__class__)
            else:
                logger.warning(
                    "Using FP8 KV cache but no scaling factors "
                    "provided. Defaulting to scaling factors of 1.0. "
                    "This may lead to less accurate results!")

        if envs.VLLM_TEST_DYNAMO_GRAPH_CAPTURE:
            self.model = torch.compile(self.model,
                                       fullgraph=True,
                                       backend="eager")

    def save_sharded_state(
        self,
        path: str,
        pattern: Optional[str] = None,
        max_size: Optional[int] = None,
    ) -> None:
        from vllm.model_executor.model_loader.loader import ShardedStateLoader
        ShardedStateLoader.save_model(
            self.model,
            path,
            pattern=pattern,
            max_size=max_size,
        )

    def save_tensorized_model(
        self,
        tensorizer_config: TensorizerConfig,
    ) -> None:
        from vllm.model_executor.model_loader.loader import TensorizerLoader
        TensorizerLoader.save_model(
            self.model,
            tensorizer_config=tensorizer_config,
        )

    def get_max_block_per_batch(self) -> int:
        block_size = self.block_size
        return (self.max_seq_len_to_capture + block_size - 1) // block_size

    def _prepare_model_input_tensors(
        self,
        seq_group_metadata_list: List[SequenceGroupMetadata],
        finished_requests_ids: Optional[List[str]] = None
    ) -> TModelInputForGPU:
        """Helper method to prepare the model input based on a given sequence
        group. Prepares metadata needed for the base model forward pass but not
        metadata for possible additional steps, e.g., sampling.

        The API assumes seq_group_metadata_list is sorted by prefill -> decode.

        The result tensors and data structure also batches input in prefill
        -> decode order. For example,

        - input_tokens[:num_prefill_tokens] contains prefill tokens.
        - input_tokens[num_prefill_tokens:] contains decode tokens.

        If cuda graph is required, this API automatically pads inputs.
        """
        builder = self._builder_cls(weakref.proxy(self), finished_requests_ids)
        for seq_group_metadata in seq_group_metadata_list:
            builder.add_seq_group(seq_group_metadata)

        builder.reset_cached_inter_data()

        return builder.build()  # type: ignore

    @torch.inference_mode()
    def profile_run(self) -> None:
        # Enable top-k sampling to reflect the accurate memory usage.
        sampling_params = SamplingParams(top_p=0.99, top_k=self.vocab_size - 1)
        max_num_batched_tokens = self.scheduler_config.max_num_batched_tokens
        max_num_seqs = self.scheduler_config.max_num_seqs
        # This represents the maximum number of different requests
        # that will have unique loras, an therefore the max amount of memory
        # consumption create dummy lora request copies from the lora request
        # passed in, which contains a lora from the lora warmup path.
        dummy_lora_requests: List[LoRARequest] = []
        dummy_lora_requests_per_seq: List[LoRARequest] = []
        if self.lora_config:
            assert self.lora_manager is not None
            with self.lora_manager.dummy_lora_cache():
                for idx in range(self.lora_config.max_loras):
                    lora_id = idx + 1
                    dummy_lora_request = LoRARequest(
                        lora_name=f"warmup_{lora_id}",
                        lora_int_id=lora_id,
                        lora_path="/not/a/real/path",
                    )
                    self.lora_manager.add_dummy_lora(dummy_lora_request,
                                                     rank=LORA_WARMUP_RANK)
                    dummy_lora_requests.append(dummy_lora_request)
                dummy_lora_requests_per_seq = [
                    dummy_lora_requests[idx % len(dummy_lora_requests)]
                    for idx in range(max_num_seqs)
                ]

        # Profile memory usage with max_num_sequences sequences and the total
        # number of tokens equal to max_num_batched_tokens.
        seqs: List[SequenceGroupMetadata] = []
        # Additional GPU memory may be needed for multi-modal encoding, which
        # needs to be accounted for when calculating the GPU blocks for
        # vLLM blocker manager.
        # To exercise the worst scenario for GPU memory consumption,
        # the number of seqs (batch_size) is chosen to maximize the number
        # of images processed.
        model_config = self.model_config
        mm_config = self.multimodal_config

        input_registry = self.input_registry
        mm_registry = self.mm_registry
        mm_registry.init_mm_limits_per_prompt(model_config, mm_config)

        max_mm_tokens = mm_registry.get_max_multimodal_tokens(model_config)
        if max_mm_tokens > 0:
            max_num_seqs_orig = max_num_seqs
            max_num_seqs = min(max_num_seqs,
                               max_num_batched_tokens // max_mm_tokens)
            if max_num_seqs < 1:
                expr = (f"min({max_num_seqs_orig}, "
                        f"{max_num_batched_tokens} // {max_mm_tokens})")
                logger.warning(
                    "Computed max_num_seqs (%s) to be less than 1. "
                    "Setting it to the minimum value of 1.", expr)
                max_num_seqs = 1

        batch_size = 0
        for group_id in range(max_num_seqs):
            seq_len = (max_num_batched_tokens // max_num_seqs +
                       (group_id < max_num_batched_tokens % max_num_seqs))
            batch_size += seq_len

            seq_data, dummy_multi_modal_data = input_registry \
                .dummy_data_for_profiling(model_config, seq_len, mm_registry)

            seq = SequenceGroupMetadata(
                request_id=str(group_id),
                is_prompt=True,
                seq_data={group_id: seq_data},
                sampling_params=sampling_params,
                block_tables=None,
                lora_request=dummy_lora_requests_per_seq[group_id]
                if dummy_lora_requests_per_seq else None,
                multi_modal_data=dummy_multi_modal_data,
            )
            seqs.append(seq)

        # Run the model with the dummy inputs.
        num_layers = self.model_config.get_num_layers(self.parallel_config)
        kv_caches = [None] * num_layers
        finished_requests_ids = [seq.request_id for seq in seqs]
        model_input = self.prepare_model_input(
            seqs, finished_requests_ids=finished_requests_ids)
        intermediate_tensors = None
        if not get_pp_group().is_first_rank:
            intermediate_tensors = self.model.make_empty_intermediate_tensors(
                batch_size=batch_size,
                dtype=self.model_config.dtype,
                device=self.device)
        self.execute_model(model_input, kv_caches, intermediate_tensors)
        torch.cuda.synchronize()
        return

    def remove_all_loras(self):
        if not self.lora_manager:
            raise RuntimeError("LoRA is not enabled.")
        self.lora_manager.remove_all_adapters()

    def set_active_loras(self, lora_requests: Set[LoRARequest],
                         lora_mapping: LoRAMapping) -> None:
        if not self.lora_manager:
            raise RuntimeError("LoRA is not enabled.")
        self.lora_manager.set_active_adapters(lora_requests, lora_mapping)

    def add_lora(self, lora_request: LoRARequest) -> bool:
        if not self.lora_manager:
            raise RuntimeError("LoRA is not enabled.")
        return self.lora_manager.add_adapter(lora_request)

    def remove_lora(self, lora_id: int) -> bool:
        if not self.lora_manager:
            raise RuntimeError("LoRA is not enabled.")
        return self.lora_manager.remove_adapter(lora_id)

    def pin_lora(self, lora_id: int) -> bool:
        if not self.lora_manager:
            raise RuntimeError("LoRA is not enabled.")
        return self.lora_manager.pin_adapter(lora_id)

    def list_loras(self) -> Set[int]:
        if not self.lora_manager:
            raise RuntimeError("LoRA is not enabled.")
        return self.lora_manager.list_adapters()

    def remove_all_prompt_adapters(self):
        if not self.prompt_adapter_manager:
            raise RuntimeError("PromptAdapter is not enabled.")
        self.prompt_adapter_manager.remove_all_adapters()

    def set_active_prompt_adapters(
            self, prompt_adapter_requests: Set[PromptAdapterRequest],
            prompt_adapter_mapping: PromptAdapterMapping) -> None:
        if not self.prompt_adapter_manager:
            raise RuntimeError("PromptAdapter is not enabled.")
        self.prompt_adapter_manager.set_active_adapters(
            prompt_adapter_requests, prompt_adapter_mapping)

    def add_prompt_adapter(
            self, prompt_adapter_request: PromptAdapterRequest) -> bool:
        if not self.prompt_adapter_manager:
            raise RuntimeError("PromptAdapter is not enabled.")
        return self.prompt_adapter_manager.add_adapter(prompt_adapter_request)

    def remove_prompt_adapter(self, prompt_adapter_id: int) -> bool:
        if not self.prompt_adapter_manager:
            raise RuntimeError("PromptAdapter is not enabled.")
        return self.prompt_adapter_manager.remove_adapter(prompt_adapter_id)

    def pin_prompt_adapter(self, prompt_adapter_id: int) -> bool:
        if not self.prompt_adapter_manager:
            raise RuntimeError("PromptAdapter is not enabled.")
        return self.prompt_adapter_manager.pin_adapter(prompt_adapter_id)

    def list_prompt_adapters(self) -> Set[int]:
        if not self.prompt_adapter_manager:
            raise RuntimeError("PromptAdapter is not enabled.")
        return self.prompt_adapter_manager.list_adapters()

    @torch.inference_mode()
    def capture_model(self, kv_caches: List[List[torch.Tensor]]) -> None:
        """Cuda graph capture a model.

        Note that CUDA graph's performance gain is negligible if number
        of batched tokens are larger than 200. And since CUDA graph
        requires fixed sized tensors, supporting large/variable batch
        size requires high GPU memory overhead. Thus, vLLM only captures
        decoding requests. Mixed batch (chunked prefill + decoding) or
        prefill requests are not captured.

        Since it is used for decoding-only, it assumes there's only 1 token
        per sequence in the batch.
        """
        assert not self.model_config.enforce_eager
        logger.info("Capturing the model for CUDA graphs. This may lead to "
                    "unexpected consequences if the model is not static. To "
                    "run the model in eager mode, set 'enforce_eager=True' or "
                    "use '--enforce-eager' in the CLI.")
        logger.info("CUDA graphs can take additional 1~3 GiB memory per GPU. "
                    "If you are running out of memory, consider decreasing "
                    "`gpu_memory_utilization` or enforcing eager mode. "
                    "You can also reduce the `max_num_seqs` as needed "
                    "to decrease memory usage.")
        start_time = time.perf_counter()

        # Prepare dummy inputs. These will be reused for all batch sizes.
        max_batch_size = max(_BATCH_SIZES_TO_CAPTURE)
        input_tokens = torch.zeros(max_batch_size, dtype=torch.long).cuda()
        input_positions = torch.zeros(max_batch_size, dtype=torch.long).cuda()
        slot_mapping = torch.empty(max_batch_size, dtype=torch.long).cuda()
        slot_mapping.fill_(_PAD_SLOT_ID)
        seq_lens = torch.ones(max_batch_size, dtype=torch.int32).cuda()
        block_tables = torch.from_numpy(self.graph_block_tables).cuda()
        intermediate_inputs = None
        if not get_pp_group().is_first_rank:
            intermediate_inputs = self.model.make_empty_intermediate_tensors(
                batch_size=max_batch_size,
                dtype=self.model_config.dtype,
                device=self.device)

        # Prepare buffer for outputs. These will be reused for all batch sizes.
        # It will be filled after the first graph capture.
        hidden_or_intermediate_states: List[Optional[torch.Tensor]] = [
            None
        ] * self.parallel_config.pipeline_parallel_size

        graph_batch_size = _get_graph_batch_size(
            self.scheduler_config.max_num_seqs)
        batch_size_capture_list = [
            bs for bs in _BATCH_SIZES_TO_CAPTURE if bs <= graph_batch_size
        ]

        if self.attn_backend.get_name() == "flashinfer":
            # For flashinfer, different batch sizes will share the
            # same workspace buffer.
            decode_workspace_buffer = \
            torch.empty(FLASHINFER_WORKSPACE_BUFFER_SIZE,
                                                dtype=torch.uint8,
                                              device=self.device)
            indices_buffer = torch.empty(max_batch_size *
                                         self.cache_config.num_gpu_blocks,
                                         dtype=torch.int32,
                                         device=self.device)
            indptr_buffer = torch.empty(max_batch_size + 1,
                                        dtype=torch.int32,
                                        device=self.device)
            last_page_len_buffer = torch.empty(max_batch_size,
                                               dtype=torch.int32,
                                               device=self.device)

        with graph_capture() as graph_capture_context:
            # NOTE: Capturing the largest batch size first may help reduce the
            # memory usage of CUDA graph.
            for virtual_engine in range(
                    self.parallel_config.pipeline_parallel_size):
                for batch_size in reversed(batch_size_capture_list):
                    if self.attn_backend.get_name() == "flashinfer":
                        _indptr_buffer = indptr_buffer[:batch_size + 1]
                        _last_page_len_buffer = last_page_len_buffer[:
                                                                     batch_size]

                        num_qo_heads = (
                            self.model_config.get_num_attention_heads(
                                self.parallel_config))
                        num_kv_heads = self.model_config.get_num_kv_heads(
                            self.parallel_config)
                        if num_qo_heads // num_kv_heads >= 4:
                            use_tensor_cores = True
                        else:
                            use_tensor_cores = False
                        decode_wrapper = \
                            CUDAGraphBatchDecodeWithPagedKVCacheWrapper(
                            decode_workspace_buffer, _indptr_buffer,
                            indices_buffer, _last_page_len_buffer, "NHD",
                            use_tensor_cores)
                        kv_cache_dtype = get_kv_cache_torch_dtype(
                            self.kv_cache_dtype, self.model_config.dtype)

                        paged_kv_indptr_tensor_host = torch.arange(
                            0, batch_size + 1, dtype=torch.int32)
                        paged_kv_indices_tensor_host = torch.arange(
                            0, batch_size, dtype=torch.int32)
                        paged_kv_last_page_len_tensor_host = torch.full(
                            (batch_size, ), self.block_size, dtype=torch.int32)
                        query_start_loc_host = torch.arange(0,
                                                            batch_size + 1,
                                                            dtype=torch.int32)

                        attn_metadata = self.attn_backend.make_metadata(
                            num_prefills=0,
                            slot_mapping=slot_mapping[:batch_size],
                            num_prefill_tokens=0,
                            num_decode_tokens=batch_size,
                            max_prefill_seq_len=0,
                            block_tables=block_tables,
                            paged_kv_indptr=paged_kv_indptr_tensor_host,
                            paged_kv_indices=paged_kv_indices_tensor_host,
                            paged_kv_last_page_len=
                            paged_kv_last_page_len_tensor_host,
                            num_qo_heads=num_qo_heads,
                            num_kv_heads=num_kv_heads,
                            head_dim=self.model_config.get_head_size(),
                            page_size=self.block_size,
                            seq_start_loc=None,
                            query_start_loc=query_start_loc_host,
                            device=self.device,
                            data_type=kv_cache_dtype,
                            use_cuda_graph=True,
                            decode_wrapper=decode_wrapper,
                            prefill_wrapper=None)
                        attn_metadata.begin_forward()
                    else:
                        attn_metadata = self.attn_backend.make_metadata(
                            num_prefills=0,
                            num_prefill_tokens=0,
                            num_decode_tokens=batch_size,
                            slot_mapping=slot_mapping[:batch_size],
                            seq_lens=None,
                            seq_lens_tensor=seq_lens[:batch_size],
                            max_query_len=None,
                            max_prefill_seq_len=0,
                            max_decode_seq_len=self.max_seq_len_to_capture,
                            query_start_loc=None,
                            seq_start_loc=None,
                            context_lens_tensor=None,
                            block_tables=block_tables[:batch_size],
                            use_cuda_graph=True,
                        )

                    if self.lora_config:
                        lora_mapping = LoRAMapping(
                            **dict(index_mapping=[0] * batch_size,
                                   prompt_mapping=[0] * batch_size,
                                   is_prefill=False))
                        self.set_active_loras(set(), lora_mapping)

                    if self.prompt_adapter_config:
                        prompt_adapter_mapping = PromptAdapterMapping(
                            [-1] * batch_size,
                            [-1] * batch_size,
                        )
                        self.set_active_prompt_adapters(
                            set(), prompt_adapter_mapping)

                    graph_runner = CUDAGraphRunner(
                        self.model, self.attn_backend.get_name())

                    if self.attn_backend.get_name() == "flashinfer":
                        graph_runner.flashinfer_indptr_buffer = _indptr_buffer
                        graph_runner.flashinfer_indices_buffer = indices_buffer
                        graph_runner.flashinfer_last_page_len_buffer = \
                            _last_page_len_buffer
                        graph_runner.flashinfer_decode_workspace_buffer = \
                                decode_workspace_buffer
                        graph_runner.flashinfer_decode_wrapper = \
                            decode_wrapper

                    capture_inputs = {
                        "input_ids":
                        input_tokens[:batch_size],
                        "positions":
                        input_positions[:batch_size],
                        "hidden_or_intermediate_states":
                        hidden_or_intermediate_states[
                            virtual_engine]  # type: ignore
                        [:batch_size]
                        if hidden_or_intermediate_states[virtual_engine]
                        is not None else None,
                        "intermediate_inputs":
                        intermediate_inputs[:batch_size]
                        if intermediate_inputs is not None else None,
                        "kv_caches":
                        kv_caches[virtual_engine],
                        "attn_metadata":
                        attn_metadata,
                        "memory_pool":
                        self.graph_memory_pool,
                        "stream":
                        graph_capture_context.stream
                    }
                    if self.has_seqlen_agnostic:
                        # Only used by Mamba-based models CUDA graph atm (Jamba)
                        capture_inputs.update({
                            "seqlen_agnostic_capture_inputs":
                            self.model.get_seqlen_agnostic_capture_inputs(
                                batch_size)
                        })
                    graph_runner.capture(**capture_inputs)
                    self.graph_memory_pool = graph_runner.graph.pool()
                    self.graph_runners[virtual_engine][batch_size] = (
                        graph_runner)

        end_time = time.perf_counter()
        elapsed_time = end_time - start_time
        # This usually takes < 10 seconds.
        logger.info("Graph capturing finished in %.0f secs.", elapsed_time)

    @property
    def vocab_size(self) -> int:
        return self.model_config.get_vocab_size()


class ModelRunner(GPUModelRunnerBase[ModelInputForGPUWithSamplingMetadata]):
    """
    GPU model runner with sampling step.
    """
    _model_input_cls: Type[ModelInputForGPUWithSamplingMetadata] = (
        ModelInputForGPUWithSamplingMetadata)
    _builder_cls: Type[ModelInputForGPUBuilder] = ModelInputForGPUBuilder

    def make_model_input_from_broadcasted_tensor_dict(
        self,
        tensor_dict: Dict[str, Any],
    ) -> ModelInputForGPUWithSamplingMetadata:
        model_input = \
            ModelInputForGPUWithSamplingMetadata.from_broadcasted_tensor_dict(
                tensor_dict,
                attn_backend=self.attn_backend,
            )
        return model_input

    def prepare_model_input(
        self,
        seq_group_metadata_list: List[SequenceGroupMetadata],
        virtual_engine: int = 0,
        finished_requests_ids: Optional[List[str]] = None
    ) -> ModelInputForGPUWithSamplingMetadata:
        """Prepare the model input based on a given sequence group, including
        metadata for the sampling step.

        The API assumes seq_group_metadata_list is sorted by prefill -> decode.

        The result tensors and data structure also batches input in prefill
        -> decode order. For example,

        - input_tokens[:num_prefill_tokens] contains prefill tokens.
        - input_tokens[num_prefill_tokens:] contains decode tokens.

        If cuda graph is required, this API automatically pads inputs.
        """
        model_input = self._prepare_model_input_tensors(
            seq_group_metadata_list, finished_requests_ids)
        if get_pp_group().is_last_rank:
            # Sampling metadata is only required for the final pp group
            generators = self.get_generators(finished_requests_ids)
            sampling_metadata = SamplingMetadata.prepare(
                seq_group_metadata_list, model_input.seq_lens,
                model_input.query_lens, self.device, self.pin_memory,
                generators, self.sampling_metadata_cache)
        else:
            sampling_metadata = None
        is_prompt = (seq_group_metadata_list[0].is_prompt
                     if seq_group_metadata_list else None)
        return dataclasses.replace(model_input,
                                   sampling_metadata=sampling_metadata,
                                   is_prompt=is_prompt,
                                   virtual_engine=virtual_engine)

    @torch.inference_mode()
    def execute_model(
        self,
        model_input: ModelInputForGPUWithSamplingMetadata,
        kv_caches: List[torch.Tensor],
        intermediate_tensors: Optional[IntermediateTensors] = None,
        num_steps: int = 1,
    ) -> Optional[Union[List[SamplerOutput], IntermediateTensors]]:
        if num_steps > 1:
            raise ValueError("num_steps > 1 is not supported in ModelRunner")

        if self.lora_config:
            assert model_input.lora_requests is not None
            assert model_input.lora_mapping is not None
            self.set_active_loras(model_input.lora_requests,
                                  model_input.lora_mapping)

        if self.prompt_adapter_config:
            assert model_input.prompt_adapter_requests is not None
            assert model_input.prompt_adapter_mapping is not None
            self.set_active_prompt_adapters(
                model_input.prompt_adapter_requests,
                model_input.prompt_adapter_mapping)

        if self.attn_backend.get_name() == "flashinfer":
            assert model_input.attn_metadata is not None
            assert model_input.input_tokens is not None
            if self.flashinfer_decode_workspace_buffer is None:
                self.flashinfer_decode_workspace_buffer = torch.empty(
                    FLASHINFER_WORKSPACE_BUFFER_SIZE,
                    dtype=torch.uint8,
                    device=self.device)
                self.flashinfer_decode_wrapper = \
                    BatchDecodeWithPagedKVCacheWrapper(
                    self.flashinfer_decode_workspace_buffer, "NHD")
                self.flashinfer_prefill_workspace_buffer = torch.empty(
                    FLASHINFER_WORKSPACE_BUFFER_SIZE,
                    dtype=torch.uint8,
                    device=self.device)
                self.flashinfer_prefill_wrapper = \
                    BatchPrefillWithPagedKVCacheWrapper(
                    self.flashinfer_prefill_workspace_buffer, "NHD")

            model_input.attn_metadata.prefill_wrapper = \
                self.flashinfer_prefill_wrapper
            if model_input.attn_metadata.use_cuda_graph:
                batch_size = model_input.input_tokens.shape[0]
                model_input.attn_metadata.decode_wrapper = self.graph_runners[
                    model_input.
                    virtual_engine][batch_size].flashinfer_decode_wrapper
            else:
                model_input.attn_metadata.decode_wrapper = \
                    self.flashinfer_decode_wrapper
            model_input.attn_metadata.begin_forward()

        # Currently cuda graph is only supported by the decode phase.
        assert model_input.attn_metadata is not None
        prefill_meta = model_input.attn_metadata.prefill_metadata
        decode_meta = model_input.attn_metadata.decode_metadata
        # TODO(andoorve): We can remove this once all
        # virtual engines share the same kv cache.
        virtual_engine = model_input.virtual_engine
        if prefill_meta is None and decode_meta.use_cuda_graph:
            assert model_input.input_tokens is not None
            graph_batch_size = model_input.input_tokens.shape[0]
            model_executable = self.graph_runners[virtual_engine][
                graph_batch_size]
        else:
            model_executable = self.model

        multi_modal_kwargs = model_input.multi_modal_kwargs or {}
        seqlen_agnostic_kwargs = {
            "finished_requests_ids": model_input.finished_requests_ids,
            "request_ids_to_seq_ids": model_input.request_ids_to_seq_ids,
        } if self.has_seqlen_agnostic else {}
        if (self.observability_config is not None
                and self.observability_config.collect_model_forward_time):
            model_forward_start = torch.cuda.Event(enable_timing=True)
            model_forward_end = torch.cuda.Event(enable_timing=True)
            model_forward_start.record()

        hidden_or_intermediate_states = model_executable(
            input_ids=model_input.input_tokens,
            positions=model_input.input_positions,
            kv_caches=kv_caches,
            attn_metadata=model_input.attn_metadata,
            intermediate_tensors=intermediate_tensors,
            **MultiModalInputs.as_kwargs(multi_modal_kwargs,
                                         device=self.device),
            **seqlen_agnostic_kwargs)

        if (self.observability_config is not None
                and self.observability_config.collect_model_forward_time):
            model_forward_end.record()

        # Compute the logits in the last pipeline stage.
        if not get_pp_group().is_last_rank:
            return hidden_or_intermediate_states

        logits = self.model.compute_logits(hidden_or_intermediate_states,
                                           model_input.sampling_metadata)

        if not self.is_driver_worker:
            return []

        # Sample the next token.
        output: SamplerOutput = self.model.sample(
            logits=logits,
            sampling_metadata=model_input.sampling_metadata,
        )
        if (self.observability_config is not None
                and self.observability_config.collect_model_forward_time
                and output is not None):
            model_forward_end.synchronize()
            model_forward_time = model_forward_start.elapsed_time(
                model_forward_end)
            # If there are multiple workers, we are still tracking the latency
            # from the start time of the driver worker to the end time of the
            # driver worker. The model forward time will then end up covering
            # the communication time as well.
            output.model_forward_time = model_forward_time

        if self.return_hidden_states:
            # we only need to pass hidden states of most recent token
            assert model_input.sampling_metadata is not None
            indices = model_input.sampling_metadata.selected_token_indices
            if model_input.is_prompt:
                hidden_states = hidden_or_intermediate_states.index_select(
                    0, indices)
            elif decode_meta.use_cuda_graph:
                hidden_states = hidden_or_intermediate_states[:len(indices)]
            else:
                hidden_states = hidden_or_intermediate_states

            output.hidden_states = hidden_states

        return [output]


class CUDAGraphRunner:

    def __init__(self, model: nn.Module, backend_name: str):
        self.model = model
        self.backend_name = backend_name

        self.input_buffers: Dict[str, torch.Tensor] = {}
        self.output_buffers: Dict[str, torch.Tensor] = {}

        self._graph: Optional[torch.cuda.CUDAGraph] = None

        self.flashinfer_decode_workspace_buffer: Optional[torch.Tensor] = None
        self.flashinfer_indptr_buffer: Optional[torch.Tensor] = None
        self.flashinfer_indices_buffer: Optional[torch.Tensor] = None
        self.flashinfer_last_page_len_buffer: Optional[torch.Tensor] = None
        self.flashinfer_decode_wrapper: Optional[
            CUDAGraphBatchDecodeWithPagedKVCacheWrapper] = None

    @property
    def graph(self):
        assert self._graph is not None
        return self._graph

    def capture(
        self,
        input_ids: torch.Tensor,
        positions: torch.Tensor,
        hidden_or_intermediate_states: Optional[Union[IntermediateTensors,
                                                      torch.Tensor]],
        intermediate_inputs: Optional[IntermediateTensors],
        kv_caches: List[torch.Tensor],
        attn_metadata: AttentionMetadata,
        memory_pool: Optional[Tuple[int, int]],
        stream: torch.cuda.Stream,
        **kwargs,
    ) -> Union[torch.Tensor, IntermediateTensors]:
        assert self._graph is None
        # Run the model a few times without capturing the graph.
        # This is to make sure that the captured graph does not include the
        # kernel launches for initial benchmarking (e.g., Triton autotune).
        # Note one iteration is not enough for torch.jit.script
        for _ in range(_NUM_WARMUP_ITERS):
            self.model(
                input_ids,
                positions,
                kv_caches,
                attn_metadata,
                intermediate_inputs,
                **kwargs,
            )
        torch.cuda.synchronize()

        # Capture the graph.
        self._graph = torch.cuda.CUDAGraph()
        with torch.cuda.graph(self._graph, pool=memory_pool, stream=stream):
            output_hidden_or_intermediate_states = self.model(
                input_ids,
                positions,
                kv_caches,
                attn_metadata,
                intermediate_inputs,
                **kwargs,
            )
            if hidden_or_intermediate_states is not None:
                if get_pp_group().is_last_rank:
                    hidden_or_intermediate_states.copy_(
                        output_hidden_or_intermediate_states)
                else:
                    for key in hidden_or_intermediate_states.tensors:
                        hidden_or_intermediate_states[key].copy_(
                            output_hidden_or_intermediate_states[key])
            else:
                hidden_or_intermediate_states = (
                    output_hidden_or_intermediate_states)

            del output_hidden_or_intermediate_states
            # make sure `output_hidden_states` is deleted
            # in the graph's memory pool
            gc.collect()
        torch.cuda.synchronize()

        # Save the input and output buffers.
        if self.backend_name == "flashinfer":
            self.input_buffers = {
                "input_ids": input_ids,
                "positions": positions,
                "kv_caches": kv_caches,
                "slot_mapping": attn_metadata.slot_mapping,
                **kwargs,
            }
        else:
            self.input_buffers = {
                "input_ids": input_ids,
                "positions": positions,
                "kv_caches": kv_caches,
                "slot_mapping": attn_metadata.slot_mapping,
                "seq_lens_tensor":
                attn_metadata.decode_metadata.seq_lens_tensor,
                "block_tables": attn_metadata.decode_metadata.block_tables,
                **kwargs,
            }
        if intermediate_inputs is not None:
            self.input_buffers.update(intermediate_inputs.tensors)
        if get_pp_group().is_last_rank:
            self.output_buffers = {
                "hidden_states": hidden_or_intermediate_states
            }
        else:
            self.output_buffers = hidden_or_intermediate_states
        return hidden_or_intermediate_states

    def forward(
        self,
        input_ids: torch.Tensor,
        positions: torch.Tensor,
        kv_caches: List[torch.Tensor],
        attn_metadata: AttentionMetadata,
        intermediate_tensors: Optional[IntermediateTensors],
        **kwargs,
    ) -> torch.Tensor:
        # KV caches are fixed tensors, so we don't need to copy them.
        del kv_caches

        # Copy the input tensors to the input buffers.
        self.input_buffers["input_ids"].copy_(input_ids, non_blocking=True)
        self.input_buffers["positions"].copy_(positions, non_blocking=True)
        self.input_buffers["slot_mapping"].copy_(attn_metadata.slot_mapping,
                                                 non_blocking=True)
        if self.backend_name != "flashinfer":
            self.input_buffers["seq_lens_tensor"].copy_(
                attn_metadata.decode_metadata.seq_lens_tensor,
                non_blocking=True)
            self.input_buffers["block_tables"].copy_(
                attn_metadata.decode_metadata.block_tables, non_blocking=True)
        if "seqlen_agnostic_capture_inputs" in self.input_buffers:
            self.model.copy_inputs_before_cuda_graphs(self.input_buffers,
                                                      **kwargs)
        if intermediate_tensors is not None:
            for key in intermediate_tensors.tensors:
                if key != "model_execute_time":
                    self.input_buffers[key].copy_(intermediate_tensors[key],
                                                  non_blocking=True)
        # Run the graph.
        self.graph.replay()
        # Return the output tensor.
        if get_pp_group().is_last_rank:
            return self.output_buffers["hidden_states"]

        return self.output_buffers

    def __call__(self, *args, **kwargs):
        return self.forward(*args, **kwargs)


def _get_graph_batch_size(batch_size: int) -> int:
    """Returns the padded batch size given actual batch size.

    Batch sizes are 1, 2, 4, _BATCH_SIZE_ALIGNMENT,
    2*_BATCH_SIZE_ALIGNMENT, 3*_BATCH_SIZE_ALIGNMENT...
    """
    if batch_size <= 2:
        return batch_size
    elif batch_size <= 4:
        return 4
    else:
        return ((batch_size + _BATCH_SIZE_ALIGNMENT - 1) //
                _BATCH_SIZE_ALIGNMENT * _BATCH_SIZE_ALIGNMENT)<|MERGE_RESOLUTION|>--- conflicted
+++ resolved
@@ -806,12 +806,9 @@
         prompt_adapter_config: Optional[PromptAdapterConfig] = None,
         multimodal_config: Optional[MultiModalConfig] = None,
         return_hidden_states: bool = False,
-<<<<<<< HEAD
+        observability_config: Optional[ObservabilityConfig] = None,
         input_registry: InputRegistry = INPUT_REGISTRY,
         mm_registry: MultiModalRegistry = MULTIMODAL_REGISTRY,
-=======
-        observability_config: Optional[ObservabilityConfig] = None,
->>>>>>> baa24025
     ):
         self.model_config = model_config
         self.parallel_config = parallel_config
