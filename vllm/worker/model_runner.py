--- conflicted
+++ resolved
@@ -111,12 +111,7 @@
                            ), "Model does not have embedding_padding_modules"
             self.lora_manager = LRUCacheWorkerLoRAManager(
                 self.scheduler_config.max_num_seqs,
-<<<<<<< HEAD
                 self.scheduler_config.max_num_batched_tokens, vocab_size,
-=======
-                self.scheduler_config.max_num_batched_tokens +
-                self.scheduler_config.max_paddings, self.vocab_size,
->>>>>>> 654865e2
                 self.lora_config, self.device, self.model.embedding_modules,
                 self.model.embedding_padding_modules)
             self.model = self.lora_manager.create_lora_manager(self.model)
