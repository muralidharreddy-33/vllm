--- conflicted
+++ resolved
@@ -1669,7 +1669,6 @@
             model_forward_end = torch.cuda.Event(enable_timing=True)
             model_forward_start.record()
 
-<<<<<<< HEAD
         if not bypass_model_exec:
             with set_forward_context(model_input.attn_metadata):
                 hidden_or_intermediate_states = model_executable(
@@ -1678,21 +1677,9 @@
                     kv_caches=kv_caches,
                     attn_metadata=model_input.attn_metadata,
                     intermediate_tensors=intermediate_tensors,
-                    **MultiModalInputs.as_kwargs(multi_modal_kwargs,
+                    **MultiModalKwargs.as_kwargs(multi_modal_kwargs,
                                                  device=self.device),
                     **seqlen_agnostic_kwargs)
-=======
-        with set_forward_context(model_input.attn_metadata):
-            hidden_or_intermediate_states = model_executable(
-                input_ids=model_input.input_tokens,
-                positions=model_input.input_positions,
-                kv_caches=kv_caches,
-                attn_metadata=model_input.attn_metadata,
-                intermediate_tensors=intermediate_tensors,
-                **MultiModalKwargs.as_kwargs(multi_modal_kwargs,
-                                             device=self.device),
-                **seqlen_agnostic_kwargs)
->>>>>>> 0b8bb86b
 
         if (self.observability_config is not None
                 and self.observability_config.collect_model_forward_time):
