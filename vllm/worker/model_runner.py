import dataclasses
import gc
import time
import warnings
from typing import (TYPE_CHECKING, Any, Dict, List, Mapping, Optional, Set,
                    Tuple, Type, TypeVar, Union)

import numpy as np
import torch
import torch.distributed
import torch.nn as nn

try:
    from flashinfer import BatchDecodeWithPagedKVCacheWrapper
    from flashinfer.decode import CUDAGraphBatchDecodeWithPagedKVCacheWrapper
    from flashinfer.prefill import BatchPrefillWithPagedKVCacheWrapper
    FLASHINFER_WORKSPACE_BUFFER_SIZE = 128 * 1024 * 1024
except ImportError:
    BatchDecodeWithPagedKVCacheWrapper = None
    CUDAGraphBatchDecodeWithPagedKVCacheWrapper = None
    BatchPrefillWithPagedKVCacheWrapper = None
    FLASHINFER_WORKSPACE_BUFFER_SIZE = 0

from vllm.attention import AttentionMetadata, get_attn_backend
from vllm.config import (CacheConfig, DeviceConfig, LoadConfig, LoRAConfig,
                         ModelConfig, ParallelConfig, SchedulerConfig,
                         VisionLanguageConfig)
from vllm.distributed import get_pp_group
from vllm.distributed.parallel_state import graph_capture
from vllm.inputs import INPUT_REGISTRY
from vllm.logger import init_logger
from vllm.lora.layers import LoRAMapping
from vllm.lora.request import LoRARequest
from vllm.lora.worker_manager import LRUCacheWorkerLoRAManager
from vllm.model_executor import SamplingMetadata
from vllm.model_executor.model_loader import get_model
from vllm.model_executor.model_loader.tensorizer import TensorizerConfig
from vllm.model_executor.models.interfaces import supports_lora
from vllm.multimodal import (MULTIMODAL_REGISTRY, BatchedTensors,
                             MultiModalInputs)
from vllm.sampling_params import SamplingParams
from vllm.sequence import (IntermediateTensors, SamplerOutput,
                           SequenceGroupMetadata)
from vllm.utils import (CudaMemoryProfiler, get_kv_cache_torch_dtype, is_hip,
                        is_pin_memory_available, make_tensor_with_pad)
from vllm.worker.model_runner_base import (
    ModelRunnerBase, ModelRunnerInputBase,
    _add_attn_metadata_broadcastable_dict,
    _add_sampling_metadata_broadcastable_dict,
    _init_attn_metadata_from_tensor_dict,
    _init_sampling_metadata_from_tensor_dict)

if TYPE_CHECKING:
    from vllm.attention.backends.abstract import AttentionBackend

logger = init_logger(__name__)

_PAD_SLOT_ID = -1
LORA_WARMUP_RANK = 8
_BATCH_SIZE_ALIGNMENT = 8
# Capture graphs for token size 1, 2, 4, 8, 16, 24, 32, 40, ..., 256.
# NOTE: _get_graph_batch_size needs to be updated if this list is changed.
_BATCH_SIZES_TO_CAPTURE = [1, 2, 4] + [
    _BATCH_SIZE_ALIGNMENT * i for i in range(1, 33)
]
_NUM_WARMUP_ITERS = 2

TModelInputForGPU = TypeVar('TModelInputForGPU', bound="ModelInputForGPU")


@dataclasses.dataclass(frozen=True)
class ModelInputForGPU(ModelRunnerInputBase):
    """
    This base class contains metadata needed for the base model forward pass
    but not metadata for possible additional steps, e.g., sampling. Model
    runners that run additional steps should subclass this method to add
    additional fields.
    """
    input_tokens: Optional[torch.Tensor] = None
    input_positions: Optional[torch.Tensor] = None
    seq_lens: Optional[List[int]] = None
    query_lens: Optional[List[int]] = None
    lora_mapping: Optional["LoRAMapping"] = None
    lora_requests: Optional[Set[LoRARequest]] = None
    attn_metadata: Optional["AttentionMetadata"] = None
<<<<<<< HEAD
    multi_modal_kwargs: Optional[Mapping[str, BatchedTensors]] = None
=======
    multi_modal_kwargs: Optional[Dict[str, torch.Tensor]] = None
    request_ids_to_seq_ids: Optional[Dict[str, List[int]]] = None
    finished_requests_ids: Optional[List[str]] = None
>>>>>>> 9d6a8daa
    virtual_engine: int = 0

    def as_broadcastable_tensor_dict(self) -> Dict[str, Any]:
        tensor_dict = {
            "input_tokens": self.input_tokens,
            "input_positions": self.input_positions,
            "lora_requests": self.lora_requests,
            "lora_mapping": self.lora_mapping,
            "multi_modal_kwargs": self.multi_modal_kwargs,
            "virtual_engine": self.virtual_engine,
            "request_ids_to_seq_ids": self.request_ids_to_seq_ids,
            "finished_requests_ids": self.finished_requests_ids,
        }
        _add_attn_metadata_broadcastable_dict(tensor_dict, self.attn_metadata)
        return tensor_dict

    @classmethod
    def from_broadcasted_tensor_dict(
        cls: Type[TModelInputForGPU],
        tensor_dict: Dict[str, Any],
        attn_backend: Optional["AttentionBackend"] = None,
    ) -> TModelInputForGPU:
        if attn_backend is not None:
            tensor_dict = _init_attn_metadata_from_tensor_dict(
                attn_backend, tensor_dict)
        return cls(**tensor_dict)


@dataclasses.dataclass(frozen=True)
class ModelInputForGPUWithSamplingMetadata(ModelInputForGPU):
    """
    Used by the ModelRunner.
    """
    sampling_metadata: Optional["SamplingMetadata"] = None
    # Used for speculative decoding. We do not broadcast it because it is only
    # used by the driver worker.
    is_prompt: Optional[bool] = None

    def as_broadcastable_tensor_dict(self) -> Dict[str, Any]:
        tensor_dict = {
            "input_tokens": self.input_tokens,
            "input_positions": self.input_positions,
            "lora_requests": self.lora_requests,
            "lora_mapping": self.lora_mapping,
            "multi_modal_kwargs": self.multi_modal_kwargs,
            "virtual_engine": self.virtual_engine,
            "request_ids_to_seq_ids": self.request_ids_to_seq_ids,
            "finished_requests_ids": self.finished_requests_ids,
        }
        _add_attn_metadata_broadcastable_dict(tensor_dict, self.attn_metadata)
        _add_sampling_metadata_broadcastable_dict(tensor_dict,
                                                  self.sampling_metadata)
        return tensor_dict

    @classmethod
    def from_broadcasted_tensor_dict(
        cls,
        tensor_dict: Dict[str, Any],
        attn_backend: Optional["AttentionBackend"] = None,
    ) -> "ModelInputForGPUWithSamplingMetadata":
        tensor_dict = _init_sampling_metadata_from_tensor_dict(tensor_dict)
        if attn_backend is not None:
            tensor_dict = _init_attn_metadata_from_tensor_dict(
                attn_backend, tensor_dict)
        return cls(**tensor_dict)


class GPUModelRunnerBase(ModelRunnerBase[TModelInputForGPU]):
    """
    Helper class for shared methods between GPU model runners.
    """
    _model_input_cls: Type[TModelInputForGPU]

    def __init__(
        self,
        model_config: ModelConfig,
        parallel_config: ParallelConfig,
        scheduler_config: SchedulerConfig,
        device_config: DeviceConfig,
        cache_config: CacheConfig,
        load_config: LoadConfig,
        lora_config: Optional[LoRAConfig],
        kv_cache_dtype: Optional[str] = "auto",
        is_driver_worker: bool = False,
        vision_language_config: Optional[VisionLanguageConfig] = None,
        return_hidden_states: bool = False,
    ):
        self.model_config = model_config
        self.parallel_config = parallel_config
        self.scheduler_config = scheduler_config
        self.device_config = device_config
        self.cache_config = cache_config
        self.lora_config = lora_config
        self.load_config = load_config
        self.is_driver_worker = is_driver_worker
        self.vision_language_config = vision_language_config
        self.return_hidden_states = return_hidden_states

        self.device = self.device_config.device
        self.pin_memory = is_pin_memory_available()

        self.kv_cache_dtype = kv_cache_dtype
        self.sliding_window = model_config.get_sliding_window()
        self.block_size = cache_config.block_size
        self.max_seq_len_to_capture = self.model_config.max_seq_len_to_capture

        self.graph_runners: List[Dict[int, CUDAGraphRunner]] = [
            {} for _ in range(self.parallel_config.pipeline_parallel_size)
        ]
        self.graph_memory_pool: Optional[Tuple[
            int, int]] = None  # Set during graph capture.

        self.has_seqlen_agnostic = model_config.contains_seqlen_agnostic_layers(
            parallel_config)

        # When using CUDA graph, the input block tables must be padded to
        # max_seq_len_to_capture. However, creating the block table in
        # Python can be expensive. To optimize this, we cache the block table
        # in numpy and only copy the actual input content at every iteration.
        # The shape of the cached block table will be
        # (max batch size to capture, max context len to capture / block size).
        self.graph_block_tables = np.zeros(
            (max(_BATCH_SIZES_TO_CAPTURE), self.get_max_block_per_batch()),
            dtype=np.int32)
        num_attn_heads = self.model_config.get_num_attention_heads(
            self.parallel_config)
        self.attn_backend = get_attn_backend(
            num_attn_heads,
            self.model_config.get_head_size(),
            self.model_config.get_num_kv_heads(self.parallel_config),
            self.model_config.get_sliding_window(),
            self.model_config.dtype,
            self.kv_cache_dtype,
            self.block_size,
        ) if num_attn_heads else None

        # Multi-modal data support
        self.multi_modal_input_mapper = MULTIMODAL_REGISTRY \
            .create_input_mapper(self.model_config)

        # Lazy initialization
        self.model: nn.Module  # Set after load_model
        # Set after load_model.
        self.lora_manager: Optional[LRUCacheWorkerLoRAManager] = None

        self.flashinfer_decode_workspace_buffer = None
        self.flashinfer_decode_wrapper = None
        self.flashinfer_prefill_workspace_buffer = None
        self.flashinfer_prefill_wrapper = None

    def load_model(self) -> None:
        with CudaMemoryProfiler() as m:
            self.model = get_model(
                model_config=self.model_config,
                device_config=self.device_config,
                load_config=self.load_config,
                lora_config=self.lora_config,
                vision_language_config=self.vision_language_config,
                parallel_config=self.parallel_config,
                scheduler_config=self.scheduler_config,
                cache_config=self.cache_config,
            )

        self.model_memory_usage = m.consumed_memory
        logger.info("Loading model weights took %.4f GB",
                    self.model_memory_usage / float(2**30))

        if self.lora_config:
            assert supports_lora(self.model), "Model does not support LoRA"

            self.lora_manager = LRUCacheWorkerLoRAManager(
                self.scheduler_config.max_num_seqs,
                self.scheduler_config.max_num_batched_tokens,
                self.vocab_size,
                self.lora_config,
                self.device,
                self.model.embedding_modules,
                self.model.embedding_padding_modules,
                max_position_embeddings=self.model.config.
                max_position_embeddings,
            )
            self.model = self.lora_manager.create_lora_manager(self.model)

        if self.kv_cache_dtype == "fp8" and is_hip():
            # Currently only ROCm accepts kv-cache scaling factors
            # via quantization_param_path and this will be deprecated
            # in the future.
            if self.model_config.quantization_param_path is not None:
                if callable(getattr(self.model, "load_kv_cache_scales", None)):
                    warnings.warn(
                        "Loading kv cache scaling factor from JSON is "
                        "deprecated and will be removed. Please include "
                        "kv cache scaling factors in the model checkpoint.",
                        FutureWarning,
                        stacklevel=2)
                    self.model.load_kv_cache_scales(
                        self.model_config.quantization_param_path)
                    logger.info("Loaded KV cache scaling factors from %s",
                                self.model_config.quantization_param_path)
                else:
                    raise RuntimeError(
                        "Using FP8 KV cache and scaling factors provided but "
                        "model %s does not support loading scaling factors.",
                        self.model.__class__)
            else:
                logger.warning(
                    "Using FP8 KV cache but no scaling factors "
                    "provided. Defaulting to scaling factors of 1.0. "
                    "This may lead to less accurate results!")

    def save_sharded_state(
        self,
        path: str,
        pattern: Optional[str] = None,
        max_size: Optional[int] = None,
    ) -> None:
        from vllm.model_executor.model_loader.loader import ShardedStateLoader
        ShardedStateLoader.save_model(
            self.model,
            path,
            pattern=pattern,
            max_size=max_size,
        )

    def save_tensorized_model(
        self,
        tensorizer_config: TensorizerConfig,
    ) -> None:
        from vllm.model_executor.model_loader.loader import TensorizerLoader
        TensorizerLoader.save_model(
            self.model,
            tensorizer_config=tensorizer_config,
        )

    def get_max_block_per_batch(self) -> int:
        block_size = self.block_size
        return (self.max_seq_len_to_capture + block_size - 1) // block_size

    def _prepare_model_input_tensors(
        self,
        seq_group_metadata_list: List[SequenceGroupMetadata],
        finished_requests_ids: Optional[List[str]] = None
    ) -> TModelInputForGPU:
        """Helper method to prepare the model input based on a given sequence
        group. Prepares metadata needed for the base model forward pass but not
        metadata for possible additional steps, e.g., sampling.

        The API assumes seq_group_metadata_list is sorted by prefill -> decode.

        The result tensors and data structure also batches input in prefill
        -> decode order. For example,

        - input_tokens[:num_prefill_tokens] contains prefill tokens.
        - input_tokens[num_prefill_tokens:] contains decode tokens.

        If cuda graph is required, this API automatically pads inputs.
        """
        input_tokens: List[int] = []
        input_positions: List[int] = []
        slot_mapping: List[int] = []
        lora_index_mapping: List[int] = []
        lora_prompt_mapping: List[int] = []
        lora_requests: Set[LoRARequest] = set()

        seq_lens: List[int] = []
        prefill_seq_lens: List[int] = []
        decode_seq_lens: List[int] = []
        context_lens: List[int] = []
        query_lens: List[int] = []
        block_tables: List[List[int]] = []
<<<<<<< HEAD
        multi_modal_inputs_list: List[MultiModalInputs] = []
=======
        multi_modal_kwargs_list: Dict[str,
                                      List[torch.Tensor]] = defaultdict(list)
        request_ids_to_seq_ids: Dict[str, List[int]] = defaultdict(list)
>>>>>>> 9d6a8daa
        decode_only = True
        num_prefills = 0
        num_prefill_tokens = 0
        num_decode_tokens = 0

        # The following fields are only for flashinfer
        # Please follow https://docs.flashinfer.ai/tutorials/kv_layout.html#page-layout
        # for the precise definition of the following fields.
        # An example:
        # request 1, page indices [0, 5, 8]
        # request 2, page indices [1, 6, 7]
        # request 3, page indices [3, 4]
        # paged_kv_indices is a concatenation of page indices of all requests:
        # [0, 5, 8, 1, 6, 7, 3, 4]
        # paged_kv_indptr is used to index into paged_kv_indices:
        # [0, 3, 6, 8]
        paged_kv_indices: List[int] = []
        # 0 at the beginning of paged_kv_indptr indicates the start of the
        # first request’s page indices in the paged_kv_indices list.
        paged_kv_indptr: List[int] = [0]
        # paged_kv_last_page_len is the length of the last page of each request
        paged_kv_last_page_len: List[int] = []

        if len(seq_group_metadata_list) == 0:
            return self._model_input_cls()

        if self.sliding_window is not None:
            sliding_window_blocks = (self.sliding_window + self.block_size -
                                     1) // self.block_size
            block_aligned_sliding_window = \
                sliding_window_blocks * self.block_size

        for seq_group_metadata in seq_group_metadata_list:
            seq_ids = list(seq_group_metadata.seq_data.keys())
            is_prompt = seq_group_metadata.is_prompt

            for seq_id in seq_ids:
                computed_block_nums = seq_group_metadata.computed_block_nums
                if (self.scheduler_config is not None
                        and self.scheduler_config.chunked_prefill_enabled
                        and not (computed_block_nums is None
                                 or computed_block_nums == [])):
                    raise RuntimeError(
                        "chunked prefill cannot be used with prefix caching "
                        "now.")

                seq_data = seq_group_metadata.seq_data[seq_id]
                if is_prompt:
                    context_len = seq_data.get_num_computed_tokens()
                else:
                    # get_num_computed_tokens is incorrect for spec decoding.
                    # So, we should have a special logic here.
                    # TODO(sang): Fix it.
                    context_len = seq_data.get_len() - 1

                seq_len = min(
                    seq_data.get_len(),
                    context_len + seq_group_metadata.token_chunk_size)
                if is_prompt:
                    tokens = seq_data.get_token_ids()[context_len:seq_len]
                else:
                    # Optimization. get_token_ids requires the entire copy of
                    # tokens.
                    tokens = [seq_data.get_last_token_id()]

                # Prefix cache was hit.
                # Prefix is not supported with sliding_window
                prefix_cache_hit = (computed_block_nums is not None
                                    and len(computed_block_nums) > 0
                                    and self.sliding_window is None
                                    and is_prompt)

                # These are seq_len/context_len capped to the sliding window.
                # They are passed to decode kernel.
                # We still need original seq_len/context_len to compute slot
                # mapping (and input position) below.
                curr_sliding_window_blocks = None
                sliding_seq_len = seq_len
                sliding_context_len = context_len

                # TODO(sang): This is a hack to make sliding window work with
                # paged attn. We can remove it if we make paged attn kernel
                # to properly handle slinding window attn.
                if (self.sliding_window is not None and not is_prompt):
                    curr_sliding_window_blocks = sliding_window_blocks
                    if self.scheduler_config.use_v2_block_manager:
                        # number of elements in last block
                        suff_len = seq_len % self.block_size
                        sliding_seq_len = min(
                            seq_len, block_aligned_sliding_window + suff_len)
                        if suff_len > 0:
                            curr_sliding_window_blocks += 1
                    else:
                        sliding_seq_len = min(seq_len, self.sliding_window)
                    sliding_context_len = sliding_seq_len - 1

                # TODO(sang): Combine chunked prefill and prefix caching by
                # only allowing multiple of block_size chunk size.
                # NOTE: This only works for oooooooxxx style attention.
                if prefix_cache_hit:
                    assert computed_block_nums is not None
                    context_len = len(computed_block_nums) * self.block_size
                    tokens = tokens[context_len:]

                    # need to think what to set it to when we have both sliding
                    # window and prefix caching...
                    assert self.sliding_window is None, \
                        "Prefix caching is not supported with sliding window"
                    sliding_context_len = context_len

                    if self.attn_backend.get_name() == "flash-attn":
                        # NOTE(woosuk): For flash-attn, the block table should
                        # include the entries for the incoming prefill tokens.
                        # TODO(woosuk): This is a temporary fix. We should
                        # provide a unified interface for different backends.
                        block_table = seq_group_metadata.block_tables[seq_id]
                    else:
                        block_table = computed_block_nums
                elif (self.scheduler_config.chunked_prefill_enabled
                      or not is_prompt):
                    if seq_group_metadata.block_tables is not None:
                        # chunked prefill or decode
                        block_table = seq_group_metadata.block_tables[seq_id]
                        if curr_sliding_window_blocks is not None:
                            block_table = block_table[
                                -curr_sliding_window_blocks:]
                    else:
                        # Only happens when memory profiling runs.
                        block_table = []
                else:
                    # Prefill without chunked prefill or memory profiling.
                    block_table = []
                block_tables.append(block_table)

                seq_lens.append(sliding_seq_len)
                context_lens.append(sliding_context_len)
                query_len = sliding_seq_len - sliding_context_len
                query_lens.append(query_len)
                input_tokens.extend(tokens)
                input_positions.extend(list(range(context_len, seq_len)))
                lora_id = seq_group_metadata.lora_int_id

                if is_prompt:
                    assert len(seq_ids) == 1
                    num_prefills += 1
                    num_prefill_tokens += len(tokens)
                    decode_only = False
                    prefill_seq_lens.append(seq_len)
                else:
                    assert query_len == 1, (
                        "seq_len: {}, context_len: {}, query_len: {}".format(
                            seq_len, context_len, query_len))
                    num_decode_tokens += query_len
                    decode_seq_lens.append(sliding_seq_len)

                if lora_id > 0:
                    lora_requests.add(seq_group_metadata.lora_request)

                lora_index_mapping += [lora_id] * query_len
                lora_prompt_mapping.extend(
                    [lora_id] *
                    (query_len if seq_group_metadata.sampling_params
                     and seq_group_metadata.sampling_params.prompt_logprobs
                     is not None else 1))

                mm_data = seq_group_metadata.multi_modal_data
                if mm_data:
                    # Process multi-modal data
                    mm_kwargs = self.multi_modal_input_mapper(mm_data)
                    multi_modal_inputs_list.append(mm_kwargs)

                is_profile_run = _is_block_tables_empty(
                    seq_group_metadata.block_tables)
                if is_profile_run:
                    # During memory profiling, the block tables are not
                    # initialized yet. In this case, we just use a dummy
                    # slot mapping.
                    # In embeddings, the block tables are {seq_id: None}.
                    slot_mapping.extend([_PAD_SLOT_ID] * seq_len)
                    continue

                # Compute the slot mapping.
                block_table = seq_group_metadata.block_tables[seq_id]

                # Mask the [0, start_idx) tokens of the prompt with
                # _PAD_SLOT_ID, where start_idx is max(0, seq_len -
                # sliding_window). For example, if the prompt len is 10,
                # sliding window is 8, and block size is 4, the first two
                # tokens are masked and the slot mapping will be
                # [-1, -1, 2, 3, 4, 5, 6, 7, 0, 1].
                start_idx = 0
                if self.sliding_window is not None:
                    if is_prompt:
                        assert self.scheduler_config.use_v2_block_manager \
                            or context_len == 0, (
                            "Prefix caching is currently not supported with "
                            "sliding window attention in V1 block manager")
                    # It is an optimization. When it is decoding, it is always
                    # 0. When prefill, we use it to not write slots to kv cache
                    # to save memory.
                    start_idx = max(0, query_len - self.sliding_window)

                for i in range(context_len, seq_len):
                    if i < start_idx:
                        slot_mapping.append(_PAD_SLOT_ID)
                        continue

                    block_number = block_table[i // self.block_size]
                    block_offset = i % self.block_size
                    slot = block_number * self.block_size + block_offset
                    slot_mapping.append(slot)

                # Prepare input tensors for flashinfer
                if self.attn_backend.get_name() == "flashinfer":
                    seq_len = seq_data.get_len()
                    # Get the number of valid blocks based on sequence length.
                    # If seq_len = 16, block_size = 16,
                    # block_table_bound is 1 with 1 valid block.
                    # If seq_len = 15, block_size = 16,
                    # block_table_bound is 0 + 1 with 1 valid block.
                    block_table_bound = seq_len // self.block_size + 1 \
                                        if seq_len % self.block_size != 0 \
                                        else seq_len // self.block_size

                    paged_kv_indices.extend(block_table[:block_table_bound])
                    paged_kv_indptr.append(paged_kv_indptr[-1] +
                                           block_table_bound)

                    last_page_len = seq_len % self.block_size
                    if last_page_len == 0:
                        last_page_len = self.block_size
                    paged_kv_last_page_len.append(last_page_len)

        batch_size = len(input_tokens)
        max_query_len = max(query_lens)
        max_prefill_seq_len = max(prefill_seq_lens, default=0)
        max_decode_seq_len = max(decode_seq_lens, default=0)

        # If cuda graph can be used, pad tensors accordingly.
        # See `capture_model` API for more details.
        # vLLM uses cuda graph only for decoding requests.
        use_captured_graph = (
            decode_only and not self.model_config.enforce_eager
            and batch_size <= _BATCH_SIZES_TO_CAPTURE[-1]
            and max_decode_seq_len <= self.max_seq_len_to_capture)
        if use_captured_graph:
            graph_batch_size = _get_graph_batch_size(batch_size)
            assert graph_batch_size >= batch_size
            for _ in range(graph_batch_size - batch_size):
                input_tokens.append(0)
                input_positions.append(0)
                slot_mapping.append(_PAD_SLOT_ID)
                seq_lens.append(1)
                block_tables.append([])
                lora_index_mapping.append(0)

                if self.attn_backend.get_name() == "flashinfer":
                    last_paged_kv_indptr = paged_kv_indptr[-1]
                    paged_kv_indptr.append(last_paged_kv_indptr)
                    paged_kv_last_page_len.append(0)

            batch_size = graph_batch_size
            num_decode_tokens = batch_size

        if use_captured_graph:
            # The shape of graph_block_tables is
            # [max batch size, max context len // block size].
            input_block_tables = self.graph_block_tables[:batch_size]
            for i, block_table in enumerate(block_tables):
                if block_table:
                    input_block_tables[i, :len(block_table)] = block_table
            block_tables = torch.tensor(input_block_tables, device=self.device)
        else:
            max_block_table_len = max(
                len(block_table) for block_table in block_tables)
            block_tables = make_tensor_with_pad(
                block_tables,
                max_len=max_block_table_len,
                pad=0,
                dtype=torch.int,
                device=self.device,
            )
        assert max_query_len > 0, ("query_lens: {}".format(query_lens))

        context_lens_tensor = torch.tensor(context_lens,
                                           dtype=torch.int,
                                           device=self.device)

        seq_lens_tensor = torch.tensor(seq_lens,
                                       dtype=torch.int,
                                       device=self.device)
        query_lens_tensor = torch.tensor(query_lens,
                                         dtype=torch.long,
                                         device=self.device)
        query_start_loc = torch.zeros(query_lens_tensor.shape[0] + 1,
                                      dtype=torch.int32,
                                      device=self.device)
        seq_start_loc = torch.zeros(seq_lens_tensor.shape[0] + 1,
                                    dtype=torch.int32,
                                    device=self.device)

        torch.cumsum(seq_lens_tensor,
                     dim=0,
                     dtype=seq_start_loc.dtype,
                     out=seq_start_loc[1:])
        torch.cumsum(query_lens_tensor,
                     dim=0,
                     dtype=query_start_loc.dtype,
                     out=query_start_loc[1:])

        input_tokens_tensor = torch.tensor(input_tokens,
                                           dtype=torch.long,
                                           device=self.device)
        input_positions_tensor = torch.tensor(input_positions,
                                              dtype=torch.long,
                                              device=self.device)
        slot_mapping_tensor = torch.tensor(slot_mapping,
                                           dtype=torch.long,
                                           device=self.device)

        if self.attn_backend.get_name() == "flashinfer":
            if len(paged_kv_indptr) > 0:
                paged_kv_indices_tensor = torch.tensor(paged_kv_indices,
                                                       device='cpu',
                                                       dtype=torch.int)
                paged_kv_indptr_tensor = torch.tensor(paged_kv_indptr,
                                                      device='cpu',
                                                      dtype=torch.int)
                paged_kv_last_page_len_tensor = torch.tensor(
                    paged_kv_last_page_len, device='cpu', dtype=torch.int)
            else:
                paged_kv_indices_tensor = None
                paged_kv_indptr_tensor = None
                paged_kv_last_page_len_tensor = None

            kv_cache_dtype = get_kv_cache_torch_dtype(self.kv_cache_dtype,
                                                      self.model_config.dtype)

            attn_metadata = self.attn_backend.make_metadata(
                num_prefills=num_prefills,
                slot_mapping=slot_mapping_tensor,
                num_prefill_tokens=num_prefill_tokens,
                num_decode_tokens=num_decode_tokens,
                max_prefill_seq_len=max_prefill_seq_len,
                block_tables=block_tables,
                paged_kv_indptr=paged_kv_indptr_tensor,
                paged_kv_indices=paged_kv_indices_tensor,
                paged_kv_last_page_len=paged_kv_last_page_len_tensor,
                num_qo_heads=self.model_config.get_num_attention_heads(
                    self.parallel_config),
                num_kv_heads=self.model_config.get_num_kv_heads(
                    self.parallel_config),
                head_dim=self.model_config.get_head_size(),
                page_size=self.block_size,
                seq_start_loc=seq_start_loc,
                query_start_loc=query_start_loc,
                device=self.device,
                data_type=kv_cache_dtype,
                use_cuda_graph=use_captured_graph)

        else:
            attn_metadata = self.attn_backend.make_metadata(
                num_prefills=num_prefills,
                slot_mapping=slot_mapping_tensor,
                num_prefill_tokens=num_prefill_tokens,
                num_decode_tokens=num_decode_tokens,
                seq_lens=seq_lens,
                seq_lens_tensor=seq_lens_tensor,
                max_query_len=max_query_len,
                max_prefill_seq_len=max_prefill_seq_len,
                max_decode_seq_len=max_decode_seq_len,
                query_start_loc=query_start_loc,
                seq_start_loc=seq_start_loc,
                context_lens_tensor=context_lens_tensor,
                block_tables=block_tables,
                use_cuda_graph=use_captured_graph,
            )

        if self.lora_config:
            lora_mapping = LoRAMapping(
                lora_index_mapping,
                lora_prompt_mapping,
            )
        else:
            lora_mapping = None

<<<<<<< HEAD
        multi_modal_kwargs = MultiModalInputs.batch(multi_modal_inputs_list,
                                                    device=self.device)

=======
        multi_modal_kwargs = {
            k: torch.cat(v, dim=0).to(self.device)
            for k, v in multi_modal_kwargs_list.items()
        }
        request_ids_to_seq_ids = {
            seq_group_metadata.request_id:
            list(seq_group_metadata.seq_data.keys())
            for seq_group_metadata in seq_group_metadata_list
        }
>>>>>>> 9d6a8daa
        return self._model_input_cls(
            input_tokens=input_tokens_tensor,
            input_positions=input_positions_tensor,
            attn_metadata=attn_metadata,
            seq_lens=seq_lens,
            query_lens=query_lens,
            lora_mapping=lora_mapping,
            lora_requests=lora_requests,
            multi_modal_kwargs=multi_modal_kwargs,
            request_ids_to_seq_ids=request_ids_to_seq_ids,
            finished_requests_ids=finished_requests_ids)

    @torch.inference_mode()
    def profile_run(self) -> None:
        # Enable top-k sampling to reflect the accurate memory usage.
        sampling_params = SamplingParams(top_p=0.99, top_k=self.vocab_size - 1)
        max_num_batched_tokens = self.scheduler_config.max_num_batched_tokens
        max_num_seqs = self.scheduler_config.max_num_seqs
        # This represents the maximum number of different requests
        # that will have unique loras, an therefore the max amount of memory
        # consumption create dummy lora request copies from the lora request
        # passed in, which contains a lora from the lora warmup path.
        dummy_lora_requests: List[LoRARequest] = []
        dummy_lora_requests_per_seq: List[LoRARequest] = []
        if self.lora_config:
            assert self.lora_manager is not None
            with self.lora_manager.dummy_lora_cache():
                for idx in range(self.lora_config.max_loras):
                    lora_id = idx + 1
                    dummy_lora_request = LoRARequest(
                        lora_name=f"warmup_{lora_id}",
                        lora_int_id=lora_id,
                        lora_local_path="/not/a/real/path",
                    )
                    self.lora_manager.add_dummy_lora(dummy_lora_request,
                                                     rank=LORA_WARMUP_RANK)
                    dummy_lora_requests.append(dummy_lora_request)
                dummy_lora_requests_per_seq = [
                    dummy_lora_requests[idx % len(dummy_lora_requests)]
                    for idx in range(max_num_seqs)
                ]

        # Profile memory usage with max_num_sequences sequences and the total
        # number of tokens equal to max_num_batched_tokens.
        seqs: List[SequenceGroupMetadata] = []
        # Additional GPU memory may be needed for vision encoding, which needs
        # to be accounted for when calculating the GPU blocks for
        # vLLM blocker manager.
        # To exercise the worst scenario for GPU memory consumption,
        # the number of seqs (batch_size) is chosen to maximize the number
        # of images processed.
        model_config = self.model_config
        vlm_config = self.vision_language_config

        if vlm_config:
            max_num_seqs = min(
                max_num_seqs,
                int(max_num_batched_tokens / vlm_config.image_feature_size))
        batch_size = 0
        for group_id in range(max_num_seqs):
            seq_len = (max_num_batched_tokens // max_num_seqs +
                       (group_id < max_num_batched_tokens % max_num_seqs))
            batch_size += seq_len

            seq_data, dummy_multi_modal_data = INPUT_REGISTRY \
                .dummy_data_for_profiling(model_config, seq_len)

            # Having more tokens is over-conservative but otherwise fine
            assert len(seq_data.prompt_token_ids) >= seq_len, (
                f"Expected at least {seq_len} dummy tokens for profiling, "
                f"but got: {len(seq_data.prompt_token_ids)}")

            seq = SequenceGroupMetadata(
                request_id=str(group_id),
                is_prompt=True,
                seq_data={group_id: seq_data},
                sampling_params=sampling_params,
                block_tables=None,
                lora_request=dummy_lora_requests_per_seq[group_id]
                if dummy_lora_requests_per_seq else None,
                multi_modal_data=dummy_multi_modal_data,
            )
            seqs.append(seq)

        # Run the model with the dummy inputs.
        num_layers = self.model_config.get_num_layers(self.parallel_config)
        kv_caches = [None] * num_layers
        finished_requests_ids = [seq.request_id for seq in seqs]
        model_input = self.prepare_model_input(
            seqs, finished_requests_ids=finished_requests_ids)
        intermediate_tensors = None
        if not get_pp_group().is_first_rank:
            intermediate_tensors = self.model.make_empty_intermediate_tensors(
                batch_size=batch_size,
                dtype=self.model_config.dtype,
                device=self.device)
        self.execute_model(model_input, kv_caches, intermediate_tensors)
        torch.cuda.synchronize()
        return

    def remove_all_loras(self):
        if not self.lora_manager:
            raise RuntimeError("LoRA is not enabled.")
        self.lora_manager.remove_all_loras()

    def set_active_loras(self, lora_requests: Set[LoRARequest],
                         lora_mapping: LoRAMapping) -> None:
        if not self.lora_manager:
            raise RuntimeError("LoRA is not enabled.")
        self.lora_manager.set_active_loras(lora_requests, lora_mapping)

    def add_lora(self, lora_request: LoRARequest) -> bool:
        if not self.lora_manager:
            raise RuntimeError("LoRA is not enabled.")
        return self.lora_manager.add_lora(lora_request)

    def remove_lora(self, lora_id: int) -> bool:
        if not self.lora_manager:
            raise RuntimeError("LoRA is not enabled.")
        return self.lora_manager.remove_lora(lora_id)

    def pin_lora(self, lora_id: int) -> bool:
        if not self.lora_manager:
            raise RuntimeError("LoRA is not enabled.")
        return self.lora_manager.pin_lora(lora_id)

    def list_loras(self) -> Set[int]:
        if not self.lora_manager:
            raise RuntimeError("LoRA is not enabled.")
        return self.lora_manager.list_loras()

    @torch.inference_mode()
    def capture_model(self, kv_caches: List[List[torch.Tensor]]) -> None:
        """Cuda graph capture a model.

        Note that CUDA graph's performance gain is negligible if number
        of batched tokens are larger than 200. And since CUDA graph
        requires fixed sized tensors, supporting large/variable batch
        size requires high GPU memory overhead. Thus, vLLM only captures
        decoding requests. Mixed batch (chunked prefill + decoding) or
        prefill requests are not captured.

        Since it is used for decoding-only, it assumes there's only 1 token
        per sequence in the batch.
        """
        assert not self.model_config.enforce_eager
        logger.info("Capturing the model for CUDA graphs. This may lead to "
                    "unexpected consequences if the model is not static. To "
                    "run the model in eager mode, set 'enforce_eager=True' or "
                    "use '--enforce-eager' in the CLI.")
        logger.info("CUDA graphs can take additional 1~3 GiB memory per GPU. "
                    "If you are running out of memory, consider decreasing "
                    "`gpu_memory_utilization` or enforcing eager mode. "
                    "You can also reduce the `max_num_seqs` as needed "
                    "to decrease memory usage.")
        start_time = time.perf_counter()

        # Prepare dummy inputs. These will be reused for all batch sizes.
        max_batch_size = max(_BATCH_SIZES_TO_CAPTURE)
        input_tokens = torch.zeros(max_batch_size, dtype=torch.long).cuda()
        input_positions = torch.zeros(max_batch_size, dtype=torch.long).cuda()
        slot_mapping = torch.empty(max_batch_size, dtype=torch.long).cuda()
        slot_mapping.fill_(_PAD_SLOT_ID)
        seq_lens = torch.ones(max_batch_size, dtype=torch.int32).cuda()
        block_tables = torch.from_numpy(self.graph_block_tables).cuda()
        intermediate_inputs = None
        if not get_pp_group().is_first_rank:
            intermediate_inputs = self.model.make_empty_intermediate_tensors(
                batch_size=max_batch_size,
                dtype=self.model_config.dtype,
                device=self.device)

        # Prepare buffer for outputs. These will be reused for all batch sizes.
        # It will be filled after the first graph capture.
        hidden_or_intermediate_states: List[Optional[torch.Tensor]] = [
            None
        ] * self.parallel_config.pipeline_parallel_size

        graph_batch_size = _get_graph_batch_size(
            self.scheduler_config.max_num_seqs)
        batch_size_capture_list = [
            bs for bs in _BATCH_SIZES_TO_CAPTURE if bs <= graph_batch_size
        ]

        if self.attn_backend.get_name() == "flashinfer":
            # For flashinfer, different batch sizes will share the
            # same workspace buffer.
            decode_workspace_buffer = \
            torch.empty(FLASHINFER_WORKSPACE_BUFFER_SIZE,
                                                dtype=torch.uint8,
                                              device=self.device)
            indices_buffer = torch.empty(max_batch_size *
                                         self.cache_config.num_gpu_blocks,
                                         dtype=torch.int32,
                                         device=self.device)
            indptr_buffer = torch.empty(max_batch_size + 1,
                                        dtype=torch.int32,
                                        device=self.device)
            last_page_len_buffer = torch.empty(max_batch_size,
                                               dtype=torch.int32,
                                               device=self.device)

        with graph_capture() as graph_capture_context:
            # NOTE: Capturing the largest batch size first may help reduce the
            # memory usage of CUDA graph.
            for virtual_engine in range(
                    self.parallel_config.pipeline_parallel_size):
                for batch_size in reversed(batch_size_capture_list):
                    if self.attn_backend.get_name() == "flashinfer":
                        indptr_buffer = indptr_buffer[:batch_size + 1]
                        last_page_len_buffer = last_page_len_buffer[:
                                                                    batch_size]

                        num_qo_heads = (
                            self.model_config.get_num_attention_heads(
                                self.parallel_config))
                        num_kv_heads = self.model_config.get_num_kv_heads(
                            self.parallel_config)
                        if num_qo_heads // num_kv_heads >= 4:
                            use_tensor_cores = True
                        else:
                            use_tensor_cores = False
                        decode_wrapper = \
                            CUDAGraphBatchDecodeWithPagedKVCacheWrapper(
                            decode_workspace_buffer, indptr_buffer,
                            indices_buffer, last_page_len_buffer, "NHD",
                            use_tensor_cores)
                        kv_cache_dtype = get_kv_cache_torch_dtype(
                            self.kv_cache_dtype, self.model_config.dtype)

                        paged_kv_indptr_tensor_host = torch.arange(
                            0, batch_size + 1, dtype=torch.int32)
                        paged_kv_indices_tensor_host = torch.arange(
                            0, batch_size, dtype=torch.int32)
                        paged_kv_last_page_len_tensor_host = torch.full(
                            (batch_size, ), self.block_size, dtype=torch.int32)
                        query_start_loc_host = torch.arange(0,
                                                            batch_size + 1,
                                                            dtype=torch.int32)

                        attn_metadata = self.attn_backend.make_metadata(
                            num_prefills=0,
                            slot_mapping=slot_mapping[:batch_size],
                            num_prefill_tokens=0,
                            num_decode_tokens=batch_size,
                            max_prefill_seq_len=0,
                            block_tables=block_tables,
                            paged_kv_indptr=paged_kv_indptr_tensor_host,
                            paged_kv_indices=paged_kv_indices_tensor_host,
                            paged_kv_last_page_len=
                            paged_kv_last_page_len_tensor_host,
                            num_qo_heads=num_qo_heads,
                            num_kv_heads=num_kv_heads,
                            head_dim=self.model_config.get_head_size(),
                            page_size=self.block_size,
                            seq_start_loc=None,
                            query_start_loc=query_start_loc_host,
                            device=self.device,
                            data_type=kv_cache_dtype,
                            use_cuda_graph=True,
                            decode_wrapper=decode_wrapper,
                            prefill_wrapper=None)
                        attn_metadata.begin_forward()
                    else:
                        attn_metadata = self.attn_backend.make_metadata(
                            num_prefills=0,
                            num_prefill_tokens=0,
                            num_decode_tokens=batch_size,
                            slot_mapping=slot_mapping[:batch_size],
                            seq_lens=None,
                            seq_lens_tensor=seq_lens[:batch_size],
                            max_query_len=None,
                            max_prefill_seq_len=0,
                            max_decode_seq_len=self.max_seq_len_to_capture,
                            query_start_loc=None,
                            seq_start_loc=None,
                            context_lens_tensor=None,
                            block_tables=block_tables[:batch_size],
                            use_cuda_graph=True,
                        )

                    if self.lora_config:
                        lora_mapping = LoRAMapping(
                            [0] * batch_size,
                            [0] * batch_size,
                        )
                        self.set_active_loras(set(), lora_mapping)

                    graph_runner = CUDAGraphRunner(
                        self.model, self.attn_backend.get_name())

                    if self.attn_backend.get_name() == "flashinfer":
                        graph_runner.flashinfer_indptr_buffer = indptr_buffer
                        graph_runner.flashinfer_indices_buffer = indices_buffer
                        graph_runner.flashinfer_last_page_len_buffer = \
                            last_page_len_buffer
                        graph_runner.flashinfer_decode_workspace_buffer = \
                                decode_workspace_buffer
                        graph_runner.flashinfer_decode_wrapper = \
                            decode_wrapper

                    capture_inputs = {
                        "input_ids":
                        input_tokens[:batch_size],
                        "positions":
                        input_positions[:batch_size],
                        "hidden_or_intermediate_states":
                        hidden_or_intermediate_states[
                            virtual_engine]  # type: ignore
                        [:batch_size]
                        if hidden_or_intermediate_states[virtual_engine]
                        is not None else None,
                        "intermediate_inputs":
                        intermediate_inputs[:batch_size]
                        if intermediate_inputs is not None else None,
                        "kv_caches":
                        kv_caches[virtual_engine],
                        "attn_metadata":
                        attn_metadata,
                        "memory_pool":
                        self.graph_memory_pool,
                        "stream":
                        graph_capture_context.stream
                    }
                    if self.has_seqlen_agnostic:
                        # Only used by Mamba-based models CUDA graph atm (Jamba)
                        capture_inputs.update({
                            "seqlen_agnostic_capture_inputs":
                            self.model.get_seqlen_agnostic_capture_inputs(
                                batch_size)
                        })
                    graph_runner.capture(**capture_inputs)
                    self.graph_memory_pool = graph_runner.graph.pool()
                    self.graph_runners[virtual_engine][batch_size] = (
                        graph_runner)

        end_time = time.perf_counter()
        elapsed_time = end_time - start_time
        # This usually takes < 10 seconds.
        logger.info("Graph capturing finished in %.0f secs.", elapsed_time)

    @property
    def vocab_size(self) -> int:
        return self.model_config.get_vocab_size()


class ModelRunner(GPUModelRunnerBase[ModelInputForGPUWithSamplingMetadata]):
    """
    GPU model runner with sampling step.
    """
    _model_input_cls: Type[ModelInputForGPUWithSamplingMetadata] = (
        ModelInputForGPUWithSamplingMetadata)

    def make_model_input_from_broadcasted_tensor_dict(
        self,
        tensor_dict: Dict[str, Any],
    ) -> ModelInputForGPUWithSamplingMetadata:
        model_input = \
            ModelInputForGPUWithSamplingMetadata.from_broadcasted_tensor_dict(
                tensor_dict,
                attn_backend=self.attn_backend,
            )
        return model_input

    def prepare_model_input(
        self,
        seq_group_metadata_list: List[SequenceGroupMetadata],
        virtual_engine: int = 0,
        finished_requests_ids: Optional[List[str]] = None
    ) -> ModelInputForGPUWithSamplingMetadata:
        """Prepare the model input based on a given sequence group, including
        metadata for the sampling step.

        The API assumes seq_group_metadata_list is sorted by prefill -> decode.

        The result tensors and data structure also batches input in prefill
        -> decode order. For example,

        - input_tokens[:num_prefill_tokens] contains prefill tokens.
        - input_tokens[num_prefill_tokens:] contains decode tokens.

        If cuda graph is required, this API automatically pads inputs.
        """
        model_input = self._prepare_model_input_tensors(
            seq_group_metadata_list, finished_requests_ids)
        sampling_metadata = SamplingMetadata.prepare(seq_group_metadata_list,
                                                     model_input.seq_lens,
                                                     model_input.query_lens,
                                                     self.device,
                                                     self.pin_memory)
        is_prompt = (seq_group_metadata_list[0].is_prompt
                     if seq_group_metadata_list else None)
        return dataclasses.replace(model_input,
                                   sampling_metadata=sampling_metadata,
                                   is_prompt=is_prompt,
                                   virtual_engine=virtual_engine)

    @torch.inference_mode()
    def execute_model(
        self,
        model_input: ModelInputForGPUWithSamplingMetadata,
        kv_caches: List[torch.Tensor],
        intermediate_tensors: Optional[IntermediateTensors] = None,
        num_steps: int = 1,
    ) -> Optional[Union[List[SamplerOutput], IntermediateTensors]]:
        if num_steps > 1:
            raise ValueError("num_steps > 1 is not supported in ModelRunner")

        if self.lora_config:
            assert model_input.lora_requests is not None
            assert model_input.lora_mapping is not None
            self.set_active_loras(model_input.lora_requests,
                                  model_input.lora_mapping)

        if self.attn_backend.get_name() == "flashinfer":
            assert model_input.attn_metadata is not None
            assert model_input.input_tokens is not None
            if self.flashinfer_decode_workspace_buffer is None:
                self.flashinfer_decode_workspace_buffer = torch.empty(
                    FLASHINFER_WORKSPACE_BUFFER_SIZE,
                    dtype=torch.uint8,
                    device=self.device)
                self.flashinfer_decode_wrapper = \
                    BatchDecodeWithPagedKVCacheWrapper(
                    self.flashinfer_decode_workspace_buffer, "NHD")
                self.flashinfer_prefill_workspace_buffer = torch.empty(
                    FLASHINFER_WORKSPACE_BUFFER_SIZE,
                    dtype=torch.uint8,
                    device=self.device)
                self.flashinfer_prefill_wrapper = \
                    BatchPrefillWithPagedKVCacheWrapper(
                    self.flashinfer_prefill_workspace_buffer, "NHD")

            model_input.attn_metadata.prefill_wrapper = \
                self.flashinfer_prefill_wrapper
            if model_input.attn_metadata.use_cuda_graph:
                batch_size = model_input.input_tokens.shape[0]
                model_input.attn_metadata.decode_wrapper = self.graph_runners[
                    batch_size].flashinfer_decode_wrapper
            else:
                model_input.attn_metadata.decode_wrapper = \
                    self.flashinfer_decode_wrapper
            model_input.attn_metadata.begin_forward()

        # Currently cuda graph is only supported by the decode phase.
        assert model_input.attn_metadata is not None
        prefill_meta = model_input.attn_metadata.prefill_metadata
        decode_meta = model_input.attn_metadata.decode_metadata
        # TODO(andoorve): We can remove this once all
        # virtual engines share the same kv cache.
        virtual_engine = model_input.virtual_engine
        if prefill_meta is None and decode_meta.use_cuda_graph:
            assert model_input.input_tokens is not None
            graph_batch_size = model_input.input_tokens.shape[0]
            model_executable = self.graph_runners[virtual_engine][
                graph_batch_size]
        else:
            model_executable = self.model

        multi_modal_kwargs = model_input.multi_modal_kwargs or {}
        seqlen_agnostic_kwargs = {
            "finished_requests_ids": model_input.finished_requests_ids,
            "request_ids_to_seq_ids": model_input.request_ids_to_seq_ids,
        } if self.has_seqlen_agnostic else {}
        hidden_or_intermediate_states = model_executable(
            input_ids=model_input.input_tokens,
            positions=model_input.input_positions,
            kv_caches=kv_caches,
            attn_metadata=model_input.attn_metadata,
            intermediate_tensors=intermediate_tensors,
            **multi_modal_kwargs,
            **seqlen_agnostic_kwargs)

        # Compute the logits in the last pipeline stage.
        if not get_pp_group().is_last_rank:
            return hidden_or_intermediate_states

        logits = self.model.compute_logits(hidden_or_intermediate_states,
                                           model_input.sampling_metadata)

        if not self.is_driver_worker:
            return []

        # Sample the next token.
        output: SamplerOutput = self.model.sample(
            logits=logits,
            sampling_metadata=model_input.sampling_metadata,
        )

        if self.return_hidden_states:
            # we only need to pass hidden states of most recent token
            assert model_input.sampling_metadata is not None
            indices = model_input.sampling_metadata.selected_token_indices
            if model_input.is_prompt:
                hidden_states = hidden_or_intermediate_states.index_select(
                    0, indices)
            elif decode_meta.use_cuda_graph:
                hidden_states = hidden_or_intermediate_states[:len(indices)]
            else:
                hidden_states = hidden_or_intermediate_states

            output.hidden_states = hidden_states

        return [output]


class CUDAGraphRunner:

    def __init__(self, model: nn.Module, backend_name: str):
        self.model = model
        self.backend_name = backend_name

        self.input_buffers: Dict[str, torch.Tensor] = {}
        self.output_buffers: Dict[str, torch.Tensor] = {}

        self._graph: Optional[torch.cuda.CUDAGraph] = None

        self.flashinfer_decode_workspace_buffer: Optional[torch.Tensor] = None
        self.flashinfer_indptr_buffer: Optional[torch.Tensor] = None
        self.flashinfer_indices_buffer: Optional[torch.Tensor] = None
        self.flashinfer_last_page_len_buffer: Optional[torch.Tensor] = None
        self.flashinfer_decode_wrapper: Optional[
            CUDAGraphBatchDecodeWithPagedKVCacheWrapper] = None

    @property
    def graph(self):
        assert self._graph is not None
        return self._graph

    def capture(
        self,
        input_ids: torch.Tensor,
        positions: torch.Tensor,
        hidden_or_intermediate_states: Optional[Union[IntermediateTensors,
                                                      torch.Tensor]],
        intermediate_inputs: Optional[IntermediateTensors],
        kv_caches: List[torch.Tensor],
        attn_metadata: AttentionMetadata,
        memory_pool: Optional[Tuple[int, int]],
        stream: torch.cuda.Stream,
        **kwargs,
    ) -> Union[torch.Tensor, IntermediateTensors]:
        assert self._graph is None
        # Run the model a few times without capturing the graph.
        # This is to make sure that the captured graph does not include the
        # kernel launches for initial benchmarking (e.g., Triton autotune).
        # Note one iteration is not enough for torch.jit.script
        for _ in range(_NUM_WARMUP_ITERS):
            self.model(
                input_ids,
                positions,
                kv_caches,
                attn_metadata,
                intermediate_inputs,
                **kwargs,
            )
        torch.cuda.synchronize()

        # Capture the graph.
        self._graph = torch.cuda.CUDAGraph()
        with torch.cuda.graph(self._graph, pool=memory_pool, stream=stream):
            output_hidden_or_intermediate_states = self.model(
                input_ids,
                positions,
                kv_caches,
                attn_metadata,
                intermediate_inputs,
                **kwargs,
            )
            if hidden_or_intermediate_states is not None:
                if get_pp_group().is_last_rank:
                    hidden_or_intermediate_states.copy_(
                        output_hidden_or_intermediate_states)
                else:
                    for key in hidden_or_intermediate_states.tensors:
                        hidden_or_intermediate_states[key].copy_(
                            output_hidden_or_intermediate_states[key])
            else:
                hidden_or_intermediate_states = (
                    output_hidden_or_intermediate_states)

            del output_hidden_or_intermediate_states
            # make sure `output_hidden_states` is deleted
            # in the graph's memory pool
            gc.collect()
        torch.cuda.synchronize()

        # Save the input and output buffers.
        if self.backend_name == "flashinfer":
            self.input_buffers = {
                "input_ids": input_ids,
                "positions": positions,
                "kv_caches": kv_caches,
                "slot_mapping": attn_metadata.slot_mapping,
                **kwargs,
            }
        else:
            self.input_buffers = {
                "input_ids": input_ids,
                "positions": positions,
                "kv_caches": kv_caches,
                "slot_mapping": attn_metadata.slot_mapping,
                "seq_lens_tensor":
                attn_metadata.decode_metadata.seq_lens_tensor,
                "block_tables": attn_metadata.decode_metadata.block_tables,
                **kwargs,
            }
        if intermediate_inputs is not None:
            self.input_buffers.update(intermediate_inputs.tensors)
        if get_pp_group().is_last_rank:
            self.output_buffers = {
                "hidden_states": hidden_or_intermediate_states
            }
        else:
            self.output_buffers = hidden_or_intermediate_states
        return hidden_or_intermediate_states

    def forward(
        self,
        input_ids: torch.Tensor,
        positions: torch.Tensor,
        kv_caches: List[torch.Tensor],
        attn_metadata: AttentionMetadata,
        intermediate_tensors: Optional[IntermediateTensors],
        **kwargs,
    ) -> torch.Tensor:
        # KV caches are fixed tensors, so we don't need to copy them.
        del kv_caches

        # Copy the input tensors to the input buffers.
        self.input_buffers["input_ids"].copy_(input_ids, non_blocking=True)
        self.input_buffers["positions"].copy_(positions, non_blocking=True)
        self.input_buffers["slot_mapping"].copy_(attn_metadata.slot_mapping,
                                                 non_blocking=True)
        if self.backend_name != "flashinfer":
            self.input_buffers["seq_lens_tensor"].copy_(
                attn_metadata.decode_metadata.seq_lens_tensor,
                non_blocking=True)
            self.input_buffers["block_tables"].copy_(
                attn_metadata.decode_metadata.block_tables, non_blocking=True)
        if "seqlen_agnostic_capture_inputs" in self.input_buffers:
            self.model.copy_inputs_before_cuda_graphs(self.input_buffers,
                                                      **kwargs)
        if intermediate_tensors is not None:
            for key in intermediate_tensors.tensors:
                self.input_buffers[key].copy_(intermediate_tensors[key],
                                              non_blocking=True)
        # Run the graph.
        self.graph.replay()
        if "seqlen_agnostic_capture_inputs" in self.input_buffers:
            self.model.copy_outputs_after_cuda_graphs(self.input_buffers,
                                                      **kwargs)
        # Return the output tensor.
        if get_pp_group().is_last_rank:
            return self.output_buffers["hidden_states"]

        return self.output_buffers

    def __call__(self, *args, **kwargs):
        return self.forward(*args, **kwargs)


def _get_graph_batch_size(batch_size: int) -> int:
    """Returns the padded batch size given actual batch size.

    Batch sizes are 1, 2, 4, _BATCH_SIZE_ALIGNMENT,
    2*_BATCH_SIZE_ALIGNMENT, 3*_BATCH_SIZE_ALIGNMENT...
    """
    if batch_size <= 2:
        return batch_size
    elif batch_size <= 4:
        return 4
    else:
        return ((batch_size + _BATCH_SIZE_ALIGNMENT - 1) //
                _BATCH_SIZE_ALIGNMENT * _BATCH_SIZE_ALIGNMENT)


def _is_block_tables_empty(block_tables: Union[None, Dict]):
    """
    Check if block_tables is None or a dictionary with all None values.
    """
    if block_tables is None:
        return True
    if isinstance(block_tables, dict) and all(
            value is None for value in block_tables.values()):
        return True
    return False<|MERGE_RESOLUTION|>--- conflicted
+++ resolved
@@ -2,6 +2,7 @@
 import gc
 import time
 import warnings
+from collections import defaultdict
 from typing import (TYPE_CHECKING, Any, Dict, List, Mapping, Optional, Set,
                     Tuple, Type, TypeVar, Union)
 
@@ -83,13 +84,9 @@
     lora_mapping: Optional["LoRAMapping"] = None
     lora_requests: Optional[Set[LoRARequest]] = None
     attn_metadata: Optional["AttentionMetadata"] = None
-<<<<<<< HEAD
     multi_modal_kwargs: Optional[Mapping[str, BatchedTensors]] = None
-=======
-    multi_modal_kwargs: Optional[Dict[str, torch.Tensor]] = None
     request_ids_to_seq_ids: Optional[Dict[str, List[int]]] = None
     finished_requests_ids: Optional[List[str]] = None
->>>>>>> 9d6a8daa
     virtual_engine: int = 0
 
     def as_broadcastable_tensor_dict(self) -> Dict[str, Any]:
@@ -360,13 +357,8 @@
         context_lens: List[int] = []
         query_lens: List[int] = []
         block_tables: List[List[int]] = []
-<<<<<<< HEAD
         multi_modal_inputs_list: List[MultiModalInputs] = []
-=======
-        multi_modal_kwargs_list: Dict[str,
-                                      List[torch.Tensor]] = defaultdict(list)
         request_ids_to_seq_ids: Dict[str, List[int]] = defaultdict(list)
->>>>>>> 9d6a8daa
         decode_only = True
         num_prefills = 0
         num_prefill_tokens = 0
@@ -753,21 +745,13 @@
         else:
             lora_mapping = None
 
-<<<<<<< HEAD
         multi_modal_kwargs = MultiModalInputs.batch(multi_modal_inputs_list,
                                                     device=self.device)
-
-=======
-        multi_modal_kwargs = {
-            k: torch.cat(v, dim=0).to(self.device)
-            for k, v in multi_modal_kwargs_list.items()
-        }
         request_ids_to_seq_ids = {
             seq_group_metadata.request_id:
             list(seq_group_metadata.seq_data.keys())
             for seq_group_metadata in seq_group_metadata_list
         }
->>>>>>> 9d6a8daa
         return self._model_input_cls(
             input_tokens=input_tokens_tensor,
             input_positions=input_positions_tensor,
