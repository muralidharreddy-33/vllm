import dataclasses
import weakref
from collections import defaultdict
from dataclasses import dataclass
from typing import (TYPE_CHECKING, Any, Dict, List, Optional, Set, Type,
                    TypeVar, Union)

import torch
from torch import nn

from vllm.attention import AttentionMetadata, get_attn_backend
from vllm.config import VllmConfig
from vllm.forward_context import set_forward_context
from vllm.logger import init_logger
from vllm.lora.layers import LoRAMapping
from vllm.lora.request import LoRARequest
from vllm.lora.worker_manager import LRUCacheWorkerLoRAManager
from vllm.model_executor import SamplingMetadata
from vllm.model_executor.layers.rotary_embedding import MRotaryEmbedding
from vllm.model_executor.layers.sampler import SamplerOutput
from vllm.model_executor.model_loader import get_model
from vllm.model_executor.models import supports_lora, supports_multimodal
from vllm.multimodal import (MULTIMODAL_REGISTRY, BatchedTensorInputs,
                             MultiModalKwargs, MultiModalPlaceholderMap)
from vllm.sequence import (IntermediateTensors, SequenceData,
                           SequenceGroupMetadata)
from vllm.worker.model_runner_base import (
    ModelRunnerBase, ModelRunnerInputBase, ModelRunnerInputBuilderBase,
    _add_attn_metadata_broadcastable_dict,
    _add_sampling_metadata_broadcastable_dict,
    _init_attn_metadata_from_tensor_dict,
    _init_sampling_metadata_from_tensor_dict)

if TYPE_CHECKING:
    from vllm.attention.backends.abstract import AttentionBackend

logger = init_logger(__name__)

TModelInputForCPU = TypeVar('TModelInputForCPU', bound="ModelInputForCPU")
_PAD_SLOT_ID = -1


@dataclass(frozen=True)
class ModelInputForCPU(ModelRunnerInputBase):
    """
    Base class contains metadata needed for the base model forward pass on CPU
    """
    input_tokens: Optional[torch.Tensor] = None
    input_positions: Optional[torch.Tensor] = None
    token_type_ids: Optional[torch.Tensor] = None
    attn_metadata: Optional["AttentionMetadata"] = None
    multi_modal_kwargs: Optional[BatchedTensorInputs] = None
    virtual_engine: Optional[int] = None
    seq_lens: Optional[List[int]] = None
    query_lens: Optional[List[int]] = None
    lora_mapping: Optional["LoRAMapping"] = None
    lora_requests: Optional[Set[LoRARequest]] = None

    def as_broadcastable_tensor_dict(
            self) -> Dict[str, Union[int, torch.Tensor]]:
        tensor_dict = {
            "input_tokens": self.input_tokens,
            "input_positions": self.input_positions,
            "token_type_ids": self.token_type_ids,
            "multi_modal_kwargs": self.multi_modal_kwargs,
            "lora_requests": self.lora_requests,
            "lora_mapping": self.lora_mapping,
        }
        _add_attn_metadata_broadcastable_dict(tensor_dict, self.attn_metadata)

        return tensor_dict

    @classmethod
    def from_broadcasted_tensor_dict(
        cls: Type[TModelInputForCPU],
        tensor_dict: Dict[str, Any],
        attn_backend: Optional["AttentionBackend"] = None
    ) -> TModelInputForCPU:
        if attn_backend is not None:
            tensor_dict = _init_attn_metadata_from_tensor_dict(
                attn_backend, tensor_dict)
        return cls(**tensor_dict)


@dataclass(frozen=True)
class ModelInputForCPUWithSamplingMetadata(ModelInputForCPU):
    """
    Used by the ModelRunner.
    """
    sampling_metadata: Optional["SamplingMetadata"] = None
    is_prompt: Optional[bool] = None

    def as_broadcastable_tensor_dict(self) -> Dict[str, Any]:
        tensor_dict = {
            "input_tokens": self.input_tokens,
            "input_positions": self.input_positions,
            "token_type_ids": self.token_type_ids,
            "multi_modal_kwargs": self.multi_modal_kwargs,
        }
        _add_attn_metadata_broadcastable_dict(tensor_dict, self.attn_metadata)
        _add_sampling_metadata_broadcastable_dict(tensor_dict,
                                                  self.sampling_metadata)
        return tensor_dict

    @classmethod
    def from_broadcasted_tensor_dict(
        cls,
        tensor_dict: Dict[str, Any],
        attn_backend: Optional["AttentionBackend"] = None,
    ) -> "ModelInputForCPUWithSamplingMetadata":
        tensor_dict = _init_sampling_metadata_from_tensor_dict(tensor_dict)
        if attn_backend is not None:
            tensor_dict = _init_attn_metadata_from_tensor_dict(
                attn_backend, tensor_dict)
        return cls(**tensor_dict)


class ModelInputForCPUBuilder(ModelRunnerInputBuilderBase[ModelInputForCPU]):

    class ModelInputData:

        def __init__(self, use_mrope: bool):
            self.use_mrope = use_mrope
            self.input_tokens: List[int] = []
            self.input_positions: List[int] = []
            self.token_type_ids: Optional[List[int]] = []
            self.seq_lens: List[int] = []
            self.query_lens: List[int] = []
            self.prefill_block_tables: List[List[int]] = []
            self.decode_block_tables: List[List[int]] = []
            self.max_decode_seq_len: int = 0
            self.num_prefills: int = 0
            self.num_prefill_tokens: int = 0
            self.num_decode_tokens: int = 0
            self.slot_mapping: List[int] = []
            self.multi_modal_inputs_list: List[MultiModalKwargs] = []
            self.multi_modal_placeholder_maps: Dict[
                str, MultiModalPlaceholderMap] = defaultdict(
                    MultiModalPlaceholderMap)
            self.input_mrope_positions: List[List[int]] = [[]
                                                           for _ in range(3)]

    def __init__(self,
                 runner: "CPUModelRunner",
                 finished_requests_ids: Optional[List[str]] = None) -> None:
        super().__init__()
        self.seq_group_metadata_list: List[SequenceGroupMetadata] = []
        self.runner = runner

        self.chunked_prefill = (runner.scheduler_config.chunked_prefill_enabled
                                or runner.cache_config.enable_prefix_caching)
        self.model_input_cls = self.runner._model_input_cls
        self.attn_backend = self.runner.attn_backend
        self.sliding_window = self.runner.sliding_window
        self.block_size = self.runner.block_size
        self.device = self.runner.device
        self.multi_modal_input_mapper = self.runner.multi_modal_input_mapper
        self.enable_lora = self.runner.lora_config is not None
        self.input_data = ModelInputForCPUBuilder.ModelInputData(
            self.runner.model_config.uses_mrope)
        self.att_metadata_builder = self.runner.attn_backend.get_builder_cls()(
            self)

    def add_seq_group(self, seq_group_metadata: SequenceGroupMetadata):
        self.seq_group_metadata_list.append(seq_group_metadata)

    def set_seq_group_list(
            self, seq_group_metadata_list: List[SequenceGroupMetadata]):
        self.seq_group_metadata_list = seq_group_metadata_list

    def build(self) -> ModelInputForCPU:
        self._build_input_data()

        input_data = self.input_data
        input_tokens = torch.tensor(input_data.input_tokens,
                                    dtype=torch.long,
                                    device="cpu")
        input_positions = torch.tensor(
            input_data.input_positions
            if not any(input_data.input_mrope_positions) else
            input_data.input_mrope_positions,
            dtype=torch.long,
            device="cpu")
        token_type_ids = torch.tensor(input_data.token_type_ids,
                                    dtype=torch.long,
                                    device="cpu") \
                                    if input_data.token_type_ids else None

        # For multi-modal models
        multi_modal_kwargs = None
        if len(input_data.multi_modal_inputs_list) != 0:
            multi_modal_kwargs = MultiModalKwargs.batch(
                input_data.multi_modal_inputs_list)

        attn_metadata = self.att_metadata_builder.build(
            input_data.seq_lens, input_data.query_lens, -1, -1)

        is_prompt = (self.seq_group_metadata_list[0].is_prompt
                     if self.seq_group_metadata_list else None)
        # LoRA data.
        lora_requests = set()
        lora_mapping = None
        if self.enable_lora:
            lora_requests = set(seq.lora_request
                                for seq in self.seq_group_metadata_list
                                if seq.lora_request is not None)

            lora_mapping = self._prepare_lora_input(
                self.seq_group_metadata_list, is_prompt)

        return self.model_input_cls(input_tokens=input_tokens,
                                    input_positions=input_positions,
                                    token_type_ids=token_type_ids,
                                    seq_lens=input_data.seq_lens,
                                    query_lens=input_data.query_lens,
                                    attn_metadata=attn_metadata,
                                    multi_modal_kwargs=multi_modal_kwargs,
                                    lora_mapping=lora_mapping,
                                    lora_requests=lora_requests)

    def _build_input_data(self):
        for seq_group_metadata in self.seq_group_metadata_list:
            for seq_id, seq_data in seq_group_metadata.seq_data.items():
                if seq_group_metadata.is_prompt:
                    self._compute_prompt_input_tokens(self.input_data,
                                                      seq_group_metadata,
                                                      seq_data, seq_id)
                    if seq_group_metadata.multi_modal_data:
                        self._compute_multi_modal_input(
                            seq_group_metadata, seq_data)
                else:
                    self._compute_decode_input_tokens(self.input_data,
                                                      seq_group_metadata,
                                                      seq_data, seq_id)

    def _compute_decode_input_tokens(self, data: ModelInputData,
                                     seq_group_metadata: SequenceGroupMetadata,
                                     seq_data: SequenceData, seq_id: int):
        """
        Compute decode input tokens, positions, block table and slot mapping.
        """
        block_size = self.runner.block_size

        block_table = seq_group_metadata.block_tables[seq_id]
        seq_len = seq_data.get_len()
        context_len = seq_data.get_num_computed_tokens()

        tokens = seq_data.get_last_token_id()
        token_positions = seq_len - 1
        block_number = block_table[token_positions // block_size]
        block_offset = token_positions % block_size
        slot = block_number * block_size + block_offset

        # For paged_attention kernel
        if self.runner.sliding_window:
            start_idx = max(0, seq_len - self.runner.sliding_window)
            start_block = start_idx // block_size
            start_idx = start_block * block_size
            seq_len = seq_len - start_idx
            block_table = block_table[start_block:]

        # For MRotaryEmbedding
        if seq_data.mrope_position_delta is not None:
            next_pos = MRotaryEmbedding.get_next_input_positions(
                seq_data.mrope_position_delta,
                context_len,
                seq_len,
            )
            for idx in range(3):
                data.input_mrope_positions[idx].extend(  # type: ignore
                    next_pos[idx])
        else:
            data.input_positions.append(token_positions)  # type: ignore

        # Update fields
        data.input_tokens.append(tokens)
        data.max_decode_seq_len = max(data.max_decode_seq_len, seq_len)
        data.num_decode_tokens += 1
        data.slot_mapping.append(slot)
        data.decode_block_tables.append(block_table)
        data.query_lens.append(1)
        data.seq_lens.append(seq_len)

    def _compute_prompt_input_tokens(self, data: ModelInputData,
                                     seq_group_metadata: SequenceGroupMetadata,
                                     seq_data: SequenceData, seq_id: int):
        """
        Compute prompt input tokens, positions, block table and slot mapping.
        """
        token_chunk_size = seq_group_metadata.token_chunk_size
        block_size = self.runner.block_size

        block_table = seq_group_metadata.block_tables[seq_id]
        seq_len = seq_data.get_len()
        context_len = seq_data.get_num_computed_tokens()
        seq_len = min(seq_len, context_len + token_chunk_size)

        # For prefix caching
        prefix_cache_block_num = len(seq_group_metadata.computed_block_nums)
        if prefix_cache_block_num > 0:
            prefix_cache_len = (prefix_cache_block_num *
                                self.runner.block_size)
            if prefix_cache_len <= context_len:
                # We already passed the cache hit region,
                # so do normal computation.
                pass
            elif context_len < prefix_cache_len < seq_len:
                # Partial hit. Compute the missing part.
                context_len = prefix_cache_len
                token_chunk_size = seq_len - context_len
            elif seq_len <= prefix_cache_len:
                # Full hit. Only compute the last token to avoid
                # erroneous behavior. FIXME: Ideally we should directly
                # mark all tokens as computed in the scheduler and do not
                # schedule this sequence, so this case should not happen.
                context_len = seq_len - 1
                token_chunk_size = 1

        tokens = seq_data.get_token_ids()
        tokens = tokens[context_len:seq_len]
        token_positions = range(context_len, seq_len)
        token_types = seq_group_metadata.token_type_ids

        # For encoder-only models, the block_table is None,
        # and there is no need to initialize the slot_mapping.
        if block_table is not None:
            slot_mapping = [_PAD_SLOT_ID] * len(token_positions)
            for i, pos in enumerate(token_positions):
                block_number = block_table[pos // block_size]
                block_offset = pos % block_size
                slot = block_number * block_size + block_offset
                slot_mapping[i] = slot
            data.slot_mapping.extend(slot_mapping)

        # The MROPE positions are prepared in _compute_multi_modal_input
        data.input_positions.extend(token_positions)

        if data.token_type_ids is not None:
            data.token_type_ids.extend(token_types if token_types else [])

        # Update fields
        data.input_tokens.extend(tokens)
        data.num_prefills += 1
        data.num_prefill_tokens += len(tokens)
        data.query_lens.append(len(tokens))
        data.prefill_block_tables.append(block_table)
        data.seq_lens.append(seq_len)

    def _compute_multi_modal_input(self,
                                   seq_group_metadata: SequenceGroupMetadata,
                                   seq_data: SequenceData):
        computed_len = seq_data.get_num_computed_tokens()
        seq_len = self.input_data.seq_lens[-1]

        # NOTE: mm_data only includes the subset of multi-modal items that
        # intersect with the current prefill positions.
        mm_data, placeholder_maps = MultiModalPlaceholderMap.from_seq_group(
            seq_group_metadata, range(computed_len, seq_len))

        if not mm_data:
            return

        if self.runner.mm_registry.has_processor(self.runner.model_config):
            mm_kwargs = mm_data
        else:
            mm_kwargs = self.multi_modal_input_mapper(
                mm_data,
                seq_group_metadata.mm_processor_kwargs,
            )

        # special processing for mrope position deltas.
        if self.runner.model_config.uses_mrope:
            assert not self.chunked_prefill, \
                "MROPE on CPU does not support chunked-prefill."

            image_grid_thw = mm_kwargs.get("image_grid_thw", None)
            video_grid_thw = mm_kwargs.get("video_grid_thw", None)
            assert image_grid_thw is not None or video_grid_thw is not None, (
                "mrope embedding type requires multi-modal input mapper "
                "returns 'image_grid_thw' or 'video_grid_thw'.")

            hf_config = self.runner.model_config.hf_config
            token_ids = seq_data.get_token_ids()

            mrope_positions, mrope_position_delta = \
                MRotaryEmbedding.get_input_positions(
                    token_ids,
                    image_grid_thw=image_grid_thw,
                    video_grid_thw=video_grid_thw,
                    image_token_id=hf_config.image_token_id,
                    video_token_id=hf_config.video_token_id,
                    vision_start_token_id=hf_config.vision_start_token_id,
                    vision_end_token_id=hf_config.vision_end_token_id,
                    spatial_merge_size=hf_config.vision_config.
                    spatial_merge_size,
                    context_len=computed_len,
                )
            seq_data.mrope_position_delta = mrope_position_delta

            for i in range(3):
                self.input_data.input_mrope_positions[  # type: ignore
                    i].extend(mrope_positions[i])

        self.input_data.multi_modal_inputs_list.append(mm_kwargs)
        for modality, placeholder_map in placeholder_maps.items():
            self.input_data.multi_modal_placeholder_maps[modality].extend(
                placeholder_map)

    def _prepare_lora_input(
            self, seq_group_metadata_list: List[SequenceGroupMetadata],
            is_prefill: bool) -> LoRAMapping:
        index_mapping = []
        prompt_mapping = []
        for seq in seq_group_metadata_list:
            lora_id = seq.lora_int_id
            query_len = seq.token_chunk_size

            index_mapping += [lora_id] * query_len
            prompt_mapping += [lora_id] * (
                query_len if seq.sampling_params
                and seq.sampling_params.prompt_logprobs is not None else 1)

        return LoRAMapping(index_mapping=tuple(index_mapping),
                           prompt_mapping=tuple(prompt_mapping),
                           is_prefill=is_prefill)


class CPUModelRunnerBase(ModelRunnerBase[TModelInputForCPU]):
    """
    Helper class for shared methods between CPU model runners.
    """
    _model_input_cls: Type[TModelInputForCPU]
    _builder_cls: Type[ModelInputForCPUBuilder]

    def __init__(
        self,
        vllm_config: VllmConfig,
        kv_cache_dtype: Optional[str] = "auto",
        is_driver_worker: bool = False,
        return_hidden_states: bool = False,
        *args,
        **kwargs,
    ):
        ModelRunnerBase.__init__(self, vllm_config)
        model_config = self.model_config
        cache_config = self.cache_config

        self.is_driver_worker = is_driver_worker
        self.return_hidden_states = return_hidden_states

        self.device = self.device_config.device
        self.pin_memory = False

        self.kv_cache_dtype = kv_cache_dtype
        self.sliding_window = model_config.get_sliding_window()
        self.block_size = cache_config.block_size
        num_attn_heads = self.model_config.get_num_attention_heads(
            self.parallel_config)
        needs_attn_backend = (num_attn_heads != 0
                              or self.model_config.is_attention_free)
        self.attn_backend = get_attn_backend(
            self.model_config.get_head_size(),
            self.model_config.dtype,
            self.kv_cache_dtype,
            self.block_size,
            self.model_config.is_attention_free,
        ) if needs_attn_backend else None

        # Multi-modal data support
        self.mm_registry = MULTIMODAL_REGISTRY
        self.multi_modal_input_mapper = self.mm_registry \
            .create_input_mapper(self.model_config)
        self.mm_registry.init_mm_limits_per_prompt(self.model_config)

        # Lazy initialization.
        self.model: nn.Module  # Set after init_Model
        # Set after load_model.
        self.lora_manager: Optional[LRUCacheWorkerLoRAManager] = None

    def load_model(self) -> None:
        self.model = get_model(vllm_config=self.vllm_config)

<<<<<<< HEAD
    def get_model(self) -> nn.Module:
        return self.model
=======
        if self.lora_config:
            assert supports_lora(
                self.model
            ), f"{self.model.__class__.__name__} does not support LoRA yet."

            if supports_multimodal(self.model):
                logger.warning("Regarding multimodal models, vLLM currently "
                               "only supports adding LoRA to language model.")

            # It's necessary to distinguish between the max_position_embeddings
            # of VLMs and LLMs.
            if hasattr(self.model.config, "max_position_embeddings"):
                max_pos_embeddings = self.model.config.max_position_embeddings
            else:
                max_pos_embeddings = (
                    self.model.config.text_config.max_position_embeddings)

            self.lora_manager = LRUCacheWorkerLoRAManager(
                self.scheduler_config.max_num_seqs,
                self.scheduler_config.max_num_batched_tokens,
                self.vocab_size,
                self.lora_config,
                self.device,
                self.model.embedding_modules,
                self.model.embedding_padding_modules,
                max_position_embeddings=max_pos_embeddings,
            )
            self.model = self.lora_manager.create_lora_manager(self.model)
>>>>>>> 92e793d9

    def _prepare_model_input_tensors(
        self,
        seq_group_metadata_list: List[SequenceGroupMetadata],
        finished_requests_ids: Optional[List[str]] = None
    ) -> TModelInputForCPU:
        """Helper method to prepare the model input based on a given sequence
        group. Prepares metadata needed for the base model forward pass but not
        metadata for possible additional steps, e.g., sampling.

        """
        builder = self._builder_cls(weakref.proxy(self), finished_requests_ids)
        builder.set_seq_group_list(seq_group_metadata_list)

        return builder.build()  # type: ignore

    # sampler property will be used by spec_decode_worker
    @property
    def sampler(self):
        return self.model.sampler

    @property
    def vocab_size(self) -> int:
        return self.model_config.get_vocab_size()

    def remove_all_loras(self):
        if not self.lora_manager:
            raise RuntimeError("LoRA is not enabled.")
        self.lora_manager.remove_all_adapters()

    def set_active_loras(self, lora_requests: Set[LoRARequest],
                         lora_mapping: LoRAMapping) -> None:
        if not self.lora_manager:
            raise RuntimeError("LoRA is not enabled.")
        self.lora_manager.set_active_adapters(lora_requests, lora_mapping)

    def add_lora(self, lora_request: LoRARequest) -> bool:
        if not self.lora_manager:
            raise RuntimeError("LoRA is not enabled.")
        return self.lora_manager.add_adapter(lora_request)

    def remove_lora(self, lora_id: int) -> bool:
        if not self.lora_manager:
            raise RuntimeError("LoRA is not enabled.")
        return self.lora_manager.remove_adapter(lora_id)

    def pin_lora(self, lora_id: int) -> bool:
        if not self.lora_manager:
            raise RuntimeError("LoRA is not enabled.")
        return self.lora_manager.pin_adapter(lora_id)

    def list_loras(self) -> Set[int]:
        if not self.lora_manager:
            raise RuntimeError("LoRA is not enabled.")
        return self.lora_manager.list_adapters()


class CPUModelRunner(CPUModelRunnerBase[ModelInputForCPUWithSamplingMetadata]):
    _model_input_cls: Type[ModelInputForCPUWithSamplingMetadata] = (
        ModelInputForCPUWithSamplingMetadata)
    _builder_cls: Type[ModelInputForCPUBuilder] = ModelInputForCPUBuilder

    def make_model_input_from_broadcasted_tensor_dict(
        self,
        tensor_dict: Dict[str, Any],
    ) -> ModelInputForCPUWithSamplingMetadata:
        return ModelInputForCPUWithSamplingMetadata.from_broadcasted_tensor_dict(  # noqa: E501
            tensor_dict,
            attn_backend=self.attn_backend,
        )

    def prepare_model_input(
        self,
        seq_group_metadata_list: List[SequenceGroupMetadata],
        virtual_engine: int = 0,
        finished_requests_ids: Optional[List[str]] = None
    ) -> ModelInputForCPUWithSamplingMetadata:
        """Prepare the model input based on a given sequence group, including
        metadata for the sampling step.

        """
        model_input = self._prepare_model_input_tensors(
            seq_group_metadata_list, finished_requests_ids)
        # Sampling metadata is only required for the final pp group
        generators = self.get_generators(finished_requests_ids)
        sampling_metadata = SamplingMetadata.prepare(seq_group_metadata_list,
                                                     model_input.seq_lens,
                                                     model_input.query_lens,
                                                     self.device,
                                                     pin_memory=False,
                                                     generators=generators)

        is_prompt = (seq_group_metadata_list[0].is_prompt
                     if seq_group_metadata_list else None)
        return dataclasses.replace(model_input,
                                   sampling_metadata=sampling_metadata,
                                   virtual_engine=virtual_engine,
                                   is_prompt=is_prompt)

    @torch.no_grad()
    def execute_model(
        self,
        model_input: ModelInputForCPUWithSamplingMetadata,
        kv_caches: List[torch.Tensor],
        intermediate_tensors: Optional[IntermediateTensors] = None,
        num_steps: int = 1,
        previous_hidden_states: Optional[torch.Tensor] = None,
    ) -> Optional[List[SamplerOutput]]:
        if num_steps > 1:
            raise ValueError(
                "CPU worker does not support multi-step execution.")

        if self.lora_config:
            assert model_input.lora_requests is not None
            assert model_input.lora_mapping is not None
            self.set_active_loras(model_input.lora_requests,
                                  model_input.lora_mapping)

        model_executable = self.model

        multimodal_kwargs = {}
        if model_input.multi_modal_kwargs is not None:
            multimodal_kwargs = MultiModalKwargs.as_kwargs(
                model_input.multi_modal_kwargs, device=self.device)
        execute_model_kwargs = {}
        if previous_hidden_states is not None:
            execute_model_kwargs.update(
                {"previous_hidden_states": previous_hidden_states})

        with set_forward_context(model_input.attn_metadata, self.vllm_config,
                                 model_input.virtual_engine):
            hidden_states = model_executable(
                input_ids=model_input.input_tokens,
                positions=model_input.input_positions,
                kv_caches=kv_caches,
                attn_metadata=model_input.attn_metadata,
                intermediate_tensors=intermediate_tensors,
                **execute_model_kwargs,
                **multimodal_kwargs,
            )

        # Compute the logits.
        logits = self.model.compute_logits(hidden_states,
                                           model_input.sampling_metadata)

        # Only perform sampling in the driver worker.
        if not self.is_driver_worker:
            return []

        # Sample the next token.
        output = self.model.sample(
            logits=logits,
            sampling_metadata=model_input.sampling_metadata,
        )
        if self.return_hidden_states:
            # we only need to pass hidden states of most recent token
            if model_input.is_prompt:
                output.prefill_hidden_states = hidden_states
            output.hidden_states = hidden_states
        return [output]

    def generate_proposals(self, *args, **kwargs):
        return self.model.generate_proposals(*args, **kwargs)<|MERGE_RESOLUTION|>--- conflicted
+++ resolved
@@ -480,10 +480,6 @@
     def load_model(self) -> None:
         self.model = get_model(vllm_config=self.vllm_config)
 
-<<<<<<< HEAD
-    def get_model(self) -> nn.Module:
-        return self.model
-=======
         if self.lora_config:
             assert supports_lora(
                 self.model
@@ -512,7 +508,9 @@
                 max_position_embeddings=max_pos_embeddings,
             )
             self.model = self.lora_manager.create_lora_manager(self.model)
->>>>>>> 92e793d9
+
+    def get_model(self) -> nn.Module:
+        return self.model
 
     def _prepare_model_input_tensors(
         self,
