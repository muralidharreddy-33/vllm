--- conflicted
+++ resolved
@@ -14,12 +14,8 @@
 from vllm.model_executor.model_loader import get_model
 from vllm.multimodal import (MULTIMODAL_REGISTRY, BatchedTensors,
                              MultiModalInputs)
-<<<<<<< HEAD
-from vllm.sequence import SamplerOutput, SequenceGroupMetadata
-=======
 from vllm.sequence import (IntermediateTensors, SamplerOutput,
                            SequenceGroupMetadata)
->>>>>>> 7cd2ebb0
 from vllm.utils import make_tensor_with_pad
 from vllm.worker.model_runner_base import (
     ModelRunnerBase, ModelRunnerInputBase,
@@ -192,12 +188,6 @@
                 slot = block_number * self.block_size + block_offset
                 slot_mapping.append(slot)
 
-<<<<<<< HEAD
-        multi_modal_kwargs = MultiModalInputs.batch(multi_modal_inputs_list,
-                                                    device=self.device)
-
-=======
->>>>>>> 7cd2ebb0
         num_prompt_tokens = len(input_tokens)
 
         input_tokens = torch.tensor(input_tokens,
