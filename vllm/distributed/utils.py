# Copyright 2023 The vLLM team.
# Adapted from
# https://github.com/NVIDIA/Megatron-LM/blob/main/megatron/core/tensor_parallel/utils.py
# Copyright (c) 2022, NVIDIA CORPORATION. All rights reserved.
import json
import os
from typing import Dict, Optional, Sequence

import torch
import torch.distributed as dist

from vllm.logger import init_logger

from .parallel_state import get_cpu_world_group, get_local_rank

logger = init_logger(__name__)


def ensure_divisibility(numerator, denominator):
    """Ensure that numerator is divisible by the denominator."""
    assert numerator % denominator == 0, "{} is not divisible by {}".format(
        numerator, denominator)


def divide(numerator, denominator):
    """Ensure that numerator is divisible by the denominator and return
    the division value."""
    ensure_divisibility(numerator, denominator)
    return numerator // denominator


def split_tensor_along_last_dim(
    tensor: torch.Tensor,
    num_partitions: int,
    contiguous_split_chunks: bool = False,
) -> Sequence[torch.Tensor]:
    """ Split a tensor along its last dimension.

        Arguments:
            tensor: input tensor.
            num_partitions: number of partitions to split the tensor
            contiguous_split_chunks: If True, make each chunk contiguous
                                     in memory.

        Returns:
            A list of Tensors
    """
    # Get the size and dimension.
    last_dim = tensor.dim() - 1
    last_dim_size = divide(tensor.size()[last_dim], num_partitions)
    # Split.
    tensor_list = torch.split(tensor, last_dim_size, dim=last_dim)
    # NOTE: torch.split does not create contiguous tensors by default.
    if contiguous_split_chunks:
        return tuple(chunk.contiguous() for chunk in tensor_list)

    return tensor_list


# code partly borrowed from
# https://github.com/turboderp/exllamav2/blob/1c67f97f3d2a968605a9c31ab791a05c85bb7879/exllamav2/compat.py#L10
# License: MIT
def _can_actually_p2p(idx_a, idx_b):
    dev_i = f"cuda:{idx_a}"
    dev_j = f"cuda:{idx_b}"
    a = torch.randn(5, device=dev_i) + 123.0
    b = a.to(dev_j)
    c = b.to(dev_i)
    return torch.all(a == c).cpu().item()


# why do we need this cache?
# 1. we can have runtime checks for P2P access, where every process checks
#  P2P access to all other GPUs. Unfortunately, the test might cost many
#  (world_size * world_size) cuda context, and reduce the memory available
#  for the model. see https://github.com/vllm-project/vllm/issues/3821
# 2. alternatively, we can have a p2p map that is generated by the master
#  process and broadcasted to all other processes. This still requires
#  #world_size of cuda context, belonging to the master process, on each GPU.
# 3. we can have a cache file, that records the p2p access status. The first
#  time the master process checks the p2p access, it will generate the cache
#  file, at the cost of #world_size of cuda context. Later on, all processes
#  can read the cache file to check the p2p access status without any cost of
#  additional cuda context.
# Note that the cache file is suffixed by the CUDA_VISIBLE_DEVICES, so that we
#  can have different cache files for different CUDA_VISIBLE_DEVICES settings,
#  e.g. used by different vllm engines. The device id in the cache file is a
#  **local** device id, i.e. from 0 to num_dev-1, where num_dev is the number
#  of visible devices in the vllm engine.
_gpu_p2p_access_cache: Optional[Dict[str, bool]] = None


def gpu_p2p_access_check(i: int, j: int) -> bool:
    """Check if GPU i can access GPU j."""

    # if the cache variable is already calculated,
    # read from the cache instead of checking it again
    global _gpu_p2p_access_cache
    if _gpu_p2p_access_cache is not None:
        return _gpu_p2p_access_cache[f"{i}->{j}"]

    is_distributed = dist.is_initialized()

    num_dev = torch.cuda.device_count()
    cuda_visible_devices = os.environ.get("CUDA_VISIBLE_DEVICES", None)
    if cuda_visible_devices is None:
        cuda_visible_devices = ",".join(str(i) for i in range(num_dev))
    path = os.path.expanduser(
        f"~/.config/vllm/gpu_p2p_access_cache_for_{cuda_visible_devices}.json")
    os.makedirs(os.path.dirname(path), exist_ok=True)
    if (not is_distributed or get_local_rank() == 0) \
        and (not os.path.exists(path)):
        # only the local master process (with local_rank == 0) can
        #  enter this block to calculate the cache
<<<<<<< HEAD
        logger_data = {"path": path}
        logger.info(f"generating GPU P2P access cache for in {path}", extra=logger_data)
=======
        logger.info("generating GPU P2P access cache for in %s", path)
>>>>>>> a88081bf
        cache = {}
        for _i in range(num_dev):
            for _j in range(num_dev):
                # on some platforms, P2P support might be buggy and we need
                # additional checks. See also:
                # https://github.com/vllm-project/vllm/issues/2728
                cache[f"{_i}->{_j}"] = torch.cuda.can_device_access_peer(
                    _i, _j) and _can_actually_p2p(_i, _j)
        with open(path, "w") as f:
            json.dump(cache, f, indent=4)
    if is_distributed:
        cpu_world_group = get_cpu_world_group()
        dist.barrier(cpu_world_group)
<<<<<<< HEAD
    logger_data = {"path": path}
    logger.info(f"reading GPU P2P access cache from {path}", extra=logger_data)
=======
    logger.info("reading GPU P2P access cache from %s", path)
>>>>>>> a88081bf
    with open(path, "r") as f:
        cache = json.load(f)
    _gpu_p2p_access_cache = cache
    return _gpu_p2p_access_cache[f"{i}->{j}"]<|MERGE_RESOLUTION|>--- conflicted
+++ resolved
@@ -112,12 +112,8 @@
         and (not os.path.exists(path)):
         # only the local master process (with local_rank == 0) can
         #  enter this block to calculate the cache
-<<<<<<< HEAD
         logger_data = {"path": path}
-        logger.info(f"generating GPU P2P access cache for in {path}", extra=logger_data)
-=======
-        logger.info("generating GPU P2P access cache for in %s", path)
->>>>>>> a88081bf
+        logger.info("generating GPU P2P access cache for in %s", path, extra=logger_data)
         cache = {}
         for _i in range(num_dev):
             for _j in range(num_dev):
@@ -131,12 +127,8 @@
     if is_distributed:
         cpu_world_group = get_cpu_world_group()
         dist.barrier(cpu_world_group)
-<<<<<<< HEAD
     logger_data = {"path": path}
-    logger.info(f"reading GPU P2P access cache from {path}", extra=logger_data)
-=======
-    logger.info("reading GPU P2P access cache from %s", path)
->>>>>>> a88081bf
+    logger.info("reading GPU P2P access cache from %s", path, extra=logger_data)
     with open(path, "r") as f:
         cache = json.load(f)
     _gpu_p2p_access_cache = cache
