--- conflicted
+++ resolved
@@ -1,7 +1,6 @@
 import copy
 import weakref
-<<<<<<< HEAD
-from typing import List, Optional, Tuple
+from typing import Dict, List, Optional, Tuple
 
 import torch
 
@@ -9,14 +8,7 @@
                                              GroupCoordinator, get_tp_group,
                                              get_world_group,
                                              patch_tensor_parallel_group)
-from vllm.sequence import (ExecuteModelRequest, SamplerOutput,
-=======
-from typing import Dict, List, Tuple
-
-import torch
-
 from vllm.sequence import (ExecuteModelRequest, SamplerOutput, SequenceData,
->>>>>>> f07d5133
                            SequenceGroupMetadata)
 from vllm.spec_decode.interfaces import (SpeculativeProposals,
                                          SpeculativeProposer)
