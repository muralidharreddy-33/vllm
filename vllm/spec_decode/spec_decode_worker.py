from functools import cached_property
from typing import Any, Dict, List, Optional, Tuple

import torch

from vllm.config import SpeculativeConfig
from vllm.distributed.communication_op import broadcast_tensor_dict
from vllm.logger import init_logger
from vllm.model_executor.layers.spec_decode_base_sampler import SpecDecodeBaseSampler
from vllm.model_executor.layers.rejection_sampler import RejectionSampler
from vllm.model_executor.layers.typical_acceptance_sampler import TypicalAcceptanceSampler
from vllm.sequence import (ExecuteModelRequest, SamplerOutput,
                           SequenceGroupMetadata)
from vllm.spec_decode.batch_expansion import BatchExpansionTop1Scorer
from vllm.spec_decode.interfaces import (SpeculativeProposals,
                                         SpeculativeScorer, SpeculativeScores)
from vllm.spec_decode.metrics import AsyncMetricsCollector
from vllm.spec_decode.multi_step_worker import MultiStepWorker
from vllm.spec_decode.ngram_worker import NGramWorker
from vllm.spec_decode.proposer_worker_base import ProposerWorkerBase
from vllm.spec_decode.util import (create_sequence_group_output,
                                   get_all_num_logprobs, get_all_seq_ids,
                                   get_sampled_token_logprobs, nvtx_range,
                                   split_batch_by_proposal_len)
from vllm.worker.worker import Worker
from vllm.worker.worker_base import LoraNotSupportedWorkerBase, WorkerBase
import time

logger = init_logger(__name__)


def create_spec_worker(*args, **kwargs) -> "SpecDecodeWorker":
    """Helper method that is the entrypoint for Executors which use
    WorkerWrapper. It constructs a SpecDecodeWorker from the speculative config.
    """
    assert "speculative_config" in kwargs
    speculative_config: SpeculativeConfig = kwargs.get("speculative_config")
    assert speculative_config is not None

    target_worker = Worker(*args, **kwargs)

    draft_worker_kwargs = kwargs.copy()
    # Override draft-model specific worker args.
    draft_worker_kwargs.update(
        model_config=speculative_config.draft_model_config,
        parallel_config=speculative_config.draft_parallel_config,
        ngram_prompt_lookup_max=speculative_config.ngram_prompt_lookup_max,
        ngram_prompt_lookup_min=speculative_config.ngram_prompt_lookup_min,
        # TODO allow draft-model specific load config.
        #load_config=load_config,
    )

    spec_decode_worker = SpecDecodeWorker.create_worker(
        scorer_worker=target_worker,
        draft_worker_kwargs=draft_worker_kwargs,
        disable_by_batch_size=speculative_config.
        speculative_disable_by_batch_size,
        draft_token_sampling_method=speculative_config.
        draft_token_sampling_method,
        typical_acceptance_sampler_posterior_threshold=speculative_config.
        typical_acceptance_sampler_posterior_threshold,
        typical_acceptance_sampler_posterior_alpha=speculative_config.
        typical_acceptance_sampler_posterior_alpha
    )

    return spec_decode_worker


class SpecDecodeWorker(LoraNotSupportedWorkerBase):
    """Worker which implements speculative decoding.

    Speculative decoding reduces decoding per-token latency by using a proposal
    method, such as a small draft model, to speculate ahead of a larger LLM. The
    probabilities of the speculative tokens are then determined by the larger
    LLM, after which some verification routine determines which (if any) of the
    speculative tokens are accepted by the larger LLM.

    See https://github.com/vllm-project/vllm/pull/2188 and
    https://github.com/vllm-project/vllm/pull/3103 for more info.

    The current implementation has the following limitations:
    * Only draft-model proposal is implemented (contributions for more forms are
        welcome!).
    * Only top-1 proposal and scoring are implemented. Tree-attention is left as
        future work.
    * All sequences in a batch must have the same proposal length, or zero. This
        can be improved by having per-sequence speculation in the future.
    * The scoring forward pass is done without an MQA kernel, which is
        suboptimal especially as the batch size, proposal length, and sequence
        lengths grow. Contributions to add a MQA scoring are welcome once
        correctness tests pass.
        More info here https://docs.google.com/document/d/1T-JaS2T1NRfdP51qzqpyakoCXxSXTtORppiwaj5asxA/edit.
    """

    @classmethod
    def create_worker(
        cls,
        scorer_worker: WorkerBase,
        draft_worker_kwargs: Dict[str, Any],
        disable_by_batch_size: Optional[int],
        draft_token_sampling_method: Optional[str] = "rejection_sampler",
        typical_acceptance_sampler_posterior_threshold: Optional[float] = 0.09, 
        typical_acceptance_sampler_posterior_alpha: Optional[float] = 0.3, 
    ) -> "SpecDecodeWorker":

        ngram_prompt_lookup_max = (
            draft_worker_kwargs.pop("ngram_prompt_lookup_max"))
        ngram_prompt_lookup_min = (
            draft_worker_kwargs.pop("ngram_prompt_lookup_min"))

        disable_bonus_tokens = True
        if ngram_prompt_lookup_max > 0:
            disable_bonus_tokens = False
            proposer_worker = NGramWorker(**draft_worker_kwargs)
            proposer_worker.set_ngram_window_size(ngram_prompt_lookup_min,
                                                  ngram_prompt_lookup_max)
        else:
            proposer_worker = MultiStepWorker(**draft_worker_kwargs)

        logger.info("Configuring SpecDecodeWorker with proposer=%s",
                    type(proposer_worker))
        
        spec_decode_sampler: SpecDecodeBaseSampler = None
        if draft_token_sampling_method == "rejection_sampler":
            spec_decode_sampler = RejectionSampler(
                disable_bonus_tokens=disable_bonus_tokens, )
        elif draft_token_sampling_method == "typical_acceptance_sampler":
            spec_decode_sampler = TypicalAcceptanceSampler(
                disable_bonus_tokens=disable_bonus_tokens,
                posterior_threshold=\
                    typical_acceptance_sampler_posterior_threshold,
                posterior_alpha=typical_acceptance_sampler_posterior_alpha,
        )

<<<<<<< HEAD
        return SpecDecodeWorker(
            proposer_worker,
            scorer_worker,
            disable_by_batch_size=disable_by_batch_size,
            spec_decode_sampler=spec_decode_sampler)

=======
        return SpecDecodeWorker(proposer_worker,
                                scorer_worker,
                                disable_by_batch_size=disable_by_batch_size,
                                rejection_sampler=RejectionSampler(
                                    disable_bonus_tokens=disable_bonus_tokens))
>>>>>>> 8f89d720

    def __init__(
        self,
        proposer_worker: ProposerWorkerBase,
        scorer_worker: WorkerBase,
        spec_decode_sampler: SpecDecodeBaseSampler,
        metrics_collector: Optional[AsyncMetricsCollector] = None,
        disable_by_batch_size: Optional[int] = None,
    ):
        """
        Create a SpecDecodeWorker.

        Args:
            proposer_worker: A worker that can produce speculative tokens for
                sequences.
            scorer_worker: A worker that produces probabilities of speculative
                tokens according to some base model. Typically a vanilla vLLM
                Worker.
            spec_decode_sampler: A Torch module used to perform modified
                sampling of the draft tokens in the verification step of
                speculative decoding. Currently we support two different 
                types of sampler namely RejectionSampler and
                TypicalAcceptanceSampler. 'spec_decode_sampler' is either an
                instance of RejectionSampler or TypicalAcceptanceSampler.
            disable_by_batch_size: If the batch size is larger than this,
                disable speculative decoding for new incoming requests.
            metrics_collector: Helper class for collecting metrics; can be set
                for testing purposes.
        """
        self.proposer_worker = proposer_worker
        self.scorer_worker = scorer_worker
        self.disable_by_batch_size = disable_by_batch_size or float("inf")
        self.spec_decode_sampler = spec_decode_sampler
        assert (
            self.spec_decode_sampler is not None,
            "Sampler is Not set, which is not expected."
        )
        self._metrics = AsyncMetricsCollector(
            self.spec_decode_sampler
        ) if metrics_collector is None else metrics_collector
        self.probs_dtype = self.spec_decode_sampler.probs_dtype
        self.token_id_dtype = self.spec_decode_sampler.token_id_dtype
        # Lazy initiazliation.
        self.scorer: SpeculativeScorer

    def init_device(self) -> None:
        """Initialize both scorer and proposer models.
        """
        # The scorer worker model is initialized first in case the proposer
        # model has a smaller TP degree than the target worker.
        self.scorer_worker.init_device()
        self.proposer_worker.init_device()

        # NOTE(cade): load_model is not part of the WorkerBase interface.
        self.scorer_worker.load_model()
        self.proposer_worker.load_model()

        self._metrics.init_gpu_tensors(self.rank)
        self.spec_decode_sampler.init_gpu_tensors(self.rank)
            
        self.scorer = BatchExpansionTop1Scorer(
            scorer_worker=self.scorer_worker,
            device=self.device,
            vocab_size=self._vocab_size)

        self._configure_model_sampler_for_spec_decode()

    def load_model(self, *args, **kwargs):
        pass
    
    def _configure_model_sampler_for_spec_decode(self):
        """Configure model sampler to emit GPU tensors. This allows spec decode
        to keep data on device without transferring to CPU and serializing,
        which significantly reduces overhead of sampling during verification.

        NOTE(cade): This breaks abstraction boundaries pretty badly. The better
        design is to have the "move to CPU and serialize" sampling decision be
        done outside of the model/sampler; this way the "last-mile" worker
        object which interfaces with the scheduler can serialize and incur the
        performance hit as necessary. This allows us to run the worker several
        iterations in a row without incurring the "move to CPU and serialize"
        performance penalty.

        Since this requires a large change to vLLM, we defer it to later and
        temporarily accept this broken abstraction boundary.

        NOTE(cade): This will require a special check if the proposer worker
        does not have a sampler (e.g. ngram speculation).
        """
        (self.scorer_worker.model_runner.model.sampler.include_gpu_probs_tensor
         ) = True
        self.proposer_worker.set_include_gpu_probs_tensor()

    def determine_num_available_blocks(self) -> Tuple[int, int]:
        """Determine the number of cache blocks to use.

        This is done by profiling the scorer model (which is typically the
        larger of the two). Then the total memory which would be used by the
        scorer cache is divided evenly between the proposer and scorer model KV,
        such that the number of blocks is equal in both KV caches.
        """
        num_gpu_blocks, num_cpu_blocks = (
            self.scorer_worker.determine_num_available_blocks())

        scorer_cache_block_size_bytes = (
            self.scorer_worker.get_cache_block_size_bytes())
        proposer_cache_block_size_bytes = (
            self.proposer_worker.get_cache_block_size_bytes())

        new_num_gpu_blocks = split_num_cache_blocks_evenly(
            scorer_cache_block_size_bytes, proposer_cache_block_size_bytes,
            num_gpu_blocks)
        return new_num_gpu_blocks, num_cpu_blocks

    def initialize_cache(self, num_gpu_blocks: int,
                         num_cpu_blocks: int) -> None:
        """Initialize the cache engine of the scorer and proposer workers.
        """
        self.scorer_worker.initialize_cache(num_gpu_blocks=num_gpu_blocks,
                                            num_cpu_blocks=num_cpu_blocks)
        self.proposer_worker.initialize_cache(num_gpu_blocks=num_gpu_blocks,
                                              num_cpu_blocks=num_cpu_blocks)

    @torch.inference_mode()
    def execute_model(
        self,
        execute_model_req: Optional[ExecuteModelRequest] = None
    ) -> List[SamplerOutput]:
        """Perform speculative decoding on the input batch.
        """
        if self.rank != self._driver_rank:
            self._run_non_driver_rank()
            return []

        if execute_model_req is None:
            # This signals that there's no more requests to process for now.
            # All workers are running infinite loop with broadcast_tensor_dict,
            # and it stops the loop when the driver broadcasts an empty input.
            # Send an empty input to notify all other workers to stop their
            # execution loop.
            broadcast_tensor_dict({}, src=0)
            return []

        disable_all_speculation = self._should_disable_all_speculation(
            execute_model_req)
        num_lookahead_slots = execute_model_req.num_lookahead_slots

        # Broadcast how many lookahead slots are scheduled for this step, and
        # whether all speculation is disabled, to all non-driver workers.

        # This is required as if the number of draft model runs changes
        # dynamically, the non-driver workers won't know unless we perform a
        # communication to inform them.
        broadcast_dict = dict(
            num_lookahead_slots=num_lookahead_slots,
            disable_all_speculation=disable_all_speculation,
        )
        broadcast_tensor_dict(broadcast_dict, src=self._driver_rank)

        assert execute_model_req.seq_group_metadata_list is not None, (
            "speculative decoding requires non-None seq_group_metadata_list")

        self._maybe_disable_speculative_tokens(
            disable_all_speculation, execute_model_req.seq_group_metadata_list)

        # Speculative decoding is disabled in the following cases:
        # 1. Prefill phase: Speculative decoding is not
        #    used during the prefill phase.
        # 2. Auto-disable enabled: The running queue size exceeds
        #    the specified threshold.
        # 3. No request: There are no requests in the batch.
        # In any of these cases, the proposer and scorer workers
        # are called normally.
        if num_lookahead_slots == 0 or len(
                execute_model_req.seq_group_metadata_list
        ) == 0 or disable_all_speculation:
            return self._run_no_spec(execute_model_req,
                                     skip_proposer=disable_all_speculation)

        return self._run_speculative_decoding_step(execute_model_req,
                                                   num_lookahead_slots)

    @torch.inference_mode()
    def start_worker_execution_loop(self) -> None:
        """Execute model loop to perform speculative decoding
        in parallel worker."""
        while self._run_non_driver_rank():
            pass

    def _should_disable_all_speculation(
            self, execute_model_req: ExecuteModelRequest) -> bool:
        # When the batch size is too large, disable speculative decoding
        # to stop trading off throughput for latency.
        disable_all_speculation = (execute_model_req.running_queue_size >=
                                   self.disable_by_batch_size)

        return disable_all_speculation

    def _maybe_disable_speculative_tokens(
            self, disable_all_speculation: bool,
            seq_group_metadata_list: List[SequenceGroupMetadata]) -> None:
        if not disable_all_speculation:
            return

        for seq_group_metadata in seq_group_metadata_list:
            # Once num_speculative_tokens is set to 0, the spec decode
            # of this request will be disabled forever.
            # TODO(comaniac): We currently store spec decoding specific
            # state in the global data structure, but we should maintain
            # this state within spec decode worker.
            seq_group_metadata.num_speculative_tokens = 0

    @nvtx_range("spec_decode_worker._run_no_spec")
    def _run_no_spec(self, execute_model_req: ExecuteModelRequest,
                     skip_proposer: bool) -> List[SamplerOutput]:
        """Run a single generation step without any speculation. The input is
        sent to the proposer and scorer model so that the KV cache is consistent
        between the two. When skip_proposer is True, the proposer model is
        not called, meaning that the kv-cache in proposer for requests is not
        updated, so they cannot enable spec decode in the rest decoding.
        """
        if not skip_proposer:
            self.proposer_worker.execute_model(execute_model_req)

        sampler_output = self.scorer_worker.execute_model(execute_model_req)
        assert len(sampler_output) == 1
        sampler_output = sampler_output[0]

        # Clear device tensors from sampler output. This reduces communication
        # overhead when the engine runs in a different process than the workers.
        sampler_output.probs = None
        sampler_output.sampled_tokens = None
        sampler_output.logprobs = None
        return [sampler_output]

    def _run_non_driver_rank(self) -> bool:
        """Run proposer and verifier model in non-driver workers. This is used
        for both speculation cases (num_lookahead_slots>0) and non-speculation
        cases (e.g. prefill).

        Returns True iff there are remaining sequences to process.
        """
        assert self.rank != self._driver_rank

        data = broadcast_tensor_dict(src=self._driver_rank)
        if not data:
            return False
        num_lookahead_slots = data["num_lookahead_slots"]

        # Even if num_lookahead_slots is zero, we want to run the proposer model
        # as it may have KV.
        #
        # We run the proposer once per lookahead slot. In the future we should
        # delegate how many times it runs to the proposer.
        for _ in range(max(num_lookahead_slots, 1)):
            self.proposer_worker.execute_model()

        self.scorer_worker.execute_model()
        return True

    @nvtx_range("spec_decode_worker._run_speculative_decoding_step")
    def _run_speculative_decoding_step(
            self, execute_model_req: ExecuteModelRequest,
            num_lookahead_slots: int) -> List[SamplerOutput]:
        """Execute a single step of speculative decoding.

        This invokes the proposer worker to get k speculative tokens for each
        sequence, then scores each speculative token using the scoring worker.

        Returns a list of SamplerOutput, each containing a single token per
        sequence.
        """
        assert num_lookahead_slots == execute_model_req.num_lookahead_slots

        # Generate proposals using draft worker.
        proposals = self.proposer_worker.get_spec_proposals(execute_model_req)

        proposal_scores = self.scorer.score_proposals(
            execute_model_req,
            proposals,
        )

        accepted_token_ids, target_logprobs = self._verify_tokens(
            execute_model_req.seq_group_metadata_list, proposal_scores,
            proposals, execute_model_req.num_lookahead_slots)

        return self._create_output_sampler_list(
            execute_model_req.seq_group_metadata_list,
            accepted_token_ids,
            target_logprobs=target_logprobs,
            k=execute_model_req.num_lookahead_slots)

    @nvtx_range("spec_decode_worker._verify_tokens")
    def _verify_tokens(
        self,
        seq_group_metadata_list: List[SequenceGroupMetadata],
        proposal_scores: SpeculativeScores,
        proposals: SpeculativeProposals,
        max_proposal_len: int,
    ) -> Tuple[torch.Tensor, torch.Tensor]:
        """Determine which speculative tokens are accepted using the
        probabilities of each token according to the proposer and scorer models.

        Returns a tuple of Tensors, one for the accepted token ids and one for
        the logprobs according to the scoring model.
        """
        proposal_lens_list = proposals.proposal_lens.tolist()

        # vLLM currently only supports proposal lens equal to zero or the batch
        # proposal len. This adds some complexity (splitting the batch into spec
        # and non spec sequences) and should be removed in the future. It can be
        # done by supporting per-sequence proposal lens.
        _, spec_indices = split_batch_by_proposal_len(
            seq_group_metadata_list,
            proposal_lens_list,
            select_proposal_len_zero=False)
        _, non_spec_indices = split_batch_by_proposal_len(
            seq_group_metadata_list,
            proposal_lens_list,
            select_proposal_len_zero=True)
        original_indices = spec_indices + non_spec_indices

        # Get probabilities of target model, excluding bonus token.
        proposal_verifier_probs = proposal_scores.probs[spec_indices, :-1]

        # Get non-speculative sampled tokens from target model.
        non_spec_token_ids = proposal_scores.token_ids[non_spec_indices]

        # Get bonus tokens from target model.
        bonus_token_ids = proposal_scores.token_ids[spec_indices, -1:]

        # Get probabilities according to proposal method.
        proposal_probs = proposals.proposal_probs[spec_indices]

        # Get proposed tokens.
        proposal_token_ids = proposals.proposal_token_ids[spec_indices]

        # Append output tokens from non-speculative sequences to
        # the accepted token ids tensor.
        non_spec_token_ids = non_spec_token_ids.expand(-1, max_proposal_len +
                                                       1).clone()
        non_spec_token_ids[:, 1:] = -1
        accepted_token_ids = self._get_accepted_token_ids(
            proposal_verifier_probs=proposal_verifier_probs, bonus_token_ids=bonus_token_ids,
            proposal_probs=proposal_probs, proposal_token_ids=proposal_token_ids)
        accepted_token_ids = torch.cat(
            [accepted_token_ids, non_spec_token_ids])
        logprobs = proposal_scores.logprobs
        # Rearrange so that results are in the order of the original seq group
        # metadata.
        accepted_token_ids[original_indices] = accepted_token_ids.clone()

        return accepted_token_ids, logprobs

    def _get_accepted_token_ids(self, proposal_verifier_probs: torch.Tensor,
                                bonus_token_ids: torch.Tensor,
                                proposal_probs: torch.Tensor,
                                proposal_token_ids: torch.Tensor):
        if isinstance(self.spec_decode_sampler, RejectionSampler):
            accepted_token_ids = self.spec_decode_sampler(
                target_probs=proposal_verifier_probs,
                bonus_token_ids=bonus_token_ids,
                draft_probs=proposal_probs,
                draft_token_ids=proposal_token_ids,
            )
        else:
            assert isinstance(self.spec_decode_sampler, TypicalAcceptanceSampler)
            accepted_token_ids = self.spec_decode_sampler(
                target_probs=proposal_verifier_probs,
                bonus_token_ids=bonus_token_ids,
                draft_token_ids=proposal_token_ids,
            )
        return accepted_token_ids

    def _create_output_sampler_list(
        self,
        seq_group_metadata_list: List[SequenceGroupMetadata],
        accepted_token_ids: torch.Tensor,  # shape: [batch_size, k+1]
        target_logprobs: torch.Tensor,  # shape: [batch_size, k+1, vocab_size]
        k: int,
    ) -> List[SamplerOutput]:
        """Given the accepted token ids, create a list of SamplerOutput.

        The output is padded with -1 tokens such that each sequence has
        the same number of outputs.
        """
        batch_size, num_steps = accepted_token_ids.shape

        # Organize input tensors by step instead of by sequence.
        target_logprobs_by_step = target_logprobs.transpose(0, 1)
        accepted_token_ids_by_step = accepted_token_ids.transpose(0, 1)

        # Get the logprobs/rank of the accepted tokens.
        (accepted_token_id_ranks_by_step,
         accepted_token_id_logprobs_by_step) = get_sampled_token_logprobs(
             logprob_tensor=target_logprobs_by_step,
             sampled_token_ids=accepted_token_ids_by_step,
         )

        # Get the top-k logprobs (which may or may not include the logprob of
        # the accepted token).
        (topk_logprobs_by_step,
         topk_indices_by_step) = target_logprobs_by_step.topk(
             k=self.scorer_worker.model_config.max_logprobs,
             dim=-1,
         )

        # Get the sequence ids and num_logprobs (sampling parameter) in the
        # batch.
        seq_ids = get_all_seq_ids(seq_group_metadata_list)
        num_logprobs_per_seq = get_all_num_logprobs(seq_group_metadata_list)

        # Serialize all tensors to CPU Python lists.
        accepted_token_ids_by_step = accepted_token_ids_by_step.tolist()
        accepted_token_id_ranks_by_step = (
            accepted_token_id_ranks_by_step.tolist())
        accepted_token_id_logprobs_by_step = (
            accepted_token_id_logprobs_by_step.tolist())
        topk_logprobs_by_step = topk_logprobs_by_step.tolist()
        topk_indices_by_step = topk_indices_by_step.tolist()

        # Construct the output on a per-step, per-sequence basis.
        sampler_output_list = []
        for step_index in range(num_steps):
            if all(token_id == -1
                   for token_id in accepted_token_ids_by_step[step_index]):
                break

            step_output_token_ids = []
            for sequence_index in range(batch_size):
                # Each sequence may have a different num_logprobs; retrieve it.
                num_logprobs = num_logprobs_per_seq[sequence_index]

                step_output_token_ids.append(
                    create_sequence_group_output(
                        token_id=accepted_token_ids_by_step[step_index]
                        [sequence_index],
                        token_id_logprob_rank=accepted_token_id_ranks_by_step[
                            step_index][sequence_index],
                        token_id_logprob=accepted_token_id_logprobs_by_step[
                            step_index][sequence_index],
                        seq_id=seq_ids[sequence_index],
                        topk_token_ids=topk_indices_by_step[step_index]
                        [sequence_index][:num_logprobs],
                        topk_logprobs=topk_logprobs_by_step[step_index]
                        [sequence_index][:num_logprobs],
                    ))

            sampler_output_list.append(
                SamplerOutput(outputs=step_output_token_ids))

        maybe_rejsample_metrics = (
            self._metrics.maybe_collect_rejsample_metrics(k))
        if maybe_rejsample_metrics is not None:
            sampler_output_list[
                0].spec_decode_worker_metrics = maybe_rejsample_metrics

        return sampler_output_list

    @cached_property
    def _vocab_size(self) -> int:
        """Get the vocab size of the model and make sure it's consistent between
        draft and target workers.
        """
        vocab_sizes = [
            worker.vocab_size
            for worker in [self.proposer_worker, self.scorer_worker]
        ]
        assert all(vocab_sizes[0] == vocab_size for vocab_size in vocab_sizes)
        return vocab_sizes[0]

    @property
    def rank(self):
        return self.scorer_worker.rank

    @property
    def device(self):
        return self.scorer_worker.device

    @property
    def _driver_rank(self) -> int:
        return 0

    def get_cache_block_size_bytes(self):
        """Return the size of a cache block in bytes.
        
        This function is only used to compose workers within a SpecDecodeWorker.
        We leave composing a SpecDecodeWorker within a SpecDecodeWorker
        undefined for now, although it could be implemented in the future.
        See https://arxiv.org/abs/2308.04623.
        """
        raise NotImplementedError


def split_num_cache_blocks_evenly(scorer_cache_block_size_bytes: int,
                                  proposer_cache_block_size_bytes: int,
                                  total_num_gpu_blocks: int) -> int:
    """Given total_num_gpu_blocks, the number of GPU blocks that could be
    allocate to the target model, this function calculates how many blocks
    should be given to the draft and target model.

    Note that usually the block size, in bytes, of each model is different,
    as it's a function of number of KV/layer, number of heads, and hidden
    dimension size.

    Since the target and draft models allocate the same number of blocks, we
    simply calculate the number of blocks where if allocated by both models,
    the total memory usage from KV cache is no larger than the number of
    blocks allocatable by the target model alone.
    """
    new_num_gpu_blocks = int(
        total_num_gpu_blocks * scorer_cache_block_size_bytes /
        (proposer_cache_block_size_bytes + scorer_cache_block_size_bytes))

    return new_num_gpu_blocks<|MERGE_RESOLUTION|>--- conflicted
+++ resolved
@@ -131,21 +131,13 @@
                     typical_acceptance_sampler_posterior_threshold,
                 posterior_alpha=typical_acceptance_sampler_posterior_alpha,
         )
-
-<<<<<<< HEAD
+ 
         return SpecDecodeWorker(
             proposer_worker,
             scorer_worker,
             disable_by_batch_size=disable_by_batch_size,
             spec_decode_sampler=spec_decode_sampler)
 
-=======
-        return SpecDecodeWorker(proposer_worker,
-                                scorer_worker,
-                                disable_by_batch_size=disable_by_batch_size,
-                                rejection_sampler=RejectionSampler(
-                                    disable_bonus_tokens=disable_bonus_tokens))
->>>>>>> 8f89d720
 
     def __init__(
         self,
