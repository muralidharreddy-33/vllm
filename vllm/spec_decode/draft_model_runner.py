from typing import List, Optional

import torch

from vllm.config import (CacheConfig, DeviceConfig, LoadConfig, LoRAConfig,
                         ModelConfig, ParallelConfig, SchedulerConfig,
                         VisionLanguageConfig)
from vllm.logger import init_logger
from vllm.sequence import (IntermediateTensors, SamplerOutput,
                           SequenceGroupMetadata)
from vllm.worker.model_runner import (ModelInputForGPUWithSamplingMetadata,
                                      ModelRunner)

logger = init_logger(__name__)


class TP1DraftModelRunner(ModelRunner):
    """Specialized model runner for speculative decoding draft model.
    Since the draft model always execute k forward passes consecutively to
    generate k speculative tokens in a single speculative decoding step,
    we could get rid of most CPU-GPU synchronization and data transfer
    overheads by keeping model input and output tensors on GPU all the time.

    This runner is still under development so there's no performance gain
    at this moment. Currently we adopt a temporary solution that caches the
    seq_group_metadata_list for multi-step execution, so that we can
    leverage existing prepare_model_input to be compatible with the current
    execution flow, but we plan to remove this cache and avoid calling
    prepare_model_input in execute_model at all.
    
    The detail development plan includes:
    1. Use "update_model_input" to update existing model_input without
       creating a new one.
    2. Improve the performance of "update_model_input" with a GPU kernel.
    3. Support TP > 1 (this requires some designs because we do not expect
       any broadcasting inside execute_model).
    """

    def __init__(
        self,
        model_config: ModelConfig,
        parallel_config: ParallelConfig,
        scheduler_config: SchedulerConfig,
        device_config: DeviceConfig,
        cache_config: CacheConfig,
        load_config: LoadConfig,
        lora_config: Optional[LoRAConfig],
        kv_cache_dtype: Optional[str] = "auto",
        is_driver_worker: bool = False,
        vision_language_config: Optional[VisionLanguageConfig] = None,
        return_hidden_states: bool = False,
    ):
        if return_hidden_states:
            raise ValueError(
                "return_hidden_states is not supported for TP1DraftModelRunner."
            )

        super().__init__(
            model_config=model_config,
            parallel_config=parallel_config,
            scheduler_config=scheduler_config,
            device_config=device_config,
            cache_config=cache_config,
            load_config=load_config,
            lora_config=lora_config,
            kv_cache_dtype=kv_cache_dtype,
            is_driver_worker=is_driver_worker,
            vision_language_config=vision_language_config,
            return_hidden_states=return_hidden_states,
        )

        # TODO: Remove this cache when we are able to update model_input
        # directly in advance_step.
        self.cached_seq_group_metadata_list: Optional[
            List[SequenceGroupMetadata]] = None

    def prepare_model_input(
<<<<<<< HEAD
        self,
        seq_group_metadata_list: List[SequenceGroupMetadata],
        finished_requests_ids: Optional[List[str]] = None
    ) -> ModelInputForGPUWithSamplingMetadata:
=======
            self,
            seq_group_metadata_list: List[SequenceGroupMetadata],
            virtual_engine: int = 0) -> ModelInputForGPUWithSamplingMetadata:
>>>>>>> c92257c6
        """A temporary solution that caches the seq_group_metadata_list
        for multi-step execution.
        TODO: In-place update model_input and remove this function.
        """
        self.cached_seq_group_metadata_list = seq_group_metadata_list
        return super().prepare_model_input(seq_group_metadata_list,
                                           finished_requests_ids)

    def update_model_input(
            self, model_input: ModelInputForGPUWithSamplingMetadata,
            last_output: SamplerOutput
    ) -> ModelInputForGPUWithSamplingMetadata:
        """Prepare the model inputs for the next step.
        TODO: In-place update model_input instead of calling
        prepare_model_input.
        """

        # Append the output token to the sequence data.
        assert self.cached_seq_group_metadata_list is not None
        for seq_group_metadata, sequence_group_outputs in zip(
                self.cached_seq_group_metadata_list, last_output.outputs):
            seq_group_metadata.is_prompt = False

            for seq_output in sequence_group_outputs.samples:
                seq = seq_group_metadata.seq_data[seq_output.parent_seq_id]

                token_id = seq_output.output_token
                token_logprob = seq_output.logprobs[token_id]

                seq.append_token_id(token_id, token_logprob.logprob)
                seq.update_num_computed_tokens(1)

        return self.prepare_model_input(self.cached_seq_group_metadata_list)

    @torch.inference_mode()
    def execute_model(
        self,
        model_input: ModelInputForGPUWithSamplingMetadata,
        kv_caches: List[torch.Tensor],
        intermediate_tensors: Optional[IntermediateTensors] = None,
        num_steps: int = 1,
    ) -> Optional[List[SamplerOutput]]:
        # Since we do not broadcast data inside execute_model anymore,
        # we need to figure out the best way to support TP > 1 in this
        # case, because we will at least need to broadcast the sampled
        # tokens to all workers.
        if not self.is_driver_worker:
            raise ValueError("TP1DraftModelRunner only supports TP=1.")

        if self.lora_config:
            assert model_input.lora_requests is not None
            assert model_input.lora_mapping is not None
            self.set_active_loras(model_input.lora_requests,
                                  model_input.lora_mapping)

        virtual_engine = model_input.virtual_engine
        outputs: List[SamplerOutput] = []
        for step in range(num_steps):
            # Currently cuda graph is only supported by the decode phase.
            assert model_input.attn_metadata is not None
            prefill_meta = model_input.attn_metadata.prefill_metadata
            decode_meta = model_input.attn_metadata.decode_metadata
            if prefill_meta is None and decode_meta.use_cuda_graph:
                assert model_input.input_tokens is not None
                graph_batch_size = model_input.input_tokens.shape[0]
                model_executable = (
                    self.graph_runners[virtual_engine][graph_batch_size])
            else:
                model_executable = self.model

            multi_modal_kwargs = model_input.multi_modal_kwargs or {}
            hidden_states = model_executable(
                input_ids=model_input.input_tokens,
                positions=model_input.input_positions,
                kv_caches=kv_caches,
                attn_metadata=model_input.attn_metadata,
                intermediate_tensors=intermediate_tensors,
                **multi_modal_kwargs,
            )

            # Compute the logits.
            logits = self.model.compute_logits(hidden_states,
                                               model_input.sampling_metadata)

            # Sample the next token.
            outputs.append(
                self.model.sample(
                    logits=logits,
                    sampling_metadata=model_input.sampling_metadata,
                ))

            # Prepare the inputs for the next step.
            if step != num_steps - 1:
                model_input = self.update_model_input(model_input, outputs[-1])

        return outputs<|MERGE_RESOLUTION|>--- conflicted
+++ resolved
@@ -75,16 +75,11 @@
             List[SequenceGroupMetadata]] = None
 
     def prepare_model_input(
-<<<<<<< HEAD
         self,
         seq_group_metadata_list: List[SequenceGroupMetadata],
+        virtual_engine: int = 0,
         finished_requests_ids: Optional[List[str]] = None
-    ) -> ModelInputForGPUWithSamplingMetadata:
-=======
-            self,
-            seq_group_metadata_list: List[SequenceGroupMetadata],
-            virtual_engine: int = 0) -> ModelInputForGPUWithSamplingMetadata:
->>>>>>> c92257c6
+        ) -> ModelInputForGPUWithSamplingMetadata:
         """A temporary solution that caches the seq_group_metadata_list
         for multi-step execution.
         TODO: In-place update model_input and remove this function.
