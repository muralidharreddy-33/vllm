import contextlib
import functools
from typing import TYPE_CHECKING, List, Optional, Tuple, Union

import torch
import torch.library

import vllm.envs as envs
from vllm.logger import init_logger
from vllm.platforms import current_platform
<<<<<<< HEAD
from vllm.utils import is_hip
=======
from vllm.scalar_type import ScalarType
>>>>>>> 5241aa14

logger = init_logger(__name__)

if not current_platform.is_tpu():
    try:
        import vllm._C
    except ImportError as e:
        logger.warning("Failed to import from vllm._C with %r", e)

if current_platform.is_rocm():
    import vllm._rocm_C  # noqa: F401

supports_moe_ops = False
with contextlib.suppress(ImportError):
    import vllm._moe_C  # noqa: F401
    supports_moe_ops = True

if TYPE_CHECKING:

    def register_fake(fn):
        return lambda name: fn
else:
    try:
        from torch.library import register_fake
    except ImportError:
        from torch.library import impl_abstract as register_fake

with contextlib.suppress(ImportError):
    import vllm._custom_C  # noqa: F401


def hint_on_error(fn):

    @functools.wraps(fn)
    def wrapper(*args, **kwargs):
        try:
            return fn(*args, **kwargs)

        except NotImplementedError as e:
            msg = (
                "Error in calling custom op %s: %s\n"
                "Not implemented or built, mostly likely because the current current device "
                "does not support this kernel (less likely TORCH_CUDA_ARCH_LIST was set "
                "incorrectly while building)")
            logger.error(msg, fn.__name__, e)
            raise NotImplementedError(msg % (fn.__name__, e)) from e
        except AttributeError as e:
            msg = (
                "Error in calling custom op %s: %s\n"
                "Possibly you have built or installed an obsolete version of vllm.\n"
                "Please try a clean build and install of vllm,"
                "or remove old built files such as vllm/*cpython*.so and build/ ."
            )
            logger.error(msg, fn.__name__, e)
            raise e

    return wrapper


# activation ops
def silu_and_mul(out: torch.Tensor, x: torch.Tensor) -> None:
    torch.ops._C.silu_and_mul(out, x)


def scaled_silu_and_mul(out: torch.Tensor, x: torch.Tensor,
                        scale: torch.Tensor) -> None:
    torch.ops._C.scaled_silu_and_mul(out, x, scale)


def gelu_and_mul(out: torch.Tensor, x: torch.Tensor) -> None:
    torch.ops._C.gelu_and_mul(out, x)


def gelu_tanh_and_mul(out: torch.Tensor, x: torch.Tensor) -> None:
    torch.ops._C.gelu_tanh_and_mul(out, x)


def gelu_fast(out: torch.Tensor, x: torch.Tensor) -> None:
    torch.ops._C.gelu_fast(out, x)


def gelu_new(out: torch.Tensor, x: torch.Tensor) -> None:
    torch.ops._C.gelu_new(out, x)


def gelu_quick(out: torch.Tensor, x: torch.Tensor) -> None:
    torch.ops._C.gelu_quick(out, x)


# page attention ops
def paged_attention_v1(
    out: torch.Tensor,
    query: torch.Tensor,
    key_cache: torch.Tensor,
    value_cache: torch.Tensor,
    num_kv_heads: int,
    scale: float,
    block_tables: torch.Tensor,
    seq_lens: torch.Tensor,
    block_size: int,
    max_seq_len: int,
    alibi_slopes: Optional[torch.Tensor],
    kv_cache_dtype: str,
    k_scale: float,
    v_scale: float,
    tp_rank: int = 0,
    blocksparse_local_blocks: int = 0,
    blocksparse_vert_stride: int = 0,
    blocksparse_block_size: int = 64,
    blocksparse_head_sliding_step: int = 0,
) -> None:
    torch.ops._C.paged_attention_v1(
        out, query, key_cache, value_cache, num_kv_heads, scale, block_tables,
        seq_lens, block_size, max_seq_len, alibi_slopes, kv_cache_dtype,
        k_scale, v_scale, tp_rank, blocksparse_local_blocks,
        blocksparse_vert_stride, blocksparse_block_size,
        blocksparse_head_sliding_step)


def paged_attention_v2(
    out: torch.Tensor,
    exp_sum: torch.Tensor,
    max_logits: torch.Tensor,
    tmp_out: torch.Tensor,
    query: torch.Tensor,
    key_cache: torch.Tensor,
    value_cache: torch.Tensor,
    num_kv_heads: int,
    scale: float,
    block_tables: torch.Tensor,
    seq_lens: torch.Tensor,
    block_size: int,
    max_seq_len: int,
    alibi_slopes: Optional[torch.Tensor],
    kv_cache_dtype: str,
    k_scale: float,
    v_scale: float,
    tp_rank: int = 0,
    blocksparse_local_blocks: int = 0,
    blocksparse_vert_stride: int = 0,
    blocksparse_block_size: int = 64,
    blocksparse_head_sliding_step: int = 0,
) -> None:
    torch.ops._C.paged_attention_v2(
        out, exp_sum, max_logits, tmp_out, query, key_cache, value_cache,
        num_kv_heads, scale, block_tables, seq_lens, block_size, max_seq_len,
        alibi_slopes, kv_cache_dtype, k_scale, v_scale, tp_rank,
        blocksparse_local_blocks, blocksparse_vert_stride,
        blocksparse_block_size, blocksparse_head_sliding_step)


def paged_attention_rocm(
    out: torch.Tensor,
    exp_sum: torch.Tensor,
    max_logits: torch.Tensor,
    tmp_out: torch.Tensor,
    query: torch.Tensor,
    key_cache: torch.Tensor,
    value_cache: torch.Tensor,
    num_kv_heads: int,
    scale: float,
    block_tables: torch.Tensor,
    seq_lens: torch.Tensor,
    block_size: int,
    max_seq_len: int,
    alibi_slopes: Optional[torch.Tensor],
    kv_cache_dtype: str,
    k_scale: float,
    v_scale: float,
    fp8_out_scale: Optional[torch.Tensor],
) -> None:
    torch.ops._rocm_C.paged_attention(out, exp_sum, max_logits, tmp_out, query,
                                      key_cache, value_cache, num_kv_heads,
                                      scale, block_tables, seq_lens,
                                      block_size, max_seq_len, alibi_slopes,
                                      kv_cache_dtype, k_scale, v_scale,
                                      fp8_out_scale)


# pos encoding ops
def rotary_embedding(
    positions: torch.Tensor,
    query: torch.Tensor,
    key: torch.Tensor,
    head_size: int,
    cos_sin_cache: torch.Tensor,
    is_neox: bool,
) -> None:
    torch.ops._C.rotary_embedding(positions, query, key, head_size,
                                  cos_sin_cache, is_neox)


def batched_rotary_embedding(positions: torch.Tensor, query: torch.Tensor,
                             key: torch.Tensor, head_size: int,
                             cos_sin_cache: torch.Tensor, is_neox: bool,
                             rot_dim: int,
                             cos_sin_cache_offsets: torch.Tensor) -> None:
    torch.ops._C.batched_rotary_embedding(positions, query, key, head_size,
                                          cos_sin_cache, is_neox, rot_dim,
                                          cos_sin_cache_offsets)


# layer norm ops
def rms_norm(out: torch.Tensor, input: torch.Tensor, weight: torch.Tensor,
             epsilon: float) -> None:
    torch.ops._C.rms_norm(out, input, weight, epsilon)


def fused_add_rms_norm(input: torch.Tensor, residual: torch.Tensor,
                       weight: torch.Tensor, epsilon: float) -> None:
    torch.ops._C.fused_add_rms_norm(input, residual, weight, epsilon)


def scaled_rms_norm(out: torch.Tensor, input: torch.Tensor,
                    weight: torch.Tensor, scale: torch.Tensor,
                    epsilon: float) -> None:
    torch.ops._C.scaled_rms_norm(out, input, weight, scale, epsilon)


def scaled_fused_add_rms_norm(out: torch.Tensor, input: torch.Tensor,
                              residual: torch.Tensor, weight: torch.Tensor,
                              scale: torch.Tensor, epsilon: float) -> None:
    torch.ops._C.scaled_fused_add_rms_norm(out, input, residual, weight, scale,
                                           epsilon)


def advance_step_flashattn(num_seqs: int, num_queries: int, block_size: int,
                           input_tokens: torch.Tensor,
                           sampled_token_ids: torch.Tensor,
                           input_positions: torch.Tensor,
                           seq_lens: torch.Tensor, slot_mapping: torch.Tensor,
                           block_tables: torch.Tensor) -> None:
    """Advance a step on GPU for existing inputs for a multi-step runner"""
    return torch.ops._C.advance_step_flashattn(num_seqs, num_queries,
                                               block_size, input_tokens,
                                               sampled_token_ids,
                                               input_positions, seq_lens,
                                               slot_mapping, block_tables)


def advance_step_flashinfer(num_seqs: int, num_queries: int, block_size: int,
                            input_tokens: torch.Tensor,
                            sampled_token_ids: torch.Tensor,
                            input_positions: torch.Tensor,
                            seq_lens: torch.Tensor, slot_mapping: torch.Tensor,
                            block_tables: torch.Tensor,
                            paged_kv_indices: torch.Tensor,
                            paged_kv_indptr: torch.Tensor,
                            paged_kv_last_page_len: torch.Tensor,
                            block_table_bound: torch.Tensor) -> None:

    return torch.ops._C.advance_step_flashinfer(
        num_seqs, num_queries, block_size, input_tokens, sampled_token_ids,
        input_positions, seq_lens, slot_mapping, block_tables,
        paged_kv_indices, paged_kv_indptr, paged_kv_last_page_len,
        block_table_bound)


# quantization ops
# awq
def awq_dequantize(qweight: torch.Tensor, scales: torch.Tensor,
                   zeros: torch.Tensor, split_k_iters: int, thx: int,
                   thy: int) -> torch.Tensor:
    if envs.VLLM_USE_TRITON_AWQ:
        from vllm.model_executor.layers.quantization.awq_triton import (
            awq_dequantize_triton)
        return awq_dequantize_triton(qweight, scales, zeros)
    return torch.ops._C.awq_dequantize(qweight, scales, zeros, split_k_iters,
                                       thx, thy)


def awq_gemm(input: torch.Tensor, qweight: torch.Tensor, qzeros: torch.Tensor,
             scales: torch.Tensor, split_k_iters: int) -> torch.Tensor:
    if envs.VLLM_USE_TRITON_AWQ:
        from vllm.model_executor.layers.quantization.awq_triton import (
            awq_gemm_triton)
        return awq_gemm_triton(input, qweight, qzeros, scales, split_k_iters)
    return torch.ops._C.awq_gemm(input, qweight, qzeros, scales, split_k_iters)


# gptq
def gptq_gemm(a: torch.Tensor, b_q_weight: torch.Tensor,
              b_gptq_qzeros: torch.Tensor, b_gptq_scales: torch.Tensor,
              b_g_idx: torch.Tensor, use_exllama: bool,
              bit: int) -> torch.Tensor:
    return torch.ops._C.gptq_gemm(a, b_q_weight, b_gptq_qzeros, b_gptq_scales,
                                  b_g_idx, use_exllama, bit)


if hasattr(torch.ops._C, "gptq_gemm"):

    @register_fake("_C::gptq_gemm")
    def _gptq_gemm_fake(a: torch.Tensor, b_q_weight: torch.Tensor,
                        b_gptq_qzeros: torch.Tensor,
                        b_gptq_scales: torch.Tensor, b_g_idx: torch.Tensor,
                        use_exllama: bool, bit: int) -> torch.Tensor:
        return torch.empty((a.size(0), b_q_weight.size(1)),
                           dtype=a.dtype,
                           device=a.device)


def gptq_shuffle(q_weight: torch.Tensor, q_perm: torch.Tensor,
                 bit: int) -> None:
    torch.ops._C.gptq_shuffle(q_weight, q_perm, bit)


# marlin
def marlin_gemm(a: torch.Tensor, b_q_weight: torch.Tensor,
                b_scales: torch.Tensor, workspace: torch.Tensor, size_m: int,
                size_n: int, size_k: int) -> torch.Tensor:
    return torch.ops._C.marlin_gemm(a, b_q_weight, b_scales, workspace, size_m,
                                    size_n, size_k)


# marlin_24
def gptq_marlin_24_gemm(a: torch.Tensor, b_q_weight: torch.Tensor,
                        b_meta: torch.Tensor, b_scales: torch.Tensor,
                        workspace: torch.Tensor, b_q_type: ScalarType,
                        size_m: int, size_n: int, size_k: int) -> torch.Tensor:
    return torch.ops._C.gptq_marlin_24_gemm(a, b_q_weight, b_meta, b_scales,
                                            workspace, b_q_type.id, size_m,
                                            size_n, size_k)


if hasattr(torch.ops._C, "gptq_marlin_24_gemm"):

    @register_fake("_C::gptq_marlin_24_gemm")
    def _gptq_marlin_24_gemm_fake(a: torch.Tensor, b_q_weight: torch.Tensor,
                                  b_meta: torch.Tensor, b_scales: torch.Tensor,
                                  workspace: torch.Tensor,
                                  b_q_type: ScalarType, size_m: torch.SymInt,
                                  size_n: torch.SymInt,
                                  size_k: torch.SymInt) -> torch.Tensor:
        return torch.empty((size_m, size_n), device=a.device, dtype=a.dtype)

    @register_fake("_C::gptq_marlin_gemm")
    def _gptq_marlin_gemm_fake(a: torch.Tensor,
                               b_q_weight: torch.Tensor,
                               b_scales: torch.Tensor,
                               b_zeros: torch.Tensor,
                               g_idx: torch.Tensor,
                               perm: torch.Tensor,
                               workspace: torch.Tensor,
                               b_q_type: ScalarType,
                               size_m: torch.SymInt,
                               size_n: torch.SymInt,
                               size_k: torch.SymInt,
                               is_k_full: bool,
                               has_zp: bool = False,
                               use_fp32_reduce: bool = False) -> torch.Tensor:
        return torch.empty((size_m, size_n), device=a.device, dtype=a.dtype)

    @register_fake("_C::ggml_dequantize")
    def _ggml_dequantize_fake(W: torch.Tensor, quant_type: int,
                              m: torch.SymInt,
                              n: torch.SymInt) -> torch.Tensor:
        return torch.empty((m, n), dtype=torch.float16, device=W.device)

    @register_fake("_C::ggml_mul_mat_vec_a8")
    def _ggml_mul_mat_vec_a8_fake(
        W: torch.Tensor,
        X: torch.Tensor,
        quant_type: int,
        row: torch.SymInt,
    ) -> torch.Tensor:
        return torch.empty((1, row), dtype=torch.float16, device=W.device)

    @register_fake("_C::ggml_mul_mat_a8")
    def _ggml_mul_mat_a8_fake(
        W: torch.Tensor,
        X: torch.Tensor,
        quant_type: int,
        row: torch.SymInt,
    ) -> torch.Tensor:
        batch = X.size(0)
        return torch.empty((batch, row), dtype=torch.float16, device=W.device)

    @register_fake("_C::marlin_qqq_gemm")
    def _marlin_qqq_gemm_fake(a: torch.Tensor, b_q_weight: torch.Tensor,
                              s_tok: torch.Tensor, s_ch: torch.Tensor,
                              s_group: torch.Tensor, workspace: torch.Tensor,
                              size_m: torch.SymInt, size_n: torch.SymInt,
                              size_k: torch.SymInt) -> torch.Tensor:
        return torch.empty((size_m, size_n),
                           dtype=torch.float16,
                           device=a.device)

    @register_fake("_C::marlin_gemm")
    def _marlin_gemm_fake(a: torch.Tensor, b_q_weight: torch.Tensor,
                          b_scales: torch.Tensor, workspace: torch.Tensor,
                          size_m: torch.SymInt, size_n: torch.SymInt,
                          size_k: torch.SymInt) -> torch.Tensor:
        return torch.empty((size_m, size_n),
                           dtype=torch.float16,
                           device=a.device)

    @register_fake("_C::awq_dequantize")
    def _awq_dequantize_fake(qweight: torch.Tensor, scales: torch.Tensor,
                             zeros: torch.Tensor, split_k_iters: torch.SymInt,
                             thx: int, thy: int) -> torch.Tensor:
        in_c = qweight.size(0)
        qout_c = qweight.size(1)
        out_c = qout_c * 8
        return torch.empty((in_c, out_c),
                           dtype=scales.dtype,
                           device=scales.device)

    @register_fake("_C::awq_gemm")
    def _awq_gemm_fake(input: torch.Tensor, qweight: torch.Tensor,
                       qzeros: torch.Tensor, scales: torch.Tensor,
                       split_k_iters: torch.SymInt) -> torch.Tensor:
        num_in_feats = input.size(0)
        return torch.empty((split_k_iters, num_in_feats, qweight.size(1) * 8),
                           dtype=input.dtype,
                           device=input.device).sum(0)

    @register_fake("_C::aqlm_gemm")
    def _aqlm_gemm_fake(input: torch.Tensor, codes: torch.Tensor,
                        codebooks: torch.Tensor, scales: torch.Tensor,
                        codebook_partition_sizes: List[int],
                        bias: Optional[torch.Tensor]) -> torch.Tensor:
        out_features = codes.size(0) * codebooks.size(2)
        flat_input = input.reshape((-1, input.size(-1)))
        flat_output = torch.empty((flat_input.size(0), out_features),
                                  dtype=input.dtype,
                                  device=input.device)

        output_sizes = list(input.shape)
        output_sizes.pop()
        output_sizes.append(-1)
        return flat_output.reshape(tuple(output_sizes))

    @register_fake("_C::aqlm_dequant")
    def _aqlm_dequant_fake(
            codes: torch.Tensor, codebooks: torch.Tensor,
            codebook_partition_sizes: List[int]) -> torch.Tensor:
        in_features = codes.size(1) * 8
        out_features = codes.size(0)
        return torch.empty((out_features, in_features),
                           dtype=codebooks.dtype,
                           device=codebooks.device)

    @register_fake("_C::fp8_marlin_gemm")
    def _fp8_marlin_gemm_fake(a: torch.Tensor, b_q_weight: torch.Tensor,
                              b_scales: torch.Tensor, workspace: torch.Tensor,
                              num_bits: int, size_m: torch.SymInt,
                              size_n: torch.SymInt,
                              size_k: torch.SymInt) -> torch.Tensor:
        return torch.empty((size_m, size_n), dtype=a.dtype, device=a.device)

    @register_fake("_C::machete_gemm")
    def machete_gemm_fake(
        a: torch.Tensor,
        # Should be the tensor returned by machete_prepack_B
        b_q: torch.Tensor,
        b_type: ScalarType,
        b_scales: Optional[torch.Tensor] = None,
        b_zeros: Optional[torch.Tensor] = None,
        b_group_size: Optional[int] = None,
        c: Optional[torch.Tensor] = None,
        alpha: Optional[float] = None,
        beta: Optional[float] = None,
        schedule: Optional[str] = None,
    ) -> torch.Tensor:
        m = a.size(0)
        n = b_q.size(1)
        return torch.empty((m, n), device=a.device, dtype=a.dtype)

    @register_fake("_C::machete_prepack_B")
    def machete_prepack_B_fake(b_q_weight: torch.Tensor,
                               b_type: ScalarType) -> torch.Tensor:
        return torch.empty_like(b_q_weight,
                                memory_format=torch.contiguous_format)


# cutlass
def cutlass_scaled_mm_supports_fp8(cuda_device_capability: int) -> bool:
    return torch.ops._C.cutlass_scaled_mm_supports_fp8(cuda_device_capability)


def cutlass_scaled_mm(a: torch.Tensor,
                      b: torch.Tensor,
                      scale_a: torch.Tensor,
                      scale_b: torch.Tensor,
                      out_dtype: torch.dtype,
                      bias: Optional[torch.Tensor] = None) -> torch.Tensor:
    assert (b.shape[0] % 16 == 0 and b.shape[1] % 16 == 0)
    assert (out_dtype is torch.bfloat16 or out_dtype is torch.float16)
    assert bias is None or bias.shape[0] == b.shape[
        1] and bias.dtype == out_dtype

    m = a.shape[0]
    n = b.shape[1]
    out = torch.empty((m, n), dtype=out_dtype, device=a.device)

    torch.ops._C.cutlass_scaled_mm(out, a, b, scale_a, scale_b, bias)

    return out


def cutlass_scaled_mm_azp(a: torch.Tensor,
                          b: torch.Tensor,
                          scale_a: torch.Tensor,
                          scale_b: torch.Tensor,
                          out_dtype: torch.dtype,
                          azp_adj: torch.Tensor,
                          azp: Optional[torch.Tensor] = None,
                          bias: Optional[torch.Tensor] = None) -> torch.Tensor:
    assert (b.shape[0] % 16 == 0 and b.shape[1] % 16 == 0)
    assert (out_dtype is torch.bfloat16 or out_dtype is torch.float16)
    assert bias is None or bias.numel(
    ) == b.shape[1] and bias.dtype == out_dtype

    m = a.shape[0]
    n = b.shape[1]
    out = torch.empty((m, n), dtype=out_dtype, device=a.device)

    torch.ops._C.cutlass_scaled_mm_azp(out, a, b, scale_a, scale_b, azp_adj,
                                       azp, bias)
    return out


# aqlm
def aqlm_gemm(input: torch.Tensor, codes: torch.Tensor,
              codebooks: torch.Tensor, scales: torch.Tensor,
              codebook_partition_sizes: List[int],
              bias: Optional[torch.Tensor]) -> torch.Tensor:
    return torch.ops._C.aqlm_gemm(input, codes, codebooks, scales,
                                  codebook_partition_sizes, bias)


def aqlm_dequant(codes: torch.Tensor, codebooks: torch.Tensor,
                 codebook_partition_sizes: List[int]) -> torch.Tensor:
    return torch.ops._C.aqlm_dequant(codes, codebooks,
                                     codebook_partition_sizes)


# gptq_marlin
def gptq_marlin_repack(b_q_weight: torch.Tensor, perm: torch.Tensor,
                       size_k: int, size_n: int,
                       num_bits: int) -> torch.Tensor:
    return torch.ops._C.gptq_marlin_repack(b_q_weight, perm, size_k, size_n,
                                           num_bits)


# gptq_marlin
def awq_marlin_repack(b_q_weight: torch.Tensor, size_k: int, size_n: int,
                      num_bits: int) -> torch.Tensor:
    return torch.ops._C.awq_marlin_repack(b_q_weight, size_k, size_n, num_bits)


def gptq_marlin_moe_repack(b_q_weight: torch.Tensor, perm: torch.Tensor,
                           size_k: int, size_n: int,
                           num_bits: int) -> torch.Tensor:
    num_experts = b_q_weight.shape[0]
    assert size_k % 16 == 0
    output = torch.empty((num_experts, size_k // 16, size_n * (num_bits // 2)),
                         device=b_q_weight.device,
                         dtype=b_q_weight.dtype)
    for e in range(num_experts):
        output[e] = torch.ops._C.gptq_marlin_repack(b_q_weight[e], perm[e],
                                                    size_k, size_n, num_bits)
    return output


def awq_marlin_moe_repack(b_q_weight: torch.Tensor, perm: torch.Tensor,
                          size_k: int, size_n: int,
                          num_bits: int) -> torch.Tensor:
    num_experts = b_q_weight.shape[0]
    assert size_k % 16 == 0
    output = torch.empty((num_experts, size_k // 16, size_n * (num_bits // 2)),
                         device=b_q_weight.device,
                         dtype=b_q_weight.dtype)
    for e in range(num_experts):
        output[e] = torch.ops._C.awq_marlin_repack(b_q_weight[e], size_k,
                                                   size_n, num_bits)
    return output


def gptq_marlin_gemm(a: torch.Tensor,
                     b_q_weight: torch.Tensor,
                     b_scales: torch.Tensor,
                     b_zeros: torch.Tensor,
                     g_idx: torch.Tensor,
                     perm: torch.Tensor,
                     workspace: torch.Tensor,
                     b_q_type: ScalarType,
                     size_m: int,
                     size_n: int,
                     size_k: int,
                     is_k_full: bool,
                     has_zp: bool = False,
                     use_fp32_reduce: bool = False) -> torch.Tensor:
    return torch.ops._C.gptq_marlin_gemm(a, b_q_weight, b_scales, b_zeros,
                                         g_idx, perm, workspace, b_q_type.id,
                                         size_m, size_n, size_k, is_k_full,
                                         has_zp, use_fp32_reduce)


# fp8 marlin
def fp8_marlin_gemm(a: torch.Tensor, b_q_weight: torch.Tensor,
                    b_scales: torch.Tensor, workspace: torch.Tensor,
                    num_bits: int, size_m: int, size_n: int,
                    size_k: int) -> torch.Tensor:
    return torch.ops._C.fp8_marlin_gemm(a, b_q_weight, b_scales, workspace,
                                        num_bits, size_m, size_n, size_k)


# machete
def machete_supported_schedules(b_type: ScalarType) -> List[str]:
    return torch.ops._C.machete_supported_schedules(b_type.id)


def machete_gemm(
    a: torch.Tensor,
    b_q: torch.Tensor,  # Should be the tensor returned by machete_prepack_B
    b_type: ScalarType,
    b_scales: Optional[torch.Tensor] = None,
    b_zeros: Optional[torch.Tensor] = None,
    b_group_size: Optional[int] = None,
    c: Optional[torch.Tensor] = None,
    alpha: Optional[float] = None,
    beta: Optional[float] = None,
    schedule: Optional[str] = None,
) -> torch.Tensor:
    return torch.ops._C.machete_gemm(a, b_q, b_type.id, b_scales, b_zeros,
                                     b_group_size, c, alpha, beta, schedule)


def machete_prepack_B(b_q_weight: torch.Tensor,
                      b_type: ScalarType) -> torch.Tensor:
    return torch.ops._C.machete_prepack_B(b_q_weight, b_type.id)


if hasattr(torch.ops._C, "permute_cols"):

    @register_fake("_C::permute_cols")
    def _permute_cols_fake(a: torch.Tensor,
                           perm: torch.Tensor) -> torch.Tensor:
        return torch.empty_like(a)


def permute_cols(a: torch.Tensor, perm: torch.Tensor) -> torch.Tensor:
    return torch.ops._C.permute_cols(a, perm)


# fp8
def scaled_fp8_quant(
    input: torch.Tensor,
    scale: Optional[torch.Tensor] = None,
    num_token_padding: Optional[int] = None,
    scale_ub: Optional[torch.Tensor] = None,
    use_per_token_if_dynamic: bool = False,
) -> Tuple[torch.Tensor, torch.Tensor]:
    """
    Quantize input tensor to FP8 and return quantized tensor and scale.

    This function supports both static and dynamic quantization: If you
    provide the scale, it will use static scaling and if you omit it,
    the scale will be determined dynamically. The function also allows
    optional padding of the output tensors for downstream kernels that
    will benefit from padding.

    Args:
        input: The input tensor to be quantized to FP8
        scale: Optional scaling factor for the FP8 quantization
        scale_ub: Optional upper bound for scaling factor in dynamic 
            per token case
        num_token_padding: If specified, pad the first dimension
            of the output to at least this value.
        use_per_token_if_dynamic: Whether to do per_tensor or per_token 
            in the dynamic quantization case.

    Returns:
        Tuple[torch.Tensor, torch.Tensor]: The output tensor in FP8 and
            scaling factor.
    """
    # This code assumes batch_dim and num_tokens are flattened
    assert (input.ndim == 2)
    shape: Union[Tuple[int, int], torch.Size] = input.shape
    # For rocm, the output fp8 dtype is torch.float_e3m3fnuz
    out_dtype: torch.dtype = torch.float8_e4m3fnuz if is_hip() \
        else torch.float8_e4m3fn
    if num_token_padding:
        shape = (max(num_token_padding, input.shape[0]), shape[1])
    output = torch.empty(shape, device=input.device, dtype=out_dtype)

    if scale is None:
        if use_per_token_if_dynamic:
            scale = torch.empty((shape[0], 1),
                                device=input.device,
                                dtype=torch.float32)
            torch.ops._C.dynamic_per_token_scaled_fp8_quant(
                output, input, scale, scale_ub)
        else:
            scale = torch.zeros(1, device=input.device, dtype=torch.float32)
            torch.ops._C.dynamic_scaled_fp8_quant(output, input, scale)
    else:
        # num_token_padding not implemented for this case
        assert (scale.numel() == 1 or num_token_padding is None)
        torch.ops._C.static_scaled_fp8_quant(output, input, scale)

    return output, scale


# int8
def scaled_int8_quant(
    input: torch.Tensor,
    scale: Optional[torch.Tensor] = None,
    azp: Optional[torch.Tensor] = None,
    symmetric: bool = True
) -> Tuple[torch.Tensor, torch.Tensor, Optional[torch.Tensor]]:
    """
    Quantize the input tensor to int8 and return the quantized tensor and scale, and maybe azp.

    Args:
        input: The input tensor to be quantized to int8.
        scale: Optional scaling factor for the int8 quantization.
            When not provided, we invoke dynamic-per-token quantization.
        azp: Optional zero-point for the int8 quantization.
            Must be provided for asymmetric quantization if `scale` is provided.
        symmetric: Whether to use symmetric quantization (scale only, azp ignored).

    Returns:
      Tuple[torch.Tensor, torch.Tensor, Optional[torch.Tensor]] : Output int8 tensor, scales, and optionally azp.
    """
    output = torch.empty_like(input, dtype=torch.int8)
    if scale is not None:
        # static-per-tensor quantization.
        assert symmetric == (
            azp is
            None), "azp must only be provided for asymmetric quantization."
        torch.ops._C.static_scaled_int8_quant(output, input, scale, azp)
        return output, scale, None

    # dynamic-per-token quantization.
    input_scales = torch.empty((input.numel() // input.shape[-1], 1),
                               device=input.device,
                               dtype=torch.float32)
    input_azp = None if symmetric else torch.empty_like(input_scales,
                                                        dtype=torch.int32)
    torch.ops._C.dynamic_scaled_int8_quant(output, input, input_scales,
                                           input_azp)
    return output, input_scales, input_azp


# qqq ops
def marlin_qqq_gemm(a: torch.Tensor, b_q_weight: torch.Tensor,
                    s_tok: torch.Tensor, s_ch: torch.Tensor,
                    s_group: torch.Tensor, workspace: torch.Tensor,
                    size_m: int, size_n: int, size_k: int) -> torch.Tensor:
    return torch.ops._C.marlin_qqq_gemm(a, b_q_weight, s_tok, s_ch, s_group,
                                        workspace, size_m, size_n, size_k)


# gguf
def ggml_dequantize(W: torch.Tensor, quant_type: int, m: int,
                    n: int) -> torch.Tensor:
    return torch.ops._C.ggml_dequantize(W, quant_type, m, n)


def ggml_mul_mat_vec_a8(
    W: torch.Tensor,
    X: torch.Tensor,
    quant_type: int,
    row: int,
) -> torch.Tensor:
    return torch.ops._C.ggml_mul_mat_vec_a8(W, X, quant_type, row)


def ggml_mul_mat_a8(
    W: torch.Tensor,
    X: torch.Tensor,
    quant_type: int,
    row: int,
) -> torch.Tensor:
    return torch.ops._C.ggml_mul_mat_a8(W, X, quant_type, row)


# mamba
def causal_conv1d_fwd(x: torch.Tensor, weight: torch.Tensor,
                      bias_: Optional[torch.Tensor],
                      conv_states: Optional[torch.Tensor],
                      query_start_loc: Optional[torch.Tensor],
                      cache_indices: Optional[torch.Tensor],
                      has_initial_state: Optional[torch.Tensor],
                      silu_activation: bool, pad_slot_id: int):
    torch.ops._C.causal_conv1d_fwd(x, weight, bias_, conv_states,
                                   query_start_loc, cache_indices,
                                   has_initial_state, silu_activation,
                                   pad_slot_id)


def causal_conv1d_update(x: torch.Tensor, conv_state: torch.Tensor,
                         weight: torch.Tensor, bias_: Optional[torch.Tensor],
                         silu_activation: bool,
                         cache_seqlens: Optional[torch.Tensor],
                         conv_state_indices: Optional[torch.Tensor],
                         pad_slot_id: int):
    torch.ops._C.causal_conv1d_update(x, conv_state, weight, bias_,
                                      silu_activation, cache_seqlens,
                                      conv_state_indices, pad_slot_id)


def selective_scan_fwd(u: torch.Tensor, delta: torch.Tensor, A: torch.Tensor,
                       B: torch.Tensor, C: torch.Tensor,
                       D_: Optional[torch.Tensor], z_: Optional[torch.Tensor],
                       delta_bias_: Optional[torch.Tensor],
                       delta_softplus: bool,
                       query_start_loc: Optional[torch.Tensor],
                       cache_indices: Optional[torch.Tensor],
                       has_initial_state: Optional[torch.Tensor],
                       ssm_states: torch.Tensor, pad_slot_id: int):
    torch.ops._C.selective_scan_fwd(u, delta, A, B, C, D_, z_, delta_bias_,
                                    delta_softplus, query_start_loc,
                                    cache_indices, has_initial_state,
                                    ssm_states, pad_slot_id)


# moe
def moe_align_block_size(topk_ids: torch.Tensor, num_experts: int,
                         block_size: int, sorted_token_ids: torch.Tensor,
                         experts_ids: torch.Tensor,
                         num_tokens_post_pad: torch.Tensor) -> None:
    torch.ops._C.moe_align_block_size(topk_ids, num_experts, block_size,
                                      sorted_token_ids, experts_ids,
                                      num_tokens_post_pad)


def topk_softmax(topk_weights: torch.Tensor, topk_ids: torch.Tensor,
                 token_expert_indicies: torch.Tensor,
                 gating_output: float) -> None:
    torch.ops._moe_C.topk_softmax(topk_weights, topk_ids,
                                  token_expert_indicies, gating_output)


if supports_moe_ops and hasattr(torch.ops._moe_C, "marlin_gemm_moe"):

    @register_fake("_moe_C::marlin_gemm_moe")
    def marlin_gemm_moe_fake(a: torch.Tensor, b_q_weights: torch.Tensor,
                             sorted_ids: torch.Tensor,
                             topk_weights: torch.Tensor,
                             topk_ids: torch.Tensor, b_scales: torch.Tensor,
                             b_zero_points: torch.Tensor, g_idx: torch.Tensor,
                             perm: torch.Tensor, workspace: torch.Tensor,
                             b_q_type: ScalarType, size_m: torch.SymInt,
                             size_n: torch.SymInt, size_k: torch.SymInt,
                             is_k_full: bool, num_experts: int, topk: int,
                             moe_block_size: int, replicate_input: bool,
                             apply_weights: bool) -> torch.Tensor:
        return torch.empty((size_m, topk, size_n),
                           dtype=a.dtype,
                           device=a.device)


def reshape_and_cache(
    key: torch.Tensor,
    value: torch.Tensor,
    key_cache: torch.Tensor,
    value_cache: torch.Tensor,
    slot_mapping: torch.Tensor,
    kv_cache_dtype: str,
    k_scale: float,
    v_scale: float,
) -> None:
    torch.ops._C_cache_ops.reshape_and_cache(key, value, key_cache,
                                             value_cache, slot_mapping,
                                             kv_cache_dtype, k_scale, v_scale)


def reshape_and_cache_flash(
    key: torch.Tensor,
    value: torch.Tensor,
    key_cache: torch.Tensor,
    value_cache: torch.Tensor,
    slot_mapping: torch.Tensor,
    kv_cache_dtype: str,
    k_scale: float,
    v_scale: float,
) -> None:
    torch.ops._C_cache_ops.reshape_and_cache_flash(key, value, key_cache,
                                                   value_cache, slot_mapping,
                                                   kv_cache_dtype, k_scale,
                                                   v_scale)


def copy_blocks(key_caches: List[torch.Tensor],
                value_caches: List[torch.Tensor],
                block_mapping: torch.Tensor) -> None:
    torch.ops._C_cache_ops.copy_blocks(key_caches, value_caches, block_mapping)


def swap_blocks(src: torch.Tensor, dst: torch.Tensor,
                block_mapping: torch.Tensor) -> None:
    torch.ops._C_cache_ops.swap_blocks(src, dst, block_mapping)


def convert_fp8(output: torch.Tensor,
                input: torch.Tensor,
                scale: float = 1.0,
                kv_dtype: str = "fp8") -> None:
    torch.ops._C_cache_ops.convert_fp8(output, input, scale, kv_dtype)


def get_device_attribute(attribute: int, device: int) -> int:
    return torch.ops._C_cuda_utils.get_device_attribute(attribute, device)


def get_max_shared_memory_per_block_device_attribute(device: int) -> int:
    # ruff: noqa: E501
    return torch.ops._C_cuda_utils.get_max_shared_memory_per_block_device_attribute(
        device)


# custom ar
def init_custom_ar(meta: torch.Tensor, rank_data: torch.Tensor,
                   handles: List[str], offsets: List[int], rank: int,
                   full_nvlink: bool) -> int:
    return torch.ops._C_custom_ar.init_custom_ar(meta, rank_data, handles,
                                                 offsets, rank, full_nvlink)


def all_reduce_reg(fa: int, inp: torch.Tensor, out: torch.Tensor) -> None:
    torch.ops._C_custom_ar.all_reduce_reg(fa, inp, out)


def all_reduce_unreg(fa: int, inp: torch.Tensor, reg_buffer: torch.Tensor,
                     out: torch.Tensor) -> None:
    torch.ops._C_custom_ar.all_reduce_unreg(fa, inp, reg_buffer, out)


def dispose(fa: int) -> None:
    torch.ops._C_custom_ar.dispose(fa)


def meta_size() -> int:
    return torch.ops._C_custom_ar.meta_size()


def register_buffer(fa: int, t: torch.Tensor, handles: List[str],
                    offsets: List[int]) -> None:
    return torch.ops._C_custom_ar.register_buffer(fa, t, handles, offsets)


def get_graph_buffer_ipc_meta(fa: int) -> Tuple[torch.Tensor, List[int]]:
    return torch.ops._C_custom_ar.get_graph_buffer_ipc_meta(fa)


def register_graph_buffers(fa: int, handles: List[str],
                           offsets: List[List[int]]) -> None:
    torch.ops._C_custom_ar.register_graph_buffers(fa, handles, offsets)


def allocate_meta_buffer(size: int) -> torch.Tensor:
    return torch.ops._C_custom_ar.allocate_meta_buffer(size)


def get_meta_buffer_ipc_handle(inp: torch.Tensor) -> torch.Tensor:
    return torch.ops._C_custom_ar.get_meta_buffer_ipc_handle(inp)


# ROCm custom
def LLMM1(a: torch.Tensor, b: torch.Tensor, out: torch.Tensor,
          rows_per_block: int) -> None:
    torch.ops._rocm_C.LLMM1(a, b, out, rows_per_block)


def LLMM_Silu(a: torch.Tensor, b: torch.Tensor, out: torch.Tensor,
              rows_per_block: int) -> None:
    torch.ops._rocm_C.LLMM_Silu(a, b, out, rows_per_block)


def wvSpltK(a: torch.Tensor, b: torch.Tensor, out: torch.Tensor, N: int,
            cu_count: int) -> None:
    torch.ops._rocm_C.wvSpltK(a, b, out, N, cu_count)


# temporary fix for https://github.com/vllm-project/vllm/issues/5456
# TODO: remove this in v0.6.0
names_and_values = globals()
names_and_values_to_update = {}
# prepare variables to avoid dict size change during iteration
k, v, arg = None, None, None
fn_type = type(lambda x: x)
for k, v in names_and_values.items():
    # find functions that are defined in this file and have torch.Tensor
    # in their annotations. `arg == "torch.Tensor"` is used to handle
    # the case when users use `import __annotations__` to turn type
    # hints into strings.
    if isinstance(v, fn_type) \
        and v.__code__.co_filename == __file__ \
        and any(arg is torch.Tensor or arg == "torch.Tensor"
                for arg in v.__annotations__.values()):
        names_and_values_to_update[k] = hint_on_error(v)

names_and_values.update(names_and_values_to_update)
del names_and_values_to_update, names_and_values, v, k, fn_type<|MERGE_RESOLUTION|>--- conflicted
+++ resolved
@@ -8,11 +8,8 @@
 import vllm.envs as envs
 from vllm.logger import init_logger
 from vllm.platforms import current_platform
-<<<<<<< HEAD
+from vllm.scalar_type import ScalarType
 from vllm.utils import is_hip
-=======
-from vllm.scalar_type import ScalarType
->>>>>>> 5241aa14
 
 logger = init_logger(__name__)
 
