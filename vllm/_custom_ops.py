--- conflicted
+++ resolved
@@ -35,45 +35,6 @@
         from torch.library import impl_abstract as register_fake
 
 
-<<<<<<< HEAD
-# activation ops
-def silu_and_mul(out: torch.Tensor, x: torch.Tensor) -> None:
-    torch.ops._C.silu_and_mul(out, x)
-
-
-def scaled_silu_and_mul(out: torch.Tensor, x: torch.Tensor,
-                        scale: torch.Tensor) -> None:
-    torch.ops._C.scaled_silu_and_mul(out, x, scale)
-
-
-def gelu_and_mul(out: torch.Tensor, x: torch.Tensor) -> None:
-    torch.ops._C.gelu_and_mul(out, x)
-
-
-def gelu_tanh_and_mul(out: torch.Tensor, x: torch.Tensor) -> None:
-    torch.ops._C.gelu_tanh_and_mul(out, x)
-
-
-def fatrelu_and_mul(out: torch.Tensor,
-                    x: torch.Tensor,
-                    threshold: float = 0.0) -> None:
-    torch.ops._C.fatrelu_and_mul(out, x, threshold)
-
-
-def gelu_fast(out: torch.Tensor, x: torch.Tensor) -> None:
-    torch.ops._C.gelu_fast(out, x)
-
-
-def gelu_new(out: torch.Tensor, x: torch.Tensor) -> None:
-    torch.ops._C.gelu_new(out, x)
-
-
-def gelu_quick(out: torch.Tensor, x: torch.Tensor) -> None:
-    torch.ops._C.gelu_quick(out, x)
-
-
-=======
->>>>>>> c6db2131
 # page attention ops
 def paged_attention_v1(
     out: torch.Tensor,
