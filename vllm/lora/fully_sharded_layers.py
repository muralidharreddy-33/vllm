--- conflicted
+++ resolved
@@ -76,10 +76,6 @@
                                        self.bias_stacked,
                                        add_input=True)
         # now have column partitioned output
-<<<<<<< HEAD
-=======
-
->>>>>>> 21fe7b48
         output = output.view(*out_orig_shape)
         return output
 
@@ -218,11 +214,7 @@
         self.punica_wrapper.add_expand(output,
                                        buffer,
                                        self.lora_b_stacked,
-<<<<<<< HEAD
-                                       self.bias_all,
-=======
                                        self.bias_stacked,
->>>>>>> 21fe7b48
                                        add_input=True)
         # now have column partitioned output
         output = output.view(*out_orig_shape)
@@ -338,7 +330,6 @@
         # the output is not the same as a normal row_parallel, it should be
         # reduced before being used
         shard_size = self.lora_b_stacked.shape[2]
-<<<<<<< HEAD
 
         # To be compatible with the input of the add_expand_packed_nslice,
         # there is only one slice.
@@ -351,13 +342,6 @@
             1.0,
             (shard_size, ),
         )
-=======
-        start_idx = self.tp_rank * shard_size
-        self.punica_wrapper.add_expand_slice(output, buffer,
-                                             self.lora_b_stacked,
-                                             self.bias_stacked, start_idx,
-                                             shard_size)
->>>>>>> 21fe7b48
         output = output.view(*out_orig_shape)
         return output
 
