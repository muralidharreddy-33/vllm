import copy
import json
import math
import os
import re
from dataclasses import dataclass, field
from typing import Any, Callable, Dict, List, Optional, Tuple, Type, Union

import safetensors.torch
import torch
from torch import nn

from vllm.adapter_commons.models import (AdapterLRUCache, AdapterModel,
                                         AdapterModelManager)
from vllm.adapter_commons.utils import (add_adapter, deactivate_adapter,
                                        get_adapter, list_adapters,
                                        remove_adapter, set_adapter_mapping)
from vllm.config import LoRAConfig
from vllm.logger import init_logger
from vllm.lora.layers import (BaseLayerWithLoRA,
                              LinearScalingRotaryEmbeddingWithLora,
                              LoRAMapping)
from vllm.lora.lora import LoRALayerWeights, PackedLoRALayerWeights
from vllm.lora.utils import (from_layer, from_layer_logits_processor,
                             parse_fine_tuned_lora_name, replace_submodule)
<<<<<<< HEAD
from vllm.utils import is_pin_memory_available
=======
from vllm.model_executor.models.interfaces import SupportsLoRA
from vllm.utils import LRUCache, is_pin_memory_available
>>>>>>> af9ad46f

logger = init_logger(__name__)

_GLOBAL_LORA_ID = 0


@dataclass
class LongContextLoRAContext:
    """Context for lora adapters that support long context."""
    # The scaling factors to support long context lora fine tuned models.
    scaling_factors: List[float]
    # dimension to apply rotary embedding.
    rot_dim: int
    # offsets to the sin_cos_cache for each lora_id loaded.
    # This value is dynamically modified.
    offsets_by_lora_id: Dict[int, int] = field(default_factory=dict)


def convert_mapping(
    mapping: LoRAMapping,
    lora_index_to_id: List[Optional[int]],
    max_loras: int,
    vocab_size: int,
    extra_vocab_size: int,
    long_lora_context: Optional[LongContextLoRAContext] = None,
) -> Tuple[torch.Tensor, torch.Tensor, torch.Tensor, torch.Tensor,
           Optional[torch.Tensor], List[int]]:
    """Converts LoRAMapping to index tensors.

    Args:
        mapping: LoRAMapping mapping rows in a batch to LoRA ids.
        lora_index_to_id: List mapping LoRA ids to LoRA indices.
        max_loras: Maximum number of LoRAs.
        vocab_size: Model vocab size.
        extra_vocab_size: Extra vocab size each LoRA can have.
        long_lora_context: Passed if there are long context lora in a batch.

    Returns:
        A tuple of tensors:
            base_indices: Tensor of shape [batch_size] mapping batch rows to
                LoRA indices.
            sampler_indices: Tensor of shape [batch_size] mapping requests to
                LoRA indices for sampler. For generation, this will be the
                same as base_indicies. For prefill, this will map requests
                to LoRA indices.
            sampler_indices_padded: Tensor of shape [batch_size] mapping
                requests to LoRA indices for sampler with padding.
                Same as sampler_indicies, but -1 is replaced with
                max_loras.
            embeddings_indices: Tensor of shape [2, batch_size] mapping
                requests to embedding indices. First row is for embeddings
                added by the LoRAs, second row is for the LoRA.lora_a
                embeddings.
            long_lora_indices: Tensor of shape [batch_size] mapping
                requests to RoPE offsets and rot dims for long LoRAs.
                None if long context lora doesn't exist.
            indices_len: List of lengths of the above tensors.
                Used to index into each tensor. It contains length for
                (base_indices, sampler_indices, sampler_indices_padded,
                embeddings_indices, long_lora_indices). If long_lora doesn't
                exist, it only contains first 4 entries.
    """
    index_mapping_indices: List[int] = list(mapping.index_mapping).copy()
    embedding_indices = index_mapping_indices.copy()
    lora_indices = index_mapping_indices.copy()
    long_lora_offsets: Optional[torch.Tensor] = None
    if long_lora_context:
        long_lora_offsets = torch.zeros(len(index_mapping_indices),
                                        device="cuda",
                                        dtype=torch.long)
    prompt_mapping: List[int] = [
        lora_index_to_id.index(x) if x > 0 else -1
        for x in mapping.prompt_mapping
    ]
    lora_idx = None
    for i in range(len(index_mapping_indices)):
        # TODO index can be slow. optimize
        lora_idx = (lora_index_to_id.index(index_mapping_indices[i])
                    if index_mapping_indices[i] > 0 else -1)
        embedding_indices[i] = lora_idx if index_mapping_indices[i] > 0 else 0
        lora_indices[i] = lora_idx
        if long_lora_context:
            assert long_lora_offsets is not None
            lora_offset: int = long_lora_context.offsets_by_lora_id.get(
                index_mapping_indices[i], 0)
            long_lora_offsets[i] = lora_offset

    indices_list: List[Union[List[int], torch.Tensor]] = [
        index_mapping_indices, lora_indices, embedding_indices
    ]
    if long_lora_context:
        assert long_lora_offsets is not None
        indices_list.append(long_lora_offsets)
    indices = torch.tensor(indices_list, dtype=torch.long, device="cuda")
    prompt_mapping_tensor = torch.tensor(prompt_mapping,
                                         device="cuda",
                                         dtype=torch.long)
    embeddings_indices = torch.stack([
        indices[2] * extra_vocab_size,
        indices[2] * (vocab_size + extra_vocab_size)
    ])
    embeddings_indices[embeddings_indices == -1] = max_loras - 1
    base_indices = indices[1]
    sampler_indices = prompt_mapping_tensor
    sampler_indices_padded = sampler_indices.clone()
    sampler_indices_padded[sampler_indices_padded == -1] = max_loras - 1
    sampler_indices_padded = (
        torch.arange(
            0, len(sampler_indices_padded), device="cuda", dtype=torch.long) +
        (sampler_indices_padded * len(sampler_indices_padded)))
    long_lora_indices = None
    long_lora_indices_len: Optional[int] = None
    if long_lora_context:
        long_lora_indices = indices[3]
        long_lora_indices_len = long_lora_indices.shape[-1]
    # Contain length of indices tensors. Used to index into each tensor.
    indices_len = [
        base_indices.shape[-1], sampler_indices.shape[-1],
        sampler_indices_padded.shape[-1], embeddings_indices.shape[-1]
    ]
    if long_lora_indices_len is not None:
        indices_len.append(long_lora_indices_len)

    return (base_indices, sampler_indices, sampler_indices_padded,
            embeddings_indices, long_lora_indices, indices_len)


def get_lora_id():
    global _GLOBAL_LORA_ID
    _GLOBAL_LORA_ID += 1
    return _GLOBAL_LORA_ID


class LoRAModel(AdapterModel):
    """A LoRA fine-tuned model."""

    def __init__(
        self,
        lora_model_id: int,
        rank: int,
        loras: Dict[str, LoRALayerWeights],
        scaling_factor: Optional[float] = None,
    ) -> None:
        """
        Args:
            lora_model_id: The integer id for the lora model.
            rank: lora rank.
            loras: module name -> weights for lora-replaced layers.
            scaling_factor: Scaling factor to support long context lora model.
                None if the lora is not tuned for long context support.
        """
        self.id = lora_model_id
        # Scaling factor for long context lora model. None if it is not
        # fine tuned for the long context.
        self.scaling_factor = scaling_factor
        assert (lora_model_id >
                0), f"a valid lora id should be greater than 0, got {self.id}"
        self.rank = rank
        self.loras: Dict[str, LoRALayerWeights] = loras

    def clone(self, lora_model_id: int) -> "LoRAModel":
        """Return a copy of the object with different ids.

        Will share the underlying tensors."""
        return self.__class__(
            lora_model_id,
            rank=self.rank,
            loras=self.loras.copy(),
        )

    @property
    def extra_vocab_size(self) -> int:
        return max(lora.extra_vocab_size
                   for lora in self.loras.values()) if self.loras else 0

    def get_lora(self, module_name: str) -> Optional[LoRALayerWeights]:
        """Get LoRA for a given module by name"""
        return self.loras.get(module_name, None)

    # (yard1): TODO see if we can derive target_embedding_padding automatically
    @classmethod
    def from_lora_tensors(
        cls,
        lora_model_id: int,
        rank: int,
        lora_alpha: int,
        tensors: Dict[str, torch.Tensor],
        device: str = "cuda",
        dtype: Optional[torch.dtype] = None,
        embeddings: Optional[Dict[str, torch.Tensor]] = None,
        target_embedding_padding: Optional[int] = None,
        scaling_factor: Optional[float] = None,
        embedding_modules: Optional[Dict[str, str]] = None,
        embedding_padding_modules: Optional[List[str]] = None,
    ) -> "LoRAModel":
        """Create a LoRAModel from a dictionary of tensors."""
        pin_memory = str(device) == "cpu" and is_pin_memory_available()
        loras: Dict[str, LoRALayerWeights] = {}
        for tensor_name, tensor in tensors.items():
            module_name, is_lora_a = parse_fine_tuned_lora_name(tensor_name)
            if module_name not in loras:
                lora_embeddings_tensor = None
                if embeddings:
                    assert embedding_modules is not None
                    embeddings_module = next(
                        (k for k in embedding_modules if k in module_name),
                        None)
                    if embeddings_module:
                        lora_embeddings_tensor = embeddings[
                            embedding_modules[embeddings_module]].to(
                                device=device, dtype=dtype)
                        if pin_memory:
                            lora_embeddings_tensor = (
                                lora_embeddings_tensor.pin_memory())
                loras[module_name] = LoRALayerWeights(module_name, rank,
                                                      lora_alpha, None, None,
                                                      lora_embeddings_tensor)
            if is_lora_a:
                loras[module_name].lora_a = tensor.to(device=device,
                                                      dtype=dtype).t()
                if pin_memory:
                    loras[module_name].lora_a = loras[
                        module_name].lora_a.pin_memory()
            else:
                loras[module_name].lora_b = tensor.to(device=device,
                                                      dtype=dtype).t()
                assert embedding_padding_modules is not None
                if any(name in module_name
                       for name in embedding_padding_modules
                       ) and target_embedding_padding is not None:
                    lora_b = loras[module_name].lora_b
                    assert target_embedding_padding >= lora_b.shape[1]
                    addition = target_embedding_padding - lora_b.shape[1]
                    loras[module_name].lora_b = torch.nn.functional.pad(
                        lora_b, (0, addition))
                if pin_memory:
                    loras[module_name].lora_b = loras[
                        module_name].lora_b.pin_memory()

        for lora in loras.values():
            lora.optimize()
        return cls(lora_model_id, rank, loras, scaling_factor=scaling_factor)

    @classmethod
    def from_local_checkpoint(
        cls,
        lora_dir: str,
        expected_lora_modules: List[str],
        *,
        max_position_embeddings: Optional[int] = None,
        lora_model_id: Optional[int] = None,
        device: str = "cuda",
        dtype: Optional[torch.dtype] = None,
        target_embedding_padding: Optional[int] = None,
        embedding_modules: Optional[Dict[str, str]] = None,
        embedding_padding_modules: Optional[List[str]] = None,
    ) -> "LoRAModel":
        """Create a LoRAModel from a local checkpoint.
        
        Args:
            lora_dir: The local path that has lora data.
            expected_lora_modules: Name of modules that are expected to be
                replaced by lora.
            max_position_embeddings: Max position embedding length. Used to
                scaling the largest context length. If None, the lora model's
                context length is not scaled.
            lora_model_id: Lora model id. If not given, automatically set by
                a global counter.
            device: Device where the lora model is loaded.
            dtype: dtype of the lora model weights.

        Returns:
            Loaded LoRA Model.
        """
        lora_config_path = os.path.join(lora_dir, "adapter_config.json")
        lora_tensor_path = os.path.join(lora_dir, "adapter_model.safetensors")
        lora_bin_file_path = os.path.join(lora_dir, "adapter_model.bin")
        new_embeddings_tensor_path = os.path.join(
            lora_dir, "new_embeddings.safetensors")
        new_embeddings_bin_file_path = os.path.join(lora_dir,
                                                    "new_embeddings.bin")
        with open(lora_config_path) as f:
            config = json.load(f)
        if os.path.isfile(lora_tensor_path):
            tensors: Dict[str, torch.Tensor] = {}
            # Find unexpected modules.
            # Use safetensor key as a source of truth to find expected modules.
            # in peft if you have target_modules A, B, C and C does not exist
            # in the model it won’t error and model will be trained with A, B
            # loraified. C won’t exist in the safetensor but it will exist in
            # the target_modules of the adapter_config.json.
            unexpected_modules = []
            with safetensors.safe_open(lora_tensor_path,
                                       framework="pt") as f:  # type: ignore
                for lora_module in f.keys():  # noqa
                    module_name, _ = parse_fine_tuned_lora_name(lora_module)
                    part_name = module_name.split(".")[-1]
                    if part_name not in expected_lora_modules:
                        unexpected_modules.append(module_name)
                if unexpected_modules:
                    raise ValueError(
                        f"While loading {lora_dir}, expected"
                        f" target modules in {expected_lora_modules}"
                        f" but received {unexpected_modules}."
                        f" Please verify that the loaded LoRA module is correct"
                    )
                # Load tensors if there are only expected modules.
                for module in f.keys():  # noqa
                    tensors[module] = f.get_tensor(module)
        elif os.path.isfile(lora_bin_file_path):
            # When a bin file is provided, we rely on config to find unexpected
            # modules.
            unexpected_modules = []
            target_modules = config["target_modules"]
            for module in target_modules:
                # Compatible with more modules,
                # such as:layers.11.self_attn.k_proj
                part_name = module.split(".")[-1]
                if part_name not in expected_lora_modules:
                    unexpected_modules.append(module)
            # loaded lora's target modules must be a subset of
            # expected_lora_modules. It is not reliable. See
            # https://github.com/vllm-project/vllm/pull/5909. But there's no
            # other better mechanism.
            if unexpected_modules:
                print(unexpected_modules, "modules")
                raise ValueError(
                    f"While loading {lora_dir}, expected"
                    f" target modules in {expected_lora_modules}"
                    f" but received {unexpected_modules}."
                    f" Please verify that the loaded LoRA module is correct")
            tensors = torch.load(lora_bin_file_path)
        else:
            raise ValueError(f"{lora_dir} doesn't contain tensors")

        embeddings = None
        if os.path.isfile(new_embeddings_tensor_path):
            embeddings = safetensors.torch.load_file(
                new_embeddings_tensor_path)
        elif os.path.isfile(new_embeddings_bin_file_path):
            embeddings = torch.load(new_embeddings_bin_file_path)

        rank = config["r"]
        lora_alpha = config["lora_alpha"]
        context_length = config.get("context_length", None)
        scaling_factor = None
        if context_length:
            if max_position_embeddings is None:
                max_position_embeddings = context_length
            scaling_factor = float(
                math.ceil(context_length / max_position_embeddings))

        return cls.from_lora_tensors(
            lora_model_id=get_lora_id()
            if lora_model_id is None else lora_model_id,
            rank=rank,
            lora_alpha=lora_alpha,
            tensors=tensors,
            device=device,
            dtype=dtype,
            embeddings=embeddings,
            target_embedding_padding=target_embedding_padding,
            scaling_factor=scaling_factor,
            embedding_modules=embedding_modules,
            embedding_padding_modules=embedding_padding_modules,
        )


class LoRAModelManager(AdapterModelManager):
    """A manager that manages multiple LoRA-fine-tuned models."""

    def __init__(
        self,
        model: SupportsLoRA,
        max_num_seqs: int,
        max_num_batched_tokens: int,
        vocab_size: int,
        lora_config: LoRAConfig,
    ):
        """Create a LoRAModelManager and adapter for a given model.

        Args:
            model: the model to be adapted.
            max_num_seqs: the maximum number of sequences model can run in a
                single batch.
            max_num_batched_tokens: the maximum number of tokens model can run
                in a single batch.
            vocab_size: the vocab size of the model.
            lora_config: the LoRA configuration.
        """
        self.lora_config = lora_config
        self.max_num_seqs = max_num_seqs
        assert self.capacity >= self.lora_slots
        self.max_num_batched_tokens = math.ceil(max_num_batched_tokens / 8) * 8
        self.lora_index_to_id: List[Optional[int]] = [None] * self.lora_slots
        self.vocab_size = vocab_size
        self.long_lora_context: Optional[LongContextLoRAContext] = None
        self.base_indices = torch.empty(self.max_num_batched_tokens,
                                        dtype=torch.long,
                                        device="cuda")
        self.sampler_indices = torch.empty(self.max_num_batched_tokens,
                                           dtype=torch.long,
                                           device="cuda")
        self.sampler_indices_padded = torch.empty(self.max_num_batched_tokens,
                                                  dtype=torch.long,
                                                  device="cuda")
        self.embeddings_indices = torch.empty(2,
                                              self.max_num_batched_tokens,
                                              dtype=torch.long,
                                              device="cuda")
        self.long_lora_indices = torch.empty(self.max_num_batched_tokens,
                                             dtype=torch.long,
                                             device="cuda")
        # Scaling factor -> offset to the sin_cos_cache to it.
        # Used for long context lora.
        self.scaling_factor_to_offset: Dict[float, int] = {}
        # 4 is the number of indicies tensors defined above
        # base_indices, sampler_indices, sampler_indices_padded,
        # embeddings_indices
        self.indices_len: List[Optional[int]] = [None] * 4
<<<<<<< HEAD
        super().__init__(model)
=======

        self.model = model
>>>>>>> af9ad46f
        if hasattr(self.model, "supported_lora_modules"):
            self.supported_lora_modules = copy.deepcopy(
                self.model.supported_lora_modules)
            if lora_config.long_lora_scaling_factors:
                # We need to replace rotary emb layer to do batch computation
                # for long lora.
                self.supported_lora_modules.append("rotary_emb")
            self.packed_modules_mapping = copy.deepcopy(
                self.model.packed_modules_mapping)
        self.packed_modules: Dict[str, List[str]] = {}
        self.modules: Dict[str, "BaseLayerWithLoRA"] = {}
        # Dict instead of a Set for compatibility with LRUCache.
        self._last_mapping: Optional[LoRAMapping] = None
        self._create_lora_modules()
<<<<<<< HEAD
        self.model.lora_manager = self
        self.adapter_type = 'LoRa'
=======
>>>>>>> af9ad46f

    @property
    def capacity(self) -> int:
        return self.lora_config.max_cpu_loras

    @property
    def lora_slots(self) -> int:
        return self.lora_config.max_loras

    @property
    def adapter_slots(self) -> int:
        return self.lora_slots

    def activate_adapter(
        self,
        lora_id: int,
    ) -> bool:
        """Move LoRA into a GPU buffer to be used in the forward pass."""
        if lora_id in self._active_adapters:
            return False
        first_free_slot = next(
            ((i, lora_id) for i, lora_id in enumerate(self.lora_index_to_id)
             if lora_id is None), None)
        if first_free_slot is None:
            raise ValueError("No free lora slots")
        index, _ = first_free_slot
        self._active_adapters[lora_id] = None
        lora_model = self._registered_adapters[lora_id]
        logger.debug("Activating LoRA. int id: %d, slot index: %d",
                     lora_model.id, index)
        self.lora_index_to_id[index] = lora_model.id
        for module_name, module in self.modules.items():
            module_lora = lora_model.get_lora(module_name)
            if module_lora:
                module_lora.optimize()
                module.set_lora(index, module_lora.lora_a, module_lora.lora_b,
                                module_lora.embeddings_tensor)
            else:
                module.reset_lora(index)
        return True

    def _deactivate_adapter(self, lora_id: int):
        try:
            index = self.lora_index_to_id.index(lora_id)
            self.lora_index_to_id[index] = None
        except ValueError:
            pass

    def _set_long_lora_context(self, lora: LoRAModel):
        if self.long_lora_context is None:
            return

        if lora.scaling_factor is None:
            return

        if (lora.scaling_factor not in self.scaling_factor_to_offset):
            raise ValueError(f"Long LoRA scaling factor {lora.scaling_factor}"
                             " has not been initialized.")

        offsets = self.scaling_factor_to_offset.get(lora.scaling_factor)
        if offsets:
            self.long_lora_context.offsets_by_lora_id[lora.id] = offsets

    def _add_adapter(self, lora: LoRAModel):
        self._create_merged_loras_inplace(lora)
        self._registered_adapters[lora.id] = lora
        self._set_long_lora_context(lora)

    def pin_adapter(self, lora_id: int) -> bool:
        """Pin a LoRAModel in the manager cache."""
        raise NotImplementedError(
            "Pinning is not supported in LoRAModelManager."
            "Use LRUCacheLoRAModelManager for pinning")  # type: ignore

    # TODO see if this can be vectorized
    def _set_adapter_mapping(self, mapping: LoRAMapping) -> None:
        (base_indices, sampler_indices, sampler_indices_padded,
         embeddings_indices, long_lora_offsets_tensor,
         indices_len) = convert_mapping(mapping, self.lora_index_to_id,
                                        self.lora_slots + 1, self.vocab_size,
                                        self.lora_config.lora_extra_vocab_size,
                                        self.long_lora_context)
        self.base_indices[:base_indices.shape[0]].copy_(base_indices)
        self.sampler_indices[:sampler_indices.shape[0]].copy_(sampler_indices)
        self.sampler_indices_padded[:sampler_indices_padded.shape[0]].copy_(
            sampler_indices_padded)
        self.embeddings_indices[:embeddings_indices.
                                shape[0], :embeddings_indices.shape[1]].copy_(
                                    embeddings_indices)
        if long_lora_offsets_tensor is not None:
            self.long_lora_indices[:long_lora_offsets_tensor.shape[0]].copy_(
                long_lora_offsets_tensor)
        else:
            self.long_lora_indices.zero_()
        # Maintain the reference
        self.indices_len[:] = indices_len

    def remove_all_adapters(self):
        """Remove all LoRAModels from the manager."""
        self._registered_adapters.clear()
        self.lora_index_to_id = [None] * self.lora_slots
        self._active_adapters.clear()

    def _create_lora_modules(self):
        for module_name, module in self.model.named_modules(
                remove_duplicate=False):
            if not self._match_target_modules(module_name):
                continue
            parts = module_name.split(".")[-1]
            packed_moduled_lst = self.packed_modules_mapping.get(parts, [])
            new_module = replace_submodule(
                self.model, module_name,
                from_layer(module, self.lora_slots, self.lora_config,
                           packed_moduled_lst, self.model.config))
            # LinearScalingRotaryEmbeddingWithLora is used to handle
            # long context lora. Register relevant metadata.
            if isinstance(new_module, LinearScalingRotaryEmbeddingWithLora):
                self.long_lora_context = LongContextLoRAContext(
                    new_module.scaling_factors, new_module.rotary_dim)
                self.scaling_factor_to_offset = \
                    new_module.scaling_factor_to_offset
            # (yard1): TODO make this more robust
            if "lm_head" in module_name:
                logits_processor_module = self.model.get_submodule(
                    "logits_processor")
                new_module = replace_submodule(
                    self.model, "logits_processor",
                    from_layer_logits_processor(logits_processor_module,
                                                module, self.lora_slots,
                                                self.lora_config,
                                                self.model.config))
            self.register_module(module_name, new_module)
            self._register_packed_modules(module_name)
            new_module.set_mapping(self.base_indices, self.sampler_indices,
                                   self.sampler_indices_padded,
                                   self.embeddings_indices,
                                   self.long_lora_indices, self.indices_len)

    def register_module(self, module_name: str, module: "BaseLayerWithLoRA"):
        assert isinstance(module, BaseLayerWithLoRA)
        self.modules[module_name] = module

    def create_dummy_lora(
            self,
            lora_id: int,
            rank: int,
            scaling_factor: Optional[float],
            embedding_modules: Optional[Dict[str, str]] = None) -> LoRAModel:
        """Create zero-initialized LoRAModel for warmup."""
        model = LoRAModel(lora_id, rank, {}, scaling_factor)
        for module_name, module in self.model.named_modules():
            if not self._match_target_modules(module_name) or not isinstance(
                    module, BaseLayerWithLoRA) or isinstance(
                        module, LinearScalingRotaryEmbeddingWithLora):
                continue
            parts = module_name.split(".")
            if module_name not in self.packed_modules:
                assert embedding_modules is not None
                if parts[-1] in embedding_modules:
                    input_dim = (module.base_layer.org_vocab_size +
                                 self.lora_config.lora_extra_vocab_size if
                                 hasattr(module.base_layer, "org_vocab_size")
                                 else module.base_layer.weight.shape[1])
                    output_dim = module.base_layer.embedding_dim if hasattr(
                        module.base_layer,
                        "embedding_dim") else module.base_layer.weight.shape[0]
                    embeddings_tensor_dim = (module.base_layer.embedding_dim if
                                             hasattr(module.base_layer,
                                                     "embedding_dim") else
                                             module.base_layer.weight.shape[1])
                    lora = LoRALayerWeights.create_dummy_lora_weights(
                        module_name,
                        input_dim,
                        output_dim,
                        rank,
                        module.lora_a_stacked.dtype,
                        "cpu",
                        embeddings_tensor_dim=embeddings_tensor_dim)
                else:
                    lora = LoRALayerWeights.create_dummy_lora_weights(
                        module_name,
                        module.lora_a_stacked.shape[-1],
                        module.lora_b_stacked.shape[-2],
                        rank,
                        module.lora_a_stacked.dtype,
                        "cpu",
                    )
                lora.optimize()
            else:
                parts = module_name.split(".")
                replacements = self.packed_modules_mapping[parts[-1]]
                subloras: List[Optional["LoRALayerWeights"]] = []
                for i, r in enumerate(replacements):
                    lora = LoRALayerWeights.create_dummy_lora_weights(
                        module_name + "." + r,
                        module.lora_a_stacked[i].shape[-1],
                        module.lora_b_stacked[i].shape[-2],
                        rank,
                        module.lora_a_stacked[i].dtype,
                        "cpu",
                    )
                    lora.optimize()
                    subloras.append(lora)
                lora = PackedLoRALayerWeights.pack(subloras)
            model.loras[module_name] = lora
        return model

    def _match_target_modules(self, module_name: str):
        return any(
            re.match(
                r".*\.{target_module}$".format(target_module=target_module),
                module_name) or target_module == module_name
            for target_module in self.supported_lora_modules)

    def _register_packed_modules(self, module_full_name: str) -> None:
        parts = module_full_name.split(".")
        module_name = parts[-1]
        replacements = self.packed_modules_mapping.get(module_name, [])
        # When replacements is less than or equal to 1, it indicates that this
        # module is not a packed module.
        if len(replacements) <= 1:
            return
        prefix = ".".join(parts[:-1])
        self.packed_modules[module_full_name] = [
            prefix + "." + r if prefix else r for r in replacements
        ]

    def _create_merged_loras_inplace(self, lora_model: LoRAModel) -> None:
        for module_name, new_module_names in self.packed_modules.items():
            replacement_loras: List[Optional[LoRALayerWeights]] = []
            has_replacement = False
            for r in new_module_names:
                lora = lora_model.get_lora(r)
                replacement_loras.append(lora)
                if lora:
                    has_replacement = True
            if not has_replacement:
                continue
            for i in range(len(replacement_loras)):
                if replacement_loras[i]:
                    continue
                replacement_loras[i] = None
            lora_model.loras[module_name] = PackedLoRALayerWeights.pack(
                replacement_loras)

    def deactivate_adapter(self, adapter_id: int) -> bool:
        return deactivate_adapter(adapter_id, self._active_adapters,
                                  self._deactivate_adapter)

    def add_adapter(self, adapter: LoRAModel) -> bool:
        logger.debug(
            "Adding lora. Model id: %d, "
            "int id: %d, "
            "scaling factor: %s", adapter.id, adapter.id,
            adapter.scaling_factor)
        return add_adapter(adapter, self._registered_adapters, self.capacity,
                           self._add_adapter)

    def set_adapter_mapping(self, mapping: LoRAMapping) -> None:
        self._last_mapping = set_adapter_mapping(mapping, self._last_mapping,
                                                 self._set_adapter_mapping)

    def remove_adapter(self, adapter_id: int) -> bool:
        return remove_adapter(adapter_id, self._registered_adapters,
                              self.deactivate_adapter)

    def list_adapters(self) -> Dict[int, Any]:
        return list_adapters(self._registered_adapters)

    def get_adapter(self, adapter_id: int) -> Optional[Any]:
        return get_adapter(adapter_id, self._registered_adapters)


class LoRALRUCache(AdapterLRUCache[LoRAModel]):

    def __init__(self, capacity: int, deactivate_lora_fn: Callable[[int],
                                                                   bool]):
        super().__init__(capacity, deactivate_lora_fn)


class LRUCacheLoRAModelManager(LoRAModelManager):
    """A model manager that manages multiple LoRAs with LRU cache."""

    def __init__(
        self,
        model: nn.Module,
        max_num_seqs: int,
        max_num_batched_tokens: int,
        vocab_size: int,
        lora_config: LoRAConfig,
    ):
        super().__init__(model, max_num_seqs, max_num_batched_tokens,
                         vocab_size, lora_config)
        self._registered_adapters: LoRALRUCache = LoRALRUCache(
            self.capacity, self.deactivate_adapter)
        self._active_adapters: LoRALRUCache = LoRALRUCache(
            self.lora_slots, self._deactivate_adapter)

    def list_adapters(self) -> Dict[int, LoRAModel]:
        """List all registered LoRAModels."""
        return dict(self._registered_adapters.cache)

    def add_adapter(self, lora: LoRAModel) -> bool:
        """Add a LoRAModel to the manager."""
        logger.debug(
            "Adding lora. Model id: %d, "
            "int id: %d, "
            "scaling factor: %s", lora.id, lora.id, lora.scaling_factor)
        if lora.id not in self._registered_adapters:
            self._add_adapter(lora)
            was_added = True
        else:
            # We always touch to update the LRU cache order
            self._registered_adapters.touch(lora.id)
            was_added = False
        return was_added

    def activate_adapter(
        self,
        lora_id: int,
    ) -> bool:
        if lora_id not in self._active_adapters and len(
                self._active_adapters) >= self.lora_slots:
            self._active_adapters.remove_oldest()
        result = super().activate_adapter(lora_id)
        # We always touch to update the LRU cache order
        self._active_adapters.touch(lora_id)
        return result

    def remove_oldest_adapter(self) -> bool:
        if len(self._registered_adapters) > 0:
            self._registered_adapters.remove_oldest()
            return True
        return False

    def pin_adapter(self, lora_id: int) -> bool:
        """Pin a LoRAModel in the manager cache."""
        self._pin_lora_in_cpu_cache(lora_id)
        self._pin_lora_in_gpu_cache(lora_id)
        return True

    def _pin_lora_in_cpu_cache(self, lora_id: int):
        try:
            self._registered_adapters.pin(lora_id)
        except ValueError as err:
            raise ValueError("Pinning failed. "
                             f"LoRA {lora_id} is not registered.") from err

    def _pin_lora_in_gpu_cache(self, lora_id: int):
        if lora_id not in self._active_adapters:
            # move lora to gpu if not already active
            self.activate_adapter(lora_id)

        self._active_adapters.pin(lora_id)


def create_lora_manager(
        model: nn.Module,
        max_num_seqs: int,
        max_num_batched_tokens: int,
        vocab_size: int,
        lora_config: LoRAConfig,
        lora_manager_cls: Type[LoRAModelManager] = LoRAModelManager,
        **kwargs) -> LoRAModelManager:
    """Create a LoRA adapter for a given model."""
    if not hasattr(model, "supported_lora_modules"):
        raise ValueError(f"Model {type(model)} is not supported for LoRA.")
    lora_manager = lora_manager_cls(
        model=model,
        max_num_seqs=max_num_seqs,
        max_num_batched_tokens=max_num_batched_tokens,
        vocab_size=vocab_size,
        lora_config=lora_config,
        **kwargs)
    return lora_manager<|MERGE_RESOLUTION|>--- conflicted
+++ resolved
@@ -23,12 +23,8 @@
 from vllm.lora.lora import LoRALayerWeights, PackedLoRALayerWeights
 from vllm.lora.utils import (from_layer, from_layer_logits_processor,
                              parse_fine_tuned_lora_name, replace_submodule)
-<<<<<<< HEAD
-from vllm.utils import is_pin_memory_available
-=======
 from vllm.model_executor.models.interfaces import SupportsLoRA
 from vllm.utils import LRUCache, is_pin_memory_available
->>>>>>> af9ad46f
 
 logger = init_logger(__name__)
 
@@ -449,12 +445,7 @@
         # base_indices, sampler_indices, sampler_indices_padded,
         # embeddings_indices
         self.indices_len: List[Optional[int]] = [None] * 4
-<<<<<<< HEAD
         super().__init__(model)
-=======
-
-        self.model = model
->>>>>>> af9ad46f
         if hasattr(self.model, "supported_lora_modules"):
             self.supported_lora_modules = copy.deepcopy(
                 self.model.supported_lora_modules)
@@ -469,11 +460,8 @@
         # Dict instead of a Set for compatibility with LRUCache.
         self._last_mapping: Optional[LoRAMapping] = None
         self._create_lora_modules()
-<<<<<<< HEAD
         self.model.lora_manager = self
         self.adapter_type = 'LoRa'
-=======
->>>>>>> af9ad46f
 
     @property
     def capacity(self) -> int:
