--- conflicted
+++ resolved
@@ -1,29 +1,19 @@
-<<<<<<< HEAD
-import logging
-from typing import Tuple, Optional
+import inspect
+from typing import Tuple, Optional, Set, Type, List
 from vllm.config import LoRAConfig
 from transformers import PretrainedConfig
-from vllm.model_executor.layers.vocab_parallel_embedding import (
-    VocabParallelEmbedding)
-from vllm.model_executor.layers.linear import (ColumnParallelLinear,
-                                               RowParallelLinear,
-                                               QKVParallelLinear,
-                                               MergedColumnParallelLinear)
+# being imported for _all_lora_classes below
 from vllm.lora.layers import (
     BaseLayerWithLoRA, VocabParallelEmbeddingWithLoRA,
-    ColumnParallelLinearWithLoRA, RowParallelLinearWithLoRA,
-    QKVParallelLinearWithLora, MergedColumnParallelLinearWithLoRA,
-    SamplerWithLoRA)
+    ColumnParallelLinearWithLoRA, MergedColumnParallelLinearWithLoRA,
+    QKVParallelLinearWithLora, MergedQKVParallelLinearWithLora,
+    RowParallelLinearWithLoRA, LogitsProcessorWithLoRA)
 from vllm.lora.fully_sharded_layers import (
-    ColumnParallelLinearWithShardedLoRA, RowParallelLinearWithShardedLoRA,
-    QKVParallelLinearWithShardedLora,
-    MergedColumnParallelLinearWithShardedLoRA)
-from vllm.model_executor.layers.sampler import Sampler
-from vllm.model_executor.layers.vocab_parallel_embedding import (ParallelLMHead
-                                                                 )
-=======
-from typing import Tuple
->>>>>>> a22cdea3
+    ColumnParallelLinearWithShardedLoRA,
+    MergedColumnParallelLinearWithShardedLoRA,
+    MergedQKVParallelLinearWithShardedLora, RowParallelLinearWithShardedLoRA)
+from vllm.model_executor.layers.logits_processor import LogitsProcessor
+from vllm.model_executor.layers.vocab_parallel_embedding import ParallelLMHead
 
 from torch import nn
 
@@ -31,46 +21,39 @@
 
 logger = init_logger(__name__)
 
+_all_lora_classes: Set[Type[BaseLayerWithLoRA]] = {
+    cls
+    for cls in globals().values() if inspect.isclass(cls)
+    and issubclass(cls, BaseLayerWithLoRA) and cls is not BaseLayerWithLoRA
+}
 
-def from_layer(
-        layer: nn.Module,
-        max_loras: int,
-        lora_config: LoRAConfig,
-        model_config: Optional[PretrainedConfig] = None) -> BaseLayerWithLoRA:
-    if lora_config.fully_sharded_loras:
-        supported_layer_types = {
-            VocabParallelEmbedding: VocabParallelEmbeddingWithLoRA,
-            ColumnParallelLinear: ColumnParallelLinearWithShardedLoRA,
-            QKVParallelLinear: QKVParallelLinearWithShardedLora,
-            MergedColumnParallelLinear:
-            MergedColumnParallelLinearWithShardedLoRA,
-            RowParallelLinear: RowParallelLinearWithShardedLoRA,
-        }
-    else:
-        supported_layer_types = {
-            VocabParallelEmbedding: VocabParallelEmbeddingWithLoRA,
-            ColumnParallelLinear: ColumnParallelLinearWithLoRA,
-            QKVParallelLinear: QKVParallelLinearWithLora,
-            MergedColumnParallelLinear: MergedColumnParallelLinearWithLoRA,
-            RowParallelLinear: RowParallelLinearWithLoRA,
-        }
-    for src_layer_type, lora_layer_type in supported_layer_types.items():
-        if type(layer) is src_layer_type:  # pylint: disable=unidiomatic-typecheck
-            ret = lora_layer_type(layer)
+
+def from_layer(layer: nn.Module,
+               max_loras: int,
+               lora_config: LoRAConfig,
+               packed_modules_list: List,
+               model_config: Optional[PretrainedConfig] = None) -> nn.Module:
+    for lora_cls in _all_lora_classes:
+        # specifying kwargs so they can be easily accessed in decorator
+        if lora_cls.can_replace_layer(source_layer=layer,
+                                      lora_config=lora_config,
+                                      packed_modules_list=packed_modules_list,
+                                      model_config=model_config):
+            ret = lora_cls(layer)
             ret.create_lora_weights(max_loras, lora_config, model_config)
             return ret
     return layer
 
 
-def from_layer_sampler(
-    layer: Sampler,
+def from_layer_logits_processor(
+    layer: LogitsProcessor,
     lm_head: ParallelLMHead,
     max_loras: int,
     lora_config: LoRAConfig,
     model_config: Optional[PretrainedConfig] = None,
-) -> SamplerWithLoRA:
-    ret = SamplerWithLoRA(layer, lm_head.embedding_dim, lm_head.weight.dtype,
-                          lm_head.weight.device)
+) -> LogitsProcessorWithLoRA:
+    ret = LogitsProcessorWithLoRA(layer, lm_head.embedding_dim,
+                                  lm_head.weight.dtype, lm_head.weight.device)
     ret.create_lora_weights(max_loras, lora_config, model_config)
     return ret
 
