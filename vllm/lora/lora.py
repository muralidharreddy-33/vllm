--- conflicted
+++ resolved
@@ -67,14 +67,9 @@
             output_dim: int,
             rank: int,
             dtype: torch.dtype,
-<<<<<<< HEAD
-            device: torch.device,
+            device: torch.types.Device,
             embeddings_tensor_dim: Optional[int] = None,
             bias_enabled: Optional[bool] = False) -> "LoRALayerWeights":
-=======
-            device: torch.types.Device,
-            embeddings_tensor_dim: Optional[int] = None) -> "LoRALayerWeights":
->>>>>>> 736ed388
         pin_memory = str(device) == "cpu" and is_pin_memory_available()
         lora_a = torch.zeros([input_dim, rank],
                              dtype=dtype,
