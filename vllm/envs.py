# SPDX-License-Identifier: Apache-2.0

import os
import tempfile
from typing import TYPE_CHECKING, Any, Callable, Dict, List, Optional

if TYPE_CHECKING:
    VLLM_HOST_IP: str = ""
    VLLM_PORT: Optional[int] = None
    VLLM_RPC_BASE_PATH: str = tempfile.gettempdir()
    VLLM_USE_MODELSCOPE: bool = False
    VLLM_RINGBUFFER_WARNING_INTERVAL: int = 60
    VLLM_NCCL_SO_PATH: Optional[str] = None
    LD_LIBRARY_PATH: Optional[str] = None
    VLLM_USE_TRITON_FLASH_ATTN: bool = False
    VLLM_FLASH_ATTN_VERSION: Optional[int] = None
    LOCAL_RANK: int = 0
    CUDA_VISIBLE_DEVICES: Optional[str] = None
    VLLM_ENGINE_ITERATION_TIMEOUT_S: int = 60
    VLLM_API_KEY: Optional[str] = None
    S3_ACCESS_KEY_ID: Optional[str] = None
    S3_SECRET_ACCESS_KEY: Optional[str] = None
    S3_ENDPOINT_URL: Optional[str] = None
    VLLM_CACHE_ROOT: str = os.path.expanduser("~/.cache/vllm")
    VLLM_CONFIG_ROOT: str = os.path.expanduser("~/.config/vllm")
    VLLM_USAGE_STATS_SERVER: str = "https://stats.vllm.ai"
    VLLM_NO_USAGE_STATS: bool = False
    VLLM_DO_NOT_TRACK: bool = False
    VLLM_USAGE_SOURCE: str = ""
    VLLM_CONFIGURE_LOGGING: int = 1
    VLLM_LOGGING_LEVEL: str = "INFO"
    VLLM_LOGGING_PREFIX: str = ""
    VLLM_LOGGING_CONFIG_PATH: Optional[str] = None
    VLLM_LOGITS_PROCESSOR_THREADS: Optional[int] = None
    VLLM_TRACE_FUNCTION: int = 0
    VLLM_ATTENTION_BACKEND: Optional[str] = None
    VLLM_USE_FLASHINFER_SAMPLER: Optional[bool] = None
    VLLM_USE_FLASHINFER_REJECTION_SAMPLER: bool = False
    VLLM_FLASHINFER_FORCE_TENSOR_CORES: bool = False
    VLLM_PP_LAYER_PARTITION: Optional[str] = None
    VLLM_CPU_KVCACHE_SPACE: int = 0
    VLLM_CPU_OMP_THREADS_BIND: str = ""
    VLLM_OPENVINO_DEVICE: str = "CPU"
    VLLM_OPENVINO_KVCACHE_SPACE: int = 0
    VLLM_OPENVINO_CPU_KV_CACHE_PRECISION: Optional[str] = None
    VLLM_OPENVINO_ENABLE_QUANTIZED_WEIGHTS: bool = False
    VLLM_XLA_CACHE_PATH: str = os.path.join(VLLM_CACHE_ROOT, "xla_cache")
    VLLM_FUSED_MOE_CHUNK_SIZE: int = 64 * 1024
    VLLM_USE_RAY_SPMD_WORKER: bool = False
    VLLM_USE_RAY_COMPILED_DAG: bool = False
    VLLM_USE_RAY_COMPILED_DAG_NCCL_CHANNEL: bool = True
    VLLM_USE_RAY_COMPILED_DAG_OVERLAP_COMM: bool = False
    VLLM_WORKER_MULTIPROC_METHOD: str = "fork"
    VLLM_ASSETS_CACHE: str = os.path.join(VLLM_CACHE_ROOT, "assets")
    VLLM_IMAGE_FETCH_TIMEOUT: int = 5
    VLLM_VIDEO_FETCH_TIMEOUT: int = 30
    VLLM_AUDIO_FETCH_TIMEOUT: int = 10
    VLLM_TARGET_DEVICE: str = "cuda"
    MAX_JOBS: Optional[str] = None
    NVCC_THREADS: Optional[str] = None
    VLLM_USE_PRECOMPILED: bool = False
    VLLM_NO_DEPRECATION_WARNING: bool = False
    VLLM_KEEP_ALIVE_ON_ENGINE_DEATH: bool = False
    CMAKE_BUILD_TYPE: Optional[str] = None
    VERBOSE: bool = False
    VLLM_ALLOW_LONG_MAX_MODEL_LEN: bool = False
    VLLM_TEST_FORCE_FP8_MARLIN: bool = False
    VLLM_RPC_TIMEOUT: int = 10000  # ms
    VLLM_PLUGINS: Optional[List[str]] = None
    VLLM_TORCH_PROFILER_DIR: Optional[str] = None
    VLLM_USE_TRITON_AWQ: bool = False
    VLLM_ALLOW_RUNTIME_LORA_UPDATING: bool = False
    VLLM_SKIP_P2P_CHECK: bool = False
    VLLM_DISABLED_KERNELS: List[str] = []
    VLLM_USE_V1: bool = False
    VLLM_ENABLE_V1_MULTIPROCESSING: bool = True
    VLLM_LOG_BATCHSIZE_INTERVAL: float = -1
    VLLM_DISABLE_COMPILE_CACHE: bool = False
    K_SCALE_CONSTANT: int = 200
    V_SCALE_CONSTANT: int = 100
    VLLM_SERVER_DEV_MODE: bool = False
    VLLM_V1_OUTPUT_PROC_CHUNK_SIZE: int = 128
    VLLM_MLA_DISABLE: bool = False
    VLLM_MLA_PERFORM_MATRIX_ABSORPTION: bool = True
    VLLM_MLA_DISABLE_REQUANTIZATION: bool = False
    VLLM_MLA_CUDA_MEM_ALIGN_KV_CACHE: bool = True
    VLLM_ENABLE_MOE_ALIGN_BLOCK_SIZE_TRITON: bool = False
    VLLM_DISABLE_XGRAMMAR_ANY_WHITESPACE: bool = False
    VLLM_RAY_PER_WORKER_GPUS: float = 1.0
    VLLM_RAY_BUNDLE_INDICES: str = ""
    VLLM_CUDART_SO_PATH: Optional[str] = None


def get_default_cache_root():
    return os.getenv(
        "XDG_CACHE_HOME",
        os.path.join(os.path.expanduser("~"), ".cache"),
    )


def get_default_config_root():
    return os.getenv(
        "XDG_CONFIG_HOME",
        os.path.join(os.path.expanduser("~"), ".config"),
    )


def maybe_convert_int(value: Optional[str]) -> Optional[int]:
    if value is None:
        return None
    return int(value)


# The begin-* and end* here are used by the documentation generator
# to extract the used env vars.

# begin-env-vars-definition

environment_variables: Dict[str, Callable[[], Any]] = {

    # ================== Installation Time Env Vars ==================

    # Target device of vLLM, supporting [cuda (by default),
    # rocm, neuron, cpu, openvino]
    "VLLM_TARGET_DEVICE":
    lambda: os.getenv("VLLM_TARGET_DEVICE", "cuda"),

    # Maximum number of compilation jobs to run in parallel.
    # By default this is the number of CPUs
    "MAX_JOBS":
    lambda: os.getenv("MAX_JOBS", None),

    # Number of threads to use for nvcc
    # By default this is 1.
    # If set, `MAX_JOBS` will be reduced to avoid oversubscribing the CPU.
    "NVCC_THREADS":
    lambda: os.getenv("NVCC_THREADS", None),

    # If set, vllm will use precompiled binaries (*.so)
    "VLLM_USE_PRECOMPILED":
    lambda: bool(os.environ.get("VLLM_USE_PRECOMPILED")) or bool(
        os.environ.get("VLLM_PRECOMPILED_WHEEL_LOCATION")),

    # CMake build type
    # If not set, defaults to "Debug" or "RelWithDebInfo"
    # Available options: "Debug", "Release", "RelWithDebInfo"
    "CMAKE_BUILD_TYPE":
    lambda: os.getenv("CMAKE_BUILD_TYPE"),

    # If set, vllm will print verbose logs during installation
    "VERBOSE":
    lambda: bool(int(os.getenv('VERBOSE', '0'))),

    # Root directory for VLLM configuration files
    # Defaults to `~/.config/vllm` unless `XDG_CONFIG_HOME` is set
    # Note that this not only affects how vllm finds its configuration files
    # during runtime, but also affects how vllm installs its configuration
    # files during **installation**.
    "VLLM_CONFIG_ROOT":
    lambda: os.path.expanduser(
        os.getenv(
            "VLLM_CONFIG_ROOT",
            os.path.join(get_default_config_root(), "vllm"),
        )),

    # ================== Runtime Env Vars ==================

    # Root directory for VLLM cache files
    # Defaults to `~/.cache/vllm` unless `XDG_CACHE_HOME` is set
    "VLLM_CACHE_ROOT":
    lambda: os.path.expanduser(
        os.getenv(
            "VLLM_CACHE_ROOT",
            os.path.join(get_default_cache_root(), "vllm"),
        )),

    # used in distributed environment to determine the ip address
    # of the current node, when the node has multiple network interfaces.
    # If you are using multi-node inference, you should set this differently
    # on each node.
    'VLLM_HOST_IP':
    lambda: os.getenv('VLLM_HOST_IP', ""),

    # used in distributed environment to manually set the communication port
    # Note: if VLLM_PORT is set, and some code asks for multiple ports, the
    # VLLM_PORT will be used as the first port, and the rest will be generated
    # by incrementing the VLLM_PORT value.
    # '0' is used to make mypy happy
    'VLLM_PORT':
    lambda: int(os.getenv('VLLM_PORT', '0'))
    if 'VLLM_PORT' in os.environ else None,

    # path used for ipc when the frontend api server is running in
    # multi-processing mode to communicate with the backend engine process.
    'VLLM_RPC_BASE_PATH':
    lambda: os.getenv('VLLM_RPC_BASE_PATH', tempfile.gettempdir()),

    # If true, will load models from ModelScope instead of Hugging Face Hub.
    # note that the value is true or false, not numbers
    "VLLM_USE_MODELSCOPE":
    lambda: os.environ.get("VLLM_USE_MODELSCOPE", "False").lower() == "true",

    # Interval in seconds to log a warning message when the ring buffer is full
    "VLLM_RINGBUFFER_WARNING_INTERVAL":
    lambda: int(os.environ.get("VLLM_RINGBUFFER_WARNING_INTERVAL", "60")),

    # path to cudatoolkit home directory, under which should be bin, include,
    # and lib directories.
    "CUDA_HOME":
    lambda: os.environ.get("CUDA_HOME", None),

    # Path to the NCCL library file. It is needed because nccl>=2.19 brought
    # by PyTorch contains a bug: https://github.com/NVIDIA/nccl/issues/1234
    "VLLM_NCCL_SO_PATH":
    lambda: os.environ.get("VLLM_NCCL_SO_PATH", None),

    # when `VLLM_NCCL_SO_PATH` is not set, vllm will try to find the nccl
    # library file in the locations specified by `LD_LIBRARY_PATH`
    "LD_LIBRARY_PATH":
    lambda: os.environ.get("LD_LIBRARY_PATH", None),

    # flag to control if vllm should use triton flash attention
    "VLLM_USE_TRITON_FLASH_ATTN":
    lambda: (os.environ.get("VLLM_USE_TRITON_FLASH_ATTN", "True").lower() in
             ("true", "1")),

    # Force vllm to use a specific flash-attention version (2 or 3), only valid
    # when using the flash-attention backend.
    "VLLM_FLASH_ATTN_VERSION":
    lambda: maybe_convert_int(os.environ.get("VLLM_FLASH_ATTN_VERSION", None)),

    # Internal flag to enable Dynamo fullgraph capture
    "VLLM_TEST_DYNAMO_FULLGRAPH_CAPTURE":
    lambda: bool(
        os.environ.get("VLLM_TEST_DYNAMO_FULLGRAPH_CAPTURE", "1") != "0"),

    # local rank of the process in the distributed setting, used to determine
    # the GPU device id
    "LOCAL_RANK":
    lambda: int(os.environ.get("LOCAL_RANK", "0")),

    # used to control the visible devices in the distributed setting
    "CUDA_VISIBLE_DEVICES":
    lambda: os.environ.get("CUDA_VISIBLE_DEVICES", None),

    # timeout for each iteration in the engine
    "VLLM_ENGINE_ITERATION_TIMEOUT_S":
    lambda: int(os.environ.get("VLLM_ENGINE_ITERATION_TIMEOUT_S", "60")),

    # API key for VLLM API server
    "VLLM_API_KEY":
    lambda: os.environ.get("VLLM_API_KEY", None),

    # S3 access information, used for tensorizer to load model from S3
    "S3_ACCESS_KEY_ID":
    lambda: os.environ.get("S3_ACCESS_KEY_ID", None),
    "S3_SECRET_ACCESS_KEY":
    lambda: os.environ.get("S3_SECRET_ACCESS_KEY", None),
    "S3_ENDPOINT_URL":
    lambda: os.environ.get("S3_ENDPOINT_URL", None),

    # Usage stats collection
    "VLLM_USAGE_STATS_SERVER":
    lambda: os.environ.get("VLLM_USAGE_STATS_SERVER", "https://stats.vllm.ai"),
    "VLLM_NO_USAGE_STATS":
    lambda: os.environ.get("VLLM_NO_USAGE_STATS", "0") == "1",
    "VLLM_DO_NOT_TRACK":
    lambda: (os.environ.get("VLLM_DO_NOT_TRACK", None) or os.environ.get(
        "DO_NOT_TRACK", None) or "0") == "1",
    "VLLM_USAGE_SOURCE":
    lambda: os.environ.get("VLLM_USAGE_SOURCE", "production"),

    # Logging configuration
    # If set to 0, vllm will not configure logging
    # If set to 1, vllm will configure logging using the default configuration
    #    or the configuration file specified by VLLM_LOGGING_CONFIG_PATH
    "VLLM_CONFIGURE_LOGGING":
    lambda: int(os.getenv("VLLM_CONFIGURE_LOGGING", "1")),
    "VLLM_LOGGING_CONFIG_PATH":
    lambda: os.getenv("VLLM_LOGGING_CONFIG_PATH"),

    # this is used for configuring the default logging level
    "VLLM_LOGGING_LEVEL":
    lambda: os.getenv("VLLM_LOGGING_LEVEL", "INFO"),

    # if set, VLLM_LOGGING_PREFIX will be prepended to all log messages
    "VLLM_LOGGING_PREFIX":
    lambda: os.getenv("VLLM_LOGGING_PREFIX", ""),

    # if set, vllm will call logits processors in a thread pool with this many
    # threads. This is useful when using custom logits processors that either
    # (a) launch additional CUDA kernels or (b) do significant CPU-bound work
    # while not holding the python GIL, or both.
    "VLLM_LOGITS_PROCESSOR_THREADS":
    lambda: int(os.getenv("VLLM_LOGITS_PROCESSOR_THREADS", "0"))
    if "VLLM_LOGITS_PROCESSOR_THREADS" in os.environ else None,

    # Trace function calls
    # If set to 1, vllm will trace function calls
    # Useful for debugging
    "VLLM_TRACE_FUNCTION":
    lambda: int(os.getenv("VLLM_TRACE_FUNCTION", "0")),

    # Backend for attention computation
    # Available options:
    # - "TORCH_SDPA": use torch.nn.MultiheadAttention
    # - "FLASH_ATTN": use FlashAttention
    # - "XFORMERS": use XFormers
    # - "ROCM_FLASH": use ROCmFlashAttention
    # - "FLASHINFER": use flashinfer
    "VLLM_ATTENTION_BACKEND":
    lambda: os.getenv("VLLM_ATTENTION_BACKEND", None),

    # If set, vllm will use flashinfer sampler
    "VLLM_USE_FLASHINFER_SAMPLER":
    lambda: bool(int(os.environ["VLLM_USE_FLASHINFER_SAMPLER"]))
    if "VLLM_USE_FLASHINFER_SAMPLER" in os.environ else None,

    # If set, vllm will force flashinfer to use tensor cores;
    # otherwise will use heuristic based on model architecture.
    "VLLM_FLASHINFER_FORCE_TENSOR_CORES":
    lambda: bool(int(os.getenv("VLLM_FLASHINFER_FORCE_TENSOR_CORES", "0"))),

    # Pipeline stage partition strategy
    "VLLM_PP_LAYER_PARTITION":
    lambda: os.getenv("VLLM_PP_LAYER_PARTITION", None),

    # (CPU backend only) CPU key-value cache space.
    # default is 4GB
    "VLLM_CPU_KVCACHE_SPACE":
    lambda: int(os.getenv("VLLM_CPU_KVCACHE_SPACE", "0")),

    # (CPU backend only) CPU core ids bound by OpenMP threads, e.g., "0-31",
    # "0,1,2", "0-31,33". CPU cores of different ranks are separated by '|'.
    "VLLM_CPU_OMP_THREADS_BIND":
    lambda: os.getenv("VLLM_CPU_OMP_THREADS_BIND", "all"),

    # OpenVINO device selection
    # default is CPU
    "VLLM_OPENVINO_DEVICE":
    lambda: os.getenv("VLLM_OPENVINO_DEVICE", "CPU").upper(),

    # OpenVINO key-value cache space
    # default is 4GB
    "VLLM_OPENVINO_KVCACHE_SPACE":
    lambda: int(os.getenv("VLLM_OPENVINO_KVCACHE_SPACE", "0")),

    # OpenVINO KV cache precision
    # default is bf16 if natively supported by platform, otherwise f16
    # To enable KV cache compression, please, explicitly specify u8
    "VLLM_OPENVINO_CPU_KV_CACHE_PRECISION":
    lambda: os.getenv("VLLM_OPENVINO_CPU_KV_CACHE_PRECISION", None),

    # Enables weights compression during model export via HF Optimum
    # default is False
    "VLLM_OPENVINO_ENABLE_QUANTIZED_WEIGHTS":
    lambda: bool(os.getenv("VLLM_OPENVINO_ENABLE_QUANTIZED_WEIGHTS", False)),

    # If the env var is set, then all workers will execute as separate
    # processes from the engine, and we use the same mechanism to trigger
    # execution on all workers.
    # Run vLLM with VLLM_USE_RAY_SPMD_WORKER=1 to enable it.
    "VLLM_USE_RAY_SPMD_WORKER":
    lambda: bool(int(os.getenv("VLLM_USE_RAY_SPMD_WORKER", "0"))),

    # If the env var is set, it uses the Ray's compiled DAG API
    # which optimizes the control plane overhead.
    # Run vLLM with VLLM_USE_RAY_COMPILED_DAG=1 to enable it.
    "VLLM_USE_RAY_COMPILED_DAG":
    lambda: bool(int(os.getenv("VLLM_USE_RAY_COMPILED_DAG", "0"))),

    # If the env var is set, it uses NCCL for communication in
    # Ray's compiled DAG. This flag is ignored if
    # VLLM_USE_RAY_COMPILED_DAG is not set.
    "VLLM_USE_RAY_COMPILED_DAG_NCCL_CHANNEL":
    lambda: bool(int(os.getenv("VLLM_USE_RAY_COMPILED_DAG_NCCL_CHANNEL", "1"))
                 ),

    # If the env var is set, it enables GPU communication overlap
    # (experimental feature) in Ray's compiled DAG. This flag is ignored if
    # VLLM_USE_RAY_COMPILED_DAG is not set.
    "VLLM_USE_RAY_COMPILED_DAG_OVERLAP_COMM":
    lambda: bool(int(os.getenv("VLLM_USE_RAY_COMPILED_DAG_OVERLAP_COMM", "0"))
                 ),

    # Use dedicated multiprocess context for workers.
    # Both spawn and fork work
    "VLLM_WORKER_MULTIPROC_METHOD":
    lambda: os.getenv("VLLM_WORKER_MULTIPROC_METHOD", "fork"),

    # Path to the cache for storing downloaded assets
    "VLLM_ASSETS_CACHE":
    lambda: os.path.expanduser(
        os.getenv(
            "VLLM_ASSETS_CACHE",
            os.path.join(get_default_cache_root(), "vllm", "assets"),
        )),

    # Timeout for fetching images when serving multimodal models
    # Default is 5 seconds
    "VLLM_IMAGE_FETCH_TIMEOUT":
    lambda: int(os.getenv("VLLM_IMAGE_FETCH_TIMEOUT", "5")),

    # Timeout for fetching videos when serving multimodal models
    # Default is 15 seconds
    "VLLM_VIDEO_FETCH_TIMEOUT":
    lambda: int(os.getenv("VLLM_VIDEO_FETCH_TIMEOUT", "15")),

    # Timeout for fetching audio when serving multimodal models
    # Default is 10 seconds
    "VLLM_AUDIO_FETCH_TIMEOUT":
    lambda: int(os.getenv("VLLM_AUDIO_FETCH_TIMEOUT", "10")),

    # Path to the XLA persistent cache directory.
    # Only used for XLA devices such as TPUs.
    "VLLM_XLA_CACHE_PATH":
    lambda: os.path.expanduser(
        os.getenv(
            "VLLM_XLA_CACHE_PATH",
            os.path.join(get_default_cache_root(), "vllm", "xla_cache"),
        )),
    "VLLM_FUSED_MOE_CHUNK_SIZE":
    lambda: int(os.getenv("VLLM_FUSED_MOE_CHUNK_SIZE", "32768")),

    # If set, vllm will skip the deprecation warnings.
    "VLLM_NO_DEPRECATION_WARNING":
    lambda: bool(int(os.getenv("VLLM_NO_DEPRECATION_WARNING", "0"))),

    # If set, the OpenAI API server will stay alive even after the underlying
    # AsyncLLMEngine errors and stops serving requests
    "VLLM_KEEP_ALIVE_ON_ENGINE_DEATH":
    lambda: bool(os.getenv("VLLM_KEEP_ALIVE_ON_ENGINE_DEATH", 0)),

    # If the env var VLLM_ALLOW_LONG_MAX_MODEL_LEN is set, it allows
    # the user to specify a max sequence length greater than
    # the max length derived from the model's config.json.
    # To enable this, set VLLM_ALLOW_LONG_MAX_MODEL_LEN=1.
    "VLLM_ALLOW_LONG_MAX_MODEL_LEN":
    lambda:
    (os.environ.get("VLLM_ALLOW_LONG_MAX_MODEL_LEN", "0").strip().lower() in
     ("1", "true")),

    # If set, forces FP8 Marlin to be used for FP8 quantization regardless
    # of the hardware support for FP8 compute.
    "VLLM_TEST_FORCE_FP8_MARLIN":
    lambda:
    (os.environ.get("VLLM_TEST_FORCE_FP8_MARLIN", "0").strip().lower() in
     ("1", "true")),
    "VLLM_TEST_FORCE_LOAD_FORMAT":
    lambda: os.getenv("VLLM_TEST_FORCE_LOAD_FORMAT", "dummy"),

    # Time in ms for the zmq client to wait for a response from the backend
    # server for simple data operations
    "VLLM_RPC_TIMEOUT":
    lambda: int(os.getenv("VLLM_RPC_TIMEOUT", "10000")),

    # a list of plugin names to load, separated by commas.
    # if this is not set, it means all plugins will be loaded
    # if this is set to an empty string, no plugins will be loaded
    "VLLM_PLUGINS":
    lambda: None if "VLLM_PLUGINS" not in os.environ else os.environ[
        "VLLM_PLUGINS"].split(","),

    # Enables torch profiler if set. Path to the directory where torch profiler
    # traces are saved. Note that it must be an absolute path.
    "VLLM_TORCH_PROFILER_DIR":
    lambda: (None if os.getenv("VLLM_TORCH_PROFILER_DIR", None) is None else os
             .path.expanduser(os.getenv("VLLM_TORCH_PROFILER_DIR", "."))),

    # If set, vLLM will use Triton implementations of AWQ.
    "VLLM_USE_TRITON_AWQ":
    lambda: bool(int(os.getenv("VLLM_USE_TRITON_AWQ", "0"))),

    # If set, allow loading or unloading lora adapters in runtime,
    "VLLM_ALLOW_RUNTIME_LORA_UPDATING":
    lambda:
    (os.environ.get("VLLM_ALLOW_RUNTIME_LORA_UPDATING", "0").strip().lower() in
     ("1", "true")),

    # By default, vLLM will check the peer-to-peer capability itself,
    # in case of broken drivers. See https://github.com/vllm-project/vllm/blob/a9b15c606fea67a072416ea0ea115261a2756058/vllm/distributed/device_communicators/custom_all_reduce_utils.py#L101-L108 for details. # noqa
    # If this env var is set to 1, vLLM will skip the peer-to-peer check,
    # and trust the driver's peer-to-peer capability report.
    "VLLM_SKIP_P2P_CHECK":
    lambda: os.getenv("VLLM_SKIP_P2P_CHECK", "0") == "1",

    # List of quantization kernels that should be disabled, used for testing
    # and performance comparisons. Currently only affects MPLinearKernel
    # selection
    # (kernels: MacheteLinearKernel, MarlinLinearKernel, ExllamaLinearKernel)
    "VLLM_DISABLED_KERNELS":
    lambda: [] if "VLLM_DISABLED_KERNELS" not in os.environ else os.environ[
        "VLLM_DISABLED_KERNELS"].split(","),

    # If set, use the V1 code path.
    "VLLM_USE_V1":
    lambda: bool(int(os.getenv("VLLM_USE_V1", "0"))),

    # Divisor for dynamic key scale factor calculation for FP8 KV Cache
    "K_SCALE_CONSTANT":
    lambda: int(os.getenv("K_SCALE_CONSTANT", "200")),

    # Divisor for dynamic value scale factor calculation for FP8 KV Cache
    "V_SCALE_CONSTANT":
    lambda: int(os.getenv("V_SCALE_CONSTANT", "100")),
    # If set, enable multiprocessing in LLM for the V1 code path.
    "VLLM_ENABLE_V1_MULTIPROCESSING":
    lambda: bool(int(os.getenv("VLLM_ENABLE_V1_MULTIPROCESSING", "1"))),
    "VLLM_LOG_BATCHSIZE_INTERVAL":
    lambda: float(os.getenv("VLLM_LOG_BATCHSIZE_INTERVAL", "-1")),
    "VLLM_DISABLE_COMPILE_CACHE":
    lambda: bool(int(os.getenv("VLLM_DISABLE_COMPILE_CACHE", "0"))),

    # If set, vllm will run in development mode, which will enable
    # some additional endpoints for developing and debugging,
    # e.g. `/reset_prefix_cache`
    "VLLM_SERVER_DEV_MODE":
    lambda: bool(int(os.getenv("VLLM_SERVER_DEV_MODE", "0"))),

    # Controls the maximum number of requests to handle in a
    # single asyncio task when processing per-token outputs in the
    # V1 AsyncLLM interface. It is applicable when handling a high
    # concurrency of streaming requests.
    # Setting this too high can result in a higher variance of
    # inter-message latencies. Setting it too low can negatively impact
    # TTFT and overall throughput.
    "VLLM_V1_OUTPUT_PROC_CHUNK_SIZE":
    lambda: int(os.getenv("VLLM_V1_OUTPUT_PROC_CHUNK_SIZE", "128")),

    # If set, vLLM will disable the MLA attention optimizations.
    "VLLM_MLA_DISABLE":
    lambda: bool(int(os.getenv("VLLM_MLA_DISABLE", "0"))),

    # Flag that can control whether or not we perform matrix-absorption for MLA
    # decode, i.e. absorb W_UK into W_Q/W_UK and W_UV into W_O, absorbing the
    # matrices reduces the runtime FLOPs needed to compute MLA but requires
    # storing more weights, W_Q_UK and W_UV_O, so can increase memory usage,
    # the is enabled by default
    "VLLM_MLA_PERFORM_MATRIX_ABSORPTION":
    lambda: bool(int(os.getenv("VLLM_MLA_PERFORM_MATRIX_ABSORPTION", "1"))),

    # When running MLA with matrix-absorption enabled and fp8 quantized weights
    # we perform the matrix-absorption in float32 precision, after the matrices
    # are absorbed we requantize the weights back to fp8, this flag can be used
    # to disable the requantization step, and instead convert the absorbed
    # matrices to match the activation type. This can lead to higher memory and
    # compute usage but better preserves the accuracy of the original model.
    "VLLM_MLA_DISABLE_REQUANTIZATION":
    lambda: bool(int(os.getenv("VLLM_MLA_DISABLE_REQUANTIZATION", "0"))),

    # If set, vLLM will use the Triton implementation of moe_align_block_size,
    # i.e. moe_align_block_size_triton in fused_moe.py.
    "VLLM_ENABLE_MOE_ALIGN_BLOCK_SIZE_TRITON":
    lambda: bool(int(os.getenv("VLLM_ENABLE_MOE_ALIGN_BLOCK_SIZE_TRITON", "0"))
                 ),

    # Number of GPUs per worker in Ray, if it is set to be a fraction,
    # it allows ray to schedule multiple actors on a single GPU,
    # so that users can colocate other actors on the same GPUs as vLLM.
    "VLLM_RAY_PER_WORKER_GPUS":
    lambda: float(os.getenv("VLLM_RAY_PER_WORKER_GPUS", "1.0")),

    # Bundle indices for Ray, if it is set, it can control precisely
    # which indices are used for the Ray bundle, for every worker.
    # Format: comma-separated list of integers, e.g. "0,1,2,3"
    "VLLM_RAY_BUNDLE_INDICES":
    lambda: os.getenv("VLLM_RAY_BUNDLE_INDICES", ""),

    # When on a Nvidia GPU aligns single entries (within a page) so they are 256
    # byte aligned for better performance, this increases the memory usage of
    # the cache. Currently this only affects MLA that results in non-256
    # byte aligned entries. This matches the alignment the CUDA runtime uses
    # for all allocations. Currently this primarily affects MLA, for most other
    # models the alignment is already naturally aligned to 256 bytes.
    "VLLM_CUDA_MEM_ALIGN_KV_CACHE":
    lambda: bool(int(os.getenv("VLLM_CUDA_MEM_ALIGN_KV_CACHE", "1"))),

<<<<<<< HEAD
    # If set, set `any_whitespace=False` when creating grammar for JSON schema
    # with xgrammar.
    # This might be useful when using Mistral models with JSON schema that
    # can generate endless space for guided decoding.
    "VLLM_DISABLE_XGRAMMAR_ANY_WHITESPACE":
    lambda: bool(int(os.getenv("VLLM_DISABLE_XGRAMMAR_ANY_WHITESPACE", "0"))),
=======
    # In some system, find_loaded_library() may not work. So we allow users to
    # specify the path through environment variable VLLM_CUDART_SO_PATH.
    "VLLM_CUDART_SO_PATH":
    lambda: os.getenv("VLLM_CUDART_SO_PATH", None),
>>>>>>> 2c2b560f
}

# end-env-vars-definition


def __getattr__(name: str):
    # lazy evaluation of environment variables
    if name in environment_variables:
        return environment_variables[name]()
    raise AttributeError(f"module {__name__!r} has no attribute {name!r}")


def __dir__():
    return list(environment_variables.keys())<|MERGE_RESOLUTION|>--- conflicted
+++ resolved
@@ -575,19 +575,17 @@
     "VLLM_CUDA_MEM_ALIGN_KV_CACHE":
     lambda: bool(int(os.getenv("VLLM_CUDA_MEM_ALIGN_KV_CACHE", "1"))),
 
-<<<<<<< HEAD
     # If set, set `any_whitespace=False` when creating grammar for JSON schema
     # with xgrammar.
     # This might be useful when using Mistral models with JSON schema that
     # can generate endless space for guided decoding.
     "VLLM_DISABLE_XGRAMMAR_ANY_WHITESPACE":
     lambda: bool(int(os.getenv("VLLM_DISABLE_XGRAMMAR_ANY_WHITESPACE", "0"))),
-=======
+
     # In some system, find_loaded_library() may not work. So we allow users to
     # specify the path through environment variable VLLM_CUDART_SO_PATH.
     "VLLM_CUDART_SO_PATH":
     lambda: os.getenv("VLLM_CUDART_SO_PATH", None),
->>>>>>> 2c2b560f
 }
 
 # end-env-vars-definition
