import os
import tempfile
from typing import TYPE_CHECKING, Any, Callable, Dict, List, Optional

if TYPE_CHECKING:
    VLLM_HOST_IP: str = ""
    VLLM_PORT: Optional[int] = None
    VLLM_RPC_BASE_PATH: str = tempfile.gettempdir()
    VLLM_USE_MODELSCOPE: bool = False
    VLLM_RINGBUFFER_WARNING_INTERVAL: int = 60
    VLLM_INSTANCE_ID: Optional[str] = None
    VLLM_NCCL_SO_PATH: Optional[str] = None
    LD_LIBRARY_PATH: Optional[str] = None
    VLLM_USE_TRITON_FLASH_ATTN: bool = False
    LOCAL_RANK: int = 0
    CUDA_VISIBLE_DEVICES: Optional[str] = None
    VLLM_ENGINE_ITERATION_TIMEOUT_S: int = 60
    VLLM_API_KEY: Optional[str] = None
    S3_ACCESS_KEY_ID: Optional[str] = None
    S3_SECRET_ACCESS_KEY: Optional[str] = None
    S3_ENDPOINT_URL: Optional[str] = None
    VLLM_CACHE_ROOT: str = os.path.expanduser("~/.cache/vllm")
    VLLM_CONFIG_ROOT: str = os.path.expanduser("~/.config/vllm")
    VLLM_USAGE_STATS_SERVER: str = "https://stats.vllm.ai"
    VLLM_NO_USAGE_STATS: bool = False
    VLLM_DO_NOT_TRACK: bool = False
    VLLM_USAGE_SOURCE: str = ""
    VLLM_CONFIGURE_LOGGING: int = 1
    VLLM_LOGGING_LEVEL: str = "INFO"
    VLLM_LOGGING_CONFIG_PATH: Optional[str] = None
    VLLM_TRACE_FUNCTION: int = 0
    VLLM_ATTENTION_BACKEND: Optional[str] = None
    VLLM_PP_LAYER_PARTITION: Optional[str] = None
    VLLM_CPU_KVCACHE_SPACE: int = 0
    VLLM_CPU_OMP_THREADS_BIND: str = ""
    VLLM_OPENVINO_KVCACHE_SPACE: int = 0
    VLLM_OPENVINO_CPU_KV_CACHE_PRECISION: Optional[str] = None
    VLLM_OPENVINO_ENABLE_QUANTIZED_WEIGHTS: bool = False
    VLLM_XLA_CACHE_PATH: str = os.path.join(VLLM_CACHE_ROOT, "xla_cache")
    VLLM_FUSED_MOE_CHUNK_SIZE: int = 64 * 1024
    VLLM_USE_RAY_SPMD_WORKER: bool = False
    VLLM_USE_RAY_COMPILED_DAG: bool = False
    VLLM_USE_RAY_COMPILED_DAG_NCCL_CHANNEL: bool = True
    VLLM_WORKER_MULTIPROC_METHOD: str = "fork"
    VLLM_ASSETS_CACHE: str = os.path.join(VLLM_CACHE_ROOT, "assets")
    VLLM_IMAGE_FETCH_TIMEOUT: int = 5
    VLLM_AUDIO_FETCH_TIMEOUT: int = 5
    VLLM_TARGET_DEVICE: str = "cuda"
    MAX_JOBS: Optional[str] = None
    NVCC_THREADS: Optional[str] = None
    VLLM_USE_PRECOMPILED: bool = False
    VLLM_NO_DEPRECATION_WARNING: bool = False
    VLLM_KEEP_ALIVE_ON_ENGINE_DEATH: bool = False
    CMAKE_BUILD_TYPE: Optional[str] = None
    VERBOSE: bool = False
    VLLM_ALLOW_LONG_MAX_MODEL_LEN: bool = False
    VLLM_TEST_FORCE_FP8_MARLIN: bool = False
<<<<<<< HEAD
    VLLM_ALLOW_ENGINE_USE_RAY: bool = False
=======
    VLLM_PLUGINS: Optional[List[str]] = None
>>>>>>> d3d9cb6e


def get_default_cache_root():
    return os.getenv(
        "XDG_CACHE_HOME",
        os.path.join(os.path.expanduser("~"), ".cache"),
    )


def get_default_config_root():
    return os.getenv(
        "XDG_CONFIG_HOME",
        os.path.join(os.path.expanduser("~"), ".config"),
    )


# The begin-* and end* here are used by the documentation generator
# to extract the used env vars.

# begin-env-vars-definition

environment_variables: Dict[str, Callable[[], Any]] = {

    # ================== Installation Time Env Vars ==================

    # Target device of vLLM, supporting [cuda (by default),
    # rocm, neuron, cpu, openvino]
    "VLLM_TARGET_DEVICE":
    lambda: os.getenv("VLLM_TARGET_DEVICE", "cuda"),

    # Maximum number of compilation jobs to run in parallel.
    # By default this is the number of CPUs
    "MAX_JOBS":
    lambda: os.getenv("MAX_JOBS", None),

    # Number of threads to use for nvcc
    # By default this is 1.
    # If set, `MAX_JOBS` will be reduced to avoid oversubscribing the CPU.
    "NVCC_THREADS":
    lambda: os.getenv("NVCC_THREADS", None),

    # If set, vllm will use precompiled binaries (*.so)
    "VLLM_USE_PRECOMPILED":
    lambda: bool(os.environ.get("VLLM_USE_PRECOMPILED")),

    # CMake build type
    # If not set, defaults to "Debug" or "RelWithDebInfo"
    # Available options: "Debug", "Release", "RelWithDebInfo"
    "CMAKE_BUILD_TYPE":
    lambda: os.getenv("CMAKE_BUILD_TYPE"),

    # If set, vllm will print verbose logs during installation
    "VERBOSE":
    lambda: bool(int(os.getenv('VERBOSE', '0'))),

    # Root directory for VLLM configuration files
    # Defaults to `~/.config/vllm` unless `XDG_CONFIG_HOME` is set
    # Note that this not only affects how vllm finds its configuration files
    # during runtime, but also affects how vllm installs its configuration
    # files during **installation**.
    "VLLM_CONFIG_ROOT":
    lambda: os.path.expanduser(
        os.getenv(
            "VLLM_CONFIG_ROOT",
            os.path.join(get_default_config_root(), "vllm"),
        )),

    # ================== Runtime Env Vars ==================

    # Root directory for VLLM cache files
    # Defaults to `~/.cache/vllm` unless `XDG_CACHE_HOME` is set
    "VLLM_CACHE_ROOT":
    lambda: os.path.expanduser(
        os.getenv(
            "VLLM_CACHE_ROOT",
            os.path.join(get_default_cache_root(), "vllm"),
        )),

    # used in distributed environment to determine the master address
    'VLLM_HOST_IP':
    lambda: os.getenv('VLLM_HOST_IP', "") or os.getenv("HOST_IP", ""),

    # used in distributed environment to manually set the communication port
    # Note: if VLLM_PORT is set, and some code asks for multiple ports, the
    # VLLM_PORT will be used as the first port, and the rest will be generated
    # by incrementing the VLLM_PORT value.
    # '0' is used to make mypy happy
    'VLLM_PORT':
    lambda: int(os.getenv('VLLM_PORT', '0'))
    if 'VLLM_PORT' in os.environ else None,

    # path used for ipc when the frontend api server is running in
    # multi-processing mode to communicate with the backend engine process.
    'VLLM_RPC_BASE_PATH':
    lambda: os.getenv('VLLM_RPC_BASE_PATH', tempfile.gettempdir()),

    # If true, will load models from ModelScope instead of Hugging Face Hub.
    # note that the value is true or false, not numbers
    "VLLM_USE_MODELSCOPE":
    lambda: os.environ.get("VLLM_USE_MODELSCOPE", "False").lower() == "true",

    # Instance id represents an instance of the VLLM. All processes in the same
    # instance should have the same instance id.
    "VLLM_INSTANCE_ID":
    lambda: os.environ.get("VLLM_INSTANCE_ID", None),

    # Interval in seconds to log a warning message when the ring buffer is full
    "VLLM_RINGBUFFER_WARNING_INTERVAL":
    lambda: int(os.environ.get("VLLM_RINGBUFFER_WARNING_INTERVAL", "60")),

    # path to cudatoolkit home directory, under which should be bin, include,
    # and lib directories.
    "CUDA_HOME":
    lambda: os.environ.get("CUDA_HOME", None),

    # Path to the NCCL library file. It is needed because nccl>=2.19 brought
    # by PyTorch contains a bug: https://github.com/NVIDIA/nccl/issues/1234
    "VLLM_NCCL_SO_PATH":
    lambda: os.environ.get("VLLM_NCCL_SO_PATH", None),

    # when `VLLM_NCCL_SO_PATH` is not set, vllm will try to find the nccl
    # library file in the locations specified by `LD_LIBRARY_PATH`
    "LD_LIBRARY_PATH":
    lambda: os.environ.get("LD_LIBRARY_PATH", None),

    # flag to control if vllm should use triton flash attention
    "VLLM_USE_TRITON_FLASH_ATTN":
    lambda: (os.environ.get("VLLM_USE_TRITON_FLASH_ATTN", "True").lower() in
             ("true", "1")),

    # Internal flag to enable Dynamo graph capture
    "VLLM_TEST_DYNAMO_GRAPH_CAPTURE":
    lambda: int(os.environ.get("VLLM_TEST_DYNAMO_GRAPH_CAPTURE", "0")),

    # local rank of the process in the distributed setting, used to determine
    # the GPU device id
    "LOCAL_RANK":
    lambda: int(os.environ.get("LOCAL_RANK", "0")),

    # used to control the visible devices in the distributed setting
    "CUDA_VISIBLE_DEVICES":
    lambda: os.environ.get("CUDA_VISIBLE_DEVICES", None),

    # timeout for each iteration in the engine
    "VLLM_ENGINE_ITERATION_TIMEOUT_S":
    lambda: int(os.environ.get("VLLM_ENGINE_ITERATION_TIMEOUT_S", "60")),

    # API key for VLLM API server
    "VLLM_API_KEY":
    lambda: os.environ.get("VLLM_API_KEY", None),

    # S3 access information, used for tensorizer to load model from S3
    "S3_ACCESS_KEY_ID":
    lambda: os.environ.get("S3_ACCESS_KEY_ID", None),
    "S3_SECRET_ACCESS_KEY":
    lambda: os.environ.get("S3_SECRET_ACCESS_KEY", None),
    "S3_ENDPOINT_URL":
    lambda: os.environ.get("S3_ENDPOINT_URL", None),

    # Usage stats collection
    "VLLM_USAGE_STATS_SERVER":
    lambda: os.environ.get("VLLM_USAGE_STATS_SERVER", "https://stats.vllm.ai"),
    "VLLM_NO_USAGE_STATS":
    lambda: os.environ.get("VLLM_NO_USAGE_STATS", "0") == "1",
    "VLLM_DO_NOT_TRACK":
    lambda: (os.environ.get("VLLM_DO_NOT_TRACK", None) or os.environ.get(
        "DO_NOT_TRACK", None) or "0") == "1",
    "VLLM_USAGE_SOURCE":
    lambda: os.environ.get("VLLM_USAGE_SOURCE", "production"),

    # Logging configuration
    # If set to 0, vllm will not configure logging
    # If set to 1, vllm will configure logging using the default configuration
    #    or the configuration file specified by VLLM_LOGGING_CONFIG_PATH
    "VLLM_CONFIGURE_LOGGING":
    lambda: int(os.getenv("VLLM_CONFIGURE_LOGGING", "1")),
    "VLLM_LOGGING_CONFIG_PATH":
    lambda: os.getenv("VLLM_LOGGING_CONFIG_PATH"),

    # this is used for configuring the default logging level
    "VLLM_LOGGING_LEVEL":
    lambda: os.getenv("VLLM_LOGGING_LEVEL", "INFO"),

    # Trace function calls
    # If set to 1, vllm will trace function calls
    # Useful for debugging
    "VLLM_TRACE_FUNCTION":
    lambda: int(os.getenv("VLLM_TRACE_FUNCTION", "0")),

    # Backend for attention computation
    # Available options:
    # - "TORCH_SDPA": use torch.nn.MultiheadAttention
    # - "FLASH_ATTN": use FlashAttention
    # - "XFORMERS": use XFormers
    # - "ROCM_FLASH": use ROCmFlashAttention
    # - "FLASHINFER": use flashinfer
    "VLLM_ATTENTION_BACKEND":
    lambda: os.getenv("VLLM_ATTENTION_BACKEND", None),

    # Pipeline stage partition strategy
    "VLLM_PP_LAYER_PARTITION":
    lambda: os.getenv("VLLM_PP_LAYER_PARTITION", None),

    # (CPU backend only) CPU key-value cache space.
    # default is 4GB
    "VLLM_CPU_KVCACHE_SPACE":
    lambda: int(os.getenv("VLLM_CPU_KVCACHE_SPACE", "0")),

    # (CPU backend only) CPU core ids bound by OpenMP threads, e.g., "0-31",
    # "0,1,2", "0-31,33". CPU cores of different ranks are separated by '|'.
    "VLLM_CPU_OMP_THREADS_BIND":
    lambda: os.getenv("VLLM_CPU_OMP_THREADS_BIND", "all"),

    # OpenVINO key-value cache space
    # default is 4GB
    "VLLM_OPENVINO_KVCACHE_SPACE":
    lambda: int(os.getenv("VLLM_OPENVINO_KVCACHE_SPACE", "0")),

    # OpenVINO KV cache precision
    # default is bf16 if natively supported by platform, otherwise f16
    # To enable KV cache compression, please, explicitly specify u8
    "VLLM_OPENVINO_CPU_KV_CACHE_PRECISION":
    lambda: os.getenv("VLLM_OPENVINO_CPU_KV_CACHE_PRECISION", None),

    # Enables weights compression during model export via HF Optimum
    # default is False
    "VLLM_OPENVINO_ENABLE_QUANTIZED_WEIGHTS":
    lambda: bool(os.getenv("VLLM_OPENVINO_ENABLE_QUANTIZED_WEIGHTS", False)),

    # If the env var is set, then all workers will execute as separate
    # processes from the engine, and we use the same mechanism to trigger
    # execution on all workers.
    # Run vLLM with VLLM_USE_RAY_SPMD_WORKER=1 to enable it.
    "VLLM_USE_RAY_SPMD_WORKER":
    lambda: bool(int(os.getenv("VLLM_USE_RAY_SPMD_WORKER", "0"))),

    # If the env var is set, it uses the Ray's compiled DAG API
    # which optimizes the control plane overhead.
    # Run vLLM with VLLM_USE_RAY_COMPILED_DAG=1 to enable it.
    "VLLM_USE_RAY_COMPILED_DAG":
    lambda: bool(int(os.getenv("VLLM_USE_RAY_COMPILED_DAG", "0"))),

    # If the env var is set, it uses NCCL for communication in
    # Ray's compiled DAG. This flag is ignored if
    # VLLM_USE_RAY_COMPILED_DAG is not set.
    "VLLM_USE_RAY_COMPILED_DAG_NCCL_CHANNEL":
    lambda: bool(int(os.getenv("VLLM_USE_RAY_COMPILED_DAG_NCCL_CHANNEL", "1"))
                 ),

    # Use dedicated multiprocess context for workers.
    # Both spawn and fork work
    "VLLM_WORKER_MULTIPROC_METHOD":
    lambda: os.getenv("VLLM_WORKER_MULTIPROC_METHOD", "fork"),

    # Path to the cache for storing downloaded assets
    "VLLM_ASSETS_CACHE":
    lambda: os.path.expanduser(
        os.getenv(
            "VLLM_ASSETS_CACHE",
            os.path.join(get_default_cache_root(), "vllm", "assets"),
        )),

    # Timeout for fetching images when serving multimodal models
    # Default is 5 seconds
    "VLLM_IMAGE_FETCH_TIMEOUT":
    lambda: int(os.getenv("VLLM_IMAGE_FETCH_TIMEOUT", "5")),

    # Timeout for fetching audio when serving multimodal models
    # Default is 5 seconds
    "VLLM_AUDIO_FETCH_TIMEOUT":
    lambda: int(os.getenv("VLLM_AUDIO_FETCH_TIMEOUT", "5")),

    # Path to the XLA persistent cache directory.
    # Only used for XLA devices such as TPUs.
    "VLLM_XLA_CACHE_PATH":
    lambda: os.path.expanduser(
        os.getenv(
            "VLLM_ASSETS_CACHE",
            os.path.join(get_default_cache_root(), "vllm", "xla_cache"),
        )),
    "VLLM_FUSED_MOE_CHUNK_SIZE":
    lambda: int(os.getenv("VLLM_FUSED_MOE_CHUNK_SIZE", "65536")),

    # If set, vllm will skip the deprecation warnings.
    "VLLM_NO_DEPRECATION_WARNING":
    lambda: bool(int(os.getenv("VLLM_NO_DEPRECATION_WARNING", "0"))),

    # If set, the OpenAI API server will stay alive even after the underlying
    # AsyncLLMEngine errors and stops serving requests
    "VLLM_KEEP_ALIVE_ON_ENGINE_DEATH":
    lambda: bool(os.getenv("VLLM_KEEP_ALIVE_ON_ENGINE_DEATH", 0)),

    # If the env var VLLM_ALLOW_LONG_MAX_MODEL_LEN is set, it allows
    # the user to specify a max sequence length greater than
    # the max length derived from the model's config.json.
    # To enable this, set VLLM_ALLOW_LONG_MAX_MODEL_LEN=1.
    "VLLM_ALLOW_LONG_MAX_MODEL_LEN":
    lambda:
    (os.environ.get("VLLM_ALLOW_LONG_MAX_MODEL_LEN", "0").strip().lower() in
     ("1", "true")),

    # If set, forces FP8 Marlin to be used for FP8 quantization regardless
    # of the hardware support for FP8 compute.
    "VLLM_TEST_FORCE_FP8_MARLIN":
    lambda:
    (os.environ.get("VLLM_TEST_FORCE_FP8_MARLIN", "0").strip().lower() in
     ("1", "true")),

<<<<<<< HEAD
    # If set, allow running the engine as a separate ray actor,
    # which is a deprecated feature soon to be removed.
    # See https://github.com/vllm-project/vllm/issues/7045
    "VLLM_ALLOW_ENGINE_USE_RAY":
    lambda:
    (os.environ.get("VLLM_ALLOW_ENGINE_USE_RAY", "0").strip().lower() in
     ("1", "true")),
=======
    # a list of plugin names to load, separated by commas.
    # if this is not set, it means all plugins will be loaded
    # if this is set to an empty string, no plugins will be loaded
    "VLLM_PLUGINS":
    lambda: None if "VLLM_PLUGINS" not in os.environ else os.environ[
        "VLLM_PLUGINS"].split(","),
>>>>>>> d3d9cb6e
}

# end-env-vars-definition


def __getattr__(name: str):
    # lazy evaluation of environment variables
    if name in environment_variables:
        return environment_variables[name]()
    raise AttributeError(f"module {__name__!r} has no attribute {name!r}")


def __dir__():
    return list(environment_variables.keys())<|MERGE_RESOLUTION|>--- conflicted
+++ resolved
@@ -55,11 +55,8 @@
     VERBOSE: bool = False
     VLLM_ALLOW_LONG_MAX_MODEL_LEN: bool = False
     VLLM_TEST_FORCE_FP8_MARLIN: bool = False
-<<<<<<< HEAD
     VLLM_ALLOW_ENGINE_USE_RAY: bool = False
-=======
     VLLM_PLUGINS: Optional[List[str]] = None
->>>>>>> d3d9cb6e
 
 
 def get_default_cache_root():
@@ -368,7 +365,6 @@
     (os.environ.get("VLLM_TEST_FORCE_FP8_MARLIN", "0").strip().lower() in
      ("1", "true")),
 
-<<<<<<< HEAD
     # If set, allow running the engine as a separate ray actor,
     # which is a deprecated feature soon to be removed.
     # See https://github.com/vllm-project/vllm/issues/7045
@@ -376,14 +372,13 @@
     lambda:
     (os.environ.get("VLLM_ALLOW_ENGINE_USE_RAY", "0").strip().lower() in
      ("1", "true")),
-=======
+  
     # a list of plugin names to load, separated by commas.
     # if this is not set, it means all plugins will be loaded
     # if this is set to an empty string, no plugins will be loaded
     "VLLM_PLUGINS":
     lambda: None if "VLLM_PLUGINS" not in os.environ else os.environ[
         "VLLM_PLUGINS"].split(","),
->>>>>>> d3d9cb6e
 }
 
 # end-env-vars-definition
