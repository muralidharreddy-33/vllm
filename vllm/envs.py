--- conflicted
+++ resolved
@@ -70,15 +70,11 @@
     VLLM_RPD_PROFILER_DIR: Optional[str] = None
     VLLM_USE_TRITON_AWQ: bool = False
     VLLM_ALLOW_RUNTIME_LORA_UPDATING: bool = False
-<<<<<<< HEAD
-    VLLM_ALLOW_DEPRECATED_BEAM_SEARCH: bool = False
+    VLLM_SKIP_P2P_CHECK: bool = False
     VLLM_SYNC_SERVER_ACCUM_REQUESTS: int = 1
     VLLM_SYNC_SERVER_ENGINE_STEPS_BETWEEN_POLLS: int = 1
     VLLM_MOE_PADDING: bool = False
     VLLM_FP8_PADDING: bool = True
-=======
-    VLLM_SKIP_P2P_CHECK: bool = False
->>>>>>> 151ef4ef
 
 
 def get_default_cache_root():
@@ -477,30 +473,28 @@
     (os.environ.get("VLLM_ALLOW_RUNTIME_LORA_UPDATING", "0").strip().lower() in
      ("1", "true")),
 
-<<<<<<< HEAD
-    # Try to accumulate this many requests before proceeding
-    "VLLM_SYNC_SERVER_ACCUM_REQUESTS":
-    lambda: int(os.getenv("VLLM_SYNC_SERVER_ACCUM_REQUESTS", "1")),
-
-    # Poll for new requests every this many steps
-    "VLLM_SYNC_SERVER_ENGINE_STEPS_BETWEEN_POLLS":
-    lambda: int(os.getenv("VLLM_SYNC_SERVER_ENGINE_STEPS_BETWEEN_POLLS", "1")),
-
-    # Pad the weight for moe kernel or not
-    "VLLM_MOE_PADDING":
-    lambda: bool(int(os.getenv("VLLM_MOE_PADDING", "0"))),
-
-    # Pad the weight for moe kernel or not
-    "VLLM_FP8_PADDING":
-    lambda: bool(int(os.getenv("VLLM_FP8_PADDING", "1"))),
-=======
     # By default, vLLM will check the peer-to-peer capability itself,
     # in case of broken drivers. See https://github.com/vllm-project/vllm/blob/a9b15c606fea67a072416ea0ea115261a2756058/vllm/distributed/device_communicators/custom_all_reduce_utils.py#L101-L108 for details. # noqa
     # If this env var is set to 1, vLLM will skip the peer-to-peer check,
     # and trust the driver's peer-to-peer capability report.
     "VLLM_SKIP_P2P_CHECK":
     lambda: os.getenv("VLLM_SKIP_P2P_CHECK", "0") == "1",
->>>>>>> 151ef4ef
+
+    # Try to accumulate this many requests before proceeding
+    "VLLM_SYNC_SERVER_ACCUM_REQUESTS":
+    lambda: int(os.getenv("VLLM_SYNC_SERVER_ACCUM_REQUESTS", "1")),
+
+    # Poll for new requests every this many steps
+    "VLLM_SYNC_SERVER_ENGINE_STEPS_BETWEEN_POLLS":
+    lambda: int(os.getenv("VLLM_SYNC_SERVER_ENGINE_STEPS_BETWEEN_POLLS", "1")),
+
+    # Pad the weight for moe kernel or not
+    "VLLM_MOE_PADDING":
+    lambda: bool(int(os.getenv("VLLM_MOE_PADDING", "0"))),
+
+    # Pad the weight for moe kernel or not
+    "VLLM_FP8_PADDING":
+    lambda: bool(int(os.getenv("VLLM_FP8_PADDING", "1"))),
 }
 
 # end-env-vars-definition
