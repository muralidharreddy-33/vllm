import asyncio
from typing import List, Optional

import vllm.envs as envs
from vllm.executor.ray_gpu_executor import RayGPUExecutor, RayGPUExecutorAsync
from vllm.executor.xpu_executor import XPUExecutor
from vllm.logger import init_logger
<<<<<<< HEAD
from vllm.lora.request import LoRARequest
from vllm.model_executor.layers.sampler import SamplerOutput
from vllm.sequence import ExecuteModelRequest
from vllm.utils import (get_distributed_init_method, get_ip, get_open_port,
                        make_async)

if ray is not None:
    from ray.util.scheduling_strategies import PlacementGroupSchedulingStrategy

if TYPE_CHECKING:
    from ray.util.placement_group import PlacementGroup
=======
from vllm.utils import get_vllm_instance_id, make_async
>>>>>>> faeddb56

logger = init_logger(__name__)


class RayXPUExecutor(RayGPUExecutor, XPUExecutor):

    def _get_env_vars_to_be_updated(self):
        # Get the set of GPU IDs used on each node.
        worker_node_and_gpu_ids = self._run_workers("get_node_and_gpu_ids",
                                                    use_dummy_driver=True)

        VLLM_INSTANCE_ID = get_vllm_instance_id()

        # Set environment variables for the driver and workers.
        all_args_to_update_environment_variables = [({
            "VLLM_INSTANCE_ID":
            VLLM_INSTANCE_ID,
            "VLLM_TRACE_FUNCTION":
            str(envs.VLLM_TRACE_FUNCTION),
        }, ) for (_, _) in worker_node_and_gpu_ids]
        return all_args_to_update_environment_variables


class RayXPUExecutorAsync(RayXPUExecutor, RayGPUExecutorAsync):

    def __init__(self, *args, **kwargs):
        super().__init__(*args, **kwargs)
        self.driver_exec_method = make_async(self.driver_worker.execute_method)
        self.pp_locks: Optional[List[asyncio.Lock]] = None<|MERGE_RESOLUTION|>--- conflicted
+++ resolved
@@ -5,21 +5,7 @@
 from vllm.executor.ray_gpu_executor import RayGPUExecutor, RayGPUExecutorAsync
 from vllm.executor.xpu_executor import XPUExecutor
 from vllm.logger import init_logger
-<<<<<<< HEAD
-from vllm.lora.request import LoRARequest
-from vllm.model_executor.layers.sampler import SamplerOutput
-from vllm.sequence import ExecuteModelRequest
-from vllm.utils import (get_distributed_init_method, get_ip, get_open_port,
-                        make_async)
-
-if ray is not None:
-    from ray.util.scheduling_strategies import PlacementGroupSchedulingStrategy
-
-if TYPE_CHECKING:
-    from ray.util.placement_group import PlacementGroup
-=======
 from vllm.utils import get_vllm_instance_id, make_async
->>>>>>> faeddb56
 
 logger = init_logger(__name__)
 
