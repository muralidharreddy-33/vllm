import asyncio
import os
import sys
import threading
import uuid
from dataclasses import dataclass
from multiprocessing import Queue
from multiprocessing.connection import wait
from multiprocessing.process import BaseProcess
from typing import (Any, Callable, Dict, Generic, List, Optional, TextIO,
                    TypeVar, Union)

import torch

<<<<<<< HEAD
from vllm import envs
=======
from vllm.config import VllmConfig
>>>>>>> 87a0c076
from vllm.logger import init_logger
from vllm.platforms import current_platform
from vllm.triton_utils.importing import HAS_TRITON
from vllm.utils import _check_multiproc_method, get_mp_context, run_method

if HAS_TRITON:
    from vllm.triton_utils import maybe_set_triton_cache_manager

logger = init_logger(__name__)

T = TypeVar('T')

_TERMINATE = "TERMINATE"  # sentinel

# ANSI color codes
CYAN = '\033[1;36m'
RESET = '\033[0;0m'

JOIN_TIMEOUT_S = 2


@dataclass
class Result(Generic[T]):
    """Result of task dispatched to worker"""

    task_id: uuid.UUID
    value: Optional[T] = None
    exception: Optional[BaseException] = None


class ResultFuture(threading.Event, Generic[T]):
    """Synchronous future for non-async case"""

    def __init__(self):
        super().__init__()
        self.result: Optional[Result[T]] = None

    def set_result(self, result: Result[T]):
        self.result = result
        self.set()

    def get(self) -> T:
        self.wait()
        assert self.result is not None
        if self.result.exception is not None:
            raise self.result.exception
        return self.result.value  # type: ignore[return-value]


def _set_future_result(future: Union[ResultFuture, asyncio.Future],
                       result: Result):
    if isinstance(future, ResultFuture):
        future.set_result(result)
        return
    loop = future.get_loop()
    if not loop.is_closed():
        if result.exception is not None:
            loop.call_soon_threadsafe(future.set_exception, result.exception)
        else:
            loop.call_soon_threadsafe(future.set_result, result.value)


class ResultHandler(threading.Thread):
    """Handle results from all workers (in background thread)"""

    def __init__(self) -> None:
        super().__init__(daemon=True)
        self.result_queue = get_mp_context().Queue()
        self.tasks: Dict[uuid.UUID, Union[ResultFuture, asyncio.Future]] = {}

    def run(self):
        for result in iter(self.result_queue.get, _TERMINATE):
            future = self.tasks.pop(result.task_id)
            _set_future_result(future, result)
        # Ensure that all waiters will receive an exception
        for task_id, future in self.tasks.items():
            _set_future_result(
                future,
                Result(task_id=task_id,
                       exception=ChildProcessError("worker died")))

    def close(self):
        self.result_queue.put(_TERMINATE)


class WorkerMonitor(threading.Thread):
    """Monitor worker status (in background thread)"""

    def __init__(self, workers: List['ProcessWorkerWrapper'],
                 result_handler: ResultHandler):
        super().__init__(daemon=True)
        self.workers = workers
        self.result_handler = result_handler
        self._close = False

    def run(self) -> None:
        # Blocks until any worker exits
        dead_sentinels = wait([w.process.sentinel for w in self.workers])
        if not self._close:
            self._close = True

            # Kill / cleanup all workers
            for worker in self.workers:
                process = worker.process
                if process.sentinel in dead_sentinels:
                    process.join(JOIN_TIMEOUT_S)
                if process.exitcode is not None and process.exitcode != 0:
                    logger.error("Worker %s pid %s died, exit code: %s",
                                 process.name, process.pid, process.exitcode)
            # Cleanup any remaining workers
            if logger:
                logger.info("Killing local vLLM worker processes")
            for worker in self.workers:
                worker.kill_worker()
            # Must be done after worker task queues are all closed
            self.result_handler.close()

        for worker in self.workers:
            worker.process.join(JOIN_TIMEOUT_S)

    def close(self):
        if self._close:
            return
        self._close = True
        logger.info("Terminating local vLLM worker processes")
        for worker in self.workers:
            worker.terminate_worker()
        # Must be done after worker task queues are all closed
        self.result_handler.close()


class ProcessWorkerWrapper:
    """Local process wrapper for vllm.worker.Worker,
    for handling single-node multi-GPU tensor parallel."""

    def __init__(self, result_handler: ResultHandler,
                 worker_factory: Callable[[VllmConfig, int], Any],
                 vllm_config: VllmConfig, rank: int) -> None:
        self.mp = get_mp_context()
        self._task_queue = self.mp.Queue()
        self.result_queue = result_handler.result_queue
        self.tasks = result_handler.tasks
        self.process: BaseProcess = self.mp.Process(  # type: ignore[attr-defined]
            target=_run_worker_process,
            name="VllmWorkerProcess",
            kwargs=dict(
                worker_factory=worker_factory,
                task_queue=self._task_queue,
                result_queue=self.result_queue,
                vllm_config=vllm_config,
                rank=rank,
            ),
            daemon=True)

        self.process.start()

    def _enqueue_task(self, future: Union[ResultFuture, asyncio.Future],
                      method: Union[str, bytes], args, kwargs):
        task_id = uuid.uuid4()
        self.tasks[task_id] = future
        try:
            self._task_queue.put((task_id, method, args, kwargs))
        except SystemExit:
            raise
        except BaseException as e:
            del self.tasks[task_id]
            raise ChildProcessError("worker died") from e

    def execute_method(self, method: Union[str, bytes], *args, **kwargs):
        future: ResultFuture = ResultFuture()
        self._enqueue_task(future, method, args, kwargs)
        return future

    async def execute_method_async(self, method: Union[str, bytes], *args,
                                   **kwargs):
        future = asyncio.get_running_loop().create_future()
        self._enqueue_task(future, method, args, kwargs)
        return await future

    def terminate_worker(self):
        try:
            self._task_queue.put(_TERMINATE)
        except ValueError:
            self.process.kill()
        self._task_queue.close()

    def kill_worker(self):
        self._task_queue.close()
        self.process.kill()


def _run_worker_process(
    worker_factory: Callable[[VllmConfig, int], Any],
    task_queue: Queue,
    result_queue: Queue,
    vllm_config: VllmConfig,
    rank: int,
) -> None:
    """Worker process event loop"""

    # Add process-specific prefix to stdout and stderr
    process_name = get_mp_context().current_process().name
    pid = os.getpid()
    _add_prefix(sys.stdout, process_name, pid)
    _add_prefix(sys.stderr, process_name, pid)

    # Initialize worker
    worker = worker_factory(vllm_config, rank)
    del worker_factory

    # Accept tasks from the engine in task_queue
    # and return task output in result_queue
    logger.info("Worker ready; awaiting tasks")
    try:
        for items in iter(task_queue.get, _TERMINATE):
            output = None
            exception = None
            task_id, method, args, kwargs = items
            try:
                output = run_method(worker, method, args, kwargs)
            except SystemExit:
                raise
            except KeyboardInterrupt:
                break
            except BaseException as e:
                logger.exception(
                    "Exception in worker %s while processing method %s.",
                    process_name, method)
                exception = e
            result_queue.put(
                Result(task_id=task_id, value=output, exception=exception))
    except KeyboardInterrupt:
        pass
    except Exception:
        logger.exception("Worker failed")

    logger.info("Worker exiting")


def _add_prefix(file: TextIO, worker_name: str, pid: int) -> None:
    """Prepend each output line with process-specific prefix"""

    prefix = f"{CYAN}({worker_name} pid={pid}){RESET} "
    file_write = file.write

    def write_with_prefix(s: str):
        if not s:
            return
        if file.start_new_line:  # type: ignore[attr-defined]
            file_write(prefix)
        idx = 0
        while (next_idx := s.find('\n', idx)) != -1:
            next_idx += 1
            file_write(s[idx:next_idx])
            if next_idx == len(s):
                file.start_new_line = True  # type: ignore[attr-defined]
                return
            file_write(prefix)
            idx = next_idx
        file_write(s[idx:])
        file.start_new_line = False  # type: ignore[attr-defined]

    file.start_new_line = True  # type: ignore[attr-defined]
    file.write = write_with_prefix  # type: ignore[method-assign]


def set_multiprocessing_worker_envs(parallel_config):
    """ Set up environment variables that should be used when there are workers
    in a multiprocessing environment. This should be called by the parent 
    process before worker processes are created"""

    _check_multiproc_method()

    if (current_platform.is_hpu()
            and parallel_config.distributed_executor_backend == 'mp'
            and envs.VLLM_WORKER_MULTIPROC_METHOD == 'fork'):
        if os.environ.get("VLLM_WORKER_MULTIPROC_METHOD", None) is not None:
            logger.warning("On HPU, VLLM_WORKER_MULTIPROC_METHOD=fork might "
                           "cause application hangs on exit. Using "
                           "VLLM_WORKER_MULTIPROC_METHOD=fork anyway, "
                           "as it was explicitly requested.")
        else:
            logger.warning("On HPU, VLLM_WORKER_MULTIPROC_METHOD=fork might "
                           "cause application hangs on exit. Setting "
                           "VLLM_WORKER_MULTIPROC_METHOD to 'spawn'. "
                           "To override that behavior, please set "
                           "VLLM_WORKER_MULTIPROC_METHOD=fork explicitly.")
            os.environ["VLLM_WORKER_MULTIPROC_METHOD"] = "spawn"

    # Configure thread parallelism if OMP_NUM_THREADS isn't set
    #
    # Helps to avoid CPU contention. The default of spawning a thread per
    # core combined with multiprocessing for each GPU can have a negative
    # impact on performance. The contention is amplified when running in a
    # container where CPU limits can cause throttling.
    default_omp_num_threads = 1
    if "OMP_NUM_THREADS" not in os.environ and (
            current_parallelism :=
            torch.get_num_threads()) > default_omp_num_threads:
        logger.warning(
            "Reducing Torch parallelism from %d threads to %d to avoid "
            "unnecessary CPU contention. Set OMP_NUM_THREADS in the "
            "external environment to tune this value as needed.",
            current_parallelism, default_omp_num_threads)
        os.environ["OMP_NUM_THREADS"] = str(default_omp_num_threads)
        torch.set_num_threads(default_omp_num_threads)

    # workaround for https://github.com/vllm-project/vllm/issues/6103
    if HAS_TRITON and parallel_config.world_size > 1:
        maybe_set_triton_cache_manager()<|MERGE_RESOLUTION|>--- conflicted
+++ resolved
@@ -12,11 +12,8 @@
 
 import torch
 
-<<<<<<< HEAD
 from vllm import envs
-=======
 from vllm.config import VllmConfig
->>>>>>> 87a0c076
 from vllm.logger import init_logger
 from vllm.platforms import current_platform
 from vllm.triton_utils.importing import HAS_TRITON
