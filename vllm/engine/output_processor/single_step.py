--- conflicted
+++ resolved
@@ -113,267 +113,24 @@
                                         outputs: SequenceGroupOutput,
                                         is_async: bool) -> None:
         sampling_params = seq_group.sampling_params
-<<<<<<< HEAD
-        if sampling_params.best_of == 1 and not sampling_params.use_beam_search:
-            # only have one output sample
-            sample = outputs.samples[0]
-            # only have one sequence
-            seq = seq_group.seqs[0]
-            if not is_async:
-                if sample.output_tokens and len(sample.output_tokens) > 1:
-                    seq.append_token_id(sample.output_tokens,
-                                        sample.logprobs)
-                else:
-                    seq.append_token_id(sample.output_token,
-                                        sample.logprobs)
-
-            # store the hidden state if it have one
-            if outputs.hidden_state is not None:
-                seq.output_hiddens.append(outputs.hidden_state.clone())
-
-            if sampling_params.detokenize and self.detokenizer:
-                new_char_count = self.detokenizer.decode_sequence_inplace(
-                    seq, sampling_params)
-            else:
-                new_char_count = 0
-            self.stop_checker.maybe_stop_sequence(
-                seq,
-                new_char_count,
-                sampling_params,
-                lora_req=seq_group.lora_request,
-            )
-            if seq.is_finished():
-                for scheduler in self.scheduler:
-                    scheduler.free_seq(seq)
-            return
-
-        # TODO: Add support for async for beam search
-        assert not is_async
-
-        # Process samples
-        samples = outputs.samples
-        parent_seqs = seq_group.get_seqs(status=SequenceStatus.RUNNING)
-        existing_finished_seqs = seq_group.get_finished_seqs()
-        parent_child_dict: Dict[int, List[SequenceOutput]] = {
-            parent_seq.seq_id: []
-            for parent_seq in parent_seqs
-        }
-        for sample in samples:
-            # Guard against a KeyError which can occur if the request was
-            # aborted while the output was generated
-            if (child_list :=
-                    parent_child_dict.get(sample.parent_seq_id)) is not None:
-                child_list.append(sample)
-        # List of (child, parent)
-        child_seqs: List[Tuple[Sequence, Sequence]] = []
-
-        # Process the child samples for each parent sequence
-        for parent in parent_seqs:
-            child_samples: List[SequenceOutput] = parent_child_dict[
-                parent.seq_id]
-            if len(child_samples) == 0:
-                # This parent sequence has no children samples. Remove
-                # the parent sequence from the sequence group since it will
-                # not be used in the future iterations.
-                parent.status = SequenceStatus.FINISHED_ABORTED
-                seq_group.remove(parent.seq_id)
-                for scheduler in self.scheduler:
-                    scheduler.free_seq(parent)
-                continue
-            # Fork the parent sequence if there are multiple child samples.
-            for child_sample in child_samples[:-1]:
-                new_child_seq_id: int = next(self.seq_counter)
-                child = parent.fork(new_child_seq_id)
-                
-                # if output_tokens more than one, it's has multi-head output
-                if len(child_sample.output_tokens) > 1:
-                    child.append_token_id(child_sample.output_tokens,
-                                        child_sample.logprobs)
-                else:
-                    child.append_token_id(child_sample.output_token,
-                                        child_sample.logprobs)
-                child_seqs.append((child, parent))
-            # Continue the parent sequence for the last child sample.
-            # We reuse the parent sequence here to reduce redundant memory
-            # copies, especially when using non-beam search sampling methods.
-            last_child_sample = child_samples[-1]
-
-            # if output_tokens more than one, it's has multi-head output
-            if len(last_child_sample.output_tokens) > 1:
-                parent.append_token_id(last_child_sample.output_tokens,
-                                       last_child_sample.logprobs)
-            else:
-                parent.append_token_id(last_child_sample.output_token,
-                                       last_child_sample.logprobs)
-            child_seqs.append((parent, parent))
-            
-            parent.output_hiddens.append(outputs.hidden_state.clone())
-
-        for seq, _ in child_seqs:
-            if sampling_params.detokenize and self.detokenizer:
-                new_char_count = self.detokenizer.decode_sequence_inplace(
-                    seq, sampling_params)
-            else:
-                new_char_count = 0
-            self.stop_checker.maybe_stop_sequence(
-                seq,
-                new_char_count,
-                sampling_params,
-                lora_req=seq_group.lora_request,
-            )
-
-        # Non-beam search case
-        if not sampling_params.use_beam_search:
-            # For newly created child sequences, add them to the sequence group
-            # and fork them in block manager if they are not finished.
-            for seq, parent in child_seqs:
-                if seq is not parent:
-                    seq_group.add(seq)
-                    if not seq.is_finished():
-                        for scheduler in self.scheduler:
-                            scheduler.fork_seq(parent, seq)
-
-            # Free the finished and selected parent sequences' memory in block
-            # manager. Keep them in the sequence group as candidate output.
-            # NOTE: we need to fork the new sequences before freeing the
-            # old sequences.
-            for seq, parent in child_seqs:
-                if seq is parent and seq.is_finished():
-                    for scheduler in self.scheduler:
-                        scheduler.free_seq(seq)
-            return
-
-        # Beam search case
-        # Select the child sequences to keep in the sequence group.
-        selected_child_seqs: List[Tuple[Sequence, Optional[Sequence]]] = []
-        unselected_child_seqs: List[Tuple[Sequence, Optional[Sequence]]] = []
-        beam_width = sampling_params.best_of
-        length_penalty = sampling_params.length_penalty
-
-        # Select the newly finished sequences with the highest scores
-        # to replace existing finished sequences.
-        # Tuple of (seq, parent, is_new)
-        existing_finished_seqs = [(seq, None, False)
-                                  for seq in existing_finished_seqs]
-        new_finished_seqs = [(seq, parent, True) for seq, parent in child_seqs
-                             if seq.is_finished()]
-        all_finished_seqs = existing_finished_seqs + new_finished_seqs
-        # Sort the finished sequences by their scores.
-        all_finished_seqs.sort(key=lambda x: x[0].get_beam_search_score(
-            length_penalty=length_penalty, eos_token_id=x[0].eos_token_id),
-                               reverse=True)
-        for seq, parent, is_new in all_finished_seqs[:beam_width]:
-            if is_new:
-                # A newly generated child sequence finishes and has a high
-                # score, so we will add it into the sequence group.
-                selected_child_seqs.append((seq, parent))
-        for seq, parent, is_new in all_finished_seqs[beam_width:]:
-            if is_new:
-                # A newly generated child sequence finishes but has a low
-                # score, so we will not add it into the sequence group.
-                # Additionally, if this sequence is a continuation of a
-                # parent sequence, we will need remove the parent sequence
-                # from the sequence group.
-                unselected_child_seqs.append((seq, parent))
-            else:
-                # An existing finished sequence has a low score, so we will
-                # remove it from the sequence group.
-                seq_group.remove(seq.seq_id)
-
-        # select the top beam_width sequences from the running
-        # sequences for the next iteration to continue the beam
-        # search.
-        running_child_seqs = [(seq, parent) for seq, parent in child_seqs
-                              if not seq.is_finished()]
-        # Sort the running sequences by their scores.
-        running_child_seqs.sort(key=lambda x: x[0].get_beam_search_score(
-            length_penalty=length_penalty, eos_token_id=x[0].eos_token_id),
-                                reverse=True)
-
-        # Check if we can stop the beam search.
-        if len(running_child_seqs) == 0:
-            # No running sequences, stop the beam search.
-            stop_beam_search = True
-        elif len(all_finished_seqs) < beam_width:
-            # Not enough finished sequences, continue the beam search.
-            stop_beam_search = False
-        else:
-            # Check the early stopping criteria
-            best_running_seq = running_child_seqs[0][0]
-            current_worst_seq = all_finished_seqs[beam_width - 1][0]
-            stop_beam_search = self._check_beam_search_early_stopping(
-                sampling_params.early_stopping, sampling_params,
-                best_running_seq, current_worst_seq)
-
-        if stop_beam_search:
-            # Stop the beam search and remove all the running sequences from
-            # the sequence group.
-            unselected_child_seqs.extend(running_child_seqs)
-        else:
-            # Continue the beam search and select the top beam_width sequences
-            # to continue the beam search.
-            selected_child_seqs.extend(running_child_seqs[:beam_width])
-            # The remaining running sequences will not be used in the next
-            # iteration. Again, if these sequences are continuations of
-            # parent sequences, we will need to remove the parent sequences
-            # from the sequence group.
-            unselected_child_seqs.extend(running_child_seqs[beam_width:])
-
-        # For newly created child sequences, add them to the sequence group
-        # and fork them in block manager if they are not finished.
-        for seq, parent in selected_child_seqs:
-            if seq is not parent:
-                seq_group.add(seq)
-                if not seq.is_finished():
-                    for scheduler in self.scheduler:
-                        scheduler.fork_seq(parent, seq)
-
-        # Free the finished and selected parent sequences' memory in block
-        # manager. Keep them in the sequence group as candidate output.
-        for seq, parent in selected_child_seqs:
-            if seq is parent and seq.is_finished():
-                for scheduler in self.scheduler:
-                    scheduler.free_seq(seq)
-
-        # Remove the unselected parent sequences from the sequence group and
-        # free their memory in block manager.
-        for seq, parent in unselected_child_seqs:
-            if seq is parent:
-                # Remove the parent sequence if it is not selected for next
-                # iteration
-                seq_group.remove(seq.seq_id)
-                for scheduler in self.scheduler:
-                    scheduler.free_seq(seq)
-
-    def _check_beam_search_early_stopping(
-        self,
-        early_stopping: Union[bool, str],
-        sampling_params: SamplingParams,
-        best_running_seq: Sequence,
-        current_worst_seq: Sequence,
-    ) -> bool:
-        assert sampling_params.use_beam_search
-        length_penalty = sampling_params.length_penalty
-        if early_stopping is True:
-            return True
-
-        current_worst_score = current_worst_seq.get_beam_search_score(
-            length_penalty=length_penalty,
-            eos_token_id=current_worst_seq.eos_token_id)
-        if early_stopping is False:
-            highest_attainable_score = best_running_seq.get_beam_search_score(
-                length_penalty=length_penalty,
-                eos_token_id=best_running_seq.eos_token_id)
-=======
 
         sample = outputs.samples[0]
         seq = seq_group.first_seq
         if not is_async:
-            seq.append_token_id(sample.output_token, sample.logprobs)
+            if sample.output_tokens and len(sample.output_tokens) > 1:
+                seq.append_token_id(sample.output_tokens,
+                                    sample.logprobs)
+            else:
+                seq.append_token_id(sample.output_token,
+                                    sample.logprobs)
+
+        # store the hidden state if it have one
+        if outputs.hidden_state is not None:
+            seq.output_hiddens.append(outputs.hidden_state.clone())
+
         if sampling_params.detokenize and self.detokenizer:
             new_char_count = self.detokenizer.decode_sequence_inplace(
                 seq, sampling_params)
->>>>>>> 98356735
         else:
             new_char_count = 0
         self.stop_checker.maybe_stop_sequence(
