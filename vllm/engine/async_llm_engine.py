--- conflicted
+++ resolved
@@ -402,21 +402,13 @@
         return stream
 
     async def generate(
-<<<<<<< HEAD
-            self,
-            prompt: Optional[str],
-            prefix_pos: Optional[int],
-            sampling_params: SamplingParams,
-            request_id: str,
-            prompt_token_ids: Optional[List[int]] = None) -> RequestOutput:
-=======
         self,
         prompt: Optional[str],
+            prefix_pos: Optional[int],
         sampling_params: SamplingParams,
         request_id: str,
         prompt_token_ids: Optional[List[int]] = None
     ) -> AsyncIterator[RequestOutput]:
->>>>>>> 4934d492
         """Generate outputs for a request.
 
         Generate outputs for a request. This method is a coroutine. It adds the
