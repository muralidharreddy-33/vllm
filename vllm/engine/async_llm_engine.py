--- conflicted
+++ resolved
@@ -117,12 +117,8 @@
         self._request_streams[request_id].put(request_output)
         if request_output.finished:
             if verbose:
-<<<<<<< HEAD
                 logger_data = {"request_id": request_id}
-                logger.info(f"Finished request {request_id}.", extra=logger_data)
-=======
-                logger.info("Finished request %s.", request_id)
->>>>>>> a88081bf
+                logger.info("Finished request %s.", request_id, extra=logger_data)
             self.abort_request(request_id)
 
     def process_exception(self,
@@ -133,12 +129,8 @@
         """Propagate an exception from the engine."""
         self._request_streams[request_id].put(exception)
         if verbose:
-<<<<<<< HEAD
             logger_data = {"request_id": request_id}
-            logger.info(f"Finished request {request_id}.", extra=logger_data)
-=======
-            logger.info("Finished request %s.", request_id)
->>>>>>> a88081bf
+            logger.info("Finished request %s.", request_id, extra=logger_data)
         self.abort_request(request_id)
 
     def add_request(self, request_id: str,
@@ -161,12 +153,8 @@
     def abort_request(self, request_id: str, *, verbose: bool = False) -> None:
         """Abort a request during next background loop iteration."""
         if verbose:
-<<<<<<< HEAD
             logger_data = {"request_id": request_id}
-            logger.info(f"Aborted request {request_id}.", extra=logger_data)
-=======
-            logger.info("Aborted request %s.", request_id)
->>>>>>> a88081bf
+            logger.info("Aborted request %s.", request_id, extra=logger_data)
 
         self._finished_requests.put_nowait(request_id)
 
@@ -536,7 +524,7 @@
                 if shortened_token_ids is not None:
                     shortened_token_ids = shortened_token_ids[:self.
                                                               max_log_len]
-<<<<<<< HEAD
+
             logger_data = {
                 "request": request_id,
                 "prompt": shortened_prompt,
@@ -544,18 +532,11 @@
                 "prompt_token_ids": shortened_token_ids,
                 "lora_request": lora_request,
             }
-            logger.info(f"Received request {request_id}: "
-                        f"prompt: {shortened_prompt!r}, "
-                        f"sampling_params: {sampling_params}, "
-                        f"prompt_token_ids: {shortened_token_ids}, "
-                        f"lora_request: {lora_request}.", extra=logger_data)
-=======
             logger.info(
                 "Received request %s: prompt: %r, "
                 "sampling_params: %s, prompt_token_ids: %s, "
                 "lora_request: %s.", request_id, shortened_prompt,
-                sampling_params, shortened_token_ids, lora_request)
->>>>>>> a88081bf
+                sampling_params, shortened_token_ids, lora_request, extra=logger_data)
 
         if not self.is_running:
             if self.start_engine_loop:
@@ -747,9 +728,6 @@
                 raise RuntimeError("Engine is dead.") from e
         else:
             await self.engine.check_health_async()
-<<<<<<< HEAD
-        logger_data = {"perf_counter": f"{time.perf_counter()-t}"}
-        logger.debug(f"Health check took {time.perf_counter()-t}s", extra=logger_data)
-=======
+
+        logger_data = {"perf_counter": f"{time.perf_counter()-t}", extra=logger_data}
         logger.debug("Health check took %fs", time.perf_counter() - t)
->>>>>>> a88081bf
