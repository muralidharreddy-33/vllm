--- conflicted
+++ resolved
@@ -17,14 +17,8 @@
                                          IPC_HEALTH_EXT, IPC_INPUT_EXT,
                                          IPC_OUTPUT_EXT, REQUEST_OUTPUTS_T,
                                          VLLM_RPC_SUCCESS_STR, RPCAbortRequest,
-<<<<<<< HEAD
-                                         RPCError, RPCGenerateRequest,
+                                         RPCError, RPCProcessRequest,
                                          RPCStartupRequest, RPCStartupResponse)
-=======
-                                         RPCError, RPCHealthRequest,
-                                         RPCProcessRequest, RPCStartupRequest,
-                                         RPCStartupResponse)
->>>>>>> 76515f30
 # yapf: enable
 from vllm.logger import init_logger
 from vllm.outputs import RequestOutput
