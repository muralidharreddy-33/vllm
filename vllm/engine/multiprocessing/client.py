import asyncio
import copy
import pickle
from contextlib import contextmanager, suppress
from typing import (Any, AsyncGenerator, Dict, Iterator, Mapping, Optional,
                    Union, overload)

import cloudpickle
import zmq
import zmq.asyncio
from zmq import Frame  # type: ignore[attr-defined]
from zmq.asyncio import Socket

from vllm import PoolingParams
from vllm.config import DecodingConfig, EngineConfig, ModelConfig
from vllm.engine.arg_utils import AsyncEngineArgs
# yapf conflicts with isort for this block
# yapf: disable
from vllm.engine.multiprocessing import (ENGINE_DEAD_ERROR, IPC_DATA_EXT,
                                         IPC_HEALTH_EXT, IPC_INPUT_EXT,
                                         IPC_OUTPUT_EXT, RPC_REQUEST_T,
                                         VLLM_RPC_SUCCESS_STR, RPCAbortRequest,
                                         RPCError, RPCProcessRequest,
                                         RPCStartupRequest, RPCStartupResponse,
                                         RPCUProfileRequest)
# yapf: enable
from vllm.envs import VLLM_RPC_TIMEOUT
from vllm.inputs import PromptType
from vllm.logger import init_logger
from vllm.lora.request import LoRARequest
from vllm.model_executor.guided_decoding import (
    get_guided_decoding_logits_processor)
from vllm.outputs import EmbeddingRequestOutput, RequestOutput
from vllm.prompt_adapter.request import PromptAdapterRequest
from vllm.sampling_params import SamplingParams
from vllm.transformers_utils.tokenizer_group import init_tokenizer_from_configs
from vllm.utils import deprecate_kwargs

logger = init_logger(__name__)


class MQClientClosedError(Exception):
    """Exception class raised when the client is used post-close.

    The client can be closed, which closes the ZMQ context. This normally
    happens on server shutdown. In some cases, methods like abort and
    do_log_stats will still be called and then try to open a socket, which
    causes a ZMQError and creates a huge stack trace.
    So, we throw this error such that we can suppress it.
    """


class MQLLMEngineClient:
    """A client wrapper for MQLLMEngine that conforms to the
    EngineClient protocol.

    MQLLMEngine and MQLLMEngineClient are intended to run in separate
    processes communicating via zeromq ipc sockets.

    The entrypoint to MQLLMEngineClient is through the generate()
    method. On generate() MQLLMEngine does three things:
        - Creates an asyncio output queue
        - Sends a RPCGenerateRequest to the MQLLMEngine via zmq
        - Pulls RequestOutputs from its queue and yields them

    MQLLMEngine runs two background loops:
        - output_loop: the output loop pulls List[RequestOutput]
            from the MQLLMEngine via zmq (each list is the output
            of one engine_step in the LLMEngine). It then parses
            the list and pushes individual request_outputs into
            the corresponding output_queue such that they can be
            consumed by the .generate() method.
        - health_loop: the health loop queries the health socket
            every N seconds, confirming the engine is healthy
    """

    def __init__(self, ipc_path: str, engine_config: EngineConfig):
        self.context = zmq.asyncio.Context()
        self._errored_with: Optional[BaseException] = None

        # Get the configs.
        self.model_config = engine_config.model_config
        self.decoding_config = engine_config.decoding_config

        # Create the tokenizer group.
        self.tokenizer = init_tokenizer_from_configs(
            model_config=self.model_config,
            scheduler_config=engine_config.scheduler_config,
            parallel_config=engine_config.parallel_config,
            enable_lora=bool(engine_config.lora_config),
        )

        # Send RPCGenerateRequest to the MQLLMEngine.
        self.input_socket: Socket = self.context.socket(zmq.constants.PUSH)
        self.input_socket.connect(f"{ipc_path}{IPC_INPUT_EXT}")

        # Receive streams of RequestOutput from the MQLLMEngine.
        self.output_socket: Socket = self.context.socket(zmq.constants.PULL)
        self.output_socket.connect(f"{ipc_path}{IPC_OUTPUT_EXT}")

        # IPC path for acking heartbeats.
        self.heartbeat_socket: Socket = self.context.socket(zmq.constants.PULL)
        self.heartbeat_socket.connect(f"{ipc_path}{IPC_HEALTH_EXT}")

        # IPC path for the data socket.
        self.data_ipc_path = f"{ipc_path}{IPC_DATA_EXT}"

        # Stream for each individual request.
        self.output_queues: Dict[str, asyncio.Queue] = {}
        self.output_loop = asyncio.create_task(self.run_output_handler_loop())

        # Loop to check health of the LLMEngine periodically.
        # Started after the MQLLMEngine is ready.
        self.health_loop: Optional[asyncio.Task] = None

    @staticmethod
    def is_unsupported_config(engine_args: AsyncEngineArgs):
        # Pipeline parallel not yet supported
        return engine_args.pipeline_parallel_size > 1

    @contextmanager
    def get_data_socket(self) -> Iterator[Socket]:
        socket = self.context.socket(zmq.constants.DEALER)
        try:
            socket.connect(self.data_ipc_path)
            yield socket
        finally:
            socket.close(linger=0)

    async def run_heartbeat_loop(self, timeout: int):
        """Background loop that continually listens to the RPCServer for
        heartbeats.
        """
        try:
            while True:
                if await self.heartbeat_socket.poll(timeout=timeout) == 0:
                    # No heartbeat was received. Set error and exit the loop
                    self._set_errored(
                        TimeoutError("No heartbeat received "
                                     "from MQLLMEngine"))
                    logger.debug("Shutting down MQLLMEngineClient check "
                                 "health loop due to timeout")
                    break

                else:
                    # Heartbeat received- check the message
                    await self._check_success(
                        error_message="Heartbeat failed.",
                        socket=self.heartbeat_socket)

                logger.debug("Heartbeat successful.")

        except asyncio.CancelledError:
            logger.debug("Shutting down MQLLMEngineClient check health loop.")

        except Exception as e:
            self._set_errored(e)

    async def run_output_handler_loop(self):
        """Get RequestOutputs from Engine and stream to Request Queues"""

        try:
            while True:
                # Poll, checking for ENGINE_DEAD
                while await self.output_socket.poll(timeout=VLLM_RPC_TIMEOUT
                                                    ) == 0:
                    logger.debug("Waiting for output from MQLLMEngine.")

                    # If errored, alert all running requests.
                    if self.errored:
                        for queue_j in tuple(self.output_queues.values()):
                            queue_j.put_nowait(
                                ENGINE_DEAD_ERROR(self._errored_with))
                        return

                message: Frame = await self.output_socket.recv(copy=False)
                request_outputs = pickle.loads(message.buffer)

                is_error = isinstance(request_outputs,
                                      (BaseException, RPCError))
                if is_error:
                    if isinstance(request_outputs, RPCError):
                        rpc_error: RPCError = request_outputs
                        request_id = rpc_error.request_id
                        exception = rpc_error.exception
                        is_engine_errored = rpc_error.is_engine_errored
                    else:
                        # MPLLMEngine should always return an RPCError to
                        # the output_socket when an issue arises.
                        # If we are here, we are in a bad state and
                        # should shut down the server.
                        error: BaseException = request_outputs
                        logger.error(
                            "Received Exception %s rather than RPCError from "
                            "MPLLMEngine. This should never happen.", error)
                        request_id = None
                        exception = error
                        is_engine_errored = True

                    # Set to error state only on engine critical error
                    # (and record only the first one)
                    if is_engine_errored and not self._errored_with:
                        self._errored_with = exception

                    if request_id is None:
                        for queue_i in tuple(self.output_queues.values()):
                            queue_i.put_nowait(exception)
                    else:
                        queue = self.output_queues.get(request_id)
                        if queue is not None:
                            queue.put_nowait(exception)
                else:
                    # Put each output into the appropriate steam.
                    for request_output in request_outputs:
                        queue = self.output_queues.get(
                            request_output.request_id)
                        if queue is not None:
                            queue.put_nowait(request_output)

        except asyncio.CancelledError:
            logger.debug("Shutting down MQLLMEngineClient output handler.")

    async def setup(self):
        """Setup the client before it starts sending server requests."""

        with self.get_data_socket() as socket:
            # Wait until server is ready.
            response = await self._wait_for_server_rpc(socket)

            self.tracing_flag = response.tracing_enabled

            # Start health_loop.
            self.health_loop = asyncio.create_task(
                self.run_heartbeat_loop(timeout=VLLM_RPC_TIMEOUT))

    def close(self):
        """Destroy the ZeroMQ Context."""
        # Close all sockets and terminate the context.
        self.context.destroy(linger=0)

        # Cancel background tasks.
        if self.health_loop is not None:
            self.health_loop.cancel()
        self.output_loop.cancel()

    def _set_errored(self, e: BaseException):
        logger.exception(repr(e))
        if self._errored_with is None:
            self._errored_with = e

    @staticmethod
    async def _send_get_data_rpc_request(request: RPCStartupRequest,
                                         expected_type: Any,
                                         error_message: str,
                                         socket: Socket) -> Any:
        """Send an RPC request that is expecting data back."""

        # Ping RPCServer with a request.
        await socket.send_multipart((pickle.dumps(request), ), copy=False)

        # Make sure the server responds in time.
        if await socket.poll(timeout=VLLM_RPC_TIMEOUT) == 0:
            raise TimeoutError("RPCServer didn't reply within "
                               f"{VLLM_RPC_TIMEOUT} ms")

        # Await the data from the Server.
        frame = await socket.recv(copy=False)
        data = pickle.loads(frame.buffer)

        if isinstance(data, BaseException):
            raise data
        elif not isinstance(data, expected_type):
            raise ValueError(error_message)

        return data

    @staticmethod
    async def _send_one_way_rpc_request(request: RPC_REQUEST_T,
                                        socket: Socket):
        """Send one-way RPC request to trigger an action."""

        if socket.closed:
            raise MQClientClosedError()

        await socket.send_multipart((pickle.dumps(request), ))

    async def _await_ack(self, error_message: str, socket: Socket):
        """Await acknowledgement that a request succeeded."""

        if socket.closed:
            raise MQClientClosedError()

        if await socket.poll(timeout=VLLM_RPC_TIMEOUT) == 0:
            raise TimeoutError("MQLLMEngine didn't reply within "
                               f"{VLLM_RPC_TIMEOUT}ms")

        await self._check_success(error_message, socket)

    @staticmethod
    async def _check_success(error_message: str, socket: Socket):
        """Confirm that socket has a VLLM_RPC_SUCCESS_STR message"""

        if socket.closed:
            raise MQClientClosedError()

        frame = await socket.recv(copy=False)
        response = pickle.loads(frame.buffer)

        # Raise error if unsuccessful
        if isinstance(response, BaseException):
            raise response
        elif (not isinstance(response, str)
              or response != VLLM_RPC_SUCCESS_STR):
            raise ValueError(error_message)

    async def get_tokenizer(self, lora_request: LoRARequest):
        return await self.tokenizer.get_lora_tokenizer_async(lora_request)

    async def get_decoding_config(self) -> DecodingConfig:
        return self.decoding_config

    async def get_model_config(self) -> ModelConfig:
        return self.model_config

    async def is_tracing_enabled(self) -> bool:
        return self.tracing_flag

    async def _wait_for_server_rpc(self, socket: Socket) -> RPCStartupResponse:
        """Wait for the RPCServer to start up."""

        return await self._send_get_data_rpc_request(
            request=RPCStartupRequest.IS_SERVER_READY,
            expected_type=RPCStartupResponse,
            error_message="Unable to start RPC Server",
            socket=socket)

    async def abort(self, request_id: str):
        """Send an ABORT_REQUEST signal to the RPC Server"""

        with suppress(MQClientClosedError):
            await self._send_one_way_rpc_request(
                request=RPCAbortRequest(request_id), socket=self.input_socket)

    async def do_log_stats(self):
        """Ignore do_log_stats (handled on MQLLMEngine polling)"""
        pass

    async def check_health(self):
        """
        The check health loop probes the health status of the
        Engine's health every N seconds and sets _errored_with
        if the engine is unhealthy.
        """
        if self._errored_with is not None:
            raise self._errored_with

    @property
    def is_running(self) -> bool:
        return not self.errored

    @property
    def is_stopped(self) -> bool:
        return self.errored

    @property
    def errored(self) -> bool:
        return self._errored_with is not None

    @property
    def dead_error(self) -> BaseException:
        return ENGINE_DEAD_ERROR(self._errored_with)

    @overload  # DEPRECATED
    def generate(
        self,
        *,
        inputs: PromptType,
        sampling_params: SamplingParams,
        request_id: str,
        lora_request: Optional[LoRARequest] = None,
        trace_headers: Optional[Mapping[str, str]] = None,
        prompt_adapter_request: Optional[PromptAdapterRequest] = None,
    ) -> AsyncGenerator[RequestOutput, None]:
        ...

    @overload
    def generate(
        self,
        prompt: PromptType,
        sampling_params: SamplingParams,
        request_id: str,
        lora_request: Optional[LoRARequest] = None,
        trace_headers: Optional[Mapping[str, str]] = None,
        prompt_adapter_request: Optional[PromptAdapterRequest] = None,
    ) -> AsyncGenerator[RequestOutput, None]:
        ...

    @deprecate_kwargs(
        "inputs",
        additional_message="Please use the 'prompt' parameter instead.",
    )
    def generate(
        self,
        prompt: Optional[PromptType] = None,
        sampling_params: Optional[SamplingParams] = None,
        request_id: Optional[str] = None,
        lora_request: Optional[LoRARequest] = None,
        trace_headers: Optional[Mapping[str, str]] = None,
        prompt_adapter_request: Optional[PromptAdapterRequest] = None,
        *,
        inputs: Optional[PromptType] = None  # DEPRECATED
    ) -> AsyncGenerator[RequestOutput, None]:
        """Generate outputs for a request.

        Generate outputs for a request. This method is a coroutine. It adds the
        request into the waiting queue of the LLMEngine and streams the outputs
        from the LLMEngine to the caller.

        Args:
            prompt: The prompt to the LLM. See :class:`~vllm.inputs.PromptType`
                for more details about the format of each input.
            sampling_params: The sampling parameters of the request.
            request_id: The unique id of the request.
            lora_request: LoRA request to use for generation, if any.
            trace_headers: OpenTelemetry trace headers.
            prompt_adapter_request: Prompt Adapter request to use
                                            for generation, if any.
        """
        if inputs is not None:
            prompt = inputs
        assert (prompt is not None and sampling_params is not None
                and request_id is not None)

        return self._process_request(prompt, sampling_params, request_id,
                                     lora_request, trace_headers,
                                     prompt_adapter_request)

    @overload  # DEPRECATED
    def encode(
        self,
        *,
        inputs: PromptType,
        pooling_params: PoolingParams,
        request_id: str,
        lora_request: Optional[LoRARequest] = None,
        trace_headers: Optional[Mapping[str, str]] = None,
    ) -> AsyncGenerator[EmbeddingRequestOutput, None]:
        ...

    @overload
    def encode(
        self,
        prompt: PromptType,
        pooling_params: PoolingParams,
        request_id: str,
        lora_request: Optional[LoRARequest] = None,
        trace_headers: Optional[Mapping[str, str]] = None,
    ) -> AsyncGenerator[EmbeddingRequestOutput, None]:
        ...

    @deprecate_kwargs(
        "inputs",
        additional_message="Please use the 'prompt' parameter instead.",
    )
    def encode(
        self,
        prompt: Optional[PromptType] = None,
        pooling_params: Optional[PoolingParams] = None,
        request_id: Optional[str] = None,
        lora_request: Optional[LoRARequest] = None,
        trace_headers: Optional[Mapping[str, str]] = None,
        *,
        inputs: Optional[PromptType] = None  # DEPRECATED
    ) -> AsyncGenerator[EmbeddingRequestOutput, None]:
        """Generate outputs for a request from an embedding model.

        Generate outputs for a request. This method is a coroutine. It adds the
        request into the waiting queue of the LLMEngine and streams the outputs
        from the LLMEngine to the caller.

        Args:
            prompt: The prompt to the LLM. See :class:`~vllm.inputs.PromptType`
                for more details about the format of each input.
            pooling_params: The pooling parameters of the request.
            request_id: The unique id of the request.
            lora_request: LoRA request to use for generation, if any.
            trace_headers: OpenTelemetry trace headers.

        Yields:
            The output `EmbeddingRequestOutput` objects from the LLMEngine
            for the request.
        """
        if inputs is not None:
            prompt = inputs
        assert (prompt is not None and pooling_params is not None
                and request_id is not None)

        return self._process_request(prompt, pooling_params, request_id,
                                     lora_request, trace_headers)

    async def _process_request(
        self,
        prompt: PromptType,
        params: Union[SamplingParams, PoolingParams],
        request_id: str,
        lora_request: Optional[LoRARequest] = None,
        trace_headers: Optional[Mapping[str, str]] = None,
        prompt_adapter_request: Optional[PromptAdapterRequest] = None
    ) -> Union[AsyncGenerator[RequestOutput, None], AsyncGenerator[
            EmbeddingRequestOutput, None]]:
        """Send an RPCGenerateRequest to the RPCServer and stream responses."""

        # If already dead, error out.
        if self._errored_with is not None:
            raise ENGINE_DEAD_ERROR(self._errored_with)

        # Constructing guided decoding logits processors is expensive, so we do
        # it here to avoid contending with cpu resources and the GIL on the
        # backend process.
        sampling_params = await \
            self._build_guided_decoding_logits_processor_async(
                sampling_params, lora_request)

        # 1) Create output queue for this requests.
        queue: asyncio.Queue[Union[RequestOutput,
                                   BaseException]] = asyncio.Queue()
        self.output_queues[request_id] = queue

        try:
            # 2) Detach logits processors so that they can be pickled
            # separately (may require cloudpickle which is slower)
            if isinstance(params, SamplingParams) and params.logits_processors:
                # Defensive shallow copy
                params = copy.copy(params)
                logits_processors = params.logits_processors
                params.logits_processors = None
                lp_bytes = cloudpickle.dumps(logits_processors)
            else:
                lp_bytes = None

            request_bytes = pickle.dumps(
                RPCProcessRequest(
                    prompt=prompt,
                    params=params,
                    request_id=request_id,
                    lora_request=lora_request,
                    trace_headers=trace_headers,
                    prompt_adapter_request=prompt_adapter_request))

            # 3) Send the RPCGenerateRequest to the MQLLMEngine.
            parts = (request_bytes,
                     lp_bytes) if lp_bytes else (request_bytes, )
            await self.input_socket.send_multipart(parts, copy=False)

            # 4) Stream the RequestOutputs from the output queue. Note
            # that the output_loop pushes RequestOutput objects to this
            # queue after pulling them from the zmq socket.
            finished = False
            try:
                while not finished:
                    request_output = await queue.get()

                    if isinstance(request_output, BaseException):
                        raise request_output

                    finished = request_output.finished
                    yield request_output
            finally:
                # Request was canceled by the client.
                if not finished and not self.errored:
                    await self.abort(request_id)
        finally:
            self.output_queues.pop(request_id)

<<<<<<< HEAD
    async def encode(self, *args,
                     **kwargs) -> AsyncGenerator[EmbeddingRequestOutput, None]:
        raise NotImplementedError(
            "Embeddings not supported with multiprocessing backend")

    async def _build_guided_decoding_logits_processor_async(
            self, sampling_params: SamplingParams,
            lora_request: Optional[LoRARequest]) -> SamplingParams:
        """Constructs a logits processor based on any provided guided
        decoding parameters. Updates logits_processors, deletes the guided
        decoding params, and returns the modified sampling params"""
        if (guided_decoding := sampling_params.guided_decoding) is None:
            return sampling_params

        logger.debug(
            "Building guided decoding logits processor in "
            "AsyncEngineRPCClient. Params: %v", guided_decoding)

        tokenizer = await self.get_tokenizer(lora_request=lora_request)
        guided_decoding.backend = guided_decoding.backend or \
            self.decoding_config.guided_decoding_backend

        processor = await get_guided_decoding_logits_processor(
            guided_params=guided_decoding, tokenizer=tokenizer)

        if processor:
            if sampling_params.logits_processors is None:
                sampling_params.logits_processors = []
            sampling_params.logits_processors.append(processor)

        # Unset guided decoding params after constructing the lp from them
        sampling_params.guided_decoding = None

        return sampling_params
=======
    async def start_profile(self) -> None:
        """Start profiling the engine"""

        await self._send_one_way_rpc_request(
            request=RPCUProfileRequest.START_PROFILE, socket=self.input_socket)

    async def stop_profile(self) -> None:
        """Stop profiling the engine"""

        await self._send_one_way_rpc_request(
            request=RPCUProfileRequest.STOP_PROFILE, socket=self.input_socket)
>>>>>>> 873edda6
<|MERGE_RESOLUTION|>--- conflicted
+++ resolved
@@ -572,12 +572,6 @@
         finally:
             self.output_queues.pop(request_id)
 
-<<<<<<< HEAD
-    async def encode(self, *args,
-                     **kwargs) -> AsyncGenerator[EmbeddingRequestOutput, None]:
-        raise NotImplementedError(
-            "Embeddings not supported with multiprocessing backend")
-
     async def _build_guided_decoding_logits_processor_async(
             self, sampling_params: SamplingParams,
             lora_request: Optional[LoRARequest]) -> SamplingParams:
@@ -607,7 +601,7 @@
         sampling_params.guided_decoding = None
 
         return sampling_params
-=======
+    
     async def start_profile(self) -> None:
         """Start profiling the engine"""
 
@@ -618,5 +612,4 @@
         """Stop profiling the engine"""
 
         await self._send_one_way_rpc_request(
-            request=RPCUProfileRequest.STOP_PROFILE, socket=self.input_socket)
->>>>>>> 873edda6
+            request=RPCUProfileRequest.STOP_PROFILE, socket=self.input_socket)