import argparse
import dataclasses
import json
from dataclasses import dataclass
from typing import (TYPE_CHECKING, Any, Dict, List, Literal, Mapping, Optional,
                    Tuple, Type, Union, cast, get_args)

import torch

import vllm.envs as envs
from vllm.config import (CacheConfig, CompilationConfig, ConfigFormat,
                         DecodingConfig, DeviceConfig, HfOverrides,
                         KVTransferConfig, LoadConfig, LoadFormat, LoRAConfig,
                         ModelConfig, ObservabilityConfig, ParallelConfig,
                         PoolerConfig, PromptAdapterConfig, SchedulerConfig,
                         SpeculativeConfig, TaskOption, TokenizerPoolConfig,
                         VllmConfig)
from vllm.executor.executor_base import ExecutorBase
from vllm.logger import init_logger
from vllm.model_executor.layers.quantization import QUANTIZATION_METHODS
from vllm.platforms import current_platform
from vllm.transformers_utils.utils import check_gguf_file
from vllm.usage.usage_lib import UsageContext
from vllm.utils import FlexibleArgumentParser, StoreBoolean

if TYPE_CHECKING:
    from vllm.transformers_utils.tokenizer_group import BaseTokenizerGroup

logger = init_logger(__name__)

ALLOWED_DETAILED_TRACE_MODULES = ["model", "worker", "all"]

DEVICE_OPTIONS = [
    "auto",
    "cuda",
    "neuron",
    "cpu",
    "openvino",
    "tpu",
    "xpu",
    "hpu",
]


def nullable_str(val: str):
    if not val or val == "None":
        return None
    return val


def nullable_kvs(val: str) -> Optional[Mapping[str, int]]:
    """Parses a string containing comma separate key [str] to value [int]
    pairs into a dictionary.

    Args:
        val: String value to be parsed.

    Returns:
        Dictionary with parsed values.
    """
    if len(val) == 0:
        return None

    out_dict: Dict[str, int] = {}
    for item in val.split(","):
        kv_parts = [part.lower().strip() for part in item.split("=")]
        if len(kv_parts) != 2:
            raise argparse.ArgumentTypeError(
                "Each item should be in the form KEY=VALUE")
        key, value = kv_parts

        try:
            parsed_value = int(value)
        except ValueError as exc:
            msg = f"Failed to parse value of item {key}={value}"
            raise argparse.ArgumentTypeError(msg) from exc

        if key in out_dict and out_dict[key] != parsed_value:
            raise argparse.ArgumentTypeError(
                f"Conflicting values specified for key: {key}")
        out_dict[key] = parsed_value

    return out_dict


@dataclass
class EngineArgs:
    """Arguments for vLLM engine."""
    model: str = 'facebook/opt-125m'
    served_model_name: Optional[Union[str, List[str]]] = None
    tokenizer: Optional[str] = None
    task: TaskOption = "auto"
    skip_tokenizer_init: bool = False
    tokenizer_mode: str = 'auto'
    trust_remote_code: bool = False
    allowed_local_media_path: str = ""
    download_dir: Optional[str] = None
    load_format: str = 'auto'
    config_format: ConfigFormat = ConfigFormat.AUTO
    dtype: str = 'auto'
    kv_cache_dtype: str = 'auto'
    quantization_param_path: Optional[str] = None
    seed: int = 0
    max_model_len: Optional[int] = None
    worker_use_ray: bool = False
    # Note: Specifying a custom executor backend by passing a class
    # is intended for expert use only. The API may change without
    # notice.
    distributed_executor_backend: Optional[Union[str,
                                                 Type[ExecutorBase]]] = None
    # number of P/D disaggregation (or other disaggregation) workers
    pipeline_parallel_size: int = 1
    tensor_parallel_size: int = 1
    max_parallel_loading_workers: Optional[int] = None
    block_size: Optional[int] = None
    enable_prefix_caching: Optional[bool] = None
    disable_sliding_window: bool = False
    use_v2_block_manager: bool = True
    swap_space: float = 4  # GiB
    cpu_offload_gb: float = 0  # GiB
    gpu_memory_utilization: float = 0.90
    max_num_batched_tokens: Optional[int] = None
<<<<<<< HEAD
    max_num_partial_prefills: Optional[int] = 1
    max_long_partial_prefills: Optional[int] = 1
    long_prefill_threshold: Optional[float] = 0.04
    max_num_seqs: int = 256
=======
    max_num_seqs: Optional[int] = None
>>>>>>> 60508ffd
    max_logprobs: int = 20  # Default value for OpenAI Chat Completions API
    disable_log_stats: bool = False
    revision: Optional[str] = None
    code_revision: Optional[str] = None
    rope_scaling: Optional[Dict[str, Any]] = None
    rope_theta: Optional[float] = None
    hf_overrides: Optional[HfOverrides] = None
    tokenizer_revision: Optional[str] = None
    quantization: Optional[str] = None
    enforce_eager: Optional[bool] = None
    max_seq_len_to_capture: int = 8192
    disable_custom_all_reduce: bool = False
    tokenizer_pool_size: int = 0
    # Note: Specifying a tokenizer pool by passing a class
    # is intended for expert use only. The API may change without
    # notice.
    tokenizer_pool_type: Union[str, Type["BaseTokenizerGroup"]] = "ray"
    tokenizer_pool_extra_config: Optional[Dict[str, Any]] = None
    limit_mm_per_prompt: Optional[Mapping[str, int]] = None
    mm_processor_kwargs: Optional[Dict[str, Any]] = None
    mm_cache_preprocessor: bool = False
    enable_lora: bool = False
    enable_lora_bias: bool = False
    max_loras: int = 1
    max_lora_rank: int = 16
    enable_prompt_adapter: bool = False
    max_prompt_adapters: int = 1
    max_prompt_adapter_token: int = 0
    fully_sharded_loras: bool = False
    lora_extra_vocab_size: int = 256
    long_lora_scaling_factors: Optional[Tuple[float]] = None
    lora_dtype: Optional[Union[str, torch.dtype]] = 'auto'
    max_cpu_loras: Optional[int] = None
    device: str = 'auto'
    num_scheduler_steps: int = 1
    multi_step_stream_outputs: bool = True
    ray_workers_use_nsight: bool = False
    num_gpu_blocks_override: Optional[int] = None
    num_lookahead_slots: int = 0
    model_loader_extra_config: Optional[dict] = None
    ignore_patterns: Optional[Union[str, List[str]]] = None
    preemption_mode: Optional[str] = None

    scheduler_delay_factor: float = 0.0
    enable_chunked_prefill: Optional[bool] = None

    guided_decoding_backend: str = 'xgrammar'
    logits_processor_pattern: Optional[str] = None
    # Speculative decoding configuration.
    speculative_model: Optional[str] = None
    speculative_model_quantization: Optional[str] = None
    speculative_draft_tensor_parallel_size: Optional[int] = None
    num_speculative_tokens: Optional[int] = None
    speculative_disable_mqa_scorer: Optional[bool] = False
    speculative_max_model_len: Optional[int] = None
    speculative_disable_by_batch_size: Optional[int] = None
    ngram_prompt_lookup_max: Optional[int] = None
    ngram_prompt_lookup_min: Optional[int] = None
    spec_decoding_acceptance_method: str = 'rejection_sampler'
    typical_acceptance_sampler_posterior_threshold: Optional[float] = None
    typical_acceptance_sampler_posterior_alpha: Optional[float] = None
    qlora_adapter_name_or_path: Optional[str] = None
    disable_logprobs_during_spec_decoding: Optional[bool] = None

    otlp_traces_endpoint: Optional[str] = None
    collect_detailed_traces: Optional[str] = None
    disable_async_output_proc: bool = False
    scheduling_policy: Literal["fcfs", "priority"] = "fcfs"

    override_neuron_config: Optional[Dict[str, Any]] = None
    override_pooler_config: Optional[PoolerConfig] = None
    compilation_config: Optional[CompilationConfig] = None
    worker_cls: str = "auto"

    kv_transfer_config: Optional[KVTransferConfig] = None

    def __post_init__(self):
        if not self.tokenizer:
            self.tokenizer = self.model

        # Override the default value of enable_prefix_caching if it's not set
        # by user.
        if self.enable_prefix_caching is None:
            self.enable_prefix_caching = bool(envs.VLLM_USE_V1)

        # Override max_num_seqs if it's not set by user.
        if self.max_num_seqs is None:
            self.max_num_seqs = 256 if not envs.VLLM_USE_V1 else 1024

        # support `EngineArgs(compilation_config={...})`
        # without having to manually construct a
        # CompilationConfig object
        if isinstance(self.compilation_config, (int, dict)):
            self.compilation_config = CompilationConfig.from_cli(
                str(self.compilation_config))

        # Setup plugins
        from vllm.plugins import load_general_plugins
        load_general_plugins()

    @staticmethod
    def add_cli_args(parser: FlexibleArgumentParser) -> FlexibleArgumentParser:
        """Shared CLI arguments for vLLM engine."""

        # Model arguments
        parser.add_argument(
            '--model',
            type=str,
            default=EngineArgs.model,
            help='Name or path of the huggingface model to use.')
        parser.add_argument(
            '--task',
            default=EngineArgs.task,
            choices=get_args(TaskOption),
            help='The task to use the model for. Each vLLM instance only '
            'supports one task, even if the same model can be used for '
            'multiple tasks. When the model only supports one task, "auto" '
            'can be used to select it; otherwise, you must specify explicitly '
            'which task to use.')
        parser.add_argument(
            '--tokenizer',
            type=nullable_str,
            default=EngineArgs.tokenizer,
            help='Name or path of the huggingface tokenizer to use. '
            'If unspecified, model name or path will be used.')
        parser.add_argument(
            '--skip-tokenizer-init',
            action='store_true',
            help='Skip initialization of tokenizer and detokenizer')
        parser.add_argument(
            '--revision',
            type=nullable_str,
            default=None,
            help='The specific model version to use. It can be a branch '
            'name, a tag name, or a commit id. If unspecified, will use '
            'the default version.')
        parser.add_argument(
            '--code-revision',
            type=nullable_str,
            default=None,
            help='The specific revision to use for the model code on '
            'Hugging Face Hub. It can be a branch name, a tag name, or a '
            'commit id. If unspecified, will use the default version.')
        parser.add_argument(
            '--tokenizer-revision',
            type=nullable_str,
            default=None,
            help='Revision of the huggingface tokenizer to use. '
            'It can be a branch name, a tag name, or a commit id. '
            'If unspecified, will use the default version.')
        parser.add_argument(
            '--tokenizer-mode',
            type=str,
            default=EngineArgs.tokenizer_mode,
            choices=['auto', 'slow', 'mistral'],
            help='The tokenizer mode.\n\n* "auto" will use the '
            'fast tokenizer if available.\n* "slow" will '
            'always use the slow tokenizer. \n* '
            '"mistral" will always use the `mistral_common` tokenizer.')
        parser.add_argument('--trust-remote-code',
                            action='store_true',
                            help='Trust remote code from huggingface.')
        parser.add_argument(
            '--allowed-local-media-path',
            type=str,
            help="Allowing API requests to read local images or videos "
            "from directories specified by the server file system. "
            "This is a security risk. "
            "Should only be enabled in trusted environments.")
        parser.add_argument('--download-dir',
                            type=nullable_str,
                            default=EngineArgs.download_dir,
                            help='Directory to download and load the weights, '
                            'default to the default cache dir of '
                            'huggingface.')
        parser.add_argument(
            '--load-format',
            type=str,
            default=EngineArgs.load_format,
            choices=[f.value for f in LoadFormat],
            help='The format of the model weights to load.\n\n'
            '* "auto" will try to load the weights in the safetensors format '
            'and fall back to the pytorch bin format if safetensors format '
            'is not available.\n'
            '* "pt" will load the weights in the pytorch bin format.\n'
            '* "safetensors" will load the weights in the safetensors format.\n'
            '* "npcache" will load the weights in pytorch format and store '
            'a numpy cache to speed up the loading.\n'
            '* "dummy" will initialize the weights with random values, '
            'which is mainly for profiling.\n'
            '* "tensorizer" will load the weights using tensorizer from '
            'CoreWeave. See the Tensorize vLLM Model script in the Examples '
            'section for more information.\n'
            '* "bitsandbytes" will load the weights using bitsandbytes '
            'quantization.\n')
        parser.add_argument(
            '--config-format',
            default=EngineArgs.config_format,
            choices=[f.value for f in ConfigFormat],
            help='The format of the model config to load.\n\n'
            '* "auto" will try to load the config in hf format '
            'if available else it will try to load in mistral format ')
        parser.add_argument(
            '--dtype',
            type=str,
            default=EngineArgs.dtype,
            choices=[
                'auto', 'half', 'float16', 'bfloat16', 'float', 'float32'
            ],
            help='Data type for model weights and activations.\n\n'
            '* "auto" will use FP16 precision for FP32 and FP16 models, and '
            'BF16 precision for BF16 models.\n'
            '* "half" for FP16. Recommended for AWQ quantization.\n'
            '* "float16" is the same as "half".\n'
            '* "bfloat16" for a balance between precision and range.\n'
            '* "float" is shorthand for FP32 precision.\n'
            '* "float32" for FP32 precision.')
        parser.add_argument(
            '--kv-cache-dtype',
            type=str,
            choices=['auto', 'fp8', 'fp8_e5m2', 'fp8_e4m3'],
            default=EngineArgs.kv_cache_dtype,
            help='Data type for kv cache storage. If "auto", will use model '
            'data type. CUDA 11.8+ supports fp8 (=fp8_e4m3) and fp8_e5m2. '
            'ROCm (AMD GPU) supports fp8 (=fp8_e4m3)')
        parser.add_argument(
            '--quantization-param-path',
            type=nullable_str,
            default=None,
            help='Path to the JSON file containing the KV cache '
            'scaling factors. This should generally be supplied, when '
            'KV cache dtype is FP8. Otherwise, KV cache scaling factors '
            'default to 1.0, which may cause accuracy issues. '
            'FP8_E5M2 (without scaling) is only supported on cuda version '
            'greater than 11.8. On ROCm (AMD GPU), FP8_E4M3 is instead '
            'supported for common inference criteria.')
        parser.add_argument('--max-model-len',
                            type=int,
                            default=EngineArgs.max_model_len,
                            help='Model context length. If unspecified, will '
                            'be automatically derived from the model config.')
        parser.add_argument(
            '--guided-decoding-backend',
            type=str,
            default='xgrammar',
            choices=['outlines', 'lm-format-enforcer', 'xgrammar'],
            help='Which engine will be used for guided decoding'
            ' (JSON schema / regex etc) by default. Currently support '
            'https://github.com/outlines-dev/outlines,'
            'https://github.com/mlc-ai/xgrammar, and '
            'https://github.com/noamgat/lm-format-enforcer.'
            ' Can be overridden per request via guided_decoding_backend'
            ' parameter.')
        parser.add_argument(
            '--logits-processor-pattern',
            type=nullable_str,
            default=None,
            help='Optional regex pattern specifying valid logits processor '
            'qualified names that can be passed with the `logits_processors` '
            'extra completion argument. Defaults to None, which allows no '
            'processors.')
        # Parallel arguments
        parser.add_argument(
            '--distributed-executor-backend',
            choices=['ray', 'mp'],
            default=EngineArgs.distributed_executor_backend,
            help='Backend to use for distributed model '
            'workers, either "ray" or "mp" (multiprocessing). If the product '
            'of pipeline_parallel_size and tensor_parallel_size is less than '
            'or equal to the number of GPUs available, "mp" will be used to '
            'keep processing on a single host. Otherwise, this will default '
            'to "ray" if Ray is installed and fail otherwise. Note that tpu '
            'and hpu only support Ray for distributed inference.')

        parser.add_argument(
            '--worker-use-ray',
            action='store_true',
            help='Deprecated, use --distributed-executor-backend=ray.')
        parser.add_argument('--pipeline-parallel-size',
                            '-pp',
                            type=int,
                            default=EngineArgs.pipeline_parallel_size,
                            help='Number of pipeline stages.')
        parser.add_argument('--tensor-parallel-size',
                            '-tp',
                            type=int,
                            default=EngineArgs.tensor_parallel_size,
                            help='Number of tensor parallel replicas.')
        parser.add_argument(
            '--max-parallel-loading-workers',
            type=int,
            default=EngineArgs.max_parallel_loading_workers,
            help='Load model sequentially in multiple batches, '
            'to avoid RAM OOM when using tensor '
            'parallel and large models.')
        parser.add_argument(
            '--ray-workers-use-nsight',
            action='store_true',
            help='If specified, use nsight to profile Ray workers.')
        # KV cache arguments
        parser.add_argument('--block-size',
                            type=int,
                            default=EngineArgs.block_size,
                            choices=[8, 16, 32, 64, 128],
                            help='Token block size for contiguous chunks of '
                            'tokens. This is ignored on neuron devices and '
                            'set to max-model-len. On CUDA devices, '
                            'only block sizes up to 32 are supported. '
                            'On HPU devices, block size defaults to 128.')

        parser.add_argument(
            "--enable-prefix-caching",
            action=argparse.BooleanOptionalAction,
            default=EngineArgs.enable_prefix_caching,
            help="Enables automatic prefix caching. "
            "Use --no-enable-prefix-caching to disable explicitly.",
        )
        parser.add_argument('--disable-sliding-window',
                            action='store_true',
                            help='Disables sliding window, '
                            'capping to sliding window size')
        parser.add_argument('--use-v2-block-manager',
                            action='store_true',
                            default=True,
                            help='[DEPRECATED] block manager v1 has been '
                            'removed and SelfAttnBlockSpaceManager (i.e. '
                            'block manager v2) is now the default. '
                            'Setting this flag to True or False'
                            ' has no effect on vLLM behavior.')
        parser.add_argument(
            '--num-lookahead-slots',
            type=int,
            default=EngineArgs.num_lookahead_slots,
            help='Experimental scheduling config necessary for '
            'speculative decoding. This will be replaced by '
            'speculative config in the future; it is present '
            'to enable correctness tests until then.')

        parser.add_argument('--seed',
                            type=int,
                            default=EngineArgs.seed,
                            help='Random seed for operations.')
        parser.add_argument('--swap-space',
                            type=float,
                            default=EngineArgs.swap_space,
                            help='CPU swap space size (GiB) per GPU.')
        parser.add_argument(
            '--cpu-offload-gb',
            type=float,
            default=0,
            help='The space in GiB to offload to CPU, per GPU. '
            'Default is 0, which means no offloading. Intuitively, '
            'this argument can be seen as a virtual way to increase '
            'the GPU memory size. For example, if you have one 24 GB '
            'GPU and set this to 10, virtually you can think of it as '
            'a 34 GB GPU. Then you can load a 13B model with BF16 weight, '
            'which requires at least 26GB GPU memory. Note that this '
            'requires fast CPU-GPU interconnect, as part of the model is '
            'loaded from CPU memory to GPU memory on the fly in each '
            'model forward pass.')
        parser.add_argument(
            '--gpu-memory-utilization',
            type=float,
            default=EngineArgs.gpu_memory_utilization,
            help='The fraction of GPU memory to be used for the model '
            'executor, which can range from 0 to 1. For example, a value of '
            '0.5 would imply 50%% GPU memory utilization. If unspecified, '
            'will use the default value of 0.9. This is a per-instance '
            'limit, and only applies to the current vLLM instance.'
            'It does not matter if you have another vLLM instance running '
            'on the same GPU. For example, if you have two vLLM instances '
            'running on the same GPU, you can set the GPU memory utilization '
            'to 0.5 for each instance.')
        parser.add_argument(
            '--num-gpu-blocks-override',
            type=int,
            default=None,
            help='If specified, ignore GPU profiling result and use this number'
            ' of GPU blocks. Used for testing preemption.')
        parser.add_argument('--max-num-batched-tokens',
                            type=int,
                            default=EngineArgs.max_num_batched_tokens,
                            help='Maximum number of batched tokens per '
                            'iteration.')
        parser.add_argument(
            "--max-num-partial-prefills",
            type=int,
            default=EngineArgs.max_num_partial_prefills,
            help="For chunked prefill, the max number of concurrent \
            partial prefills."
            "Defaults to 1",
        )
        parser.add_argument(
            "--max-long-partial-prefills",
            type=int,
            default=EngineArgs.max_long_partial_prefills,
            help="For chunked prefill, the max number of long concurrent "
            "partial prefills. The length is determined by the "
            "long-prefill-threshold argument. "
            "Defaults to 1",
        )
        parser.add_argument(
            "--long-prefill-threshold",
            type=float,
            default=EngineArgs.long_prefill_threshold,
            help="For chunked prefill, a request is considered long "
            "if the prompt is longer than the "
            "max_model_length * long_prefill_threshold. Defaults to 0.04%",
        )
        parser.add_argument('--max-num-seqs',
                            type=int,
                            default=EngineArgs.max_num_seqs,
                            help='Maximum number of sequences per iteration.')
        parser.add_argument(
            '--max-logprobs',
            type=int,
            default=EngineArgs.max_logprobs,
            help=('Max number of log probs to return logprobs is specified in'
                  ' SamplingParams.'))
        parser.add_argument('--disable-log-stats',
                            action='store_true',
                            help='Disable logging statistics.')
        # Quantization settings.
        parser.add_argument('--quantization',
                            '-q',
                            type=nullable_str,
                            choices=[*QUANTIZATION_METHODS, None],
                            default=EngineArgs.quantization,
                            help='Method used to quantize the weights. If '
                            'None, we first check the `quantization_config` '
                            'attribute in the model config file. If that is '
                            'None, we assume the model weights are not '
                            'quantized and use `dtype` to determine the data '
                            'type of the weights.')
        parser.add_argument(
            '--rope-scaling',
            default=None,
            type=json.loads,
            help='RoPE scaling configuration in JSON format. '
            'For example, {"rope_type":"dynamic","factor":2.0}')
        parser.add_argument('--rope-theta',
                            default=None,
                            type=float,
                            help='RoPE theta. Use with `rope_scaling`. In '
                            'some cases, changing the RoPE theta improves the '
                            'performance of the scaled model.')
        parser.add_argument('--hf-overrides',
                            type=json.loads,
                            default=EngineArgs.hf_overrides,
                            help='Extra arguments for the HuggingFace config. '
                            'This should be a JSON string that will be '
                            'parsed into a dictionary.')
        parser.add_argument('--enforce-eager',
                            action='store_true',
                            help='Always use eager-mode PyTorch. If False, '
                            'will use eager mode and CUDA graph in hybrid '
                            'for maximal performance and flexibility.')
        parser.add_argument('--max-seq-len-to-capture',
                            type=int,
                            default=EngineArgs.max_seq_len_to_capture,
                            help='Maximum sequence length covered by CUDA '
                            'graphs. When a sequence has context length '
                            'larger than this, we fall back to eager mode. '
                            'Additionally for encoder-decoder models, if the '
                            'sequence length of the encoder input is larger '
                            'than this, we fall back to the eager mode.')
        parser.add_argument('--disable-custom-all-reduce',
                            action='store_true',
                            default=EngineArgs.disable_custom_all_reduce,
                            help='See ParallelConfig.')
        parser.add_argument('--tokenizer-pool-size',
                            type=int,
                            default=EngineArgs.tokenizer_pool_size,
                            help='Size of tokenizer pool to use for '
                            'asynchronous tokenization. If 0, will '
                            'use synchronous tokenization.')
        parser.add_argument('--tokenizer-pool-type',
                            type=str,
                            default=EngineArgs.tokenizer_pool_type,
                            help='Type of tokenizer pool to use for '
                            'asynchronous tokenization. Ignored '
                            'if tokenizer_pool_size is 0.')
        parser.add_argument('--tokenizer-pool-extra-config',
                            type=nullable_str,
                            default=EngineArgs.tokenizer_pool_extra_config,
                            help='Extra config for tokenizer pool. '
                            'This should be a JSON string that will be '
                            'parsed into a dictionary. Ignored if '
                            'tokenizer_pool_size is 0.')

        # Multimodal related configs
        parser.add_argument(
            '--limit-mm-per-prompt',
            type=nullable_kvs,
            default=EngineArgs.limit_mm_per_prompt,
            # The default value is given in
            # MultiModalRegistry.init_mm_limits_per_prompt
            help=('For each multimodal plugin, limit how many '
                  'input instances to allow for each prompt. '
                  'Expects a comma-separated list of items, '
                  'e.g.: `image=16,video=2` allows a maximum of 16 '
                  'images and 2 videos per prompt. Defaults to 1 for '
                  'each modality.'))
        parser.add_argument(
            '--mm-processor-kwargs',
            default=None,
            type=json.loads,
            help=('Overrides for the multimodal input mapping/processing, '
                  'e.g., image processor. For example: {"num_crops": 4}.'))
        parser.add_argument(
            '--mm-cache-preprocessor',
            action='store_true',
            help='If true, then enables caching of the multi-modal '
            'preprocessor/mapper. Otherwise, the mapper executes each time'
            ', and for better performance consider enabling frontend process.')

        # LoRA related configs
        parser.add_argument('--enable-lora',
                            action='store_true',
                            help='If True, enable handling of LoRA adapters.')
        parser.add_argument('--enable-lora-bias',
                            action='store_true',
                            help='If True, enable bias for LoRA adapters.')
        parser.add_argument('--max-loras',
                            type=int,
                            default=EngineArgs.max_loras,
                            help='Max number of LoRAs in a single batch.')
        parser.add_argument('--max-lora-rank',
                            type=int,
                            default=EngineArgs.max_lora_rank,
                            help='Max LoRA rank.')
        parser.add_argument(
            '--lora-extra-vocab-size',
            type=int,
            default=EngineArgs.lora_extra_vocab_size,
            help=('Maximum size of extra vocabulary that can be '
                  'present in a LoRA adapter (added to the base '
                  'model vocabulary).'))
        parser.add_argument(
            '--lora-dtype',
            type=str,
            default=EngineArgs.lora_dtype,
            choices=['auto', 'float16', 'bfloat16'],
            help=('Data type for LoRA. If auto, will default to '
                  'base model dtype.'))
        parser.add_argument(
            '--long-lora-scaling-factors',
            type=nullable_str,
            default=EngineArgs.long_lora_scaling_factors,
            help=('Specify multiple scaling factors (which can '
                  'be different from base model scaling factor '
                  '- see eg. Long LoRA) to allow for multiple '
                  'LoRA adapters trained with those scaling '
                  'factors to be used at the same time. If not '
                  'specified, only adapters trained with the '
                  'base model scaling factor are allowed.'))
        parser.add_argument(
            '--max-cpu-loras',
            type=int,
            default=EngineArgs.max_cpu_loras,
            help=('Maximum number of LoRAs to store in CPU memory. '
                  'Must be >= than max_loras. '
                  'Defaults to max_loras.'))
        parser.add_argument(
            '--fully-sharded-loras',
            action='store_true',
            help=('By default, only half of the LoRA computation is '
                  'sharded with tensor parallelism. '
                  'Enabling this will use the fully sharded layers. '
                  'At high sequence length, max rank or '
                  'tensor parallel size, this is likely faster.'))
        parser.add_argument('--enable-prompt-adapter',
                            action='store_true',
                            help='If True, enable handling of PromptAdapters.')
        parser.add_argument('--max-prompt-adapters',
                            type=int,
                            default=EngineArgs.max_prompt_adapters,
                            help='Max number of PromptAdapters in a batch.')
        parser.add_argument('--max-prompt-adapter-token',
                            type=int,
                            default=EngineArgs.max_prompt_adapter_token,
                            help='Max number of PromptAdapters tokens')
        parser.add_argument("--device",
                            type=str,
                            default=EngineArgs.device,
                            choices=DEVICE_OPTIONS,
                            help='Device type for vLLM execution.')
        parser.add_argument('--num-scheduler-steps',
                            type=int,
                            default=1,
                            help=('Maximum number of forward steps per '
                                  'scheduler call.'))

        parser.add_argument(
            '--multi-step-stream-outputs',
            action=StoreBoolean,
            default=EngineArgs.multi_step_stream_outputs,
            nargs="?",
            const="True",
            help='If False, then multi-step will stream outputs at the end '
            'of all steps')
        parser.add_argument(
            '--scheduler-delay-factor',
            type=float,
            default=EngineArgs.scheduler_delay_factor,
            help='Apply a delay (of delay factor multiplied by previous '
            'prompt latency) before scheduling next prompt.')
        parser.add_argument(
            '--enable-chunked-prefill',
            action=StoreBoolean,
            default=EngineArgs.enable_chunked_prefill,
            nargs="?",
            const="True",
            help='If set, the prefill requests can be chunked based on the '
            'max_num_batched_tokens.')

        parser.add_argument(
            '--speculative-model',
            type=nullable_str,
            default=EngineArgs.speculative_model,
            help=
            'The name of the draft model to be used in speculative decoding.')
        # Quantization settings for speculative model.
        parser.add_argument(
            '--speculative-model-quantization',
            type=nullable_str,
            choices=[*QUANTIZATION_METHODS, None],
            default=EngineArgs.speculative_model_quantization,
            help='Method used to quantize the weights of speculative model. '
            'If None, we first check the `quantization_config` '
            'attribute in the model config file. If that is '
            'None, we assume the model weights are not '
            'quantized and use `dtype` to determine the data '
            'type of the weights.')
        parser.add_argument(
            '--num-speculative-tokens',
            type=int,
            default=EngineArgs.num_speculative_tokens,
            help='The number of speculative tokens to sample from '
            'the draft model in speculative decoding.')
        parser.add_argument(
            '--speculative-disable-mqa-scorer',
            action='store_true',
            help=
            'If set to True, the MQA scorer will be disabled in speculative '
            ' and fall back to batch expansion')
        parser.add_argument(
            '--speculative-draft-tensor-parallel-size',
            '-spec-draft-tp',
            type=int,
            default=EngineArgs.speculative_draft_tensor_parallel_size,
            help='Number of tensor parallel replicas for '
            'the draft model in speculative decoding.')

        parser.add_argument(
            '--speculative-max-model-len',
            type=int,
            default=EngineArgs.speculative_max_model_len,
            help='The maximum sequence length supported by the '
            'draft model. Sequences over this length will skip '
            'speculation.')

        parser.add_argument(
            '--speculative-disable-by-batch-size',
            type=int,
            default=EngineArgs.speculative_disable_by_batch_size,
            help='Disable speculative decoding for new incoming requests '
            'if the number of enqueue requests is larger than this value.')

        parser.add_argument(
            '--ngram-prompt-lookup-max',
            type=int,
            default=EngineArgs.ngram_prompt_lookup_max,
            help='Max size of window for ngram prompt lookup in speculative '
            'decoding.')

        parser.add_argument(
            '--ngram-prompt-lookup-min',
            type=int,
            default=EngineArgs.ngram_prompt_lookup_min,
            help='Min size of window for ngram prompt lookup in speculative '
            'decoding.')

        parser.add_argument(
            '--spec-decoding-acceptance-method',
            type=str,
            default=EngineArgs.spec_decoding_acceptance_method,
            choices=['rejection_sampler', 'typical_acceptance_sampler'],
            help='Specify the acceptance method to use during draft token '
            'verification in speculative decoding. Two types of acceptance '
            'routines are supported: '
            '1) RejectionSampler which does not allow changing the '
            'acceptance rate of draft tokens, '
            '2) TypicalAcceptanceSampler which is configurable, allowing for '
            'a higher acceptance rate at the cost of lower quality, '
            'and vice versa.')

        parser.add_argument(
            '--typical-acceptance-sampler-posterior-threshold',
            type=float,
            default=EngineArgs.typical_acceptance_sampler_posterior_threshold,
            help='Set the lower bound threshold for the posterior '
            'probability of a token to be accepted. This threshold is '
            'used by the TypicalAcceptanceSampler to make sampling decisions '
            'during speculative decoding. Defaults to 0.09')

        parser.add_argument(
            '--typical-acceptance-sampler-posterior-alpha',
            type=float,
            default=EngineArgs.typical_acceptance_sampler_posterior_alpha,
            help='A scaling factor for the entropy-based threshold for token '
            'acceptance in the TypicalAcceptanceSampler. Typically defaults '
            'to sqrt of --typical-acceptance-sampler-posterior-threshold '
            'i.e. 0.3')

        parser.add_argument(
            '--disable-logprobs-during-spec-decoding',
            action=StoreBoolean,
            default=EngineArgs.disable_logprobs_during_spec_decoding,
            nargs="?",
            const="True",
            help='If set to True, token log probabilities are not returned '
            'during speculative decoding. If set to False, log probabilities '
            'are returned according to the settings in SamplingParams. If '
            'not specified, it defaults to True. Disabling log probabilities '
            'during speculative decoding reduces latency by skipping logprob '
            'calculation in proposal sampling, target sampling, and after '
            'accepted tokens are determined.')

        parser.add_argument('--model-loader-extra-config',
                            type=nullable_str,
                            default=EngineArgs.model_loader_extra_config,
                            help='Extra config for model loader. '
                            'This will be passed to the model loader '
                            'corresponding to the chosen load_format. '
                            'This should be a JSON string that will be '
                            'parsed into a dictionary.')
        parser.add_argument(
            '--ignore-patterns',
            action="append",
            type=str,
            default=[],
            help="The pattern(s) to ignore when loading the model."
            "Default to `original/**/*` to avoid repeated loading of llama's "
            "checkpoints.")
        parser.add_argument(
            '--preemption-mode',
            type=str,
            default=None,
            help='If \'recompute\', the engine performs preemption by '
            'recomputing; If \'swap\', the engine performs preemption by '
            'block swapping.')

        parser.add_argument(
            "--served-model-name",
            nargs="+",
            type=str,
            default=None,
            help="The model name(s) used in the API. If multiple "
            "names are provided, the server will respond to any "
            "of the provided names. The model name in the model "
            "field of a response will be the first name in this "
            "list. If not specified, the model name will be the "
            "same as the `--model` argument. Noted that this name(s) "
            "will also be used in `model_name` tag content of "
            "prometheus metrics, if multiple names provided, metrics "
            "tag will take the first one.")
        parser.add_argument('--qlora-adapter-name-or-path',
                            type=str,
                            default=None,
                            help='Name or path of the QLoRA adapter.')

        parser.add_argument(
            '--otlp-traces-endpoint',
            type=str,
            default=None,
            help='Target URL to which OpenTelemetry traces will be sent.')
        parser.add_argument(
            '--collect-detailed-traces',
            type=str,
            default=None,
            help="Valid choices are " +
            ",".join(ALLOWED_DETAILED_TRACE_MODULES) +
            ". It makes sense to set this only if --otlp-traces-endpoint is"
            " set. If set, it will collect detailed traces for the specified "
            "modules. This involves use of possibly costly and or blocking "
            "operations and hence might have a performance impact.")

        parser.add_argument(
            '--disable-async-output-proc',
            action='store_true',
            default=EngineArgs.disable_async_output_proc,
            help="Disable async output processing. This may result in "
            "lower performance.")

        parser.add_argument(
            '--scheduling-policy',
            choices=['fcfs', 'priority'],
            default="fcfs",
            help='The scheduling policy to use. "fcfs" (first come first served'
            ', i.e. requests are handled in order of arrival; default) '
            'or "priority" (requests are handled based on given '
            'priority (lower value means earlier handling) and time of '
            'arrival deciding any ties).')

        parser.add_argument(
            '--override-neuron-config',
            type=json.loads,
            default=None,
            help="Override or set neuron device configuration. "
            "e.g. {\"cast_logits_dtype\": \"bloat16\"}.'")
        parser.add_argument(
            '--override-pooler-config',
            type=PoolerConfig.from_json,
            default=None,
            help="Override or set the pooling method for pooling models. "
            "e.g. {\"pooling_type\": \"mean\", \"normalize\": false}.'")

        parser.add_argument('--compilation-config',
                            '-O',
                            type=CompilationConfig.from_cli,
                            default=None,
                            help='torch.compile configuration for the model.'
                            'When it is a number (0, 1, 2, 3), it will be '
                            'interpreted as the optimization level.\n'
                            'NOTE: level 0 is the default level without '
                            'any optimization. level 1 and 2 are for internal '
                            'testing only. level 3 is the recommended level '
                            'for production.\n'
                            'To specify the full compilation config, '
                            'use a JSON string.\n'
                            'Following the convention of traditional '
                            'compilers, using -O without space is also '
                            'supported. -O3 is equivalent to -O 3.')

        parser.add_argument('--kv-transfer-config',
                            type=KVTransferConfig.from_cli,
                            default=None,
                            help='The configurations for distributed KV cache '
                            'transfer. Should be a JSON string.')

        parser.add_argument(
            '--worker-cls',
            type=str,
            default="auto",
            help='The worker class to use for distributed execution.')

        return parser

    @classmethod
    def from_cli_args(cls, args: argparse.Namespace):
        # Get the list of attributes of this dataclass.
        attrs = [attr.name for attr in dataclasses.fields(cls)]
        # Set the attributes from the parsed arguments.
        engine_args = cls(**{attr: getattr(args, attr) for attr in attrs})
        return engine_args

    def create_model_config(self) -> ModelConfig:
        return ModelConfig(
            model=self.model,
            task=self.task,
            # We know this is not None because we set it in __post_init__
            tokenizer=cast(str, self.tokenizer),
            tokenizer_mode=self.tokenizer_mode,
            trust_remote_code=self.trust_remote_code,
            allowed_local_media_path=self.allowed_local_media_path,
            dtype=self.dtype,
            seed=self.seed,
            revision=self.revision,
            code_revision=self.code_revision,
            rope_scaling=self.rope_scaling,
            rope_theta=self.rope_theta,
            hf_overrides=self.hf_overrides,
            tokenizer_revision=self.tokenizer_revision,
            max_model_len=self.max_model_len,
            quantization=self.quantization,
            quantization_param_path=self.quantization_param_path,
            enforce_eager=self.enforce_eager,
            max_seq_len_to_capture=self.max_seq_len_to_capture,
            max_logprobs=self.max_logprobs,
            disable_sliding_window=self.disable_sliding_window,
            skip_tokenizer_init=self.skip_tokenizer_init,
            served_model_name=self.served_model_name,
            limit_mm_per_prompt=self.limit_mm_per_prompt,
            use_async_output_proc=not self.disable_async_output_proc,
            config_format=self.config_format,
            mm_processor_kwargs=self.mm_processor_kwargs,
            mm_cache_preprocessor=self.mm_cache_preprocessor,
            override_neuron_config=self.override_neuron_config,
            override_pooler_config=self.override_pooler_config,
            logits_processor_pattern=self.logits_processor_pattern)

    def create_load_config(self) -> LoadConfig:
        return LoadConfig(
            load_format=self.load_format,
            download_dir=self.download_dir,
            model_loader_extra_config=self.model_loader_extra_config,
            ignore_patterns=self.ignore_patterns,
        )

    def create_engine_config(self,
                             usage_context: Optional[UsageContext] = None
                             ) -> VllmConfig:
        if envs.VLLM_USE_V1:
            self._override_v1_engine_args(usage_context)

        # gguf file needs a specific model loader and doesn't use hf_repo
        if check_gguf_file(self.model):
            self.quantization = self.load_format = "gguf"

        # bitsandbytes quantization needs a specific model loader
        # so we make sure the quant method and the load format are consistent
        if (self.quantization == "bitsandbytes" or
           self.qlora_adapter_name_or_path is not None) and \
           self.load_format != "bitsandbytes":
            raise ValueError(
                "BitsAndBytes quantization and QLoRA adapter only support "
                f"'bitsandbytes' load format, but got {self.load_format}")

        if (self.load_format == "bitsandbytes" or
            self.qlora_adapter_name_or_path is not None) and \
            self.quantization != "bitsandbytes":
            raise ValueError(
                "BitsAndBytes load format and QLoRA adapter only support "
                f"'bitsandbytes' quantization, but got {self.quantization}")

        assert self.cpu_offload_gb >= 0, (
            "CPU offload space must be non-negative"
            f", but got {self.cpu_offload_gb}")

        device_config = DeviceConfig(device=self.device)
        model_config = self.create_model_config()

        if (model_config.is_multimodal_model and not envs.VLLM_USE_V1
                and self.enable_prefix_caching):
            logger.warning("--enable-prefix-caching is currently not "
                           "supported for multimodal models in v0 and "
                           "has been disabled.")
            self.enable_prefix_caching = False

        cache_config = CacheConfig(
            block_size=self.block_size,
            gpu_memory_utilization=self.gpu_memory_utilization,
            swap_space=self.swap_space,
            cache_dtype=self.kv_cache_dtype,
            is_attention_free=model_config.is_attention_free,
            num_gpu_blocks_override=self.num_gpu_blocks_override,
            sliding_window=model_config.get_sliding_window(),
            enable_prefix_caching=self.enable_prefix_caching,
            cpu_offload_gb=self.cpu_offload_gb,
        )
        parallel_config = ParallelConfig(
            pipeline_parallel_size=self.pipeline_parallel_size,
            tensor_parallel_size=self.tensor_parallel_size,
            worker_use_ray=self.worker_use_ray,
            max_parallel_loading_workers=self.max_parallel_loading_workers,
            disable_custom_all_reduce=self.disable_custom_all_reduce,
            tokenizer_pool_config=TokenizerPoolConfig.create_config(
                self.tokenizer_pool_size,
                self.tokenizer_pool_type,
                self.tokenizer_pool_extra_config,
            ),
            ray_workers_use_nsight=self.ray_workers_use_nsight,
            distributed_executor_backend=self.distributed_executor_backend,
            worker_cls=self.worker_cls,
        )

        max_model_len = model_config.max_model_len
        use_long_context = max_model_len > 32768
        if self.enable_chunked_prefill is None:
            # If not explicitly set, enable chunked prefill by default for
            # long context (> 32K) models. This is to avoid OOM errors in the
            # initial memory profiling phase.

            # For multimodal models, chunked prefill is disabled by default in
            # V0, but enabled by design in V1
            if model_config.is_multimodal_model:
                self.enable_chunked_prefill = bool(envs.VLLM_USE_V1)

            elif use_long_context:
                is_gpu = device_config.device_type == "cuda"
                use_sliding_window = (model_config.get_sliding_window()
                                      is not None)
                use_spec_decode = self.speculative_model is not None
                if (is_gpu and not use_sliding_window and not use_spec_decode
                        and not self.enable_lora
                        and not self.enable_prompt_adapter
                        and model_config.runner_type != "pooling"
                        and not current_platform.is_rocm()):
                    self.enable_chunked_prefill = True
                    logger.warning(
                        "Chunked prefill is enabled by default for models with "
                        "max_model_len > 32K. Currently, chunked prefill might "
                        "not work with some features or models. If you "
                        "encounter any issues, please disable chunked prefill "
                        "by setting --enable-chunked-prefill=False.")
            if self.enable_chunked_prefill is None:
                self.enable_chunked_prefill = False

        if not self.enable_chunked_prefill and use_long_context:
            logger.warning(
                "The model has a long context length (%s). This may cause OOM "
                "errors during the initial memory profiling phase, or result "
                "in low performance due to small KV cache space. Consider "
                "setting --max-model-len to a smaller value.", max_model_len)
        elif (self.enable_chunked_prefill
              and model_config.runner_type == "pooling"):
            msg = "Chunked prefill is not supported for pooling models"
            raise ValueError(msg)


        speculative_config = SpeculativeConfig.maybe_create_spec_config(
            target_model_config=model_config,
            target_parallel_config=parallel_config,
            target_dtype=self.dtype,
            speculative_model=self.speculative_model,
            speculative_model_quantization = \
                self.speculative_model_quantization,
            speculative_draft_tensor_parallel_size = \
                self.speculative_draft_tensor_parallel_size,
            num_speculative_tokens=self.num_speculative_tokens,
            speculative_disable_mqa_scorer=self.speculative_disable_mqa_scorer,
            speculative_disable_by_batch_size=self.
            speculative_disable_by_batch_size,
            speculative_max_model_len=self.speculative_max_model_len,
            enable_chunked_prefill=self.enable_chunked_prefill,
            disable_log_stats=self.disable_log_stats,
            ngram_prompt_lookup_max=self.ngram_prompt_lookup_max,
            ngram_prompt_lookup_min=self.ngram_prompt_lookup_min,
            draft_token_acceptance_method=\
                self.spec_decoding_acceptance_method,
            typical_acceptance_sampler_posterior_threshold=self.
            typical_acceptance_sampler_posterior_threshold,
            typical_acceptance_sampler_posterior_alpha=self.
            typical_acceptance_sampler_posterior_alpha,
            disable_logprobs=self.disable_logprobs_during_spec_decoding,
        )

        # Reminder: Please update docs/source/usage/compatibility_matrix.rst
        # If the feature combo become valid
        if self.num_scheduler_steps > 1:
            if speculative_config is not None:
                raise ValueError("Speculative decoding is not supported with "
                                 "multi-step (--num-scheduler-steps > 1)")
            if self.enable_chunked_prefill and self.pipeline_parallel_size > 1:
                raise ValueError("Multi-Step Chunked-Prefill is not supported "
                                 "for pipeline-parallel-size > 1")

        # make sure num_lookahead_slots is set the higher value depending on
        # if we are using speculative decoding or multi-step
        num_lookahead_slots = max(self.num_lookahead_slots,
                                  self.num_scheduler_steps - 1)
        num_lookahead_slots = num_lookahead_slots \
            if speculative_config is None \
            else speculative_config.num_lookahead_slots

        if not self.use_v2_block_manager:
            logger.warning(
                "[DEPRECATED] Block manager v1 has been removed, "
                "and setting --use-v2-block-manager to True or False has "
                "no effect on vLLM behavior. Please remove "
                "--use-v2-block-manager in your engine argument. "
                "If your use case is not supported by "
                "SelfAttnBlockSpaceManager (i.e. block manager v2),"
                " please file an issue with detailed information.")

        scheduler_config = SchedulerConfig(
            runner_type=model_config.runner_type,
            max_num_batched_tokens=self.max_num_batched_tokens,
            max_num_seqs=self.max_num_seqs,
            max_model_len=model_config.max_model_len,
            num_lookahead_slots=num_lookahead_slots,
            delay_factor=self.scheduler_delay_factor,
            enable_chunked_prefill=self.enable_chunked_prefill,
            is_multimodal_model=model_config.is_multimodal_model,
            preemption_mode=self.preemption_mode,
            num_scheduler_steps=self.num_scheduler_steps,
            multi_step_stream_outputs=self.multi_step_stream_outputs,
            send_delta_data=(envs.VLLM_USE_RAY_SPMD_WORKER
                             and parallel_config.use_ray),
            policy=self.scheduling_policy,
            max_num_partial_prefills=self.max_num_partial_prefills,
            max_long_partial_prefills=self.max_long_partial_prefills,
            long_prefill_threshold=self.long_prefill_threshold,
        )
        lora_config = LoRAConfig(
            bias_enabled=self.enable_lora_bias,
            max_lora_rank=self.max_lora_rank,
            max_loras=self.max_loras,
            fully_sharded_loras=self.fully_sharded_loras,
            lora_extra_vocab_size=self.lora_extra_vocab_size,
            long_lora_scaling_factors=self.long_lora_scaling_factors,
            lora_dtype=self.lora_dtype,
            max_cpu_loras=self.max_cpu_loras if self.max_cpu_loras
            and self.max_cpu_loras > 0 else None) if self.enable_lora else None

        if self.qlora_adapter_name_or_path is not None and \
            self.qlora_adapter_name_or_path != "":
            if self.model_loader_extra_config is None:
                self.model_loader_extra_config = {}
            self.model_loader_extra_config[
                "qlora_adapter_name_or_path"] = self.qlora_adapter_name_or_path

        load_config = self.create_load_config()

        prompt_adapter_config = PromptAdapterConfig(
            max_prompt_adapters=self.max_prompt_adapters,
            max_prompt_adapter_token=self.max_prompt_adapter_token) \
                                        if self.enable_prompt_adapter else None

        decoding_config = DecodingConfig(
            guided_decoding_backend=self.guided_decoding_backend)

        detailed_trace_modules = []
        if self.collect_detailed_traces is not None:
            detailed_trace_modules = self.collect_detailed_traces.split(",")
        for m in detailed_trace_modules:
            if m not in ALLOWED_DETAILED_TRACE_MODULES:
                raise ValueError(
                    f"Invalid module {m} in collect_detailed_traces. "
                    f"Valid modules are {ALLOWED_DETAILED_TRACE_MODULES}")
        observability_config = ObservabilityConfig(
            otlp_traces_endpoint=self.otlp_traces_endpoint,
            collect_model_forward_time="model" in detailed_trace_modules
            or "all" in detailed_trace_modules,
            collect_model_execute_time="worker" in detailed_trace_modules
            or "all" in detailed_trace_modules,
        )

        config = VllmConfig(
            model_config=model_config,
            cache_config=cache_config,
            parallel_config=parallel_config,
            scheduler_config=scheduler_config,
            device_config=device_config,
            lora_config=lora_config,
            speculative_config=speculative_config,
            load_config=load_config,
            decoding_config=decoding_config,
            observability_config=observability_config,
            prompt_adapter_config=prompt_adapter_config,
            compilation_config=self.compilation_config,
            kv_transfer_config=self.kv_transfer_config,
        )

        if envs.VLLM_USE_V1:
            self._override_v1_engine_config(config)
        return config

    def _override_v1_engine_args(self, usage_context: UsageContext) -> None:
        """
        Override the EngineArgs's args based on the usage context for V1.
        """
        assert envs.VLLM_USE_V1, "V1 is not enabled"

        # V1 always uses chunked prefills.
        self.enable_chunked_prefill = True
        # When no user override, set the default values based on the usage
        # context.
        # TODO(woosuk): Tune the default values for different hardware.
        default_max_num_batched_tokens = {
            UsageContext.LLM_CLASS: 8192,
            UsageContext.OPENAI_API_SERVER: 2048,
        }
        if (self.max_num_batched_tokens is None
                and usage_context in default_max_num_batched_tokens):
            self.max_num_batched_tokens = default_max_num_batched_tokens[
                usage_context]
            logger.warning(
                "Setting max_num_batched_tokens to %d for %s usage context.",
                self.max_num_batched_tokens, usage_context.value)

    def _override_v1_engine_config(self, engine_config: VllmConfig) -> None:
        """
        Override the EngineConfig's configs based on the usage context for V1.
        """
        assert envs.VLLM_USE_V1, "V1 is not enabled"


@dataclass
class AsyncEngineArgs(EngineArgs):
    """Arguments for asynchronous vLLM engine."""
    disable_log_requests: bool = False

    @staticmethod
    def add_cli_args(parser: FlexibleArgumentParser,
                     async_args_only: bool = False) -> FlexibleArgumentParser:
        if not async_args_only:
            parser = EngineArgs.add_cli_args(parser)
        parser.add_argument('--disable-log-requests',
                            action='store_true',
                            help='Disable logging requests.')
        return parser


# These functions are used by sphinx to build the documentation
def _engine_args_parser():
    return EngineArgs.add_cli_args(FlexibleArgumentParser())


def _async_engine_args_parser():
    return AsyncEngineArgs.add_cli_args(FlexibleArgumentParser(),
                                        async_args_only=True)<|MERGE_RESOLUTION|>--- conflicted
+++ resolved
@@ -120,14 +120,10 @@
     cpu_offload_gb: float = 0  # GiB
     gpu_memory_utilization: float = 0.90
     max_num_batched_tokens: Optional[int] = None
-<<<<<<< HEAD
     max_num_partial_prefills: Optional[int] = 1
     max_long_partial_prefills: Optional[int] = 1
     long_prefill_threshold: Optional[float] = 0.04
-    max_num_seqs: int = 256
-=======
     max_num_seqs: Optional[int] = None
->>>>>>> 60508ffd
     max_logprobs: int = 20  # Default value for OpenAI Chat Completions API
     disable_log_stats: bool = False
     revision: Optional[str] = None
