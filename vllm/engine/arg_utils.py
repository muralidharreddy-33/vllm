import argparse
import dataclasses
import json
import os
from dataclasses import dataclass
from typing import (TYPE_CHECKING, Any, Dict, List, Literal, Mapping, Optional,
                    Tuple, Type, Union, cast)

import torch

import vllm.envs as envs
from vllm.config import (CacheConfig, ConfigFormat, DecodingConfig,
                         DeviceConfig, EngineConfig, LoadConfig, LoadFormat,
                         LoRAConfig, ModelConfig, ObservabilityConfig,
                         ParallelConfig, PromptAdapterConfig, SchedulerConfig,
                         SpeculativeConfig, TokenizerPoolConfig)
from vllm.executor.executor_base import ExecutorBase
from vllm.logger import init_logger
from vllm.model_executor.layers.quantization import QUANTIZATION_METHODS
from vllm.transformers_utils.utils import check_gguf_file
from vllm.utils import FlexibleArgumentParser

if TYPE_CHECKING:
    from vllm.transformers_utils.tokenizer_group import BaseTokenizerGroup

logger = init_logger(__name__)

ALLOWED_DETAILED_TRACE_MODULES = ["model", "worker", "all"]

DEVICE_OPTIONS = [
    "auto",
    "cuda",
    "neuron",
    "cpu",
    "openvino",
    "tpu",
    "xpu",
]


def nullable_str(val: str):
    if not val or val == "None":
        return None
    return val


def nullable_kvs(val: str) -> Optional[Mapping[str, int]]:
    """Parses a string containing comma separate key [str] to value [int]
    pairs into a dictionary.

    Args:
        val: String value to be parsed.

    Returns:
        Dictionary with parsed values.
    """
    if len(val) == 0:
        return None

    out_dict: Dict[str, int] = {}
    for item in val.split(","):
        kv_parts = [part.lower().strip() for part in item.split("=")]
        if len(kv_parts) != 2:
            raise argparse.ArgumentTypeError(
                "Each item should be in the form KEY=VALUE")
        key, value = kv_parts

        try:
            parsed_value = int(value)
        except ValueError as exc:
            msg = f"Failed to parse value of item {key}={value}"
            raise argparse.ArgumentTypeError(msg) from exc

        if key in out_dict and out_dict[key] != parsed_value:
            raise argparse.ArgumentTypeError(
                f"Conflicting values specified for key: {key}")
        out_dict[key] = parsed_value

    return out_dict


@dataclass
class EngineArgs:
    """Arguments for vLLM engine."""
    model: str = 'facebook/opt-125m'
    served_model_name: Optional[Union[str, List[str]]] = None
    tokenizer: Optional[str] = None
    skip_tokenizer_init: bool = False
    tokenizer_mode: str = 'auto'
    trust_remote_code: bool = False
    download_dir: Optional[str] = None
    load_format: str = 'auto'
    config_format: ConfigFormat = ConfigFormat.AUTO
    dtype: str = 'auto'
    kv_cache_dtype: str = 'auto'
    quantization_param_path: Optional[str] = None
    seed: int = 0
    max_model_len: Optional[int] = None
    worker_use_ray: bool = False
    # Note: Specifying a custom executor backend by passing a class
    # is intended for expert use only. The API may change without
    # notice.
    distributed_executor_backend: Optional[Union[str,
                                                 Type[ExecutorBase]]] = None
    pipeline_parallel_size: int = 1
    tensor_parallel_size: int = 1
    max_parallel_loading_workers: Optional[int] = None
    block_size: int = 16
    enable_prefix_caching: bool = False
    disable_sliding_window: bool = False
    use_v2_block_manager: bool = True
    swap_space: float = 4  # GiB
    cpu_offload_gb: float = 0  # GiB
    gpu_memory_utilization: float = 0.90
    max_num_batched_tokens: Optional[int] = None
    max_num_seqs: int = 256
    max_logprobs: int = 20  # Default value for OpenAI Chat Completions API
    disable_log_stats: bool = False
    revision: Optional[str] = None
    code_revision: Optional[str] = None
    rope_scaling: Optional[dict] = None
    rope_theta: Optional[float] = None
    tokenizer_revision: Optional[str] = None
    quantization: Optional[str] = None
    enforce_eager: Optional[bool] = None
    max_context_len_to_capture: Optional[int] = None
    max_seq_len_to_capture: int = 8192
    disable_custom_all_reduce: bool = False
    tokenizer_pool_size: int = 0
    # Note: Specifying a tokenizer pool by passing a class
    # is intended for expert use only. The API may change without
    # notice.
    tokenizer_pool_type: Union[str, Type["BaseTokenizerGroup"]] = "ray"
    tokenizer_pool_extra_config: Optional[dict] = None
    limit_mm_per_prompt: Optional[Mapping[str, int]] = None
    enable_lora: bool = False
    max_loras: int = 1
    max_lora_rank: int = 16
    enable_prompt_adapter: bool = False
    max_prompt_adapters: int = 1
    max_prompt_adapter_token: int = 0
    fully_sharded_loras: bool = False
    lora_extra_vocab_size: int = 256
    long_lora_scaling_factors: Optional[Tuple[float]] = None
    lora_dtype: Optional[Union[str, torch.dtype]] = 'auto'
    max_cpu_loras: Optional[int] = None
    device: str = 'auto'
    num_scheduler_steps: int = 1
    multi_step_stream_outputs: bool = True
    ray_workers_use_nsight: bool = False
    num_gpu_blocks_override: Optional[int] = None
    num_lookahead_slots: int = 0
    model_loader_extra_config: Optional[dict] = None
    ignore_patterns: Optional[Union[str, List[str]]] = None
    preemption_mode: Optional[str] = None

    scheduler_delay_factor: float = 0.0
    enable_chunked_prefill: Optional[bool] = None

    guided_decoding_backend: str = 'outlines'
    # Speculative decoding configuration.
    speculative_model: Optional[str] = None
    speculative_model_quantization: Optional[str] = None
    speculative_draft_tensor_parallel_size: Optional[int] = None
    num_speculative_tokens: Optional[int] = None
    speculative_disable_mqa_scorer: Optional[bool] = False
    speculative_max_model_len: Optional[int] = None
    speculative_disable_by_batch_size: Optional[int] = None
    ngram_prompt_lookup_max: Optional[int] = None
    ngram_prompt_lookup_min: Optional[int] = None
    spec_decoding_acceptance_method: str = 'rejection_sampler'
    typical_acceptance_sampler_posterior_threshold: Optional[float] = None
    typical_acceptance_sampler_posterior_alpha: Optional[float] = None
    qlora_adapter_name_or_path: Optional[str] = None
    disable_logprobs_during_spec_decoding: Optional[bool] = None

    otlp_traces_endpoint: Optional[str] = None
    collect_detailed_traces: Optional[str] = None
    disable_async_output_proc: bool = False
    cpu_draft_worker: Optional[bool] = False
    override_neuron_config: Optional[Dict[str, Any]] = None
    mm_processor_kwargs: Optional[Dict[str, Any]] = None
    scheduling_policy: Literal["fcfs", "priority"] = "fcfs"

    def __post_init__(self):
        if not self.tokenizer:
            self.tokenizer = self.model

        # Setup plugins
        from vllm.plugins import load_general_plugins
        load_general_plugins()

    @staticmethod
    def add_cli_args(parser: FlexibleArgumentParser) -> FlexibleArgumentParser:
        """Shared CLI arguments for vLLM engine."""

        # Model arguments
        parser.add_argument(
            '--model',
            type=str,
            default=EngineArgs.model,
            help='Name or path of the huggingface model to use.')
        parser.add_argument(
            '--tokenizer',
            type=nullable_str,
            default=EngineArgs.tokenizer,
            help='Name or path of the huggingface tokenizer to use. '
            'If unspecified, model name or path will be used.')
        parser.add_argument(
            '--skip-tokenizer-init',
            action='store_true',
            help='Skip initialization of tokenizer and detokenizer')
        parser.add_argument(
            '--revision',
            type=nullable_str,
            default=None,
            help='The specific model version to use. It can be a branch '
            'name, a tag name, or a commit id. If unspecified, will use '
            'the default version.')
        parser.add_argument(
            '--code-revision',
            type=nullable_str,
            default=None,
            help='The specific revision to use for the model code on '
            'Hugging Face Hub. It can be a branch name, a tag name, or a '
            'commit id. If unspecified, will use the default version.')
        parser.add_argument(
            '--tokenizer-revision',
            type=nullable_str,
            default=None,
            help='Revision of the huggingface tokenizer to use. '
            'It can be a branch name, a tag name, or a commit id. '
            'If unspecified, will use the default version.')
        parser.add_argument(
            '--tokenizer-mode',
            type=str,
            default=EngineArgs.tokenizer_mode,
            choices=['auto', 'slow', 'mistral'],
            help='The tokenizer mode.\n\n* "auto" will use the '
            'fast tokenizer if available.\n* "slow" will '
            'always use the slow tokenizer. \n* '
            '"mistral" will always use the `mistral_common` tokenizer.')
        parser.add_argument('--trust-remote-code',
                            action='store_true',
                            help='Trust remote code from huggingface.')
        parser.add_argument('--download-dir',
                            type=nullable_str,
                            default=EngineArgs.download_dir,
                            help='Directory to download and load the weights, '
                            'default to the default cache dir of '
                            'huggingface.')
        parser.add_argument(
            '--load-format',
            type=str,
            default=EngineArgs.load_format,
            choices=[f.value for f in LoadFormat],
            help='The format of the model weights to load.\n\n'
            '* "auto" will try to load the weights in the safetensors format '
            'and fall back to the pytorch bin format if safetensors format '
            'is not available.\n'
            '* "pt" will load the weights in the pytorch bin format.\n'
            '* "safetensors" will load the weights in the safetensors format.\n'
            '* "npcache" will load the weights in pytorch format and store '
            'a numpy cache to speed up the loading.\n'
            '* "dummy" will initialize the weights with random values, '
            'which is mainly for profiling.\n'
            '* "tensorizer" will load the weights using tensorizer from '
            'CoreWeave. See the Tensorize vLLM Model script in the Examples '
            'section for more information.\n'
            '* "bitsandbytes" will load the weights using bitsandbytes '
            'quantization.\n')
        parser.add_argument(
            '--config-format',
            default=EngineArgs.config_format,
            choices=[f.value for f in ConfigFormat],
            help='The format of the model config to load.\n\n'
            '* "auto" will try to load the config in hf format '
            'if available else it will try to load in mistral format ')
        parser.add_argument(
            '--dtype',
            type=str,
            default=EngineArgs.dtype,
            choices=[
                'auto', 'half', 'float16', 'bfloat16', 'float', 'float32'
            ],
            help='Data type for model weights and activations.\n\n'
            '* "auto" will use FP16 precision for FP32 and FP16 models, and '
            'BF16 precision for BF16 models.\n'
            '* "half" for FP16. Recommended for AWQ quantization.\n'
            '* "float16" is the same as "half".\n'
            '* "bfloat16" for a balance between precision and range.\n'
            '* "float" is shorthand for FP32 precision.\n'
            '* "float32" for FP32 precision.')
        parser.add_argument(
            '--kv-cache-dtype',
            type=str,
            choices=['auto', 'fp8', 'fp8_e5m2', 'fp8_e4m3'],
            default=EngineArgs.kv_cache_dtype,
            help='Data type for kv cache storage. If "auto", will use model '
            'data type. CUDA 11.8+ supports fp8 (=fp8_e4m3) and fp8_e5m2. '
            'ROCm (AMD GPU) supports fp8 (=fp8_e4m3)')
        parser.add_argument(
            '--quantization-param-path',
            type=nullable_str,
            default=None,
            help='Path to the JSON file containing the KV cache '
            'scaling factors. This should generally be supplied, when '
            'KV cache dtype is FP8. Otherwise, KV cache scaling factors '
            'default to 1.0, which may cause accuracy issues. '
            'FP8_E5M2 (without scaling) is only supported on cuda version'
            'greater than 11.8. On ROCm (AMD GPU), FP8_E4M3 is instead '
            'supported for common inference criteria.')
        parser.add_argument('--max-model-len',
                            type=int,
                            default=EngineArgs.max_model_len,
                            help='Model context length. If unspecified, will '
                            'be automatically derived from the model config.')
        parser.add_argument(
            '--guided-decoding-backend',
            type=str,
            default='outlines',
            choices=['outlines', 'lm-format-enforcer'],
            help='Which engine will be used for guided decoding'
            ' (JSON schema / regex etc) by default. Currently support '
            'https://github.com/outlines-dev/outlines and '
            'https://github.com/noamgat/lm-format-enforcer.'
            ' Can be overridden per request via guided_decoding_backend'
            ' parameter.')
        # Parallel arguments
        parser.add_argument(
            '--distributed-executor-backend',
            choices=['ray', 'mp'],
            default=EngineArgs.distributed_executor_backend,
            help='Backend to use for distributed serving. When more than 1 GPU '
            'is used, will be automatically set to "ray" if installed '
            'or "mp" (multiprocessing) otherwise.')
        parser.add_argument(
            '--worker-use-ray',
            action='store_true',
            help='Deprecated, use --distributed-executor-backend=ray.')
        parser.add_argument('--pipeline-parallel-size',
                            '-pp',
                            type=int,
                            default=EngineArgs.pipeline_parallel_size,
                            help='Number of pipeline stages.')
        parser.add_argument('--tensor-parallel-size',
                            '-tp',
                            type=int,
                            default=EngineArgs.tensor_parallel_size,
                            help='Number of tensor parallel replicas.')
        parser.add_argument(
            '--max-parallel-loading-workers',
            type=int,
            default=EngineArgs.max_parallel_loading_workers,
            help='Load model sequentially in multiple batches, '
            'to avoid RAM OOM when using tensor '
            'parallel and large models.')
        parser.add_argument(
            '--ray-workers-use-nsight',
            action='store_true',
            help='If specified, use nsight to profile Ray workers.')
        # KV cache arguments
        parser.add_argument('--block-size',
                            type=int,
                            default=EngineArgs.block_size,
                            choices=[8, 16, 32],
                            help='Token block size for contiguous chunks of '
                            'tokens. This is ignored on neuron devices and '
                            'set to max-model-len')

        parser.add_argument('--enable-prefix-caching',
                            action='store_true',
                            help='Enables automatic prefix caching.')
        parser.add_argument('--disable-sliding-window',
                            action='store_true',
                            help='Disables sliding window, '
                            'capping to sliding window size')
        parser.add_argument('--use-v2-block-manager',
                            action='store_true',
                            help='[DEPRECATED] block manager v1 has been '
                            'removed and SelfAttnBlockSpaceManager (i.e. '
                            'block manager v2) is now the default. '
                            'Setting this flag to True or False'
                            ' has no effect on vLLM behavior.')
        parser.add_argument(
            '--num-lookahead-slots',
            type=int,
            default=EngineArgs.num_lookahead_slots,
            help='Experimental scheduling config necessary for '
            'speculative decoding. This will be replaced by '
            'speculative config in the future; it is present '
            'to enable correctness tests until then.')

        parser.add_argument('--seed',
                            type=int,
                            default=EngineArgs.seed,
                            help='Random seed for operations.')
        parser.add_argument('--swap-space',
                            type=float,
                            default=EngineArgs.swap_space,
                            help='CPU swap space size (GiB) per GPU.')
        parser.add_argument(
            '--cpu-offload-gb',
            type=float,
            default=0,
            help='The space in GiB to offload to CPU, per GPU. '
            'Default is 0, which means no offloading. Intuitively, '
            'this argument can be seen as a virtual way to increase '
            'the GPU memory size. For example, if you have one 24 GB '
            'GPU and set this to 10, virtually you can think of it as '
            'a 34 GB GPU. Then you can load a 13B model with BF16 weight,'
            'which requires at least 26GB GPU memory. Note that this '
            'requires fast CPU-GPU interconnect, as part of the model is'
            'loaded from CPU memory to GPU memory on the fly in each '
            'model forward pass.')
        parser.add_argument(
            '--gpu-memory-utilization',
            type=float,
            default=EngineArgs.gpu_memory_utilization,
            help='The fraction of GPU memory to be used for the model '
            'executor, which can range from 0 to 1. For example, a value of '
            '0.5 would imply 50%% GPU memory utilization. If unspecified, '
            'will use the default value of 0.9.')
        parser.add_argument(
            '--num-gpu-blocks-override',
            type=int,
            default=None,
            help='If specified, ignore GPU profiling result and use this number'
            'of GPU blocks. Used for testing preemption.')
        parser.add_argument('--max-num-batched-tokens',
                            type=int,
                            default=EngineArgs.max_num_batched_tokens,
                            help='Maximum number of batched tokens per '
                            'iteration.')
        parser.add_argument('--max-num-seqs',
                            type=int,
                            default=EngineArgs.max_num_seqs,
                            help='Maximum number of sequences per iteration.')
        parser.add_argument(
            '--max-logprobs',
            type=int,
            default=EngineArgs.max_logprobs,
            help=('Max number of log probs to return logprobs is specified in'
                  ' SamplingParams.'))
        parser.add_argument('--disable-log-stats',
                            action='store_true',
                            help='Disable logging statistics.')
        # Quantization settings.
        parser.add_argument('--quantization',
                            '-q',
                            type=nullable_str,
                            choices=[*QUANTIZATION_METHODS, None],
                            default=EngineArgs.quantization,
                            help='Method used to quantize the weights. If '
                            'None, we first check the `quantization_config` '
                            'attribute in the model config file. If that is '
                            'None, we assume the model weights are not '
                            'quantized and use `dtype` to determine the data '
                            'type of the weights.')
        parser.add_argument(
            '--rope-scaling',
            default=None,
            type=json.loads,
            help='RoPE scaling configuration in JSON format. '
            'For example, {"rope_type":"dynamic","factor":2.0}')
        parser.add_argument('--rope-theta',
                            default=None,
                            type=float,
                            help='RoPE theta. Use with `rope_scaling`. In '
                            'some cases, changing the RoPE theta improves the '
                            'performance of the scaled model.')
        parser.add_argument('--enforce-eager',
                            action='store_true',
                            help='Always use eager-mode PyTorch. If False, '
                            'will use eager mode and CUDA graph in hybrid '
                            'for maximal performance and flexibility.')
        parser.add_argument('--max-context-len-to-capture',
                            type=int,
                            default=EngineArgs.max_context_len_to_capture,
                            help='Maximum context length covered by CUDA '
                            'graphs. When a sequence has context length '
                            'larger than this, we fall back to eager mode. '
                            '(DEPRECATED. Use --max-seq-len-to-capture instead'
                            ')')
        parser.add_argument('--max-seq-len-to-capture',
                            type=int,
                            default=EngineArgs.max_seq_len_to_capture,
                            help='Maximum sequence length covered by CUDA '
                            'graphs. When a sequence has context length '
                            'larger than this, we fall back to eager mode. '
                            'Additionally for encoder-decoder models, if the '
                            'sequence length of the encoder input is larger '
                            'than this, we fall back to the eager mode.')
        parser.add_argument('--disable-custom-all-reduce',
                            action='store_true',
                            default=EngineArgs.disable_custom_all_reduce,
                            help='See ParallelConfig.')
        parser.add_argument('--tokenizer-pool-size',
                            type=int,
                            default=EngineArgs.tokenizer_pool_size,
                            help='Size of tokenizer pool to use for '
                            'asynchronous tokenization. If 0, will '
                            'use synchronous tokenization.')
        parser.add_argument('--tokenizer-pool-type',
                            type=str,
                            default=EngineArgs.tokenizer_pool_type,
                            help='Type of tokenizer pool to use for '
                            'asynchronous tokenization. Ignored '
                            'if tokenizer_pool_size is 0.')
        parser.add_argument('--tokenizer-pool-extra-config',
                            type=nullable_str,
                            default=EngineArgs.tokenizer_pool_extra_config,
                            help='Extra config for tokenizer pool. '
                            'This should be a JSON string that will be '
                            'parsed into a dictionary. Ignored if '
                            'tokenizer_pool_size is 0.')

        # Multimodal related configs
        parser.add_argument(
            '--limit-mm-per-prompt',
            type=nullable_kvs,
            default=EngineArgs.limit_mm_per_prompt,
            # The default value is given in
            # MultiModalRegistry.init_mm_limits_per_prompt
            help=('For each multimodal plugin, limit how many '
                  'input instances to allow for each prompt. '
                  'Expects a comma-separated list of items, '
                  'e.g.: `image=16,video=2` allows a maximum of 16 '
                  'images and 2 videos per prompt. Defaults to 1 for '
                  'each modality.'))
        parser.add_argument(
            '--mm-processor-kwargs',
            default=None,
            type=json.loads,
            help=('Overrides for the multimodal input mapping/processing,'
                  'e.g., image processor. For example: {"num_crops": 4}.'))

        # LoRA related configs
        parser.add_argument('--enable-lora',
                            action='store_true',
                            help='If True, enable handling of LoRA adapters.')
        parser.add_argument('--max-loras',
                            type=int,
                            default=EngineArgs.max_loras,
                            help='Max number of LoRAs in a single batch.')
        parser.add_argument('--max-lora-rank',
                            type=int,
                            default=EngineArgs.max_lora_rank,
                            help='Max LoRA rank.')
        parser.add_argument(
            '--lora-extra-vocab-size',
            type=int,
            default=EngineArgs.lora_extra_vocab_size,
            help=('Maximum size of extra vocabulary that can be '
                  'present in a LoRA adapter (added to the base '
                  'model vocabulary).'))
        parser.add_argument(
            '--lora-dtype',
            type=str,
            default=EngineArgs.lora_dtype,
            choices=['auto', 'float16', 'bfloat16', 'float32'],
            help=('Data type for LoRA. If auto, will default to '
                  'base model dtype.'))
        parser.add_argument(
            '--long-lora-scaling-factors',
            type=nullable_str,
            default=EngineArgs.long_lora_scaling_factors,
            help=('Specify multiple scaling factors (which can '
                  'be different from base model scaling factor '
                  '- see eg. Long LoRA) to allow for multiple '
                  'LoRA adapters trained with those scaling '
                  'factors to be used at the same time. If not '
                  'specified, only adapters trained with the '
                  'base model scaling factor are allowed.'))
        parser.add_argument(
            '--max-cpu-loras',
            type=int,
            default=EngineArgs.max_cpu_loras,
            help=('Maximum number of LoRAs to store in CPU memory. '
                  'Must be >= than max_num_seqs. '
                  'Defaults to max_num_seqs.'))
        parser.add_argument(
            '--fully-sharded-loras',
            action='store_true',
            help=('By default, only half of the LoRA computation is '
                  'sharded with tensor parallelism. '
                  'Enabling this will use the fully sharded layers. '
                  'At high sequence length, max rank or '
                  'tensor parallel size, this is likely faster.'))
        parser.add_argument('--enable-prompt-adapter',
                            action='store_true',
                            help='If True, enable handling of PromptAdapters.')
        parser.add_argument('--max-prompt-adapters',
                            type=int,
                            default=EngineArgs.max_prompt_adapters,
                            help='Max number of PromptAdapters in a batch.')
        parser.add_argument('--max-prompt-adapter-token',
                            type=int,
                            default=EngineArgs.max_prompt_adapter_token,
                            help='Max number of PromptAdapters tokens')
        parser.add_argument("--device",
                            type=str,
                            default=EngineArgs.device,
                            choices=DEVICE_OPTIONS,
                            help='Device type for vLLM execution.')
        parser.add_argument('--num-scheduler-steps',
                            type=int,
                            default=1,
                            help=('Maximum number of forward steps per '
                                  'scheduler call.'))

        parser.add_argument(
            '--multi-step-stream-outputs',
            action=StoreBoolean,
            default=EngineArgs.multi_step_stream_outputs,
            nargs="?",
            const="True",
            help='If False, then multi-step will stream outputs at the end '
            'of all steps')
        parser.add_argument(
            '--scheduler-delay-factor',
            type=float,
            default=EngineArgs.scheduler_delay_factor,
            help='Apply a delay (of delay factor multiplied by previous '
            'prompt latency) before scheduling next prompt.')
        parser.add_argument(
            '--enable-chunked-prefill',
            action=StoreBoolean,
            default=EngineArgs.enable_chunked_prefill,
            nargs="?",
            const="True",
            help='If set, the prefill requests can be chunked based on the '
            'max_num_batched_tokens.')

        parser.add_argument(
            '--speculative-model',
            type=nullable_str,
            default=EngineArgs.speculative_model,
            help=
            'The name of the draft model to be used in speculative decoding.')
        # Quantization settings for speculative model.
        parser.add_argument(
            '--speculative-model-quantization',
            type=nullable_str,
            choices=[*QUANTIZATION_METHODS, None],
            default=EngineArgs.speculative_model_quantization,
            help='Method used to quantize the weights of speculative model. '
            'If None, we first check the `quantization_config` '
            'attribute in the model config file. If that is '
            'None, we assume the model weights are not '
            'quantized and use `dtype` to determine the data '
            'type of the weights.')
        parser.add_argument(
            '--num-speculative-tokens',
            type=int,
            default=EngineArgs.num_speculative_tokens,
            help='The number of speculative tokens to sample from '
            'the draft model in speculative decoding.')
        parser.add_argument(
            '--speculative-disable-mqa-scorer',
            action='store_true',
            help=
            'If set to True, the MQA scorer will be disabled in speculative '
            ' and fall back to batch expansion')
        parser.add_argument(
            '--speculative-draft-tensor-parallel-size',
            '-spec-draft-tp',
            type=int,
            default=EngineArgs.speculative_draft_tensor_parallel_size,
            help='Number of tensor parallel replicas for '
            'the draft model in speculative decoding.')

        parser.add_argument(
            '--speculative-max-model-len',
            type=int,
            default=EngineArgs.speculative_max_model_len,
            help='The maximum sequence length supported by the '
            'draft model. Sequences over this length will skip '
            'speculation.')

        parser.add_argument(
            '--speculative-disable-by-batch-size',
            type=int,
            default=EngineArgs.speculative_disable_by_batch_size,
            help='Disable speculative decoding for new incoming requests '
            'if the number of enqueue requests is larger than this value.')

        parser.add_argument(
            '--ngram-prompt-lookup-max',
            type=int,
            default=EngineArgs.ngram_prompt_lookup_max,
            help='Max size of window for ngram prompt lookup in speculative '
            'decoding.')

        parser.add_argument(
            '--ngram-prompt-lookup-min',
            type=int,
            default=EngineArgs.ngram_prompt_lookup_min,
            help='Min size of window for ngram prompt lookup in speculative '
            'decoding.')

        parser.add_argument(
            '--spec-decoding-acceptance-method',
            type=str,
            default=EngineArgs.spec_decoding_acceptance_method,
            choices=['rejection_sampler', 'typical_acceptance_sampler'],
            help='Specify the acceptance method to use during draft token '
            'verification in speculative decoding. Two types of acceptance '
            'routines are supported: '
            '1) RejectionSampler which does not allow changing the '
            'acceptance rate of draft tokens, '
            '2) TypicalAcceptanceSampler which is configurable, allowing for '
            'a higher acceptance rate at the cost of lower quality, '
            'and vice versa.')

        parser.add_argument(
            '--typical-acceptance-sampler-posterior-threshold',
            type=float,
            default=EngineArgs.typical_acceptance_sampler_posterior_threshold,
            help='Set the lower bound threshold for the posterior '
            'probability of a token to be accepted. This threshold is '
            'used by the TypicalAcceptanceSampler to make sampling decisions '
            'during speculative decoding. Defaults to 0.09')

        parser.add_argument(
            '--typical-acceptance-sampler-posterior-alpha',
            type=float,
            default=EngineArgs.typical_acceptance_sampler_posterior_alpha,
            help='A scaling factor for the entropy-based threshold for token '
            'acceptance in the TypicalAcceptanceSampler. Typically defaults '
            'to sqrt of --typical-acceptance-sampler-posterior-threshold '
            'i.e. 0.3')

        parser.add_argument(
            '--disable-logprobs-during-spec-decoding',
            action=StoreBoolean,
            default=EngineArgs.disable_logprobs_during_spec_decoding,
            nargs="?",
            const="True",
            help='If set to True, token log probabilities are not returned '
            'during speculative decoding. If set to False, log probabilities '
            'are returned according to the settings in SamplingParams. If '
            'not specified, it defaults to True. Disabling log probabilities '
            'during speculative decoding reduces latency by skipping logprob '
            'calculation in proposal sampling, target sampling, and after '
            'accepted tokens are determined.')

        parser.add_argument('--cpu-draft-worker',
                            action=StoreBoolean,
                            default=EngineArgs.cpu_draft_worker,
                            nargs="?",
                            const="False",
                            help='Use CPU to run draft model.')

        parser.add_argument('--model-loader-extra-config',
                            type=nullable_str,
                            default=EngineArgs.model_loader_extra_config,
                            help='Extra config for model loader. '
                            'This will be passed to the model loader '
                            'corresponding to the chosen load_format. '
                            'This should be a JSON string that will be '
                            'parsed into a dictionary.')
        parser.add_argument(
            '--ignore-patterns',
            action="append",
            type=str,
            default=[],
            help="The pattern(s) to ignore when loading the model."
            "Default to 'original/**/*' to avoid repeated loading of llama's "
            "checkpoints.")
        parser.add_argument(
            '--preemption-mode',
            type=str,
            default=None,
            help='If \'recompute\', the engine performs preemption by '
            'recomputing; If \'swap\', the engine performs preemption by '
            'block swapping.')

        parser.add_argument(
            "--served-model-name",
            nargs="+",
            type=str,
            default=None,
            help="The model name(s) used in the API. If multiple "
            "names are provided, the server will respond to any "
            "of the provided names. The model name in the model "
            "field of a response will be the first name in this "
            "list. If not specified, the model name will be the "
            "same as the `--model` argument. Noted that this name(s)"
            "will also be used in `model_name` tag content of "
            "prometheus metrics, if multiple names provided, metrics"
            "tag will take the first one.")
        parser.add_argument('--qlora-adapter-name-or-path',
                            type=str,
                            default=None,
                            help='Name or path of the QLoRA adapter.')

        parser.add_argument(
            '--otlp-traces-endpoint',
            type=str,
            default=None,
            help='Target URL to which OpenTelemetry traces will be sent.')
        parser.add_argument(
            '--collect-detailed-traces',
            type=str,
            default=None,
            help="Valid choices are " +
            ",".join(ALLOWED_DETAILED_TRACE_MODULES) +
            ". It makes sense to set this only if --otlp-traces-endpoint is"
            " set. If set, it will collect detailed traces for the specified "
            "modules. This involves use of possibly costly and or blocking "
            "operations and hence might have a performance impact.")

        parser.add_argument(
            '--disable-async-output-proc',
            action='store_true',
            default=EngineArgs.disable_async_output_proc,
            help="Disable async output processing. This may result in "
            "lower performance.")
        parser.add_argument(
            '--override-neuron-config',
            type=json.loads,
            default=None,
            help="Override or set neuron device configuration. "
            "e.g. {\"cast_logits_dtype\": \"bloat16\"}.'")

        parser.add_argument(
            '--scheduling-policy',
            choices=['fcfs', 'priority'],
            default="fcfs",
            help='The scheduling policy to use. "fcfs" (first come first served'
            ', i.e. requests are handled in order of arrival; default) '
            'or "priority" (requests are handled based on given '
            'priority (lower value means earlier handling) and time of '
            'arrival deciding any ties).')

        return parser

    @classmethod
    def from_cli_args(cls, args: argparse.Namespace):
        # Get the list of attributes of this dataclass.
        attrs = [attr.name for attr in dataclasses.fields(cls)]
        # Set the attributes from the parsed arguments.
        engine_args = cls(**{attr: getattr(args, attr) for attr in attrs})
        return engine_args

    def create_model_config(self) -> ModelConfig:
        return ModelConfig(
            model=self.model,
            # We know this is not None because we set it in __post_init__
            tokenizer=cast(str, self.tokenizer),
            tokenizer_mode=self.tokenizer_mode,
            trust_remote_code=self.trust_remote_code,
            dtype=self.dtype,
            seed=self.seed,
            revision=self.revision,
            code_revision=self.code_revision,
            rope_scaling=self.rope_scaling,
            rope_theta=self.rope_theta,
            tokenizer_revision=self.tokenizer_revision,
            max_model_len=self.max_model_len,
            quantization=self.quantization,
            quantization_param_path=self.quantization_param_path,
            enforce_eager=self.enforce_eager,
            max_context_len_to_capture=self.max_context_len_to_capture,
            max_seq_len_to_capture=self.max_seq_len_to_capture,
            max_logprobs=self.max_logprobs,
            disable_sliding_window=self.disable_sliding_window,
            skip_tokenizer_init=self.skip_tokenizer_init,
            served_model_name=self.served_model_name,
            limit_mm_per_prompt=self.limit_mm_per_prompt,
            use_async_output_proc=not self.disable_async_output_proc,
            override_neuron_config=self.override_neuron_config,
            config_format=self.config_format,
            mm_processor_kwargs=self.mm_processor_kwargs,
        )

    def create_load_config(self) -> LoadConfig:
        return LoadConfig(
            load_format=self.load_format,
            download_dir=self.download_dir,
            model_loader_extra_config=self.model_loader_extra_config,
            ignore_patterns=self.ignore_patterns,
        )

    def create_engine_config(self) -> EngineConfig:
        # gguf file needs a specific model loader and doesn't use hf_repo
        if check_gguf_file(self.model):
            self.quantization = self.load_format = "gguf"

        # bitsandbytes quantization needs a specific model loader
        # so we make sure the quant method and the load format are consistent
        if (self.quantization == "bitsandbytes" or
           self.qlora_adapter_name_or_path is not None) and \
           self.load_format != "bitsandbytes":
            raise ValueError(
                "BitsAndBytes quantization and QLoRA adapter only support "
                f"'bitsandbytes' load format, but got {self.load_format}")

        if (self.load_format == "bitsandbytes" or
            self.qlora_adapter_name_or_path is not None) and \
            self.quantization != "bitsandbytes":
            raise ValueError(
                "BitsAndBytes load format and QLoRA adapter only support "
                f"'bitsandbytes' quantization, but got {self.quantization}")

        assert self.cpu_offload_gb >= 0, (
            "CPU offload space must be non-negative"
            f", but got {self.cpu_offload_gb}")

        device_config = DeviceConfig(device=self.device)
        model_config = self.create_model_config()

        if model_config.is_multimodal_model:
            if self.enable_prefix_caching:
                logger.warning(
                    "--enable-prefix-caching is currently not "
                    "supported for multimodal models and has been disabled.")
            self.enable_prefix_caching = False

        cache_config = CacheConfig(
            # neuron needs block_size = max_model_len
            block_size=self.block_size if self.device != "neuron" else
            (self.max_model_len if self.max_model_len is not None else 0),
            gpu_memory_utilization=self.gpu_memory_utilization,
            swap_space=self.swap_space,
            cache_dtype=self.kv_cache_dtype,
            is_attention_free=model_config.is_attention_free,
            num_gpu_blocks_override=self.num_gpu_blocks_override,
            sliding_window=model_config.get_sliding_window(),
            enable_prefix_caching=self.enable_prefix_caching,
            cpu_offload_gb=self.cpu_offload_gb,
        )
        parallel_config = ParallelConfig(
            pipeline_parallel_size=self.pipeline_parallel_size,
            tensor_parallel_size=self.tensor_parallel_size,
            worker_use_ray=self.worker_use_ray,
            max_parallel_loading_workers=self.max_parallel_loading_workers,
            disable_custom_all_reduce=self.disable_custom_all_reduce,
            tokenizer_pool_config=TokenizerPoolConfig.create_config(
                self.tokenizer_pool_size,
                self.tokenizer_pool_type,
                self.tokenizer_pool_extra_config,
            ),
            ray_workers_use_nsight=self.ray_workers_use_nsight,
            distributed_executor_backend=self.distributed_executor_backend)

        max_model_len = model_config.max_model_len
        use_long_context = max_model_len > 32768
        if self.enable_chunked_prefill is None:
            # If not explicitly set, enable chunked prefill by default for
            # long context (> 32K) models. This is to avoid OOM errors in the
            # initial memory profiling phase.

            # Chunked prefill is currently disabled for multimodal models by
            # default.
            if use_long_context and not model_config.is_multimodal_model:
                is_gpu = device_config.device_type == "cuda"
                use_sliding_window = (model_config.get_sliding_window()
                                      is not None)
                use_spec_decode = self.speculative_model is not None
                if (is_gpu and not use_sliding_window and not use_spec_decode
                        and not self.enable_lora
                        and not self.enable_prompt_adapter):
                    self.enable_chunked_prefill = True
                    logger.warning(
                        "Chunked prefill is enabled by default for models with "
                        "max_model_len > 32K. Currently, chunked prefill might "
                        "not work with some features or models. If you "
                        "encounter any issues, please disable chunked prefill "
                        "by setting --enable-chunked-prefill=False.")
            if self.enable_chunked_prefill is None:
                self.enable_chunked_prefill = False

        if not self.enable_chunked_prefill and use_long_context:
            logger.warning(
                "The model has a long context length (%s). This may cause OOM "
                "errors during the initial memory profiling phase, or result "
                "in low performance due to small KV cache space. Consider "
                "setting --max-model-len to a smaller value.", max_model_len)

<<<<<<< HEAD
        if self.num_scheduler_steps > 1 and not self.use_v2_block_manager:
            self.use_v2_block_manager = True
            logger.warning(
                "Enabled BlockSpaceManagerV2 because it is "
                "required for multi-step (--num-scheduler-steps > 1)")

        # Use dynamic forward patch if draft worker is on CPU
        if self.cpu_draft_worker:
            try:
                import intel_extension_for_pytorch as ipex
                assert hasattr(ipex.llm, "modules")
                os.environ['VLLM_DYNAMIC_FORWARD'] = "1"
            except ImportError:
                logger.warning(
                    "No ipex found, disable cpu_draft_worker, "
                    "please pip install intel_extension_for_pytorch "
                    "for cpu draft worker")
                self.cpu_draft_worker = False
                os.environ['VLLM_DYNAMIC_FORWARD'] = "0"
        else:
            os.environ['VLLM_DYNAMIC_FORWARD'] = "0"

=======
>>>>>>> de4008e2
        speculative_config = SpeculativeConfig.maybe_create_spec_config(
            target_model_config=model_config,
            target_parallel_config=parallel_config,
            target_dtype=self.dtype,
            speculative_model=self.speculative_model,
            speculative_model_quantization = \
                self.speculative_model_quantization,
            speculative_draft_tensor_parallel_size = \
                self.speculative_draft_tensor_parallel_size,
            num_speculative_tokens=self.num_speculative_tokens,
            speculative_disable_mqa_scorer=self.speculative_disable_mqa_scorer,
            speculative_disable_by_batch_size=self.
            speculative_disable_by_batch_size,
            speculative_max_model_len=self.speculative_max_model_len,
            enable_chunked_prefill=self.enable_chunked_prefill,
            disable_log_stats=self.disable_log_stats,
            ngram_prompt_lookup_max=self.ngram_prompt_lookup_max,
            ngram_prompt_lookup_min=self.ngram_prompt_lookup_min,
            draft_token_acceptance_method=\
                self.spec_decoding_acceptance_method,
            typical_acceptance_sampler_posterior_threshold=self.
            typical_acceptance_sampler_posterior_threshold,
            typical_acceptance_sampler_posterior_alpha=self.
            typical_acceptance_sampler_posterior_alpha,
            disable_logprobs=self.disable_logprobs_during_spec_decoding,
            cpu_draft_worker=self.cpu_draft_worker,
        )

        # Reminder: Please update docs/source/serving/compatibility_matrix.rst
        # If the feature combo become valid
        if self.num_scheduler_steps > 1:
            if speculative_config is not None:
                raise ValueError("Speculative decoding is not supported with "
                                 "multi-step (--num-scheduler-steps > 1)")
            if self.enable_chunked_prefill and self.pipeline_parallel_size > 1:
                raise ValueError("Multi-Step Chunked-Prefill is not supported "
                                 "for pipeline-parallel-size > 1")

        # make sure num_lookahead_slots is set the higher value depending on
        # if we are using speculative decoding or multi-step
        num_lookahead_slots = max(self.num_lookahead_slots,
                                  self.num_scheduler_steps - 1)
        num_lookahead_slots = num_lookahead_slots \
            if speculative_config is None \
            else speculative_config.num_lookahead_slots

        if not self.use_v2_block_manager:
            logger.warning(
                "[DEPRECATED] Block manager v1 has been removed, "
                "and setting --use-v2-block-manager to True or False has "
                "no effect on vLLM behavior. Please remove "
                "--use-v2-block-manager in your engine argument. "
                "If your use case is not supported by "
                "SelfAttnBlockSpaceManager (i.e. block manager v2),"
                " please file an issue with detailed information.")

        scheduler_config = SchedulerConfig(
            max_num_batched_tokens=self.max_num_batched_tokens,
            max_num_seqs=self.max_num_seqs,
            max_model_len=model_config.max_model_len,
            num_lookahead_slots=num_lookahead_slots,
            delay_factor=self.scheduler_delay_factor,
            enable_chunked_prefill=self.enable_chunked_prefill,
            embedding_mode=model_config.embedding_mode,
            is_multimodal_model=model_config.is_multimodal_model,
            preemption_mode=self.preemption_mode,
            num_scheduler_steps=self.num_scheduler_steps,
            multi_step_stream_outputs=self.multi_step_stream_outputs,
            send_delta_data=(envs.VLLM_USE_RAY_SPMD_WORKER
                             and parallel_config.use_ray),
            policy=self.scheduling_policy,
        )
        lora_config = LoRAConfig(
            max_lora_rank=self.max_lora_rank,
            max_loras=self.max_loras,
            fully_sharded_loras=self.fully_sharded_loras,
            lora_extra_vocab_size=self.lora_extra_vocab_size,
            long_lora_scaling_factors=self.long_lora_scaling_factors,
            lora_dtype=self.lora_dtype,
            max_cpu_loras=self.max_cpu_loras if self.max_cpu_loras
            and self.max_cpu_loras > 0 else None) if self.enable_lora else None

        if self.qlora_adapter_name_or_path is not None and \
            self.qlora_adapter_name_or_path != "":
            if self.model_loader_extra_config is None:
                self.model_loader_extra_config = {}
            self.model_loader_extra_config[
                "qlora_adapter_name_or_path"] = self.qlora_adapter_name_or_path

        load_config = self.create_load_config()

        prompt_adapter_config = PromptAdapterConfig(
            max_prompt_adapters=self.max_prompt_adapters,
            max_prompt_adapter_token=self.max_prompt_adapter_token) \
                                        if self.enable_prompt_adapter else None

        decoding_config = DecodingConfig(
            guided_decoding_backend=self.guided_decoding_backend)

        detailed_trace_modules = []
        if self.collect_detailed_traces is not None:
            detailed_trace_modules = self.collect_detailed_traces.split(",")
        for m in detailed_trace_modules:
            if m not in ALLOWED_DETAILED_TRACE_MODULES:
                raise ValueError(
                    f"Invalid module {m} in collect_detailed_traces. "
                    f"Valid modules are {ALLOWED_DETAILED_TRACE_MODULES}")
        observability_config = ObservabilityConfig(
            otlp_traces_endpoint=self.otlp_traces_endpoint,
            collect_model_forward_time="model" in detailed_trace_modules
            or "all" in detailed_trace_modules,
            collect_model_execute_time="worker" in detailed_trace_modules
            or "all" in detailed_trace_modules,
        )

        return EngineConfig(
            model_config=model_config,
            cache_config=cache_config,
            parallel_config=parallel_config,
            scheduler_config=scheduler_config,
            device_config=device_config,
            lora_config=lora_config,
            speculative_config=speculative_config,
            load_config=load_config,
            decoding_config=decoding_config,
            observability_config=observability_config,
            prompt_adapter_config=prompt_adapter_config,
        )


@dataclass
class AsyncEngineArgs(EngineArgs):
    """Arguments for asynchronous vLLM engine."""
    disable_log_requests: bool = False

    @staticmethod
    def add_cli_args(parser: FlexibleArgumentParser,
                     async_args_only: bool = False) -> FlexibleArgumentParser:
        if not async_args_only:
            parser = EngineArgs.add_cli_args(parser)
        parser.add_argument('--disable-log-requests',
                            action='store_true',
                            help='Disable logging requests.')
        return parser


class StoreBoolean(argparse.Action):

    def __call__(self, parser, namespace, values, option_string=None):
        if values.lower() == "true":
            setattr(namespace, self.dest, True)
        elif values.lower() == "false":
            setattr(namespace, self.dest, False)
        else:
            raise ValueError(f"Invalid boolean value: {values}. "
                             "Expected 'true' or 'false'.")


# These functions are used by sphinx to build the documentation
def _engine_args_parser():
    return EngineArgs.add_cli_args(FlexibleArgumentParser())


def _async_engine_args_parser():
    return AsyncEngineArgs.add_cli_args(FlexibleArgumentParser(),
                                        async_args_only=True)<|MERGE_RESOLUTION|>--- conflicted
+++ resolved
@@ -979,13 +979,6 @@
                 "in low performance due to small KV cache space. Consider "
                 "setting --max-model-len to a smaller value.", max_model_len)
 
-<<<<<<< HEAD
-        if self.num_scheduler_steps > 1 and not self.use_v2_block_manager:
-            self.use_v2_block_manager = True
-            logger.warning(
-                "Enabled BlockSpaceManagerV2 because it is "
-                "required for multi-step (--num-scheduler-steps > 1)")
-
         # Use dynamic forward patch if draft worker is on CPU
         if self.cpu_draft_worker:
             try:
@@ -1002,8 +995,6 @@
         else:
             os.environ['VLLM_DYNAMIC_FORWARD'] = "0"
 
-=======
->>>>>>> de4008e2
         speculative_config = SpeculativeConfig.maybe_create_spec_config(
             target_model_config=model_config,
             target_parallel_config=parallel_config,
