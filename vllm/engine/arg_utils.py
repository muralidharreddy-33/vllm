--- conflicted
+++ resolved
@@ -67,13 +67,10 @@
     scheduler_delay_factor: float = 0.0
     enable_chunked_prefill: bool = False
 
-<<<<<<< HEAD
     guided_decoding_backend: str = 'outlines'
-=======
     # Speculative decoding configuration.
     speculative_model: Optional[str] = None
     num_speculative_tokens: Optional[int] = None
->>>>>>> e0dd4d35
 
     def __post_init__(self):
         if self.tokenizer is None:
@@ -432,13 +429,9 @@
             self.trust_remote_code, self.download_dir, self.load_format,
             self.dtype, self.seed, self.revision, self.code_revision,
             self.tokenizer_revision, self.max_model_len, self.quantization,
-<<<<<<< HEAD
-            self.enforce_eager, self.max_context_len_to_capture,
-            self.max_logprobs, self.guided_decoding_backend)
-=======
             self.quantization_param_path, self.enforce_eager,
-            self.max_context_len_to_capture, self.max_logprobs)
->>>>>>> e0dd4d35
+            self.max_context_len_to_capture, self.max_logprobs, 
+            self.guided_decoding_backend)
         cache_config = CacheConfig(self.block_size,
                                    self.gpu_memory_utilization,
                                    self.swap_space, self.kv_cache_dtype,
