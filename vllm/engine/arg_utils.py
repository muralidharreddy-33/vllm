import argparse
import dataclasses
from dataclasses import dataclass
from typing import Optional, Tuple

from vllm.config import (CacheConfig, DeviceConfig, ModelConfig,
                         ParallelConfig, SchedulerConfig, LoRAConfig)


@dataclass
class EngineArgs:
    """Arguments for vLLM engine."""
    model: str
    tokenizer: Optional[str] = None
    tokenizer_mode: str = 'auto'
    trust_remote_code: bool = False
    download_dir: Optional[str] = None
    load_format: str = 'auto'
    dtype: str = 'auto'
    kv_cache_dtype: str = 'auto'
    seed: int = 0
    max_model_len: Optional[int] = None
    worker_use_ray: bool = False
    pipeline_parallel_size: int = 1
    tensor_parallel_size: int = 1
    max_parallel_loading_workers: Optional[int] = None
    block_size: int = 16
    swap_space: int = 4  # GiB
    gpu_memory_utilization: float = 0.90
    max_num_batched_tokens: Optional[int] = None
    max_num_seqs: int = 256
    max_paddings: int = 256
    disable_log_stats: bool = False
    revision: Optional[str] = None
    code_revision: Optional[str] = None
    tokenizer_revision: Optional[str] = None
    quantization: Optional[str] = None
    enforce_eager: bool = False
    max_context_len_to_capture: int = 8192
    disable_custom_all_reduce: bool = False
    enable_lora: bool = False
    max_loras: int = 1
    max_lora_rank: int = 16
    lora_extra_vocab_size: int = 256
    lora_dtype = 'auto'
    max_cpu_loras: Optional[int] = None
<<<<<<< HEAD
    device: str = 'cuda'
    flash_style: bool = False
=======
    device: str = 'auto'
>>>>>>> 9289e577

    def __post_init__(self):
        if self.tokenizer is None:
            self.tokenizer = self.model

    @staticmethod
    def add_cli_args(
            parser: argparse.ArgumentParser) -> argparse.ArgumentParser:
        """Shared CLI arguments for vLLM engine."""

        # NOTE: If you update any of the arguments below, please also
        # make sure to update docs/source/models/engine_args.rst

        # Model arguments
        parser.add_argument(
            '--model',
            type=str,
            default='facebook/opt-125m',
            help='name or path of the huggingface model to use')
        parser.add_argument(
            '--tokenizer',
            type=str,
            default=EngineArgs.tokenizer,
            help='name or path of the huggingface tokenizer to use')
        parser.add_argument(
            '--revision',
            type=str,
            default=None,
            help='the specific model version to use. It can be a branch '
            'name, a tag name, or a commit id. If unspecified, will use '
            'the default version.')
        parser.add_argument(
            '--code-revision',
            type=str,
            default=None,
            help='the specific revision to use for the model code on '
            'Hugging Face Hub. It can be a branch name, a tag name, or a '
            'commit id. If unspecified, will use the default version.')
        parser.add_argument(
            '--tokenizer-revision',
            type=str,
            default=None,
            help='the specific tokenizer version to use. It can be a branch '
            'name, a tag name, or a commit id. If unspecified, will use '
            'the default version.')
        parser.add_argument('--tokenizer-mode',
                            type=str,
                            default=EngineArgs.tokenizer_mode,
                            choices=['auto', 'slow'],
                            help='tokenizer mode. "auto" will use the fast '
                            'tokenizer if available, and "slow" will '
                            'always use the slow tokenizer.')
        parser.add_argument('--trust-remote-code',
                            action='store_true',
                            help='trust remote code from huggingface')
        parser.add_argument('--download-dir',
                            type=str,
                            default=EngineArgs.download_dir,
                            help='directory to download and load the weights, '
                            'default to the default cache dir of '
                            'huggingface')
        parser.add_argument(
            '--load-format',
            type=str,
            default=EngineArgs.load_format,
            choices=['auto', 'pt', 'safetensors', 'npcache', 'dummy'],
            help='The format of the model weights to load. '
            '"auto" will try to load the weights in the safetensors format '
            'and fall back to the pytorch bin format if safetensors format '
            'is not available. '
            '"pt" will load the weights in the pytorch bin format. '
            '"safetensors" will load the weights in the safetensors format. '
            '"npcache" will load the weights in pytorch format and store '
            'a numpy cache to speed up the loading. '
            '"dummy" will initialize the weights with random values, '
            'which is mainly for profiling.')
        parser.add_argument(
            '--dtype',
            type=str,
            default=EngineArgs.dtype,
            choices=[
                'auto', 'half', 'float16', 'bfloat16', 'float', 'float32'
            ],
            help='data type for model weights and activations. '
            'The "auto" option will use FP16 precision '
            'for FP32 and FP16 models, and BF16 precision '
            'for BF16 models.')
        parser.add_argument(
            '--kv-cache-dtype',
            type=str,
            choices=['auto', 'fp8_e5m2'],
            default=EngineArgs.kv_cache_dtype,
            help='Data type for kv cache storage. If "auto", will use model '
            'data type. Note FP8 is not supported when cuda version is '
            'lower than 11.8.')
        parser.add_argument('--max-model-len',
                            type=int,
                            default=EngineArgs.max_model_len,
                            help='model context length. If unspecified, '
                            'will be automatically derived from the model.')
        # Parallel arguments
        parser.add_argument('--worker-use-ray',
                            action='store_true',
                            help='use Ray for distributed serving, will be '
                            'automatically set when using more than 1 GPU')
        parser.add_argument('--pipeline-parallel-size',
                            '-pp',
                            type=int,
                            default=EngineArgs.pipeline_parallel_size,
                            help='number of pipeline stages')
        parser.add_argument('--tensor-parallel-size',
                            '-tp',
                            type=int,
                            default=EngineArgs.tensor_parallel_size,
                            help='number of tensor parallel replicas')
        parser.add_argument(
            '--max-parallel-loading-workers',
            type=int,
            default=EngineArgs.max_parallel_loading_workers,
            help='load model sequentially in multiple batches, '
            'to avoid RAM OOM when using tensor '
            'parallel and large models')
        # KV cache arguments
        parser.add_argument('--block-size',
                            type=int,
                            default=EngineArgs.block_size,
                            choices=[8, 16, 32, 128],
                            help='token block size')
        parser.add_argument('--seed',
                            type=int,
                            default=EngineArgs.seed,
                            help='random seed')
        parser.add_argument('--swap-space',
                            type=int,
                            default=EngineArgs.swap_space,
                            help='CPU swap space size (GiB) per GPU')
        parser.add_argument(
            '--gpu-memory-utilization',
            type=float,
            default=EngineArgs.gpu_memory_utilization,
            help='the fraction of GPU memory to be used for '
            'the model executor, which can range from 0 to 1.'
            'If unspecified, will use the default value of 0.9.')
        parser.add_argument('--max-num-batched-tokens',
                            type=int,
                            default=EngineArgs.max_num_batched_tokens,
                            help='maximum number of batched tokens per '
                            'iteration')
        parser.add_argument('--max-num-seqs',
                            type=int,
                            default=EngineArgs.max_num_seqs,
                            help='maximum number of sequences per iteration')
        parser.add_argument('--max-paddings',
                            type=int,
                            default=EngineArgs.max_paddings,
                            help='maximum number of paddings in a batch')
        parser.add_argument('--disable-log-stats',
                            action='store_true',
                            help='disable logging statistics')
        # Quantization settings.
        parser.add_argument('--quantization',
                            '-q',
                            type=str,
                            choices=['awq', 'gptq', 'squeezellm', None],
                            default=EngineArgs.quantization,
                            help='Method used to quantize the weights. If '
                            'None, we first check the `quantization_config` '
                            'attribute in the model config file. If that is '
                            'None, we assume the model weights are not '
                            'quantized and use `dtype` to determine the data '
                            'type of the weights.')
        parser.add_argument('--enforce-eager',
                            action='store_true',
                            help='Always use eager-mode PyTorch. If False, '
                            'will use eager mode and CUDA graph in hybrid '
                            'for maximal performance and flexibility.')
        parser.add_argument('--max-context-len-to-capture',
                            type=int,
                            default=EngineArgs.max_context_len_to_capture,
                            help='maximum context length covered by CUDA '
                            'graphs. When a sequence has context length '
                            'larger than this, we fall back to eager mode.')
        parser.add_argument('--disable-custom-all-reduce',
                            action='store_true',
                            default=EngineArgs.disable_custom_all_reduce,
                            help='See ParallelConfig')
        # LoRA related configs
        parser.add_argument('--enable-lora',
                            action='store_true',
                            help='If True, enable handling of LoRA adapters.')
        parser.add_argument('--max-loras',
                            type=int,
                            default=EngineArgs.max_loras,
                            help='Max number of LoRAs in a single batch.')
        parser.add_argument('--max-lora-rank',
                            type=int,
                            default=EngineArgs.max_lora_rank,
                            help='Max LoRA rank.')
        parser.add_argument(
            '--lora-extra-vocab-size',
            type=int,
            default=EngineArgs.lora_extra_vocab_size,
            help=('Maximum size of extra vocabulary that can be '
                  'present in a LoRA adapter (added to the base '
                  'model vocabulary).'))
        parser.add_argument(
            '--lora-dtype',
            type=str,
            default=EngineArgs.lora_dtype,
            choices=['auto', 'float16', 'bfloat16', 'float32'],
            help=('Data type for LoRA. If auto, will default to '
                  'base model dtype.'))
        parser.add_argument(
            '--max-cpu-loras',
            type=int,
            default=EngineArgs.max_cpu_loras,
            help=('Maximum number of LoRAs to store in CPU memory. '
                  'Must be >= than max_num_seqs. '
                  'Defaults to max_num_seqs.'))
<<<<<<< HEAD
        parser.add_argument(
            "--device",
            type=str,
            default=EngineArgs.device,
            choices=["cuda"],
            help=('Device type for vLLM execution. '
                  'Currently, only CUDA-compatible devices are supported.'))
        parser.add_argument('--flash-style',
                            action='store_true',
                            help='use flash attention.')
=======
        parser.add_argument("--device",
                            type=str,
                            default=EngineArgs.device,
                            choices=["auto", "cuda", "neuron"],
                            help='Device type for vLLM execution.')
>>>>>>> 9289e577
        return parser

    @classmethod
    def from_cli_args(cls, args: argparse.Namespace) -> 'EngineArgs':
        # Get the list of attributes of this dataclass.
        attrs = [attr.name for attr in dataclasses.fields(cls)]
        # Set the attributes from the parsed arguments.
        engine_args = cls(**{attr: getattr(args, attr) for attr in attrs})
        return engine_args

    def create_engine_configs(
        self,
    ) -> Tuple[ModelConfig, CacheConfig, ParallelConfig, SchedulerConfig,
               DeviceConfig, Optional[LoRAConfig]]:
        device_config = DeviceConfig(self.device)
        model_config = ModelConfig(
            self.model, self.tokenizer, self.tokenizer_mode,
            self.trust_remote_code, self.download_dir, self.load_format,
            self.dtype, self.seed, self.revision, self.code_revision,
            self.tokenizer_revision, self.max_model_len, self.quantization,
            self.enforce_eager, self.max_context_len_to_capture,
            self.flash_style)
        cache_config = CacheConfig(self.block_size,
                                   self.gpu_memory_utilization,
                                   self.swap_space, self.kv_cache_dtype,
                                   model_config.get_sliding_window(),
                                   self.flash_style)
        parallel_config = ParallelConfig(self.pipeline_parallel_size,
                                         self.tensor_parallel_size,
                                         self.worker_use_ray,
                                         self.max_parallel_loading_workers,
                                         self.disable_custom_all_reduce)
        scheduler_config = SchedulerConfig(self.max_num_batched_tokens,
                                           self.max_num_seqs,
                                           model_config.max_model_len,
                                           self.max_paddings)
        lora_config = LoRAConfig(
            max_lora_rank=self.max_lora_rank,
            max_loras=self.max_loras,
            lora_extra_vocab_size=self.lora_extra_vocab_size,
            lora_dtype=self.lora_dtype,
            max_cpu_loras=self.max_cpu_loras if self.max_cpu_loras
            and self.max_cpu_loras > 0 else None) if self.enable_lora else None
        return (model_config, cache_config, parallel_config, scheduler_config,
                device_config, lora_config)


@dataclass
class AsyncEngineArgs(EngineArgs):
    """Arguments for asynchronous vLLM engine."""
    engine_use_ray: bool = False
    disable_log_requests: bool = False
    max_log_len: Optional[int] = None

    @staticmethod
    def add_cli_args(
            parser: argparse.ArgumentParser) -> argparse.ArgumentParser:
        parser = EngineArgs.add_cli_args(parser)
        parser.add_argument('--engine-use-ray',
                            action='store_true',
                            help='use Ray to start the LLM engine in a '
                            'separate process as the server process.')
        parser.add_argument('--disable-log-requests',
                            action='store_true',
                            help='disable logging requests')
        parser.add_argument('--max-log-len',
                            type=int,
                            default=None,
                            help='max number of prompt characters or prompt '
                            'ID numbers being printed in log. '
                            'Default: unlimited.')
        return parser<|MERGE_RESOLUTION|>--- conflicted
+++ resolved
@@ -44,12 +44,8 @@
     lora_extra_vocab_size: int = 256
     lora_dtype = 'auto'
     max_cpu_loras: Optional[int] = None
-<<<<<<< HEAD
-    device: str = 'cuda'
     flash_style: bool = False
-=======
     device: str = 'auto'
->>>>>>> 9289e577
 
     def __post_init__(self):
         if self.tokenizer is None:
@@ -269,24 +265,14 @@
             help=('Maximum number of LoRAs to store in CPU memory. '
                   'Must be >= than max_num_seqs. '
                   'Defaults to max_num_seqs.'))
-<<<<<<< HEAD
-        parser.add_argument(
-            "--device",
-            type=str,
-            default=EngineArgs.device,
-            choices=["cuda"],
-            help=('Device type for vLLM execution. '
-                  'Currently, only CUDA-compatible devices are supported.'))
-        parser.add_argument('--flash-style',
-                            action='store_true',
-                            help='use flash attention.')
-=======
         parser.add_argument("--device",
                             type=str,
                             default=EngineArgs.device,
                             choices=["auto", "cuda", "neuron"],
                             help='Device type for vLLM execution.')
->>>>>>> 9289e577
+        parser.add_argument('--flash-style',
+                            action='store_true',
+                            help='use flash attention.')
         return parser
 
     @classmethod
