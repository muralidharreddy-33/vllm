import argparse
import dataclasses
from dataclasses import dataclass
from typing import Optional

<<<<<<< HEAD
from vllm.config import (CacheConfig, DeviceConfig, EngineConfig, LoadConfig,
                         LoRAConfig, ModelConfig, ParallelConfig,
                         SchedulerConfig, SpeculativeConfig,
=======
from vllm.config import (CacheConfig, DecodingConfig, DeviceConfig,
                         EngineConfig, LoRAConfig, ModelConfig, ParallelConfig,
                         SchedulerConfig, SpeculativeConfig, TensorizerConfig,
>>>>>>> 05434764
                         TokenizerPoolConfig, VisionLanguageConfig)
from vllm.utils import str_to_int_tuple


@dataclass
class EngineArgs:
    """Arguments for vLLM engine."""
    model: str
    tokenizer: Optional[str] = None
    tokenizer_mode: str = 'auto'
    trust_remote_code: bool = False
    download_dir: Optional[str] = None
    load_format: str = 'auto'
    dtype: str = 'auto'
    kv_cache_dtype: str = 'auto'
    quantization_param_path: Optional[str] = None
    seed: int = 0
    max_model_len: Optional[int] = None
    worker_use_ray: bool = False
    pipeline_parallel_size: int = 1
    tensor_parallel_size: int = 1
    max_parallel_loading_workers: Optional[int] = None
    block_size: int = 16
    enable_prefix_caching: bool = False
    use_v2_block_manager: bool = False
    swap_space: int = 4  # GiB
    gpu_memory_utilization: float = 0.90
    max_num_batched_tokens: Optional[int] = None
    max_num_seqs: int = 256
    max_logprobs: int = 5  # OpenAI default value
    disable_log_stats: bool = False
    revision: Optional[str] = None
    code_revision: Optional[str] = None
    tokenizer_revision: Optional[str] = None
    quantization: Optional[str] = None
    enforce_eager: bool = False
    max_context_len_to_capture: int = 8192
    disable_custom_all_reduce: bool = False
    tokenizer_pool_size: int = 0
    tokenizer_pool_type: str = "ray"
    tokenizer_pool_extra_config: Optional[dict] = None
    enable_lora: bool = False
    max_loras: int = 1
    max_lora_rank: int = 16
    lora_extra_vocab_size: int = 256
    lora_dtype = 'auto'
    max_cpu_loras: Optional[int] = None
    device: str = 'auto'
    ray_workers_use_nsight: bool = False
    num_gpu_blocks_override: Optional[int] = None
    num_lookahead_slots: int = 0
    model_loader_extra_config: Optional[dict] = None

    # Related to Vision-language models such as llava
    image_input_type: Optional[str] = None
    image_token_id: Optional[int] = None
    image_input_shape: Optional[str] = None
    image_feature_size: Optional[int] = None
    scheduler_delay_factor: float = 0.0
    enable_chunked_prefill: bool = False

    guided_decoding_backend: str = 'outlines'
    # Speculative decoding configuration.
    speculative_model: Optional[str] = None
    num_speculative_tokens: Optional[int] = None

    def __post_init__(self):
        if self.tokenizer is None:
            self.tokenizer = self.model

    @staticmethod
    def add_cli_args(
            parser: argparse.ArgumentParser) -> argparse.ArgumentParser:
        """Shared CLI arguments for vLLM engine."""

        # NOTE: If you update any of the arguments below, please also
        # make sure to update docs/source/models/engine_args.rst

        # Model arguments
        parser.add_argument(
            '--model',
            type=str,
            default='facebook/opt-125m',
            help='name or path of the huggingface model to use')
        parser.add_argument(
            '--tokenizer',
            type=str,
            default=EngineArgs.tokenizer,
            help='name or path of the huggingface tokenizer to use')
        parser.add_argument(
            '--revision',
            type=str,
            default=None,
            help='the specific model version to use. It can be a branch '
            'name, a tag name, or a commit id. If unspecified, will use '
            'the default version.')
        parser.add_argument(
            '--code-revision',
            type=str,
            default=None,
            help='the specific revision to use for the model code on '
            'Hugging Face Hub. It can be a branch name, a tag name, or a '
            'commit id. If unspecified, will use the default version.')
        parser.add_argument(
            '--tokenizer-revision',
            type=str,
            default=None,
            help='the specific tokenizer version to use. It can be a branch '
            'name, a tag name, or a commit id. If unspecified, will use '
            'the default version.')
        parser.add_argument('--tokenizer-mode',
                            type=str,
                            default=EngineArgs.tokenizer_mode,
                            choices=['auto', 'slow'],
                            help='tokenizer mode. "auto" will use the fast '
                            'tokenizer if available, and "slow" will '
                            'always use the slow tokenizer.')
        parser.add_argument('--trust-remote-code',
                            action='store_true',
                            help='trust remote code from huggingface')
        parser.add_argument('--download-dir',
                            type=str,
                            default=EngineArgs.download_dir,
                            help='directory to download and load the weights, '
                            'default to the default cache dir of '
                            'huggingface')
        parser.add_argument(
            '--load-format',
            type=str,
            default=EngineArgs.load_format,
            choices=[
                'auto', 'pt', 'safetensors', 'npcache', 'dummy', 'tensorizer'
            ],
            help='The format of the model weights to load. '
            '"auto" will try to load the weights in the safetensors format '
            'and fall back to the pytorch bin format if safetensors format '
            'is not available. '
            '"pt" will load the weights in the pytorch bin format. '
            '"safetensors" will load the weights in the safetensors format. '
            '"npcache" will load the weights in pytorch format and store '
            'a numpy cache to speed up the loading. '
            '"dummy" will initialize the weights with random values, '
            'which is mainly for profiling.'
            '"tensorizer" will load the weights using tensorizer from CoreWeave'
            'which assumes tensorizer_uri is set to the location of the '
            'serialized weights.')
        parser.add_argument(
            '--dtype',
            type=str,
            default=EngineArgs.dtype,
            choices=[
                'auto', 'half', 'float16', 'bfloat16', 'float', 'float32'
            ],
            help='data type for model weights and activations. '
            'The "auto" option will use FP16 precision '
            'for FP32 and FP16 models, and BF16 precision '
            'for BF16 models.')
        parser.add_argument(
            '--kv-cache-dtype',
            type=str,
            choices=['auto', 'fp8'],
            default=EngineArgs.kv_cache_dtype,
            help='Data type for kv cache storage. If "auto", will use model '
            'data type. FP8_E5M2 (without scaling) is only supported on cuda '
            'version greater than 11.8. On ROCm (AMD GPU), FP8_E4M3 is instead '
            'supported for common inference criteria. ')
        parser.add_argument(
            '--quantization-param-path',
            type=str,
            default=None,
            help='Path to the JSON file containing the KV cache '
            'scaling factors. This should generally be supplied, when '
            'KV cache dtype is FP8. Otherwise, KV cache scaling factors '
            'default to 1.0, which may cause accuracy issues. '
            'FP8_E5M2 (without scaling) is only supported on cuda version'
            'greater than 11.8. On ROCm (AMD GPU), FP8_E4M3 is instead '
            'supported for common inference criteria. ')
        parser.add_argument('--max-model-len',
                            type=int,
                            default=EngineArgs.max_model_len,
                            help='model context length. If unspecified, '
                            'will be automatically derived from the model.')
        parser.add_argument(
            '--guided-decoding-backend',
            type=str,
            default='outlines',
            choices=['outlines', 'lm-format-enforcer'],
            help='Which engine will be used for guided decoding'
            ' (JSON schema / regex etc)')
        # Parallel arguments
        parser.add_argument('--worker-use-ray',
                            action='store_true',
                            help='use Ray for distributed serving, will be '
                            'automatically set when using more than 1 GPU')
        parser.add_argument('--pipeline-parallel-size',
                            '-pp',
                            type=int,
                            default=EngineArgs.pipeline_parallel_size,
                            help='number of pipeline stages')
        parser.add_argument('--tensor-parallel-size',
                            '-tp',
                            type=int,
                            default=EngineArgs.tensor_parallel_size,
                            help='number of tensor parallel replicas')
        parser.add_argument(
            '--max-parallel-loading-workers',
            type=int,
            default=EngineArgs.max_parallel_loading_workers,
            help='load model sequentially in multiple batches, '
            'to avoid RAM OOM when using tensor '
            'parallel and large models')
        parser.add_argument(
            '--ray-workers-use-nsight',
            action='store_true',
            help='If specified, use nsight to profile ray workers')
        # KV cache arguments
        parser.add_argument('--block-size',
                            type=int,
                            default=EngineArgs.block_size,
                            choices=[8, 16, 32, 128],
                            help='token block size')

        parser.add_argument('--enable-prefix-caching',
                            action='store_true',
                            help='Enables automatic prefix caching')
        parser.add_argument('--use-v2-block-manager',
                            action='store_true',
                            help='Use BlockSpaceMangerV2')
        parser.add_argument(
            '--num-lookahead-slots',
            type=int,
            default=EngineArgs.num_lookahead_slots,
            help='Experimental scheduling config necessary for '
            'speculative decoding. This will be replaced by '
            'speculative config in the future; it is present '
            'to enable correctness tests until then.')

        parser.add_argument('--seed',
                            type=int,
                            default=EngineArgs.seed,
                            help='random seed')
        parser.add_argument('--swap-space',
                            type=int,
                            default=EngineArgs.swap_space,
                            help='CPU swap space size (GiB) per GPU')
        parser.add_argument(
            '--gpu-memory-utilization',
            type=float,
            default=EngineArgs.gpu_memory_utilization,
            help='the fraction of GPU memory to be used for '
            'the model executor, which can range from 0 to 1.'
            'If unspecified, will use the default value of 0.9.')
        parser.add_argument(
            '--num-gpu-blocks-override',
            type=int,
            default=None,
            help='If specified, ignore GPU profiling result and use this number'
            'of GPU blocks. Used for testing preemption.')
        parser.add_argument('--max-num-batched-tokens',
                            type=int,
                            default=EngineArgs.max_num_batched_tokens,
                            help='maximum number of batched tokens per '
                            'iteration')
        parser.add_argument('--max-num-seqs',
                            type=int,
                            default=EngineArgs.max_num_seqs,
                            help='maximum number of sequences per iteration')
        parser.add_argument(
            '--max-logprobs',
            type=int,
            default=EngineArgs.max_logprobs,
            help=('max number of log probs to return logprobs is specified in'
                  ' SamplingParams'))
        parser.add_argument('--disable-log-stats',
                            action='store_true',
                            help='disable logging statistics')
        # Quantization settings.
        parser.add_argument('--quantization',
                            '-q',
                            type=str,
                            choices=['awq', 'gptq', 'squeezellm', None],
                            default=EngineArgs.quantization,
                            help='Method used to quantize the weights. If '
                            'None, we first check the `quantization_config` '
                            'attribute in the model config file. If that is '
                            'None, we assume the model weights are not '
                            'quantized and use `dtype` to determine the data '
                            'type of the weights.')
        parser.add_argument('--enforce-eager',
                            action='store_true',
                            help='Always use eager-mode PyTorch. If False, '
                            'will use eager mode and CUDA graph in hybrid '
                            'for maximal performance and flexibility.')
        parser.add_argument('--max-context-len-to-capture',
                            type=int,
                            default=EngineArgs.max_context_len_to_capture,
                            help='maximum context length covered by CUDA '
                            'graphs. When a sequence has context length '
                            'larger than this, we fall back to eager mode.')
        parser.add_argument('--disable-custom-all-reduce',
                            action='store_true',
                            default=EngineArgs.disable_custom_all_reduce,
                            help='See ParallelConfig')
        parser.add_argument('--tokenizer-pool-size',
                            type=int,
                            default=EngineArgs.tokenizer_pool_size,
                            help='Size of tokenizer pool to use for '
                            'asynchronous tokenization. If 0, will '
                            'use synchronous tokenization.')
        parser.add_argument('--tokenizer-pool-type',
                            type=str,
                            default=EngineArgs.tokenizer_pool_type,
                            help='Type of tokenizer pool to use for '
                            'asynchronous tokenization. Ignored '
                            'if tokenizer_pool_size is 0.')
        parser.add_argument('--tokenizer-pool-extra-config',
                            type=str,
                            default=EngineArgs.tokenizer_pool_extra_config,
                            help='Extra config for tokenizer pool. '
                            'This should be a JSON string that will be '
                            'parsed into a dictionary. Ignored if '
                            'tokenizer_pool_size is 0.')
        # LoRA related configs
        parser.add_argument('--enable-lora',
                            action='store_true',
                            help='If True, enable handling of LoRA adapters.')
        parser.add_argument('--max-loras',
                            type=int,
                            default=EngineArgs.max_loras,
                            help='Max number of LoRAs in a single batch.')
        parser.add_argument('--max-lora-rank',
                            type=int,
                            default=EngineArgs.max_lora_rank,
                            help='Max LoRA rank.')
        parser.add_argument(
            '--lora-extra-vocab-size',
            type=int,
            default=EngineArgs.lora_extra_vocab_size,
            help=('Maximum size of extra vocabulary that can be '
                  'present in a LoRA adapter (added to the base '
                  'model vocabulary).'))
        parser.add_argument(
            '--lora-dtype',
            type=str,
            default=EngineArgs.lora_dtype,
            choices=['auto', 'float16', 'bfloat16', 'float32'],
            help=('Data type for LoRA. If auto, will default to '
                  'base model dtype.'))
        parser.add_argument(
            '--max-cpu-loras',
            type=int,
            default=EngineArgs.max_cpu_loras,
            help=('Maximum number of LoRAs to store in CPU memory. '
                  'Must be >= than max_num_seqs. '
                  'Defaults to max_num_seqs.'))
        parser.add_argument("--device",
                            type=str,
                            default=EngineArgs.device,
                            choices=["auto", "cuda", "neuron", "cpu"],
                            help='Device type for vLLM execution.')
        # Related to Vision-language models such as llava
        parser.add_argument(
            '--image-input-type',
            type=str,
            default=None,
            choices=[
                t.name.lower() for t in VisionLanguageConfig.ImageInputType
            ],
            help=('The image input type passed into vLLM. '
                  'Should be one of "pixel_values" or "image_features".'))
        parser.add_argument('--image-token-id',
                            type=int,
                            default=None,
                            help=('Input id for image token.'))
        parser.add_argument(
            '--image-input-shape',
            type=str,
            default=None,
            help=('The biggest image input shape (worst for memory footprint) '
                  'given an input type. Only used for vLLM\'s profile_run.'))
        parser.add_argument(
            '--image-feature-size',
            type=int,
            default=None,
            help=('The image feature size along the context dimension.'))
        parser.add_argument(
            '--scheduler-delay-factor',
            type=float,
            default=EngineArgs.scheduler_delay_factor,
            help='Apply a delay (of delay factor multiplied by previous'
            'prompt latency) before scheduling next prompt.')
        parser.add_argument(
            '--enable-chunked-prefill',
            action='store_true',
            help='If set, the prefill requests can be chunked based on the '
            'max_num_batched_tokens')

        parser.add_argument(
            '--speculative-model',
            type=str,
            default=None,
            help=
            'The name of the draft model to be used in speculative decoding.')

        parser.add_argument(
            '--num-speculative-tokens',
            type=int,
            default=None,
            help='The number of speculative tokens to sample from '
            'the draft model in speculative decoding')

        parser.add_argument('--model-loader-extra-config',
                            type=str,
                            default=EngineArgs.model_loader_extra_config,
                            help='Extra config for model loader. '
                            'This will be passed to the model loader '
                            'corresponding to the chosen load_format. '
                            'This should be a JSON string that will be '
                            'parsed into a dictionary.')

        return parser

    @classmethod
    def from_cli_args(cls, args: argparse.Namespace) -> 'EngineArgs':
        # Get the list of attributes of this dataclass.
        attrs = [attr.name for attr in dataclasses.fields(cls)]
        # Set the attributes from the parsed arguments.
        engine_args = cls(**{attr: getattr(args, attr) for attr in attrs})
        return engine_args

    def create_engine_config(self, ) -> EngineConfig:
        device_config = DeviceConfig(self.device)
        model_config = ModelConfig(
            self.model, self.tokenizer, self.tokenizer_mode,
            self.trust_remote_code, self.dtype, self.seed, self.revision,
            self.code_revision, self.tokenizer_revision, self.max_model_len,
            self.quantization, self.quantization_param_path,
            self.enforce_eager, self.max_context_len_to_capture,
            self.max_logprobs)
        cache_config = CacheConfig(self.block_size,
                                   self.gpu_memory_utilization,
                                   self.swap_space, self.kv_cache_dtype,
                                   self.num_gpu_blocks_override,
                                   model_config.get_sliding_window(),
                                   self.enable_prefix_caching)
        parallel_config = ParallelConfig(
            self.pipeline_parallel_size, self.tensor_parallel_size,
            self.worker_use_ray, self.max_parallel_loading_workers,
            self.disable_custom_all_reduce,
            TokenizerPoolConfig.create_config(
                self.tokenizer_pool_size,
                self.tokenizer_pool_type,
                self.tokenizer_pool_extra_config,
            ), self.ray_workers_use_nsight)

        speculative_config = SpeculativeConfig.maybe_create_spec_config(
            target_model_config=model_config,
            target_parallel_config=parallel_config,
            target_dtype=self.dtype,
            speculative_model=self.speculative_model,
            num_speculative_tokens=self.num_speculative_tokens,
        )

        scheduler_config = SchedulerConfig(
            self.max_num_batched_tokens,
            self.max_num_seqs,
            model_config.max_model_len,
            self.use_v2_block_manager,
            num_lookahead_slots=(self.num_lookahead_slots
                                 if speculative_config is None else
                                 speculative_config.num_lookahead_slots),
            delay_factor=self.scheduler_delay_factor,
            enable_chunked_prefill=self.enable_chunked_prefill,
        )
        lora_config = LoRAConfig(
            max_lora_rank=self.max_lora_rank,
            max_loras=self.max_loras,
            lora_extra_vocab_size=self.lora_extra_vocab_size,
            lora_dtype=self.lora_dtype,
            max_cpu_loras=self.max_cpu_loras if self.max_cpu_loras
            and self.max_cpu_loras > 0 else None) if self.enable_lora else None

        load_config = LoadConfig(
            load_format=self.load_format,
            download_dir=self.download_dir,
            model_loader_extra_config=self.model_loader_extra_config,
        )

        if self.image_input_type:
            if (not self.image_token_id or not self.image_input_shape
                    or not self.image_feature_size):
                raise ValueError(
                    'Specify `image_token_id`, `image_input_shape` and '
                    '`image_feature_size` together with `image_input_type`.')
            vision_language_config = VisionLanguageConfig(
                image_input_type=VisionLanguageConfig.
                get_image_input_enum_type(self.image_input_type),
                image_token_id=self.image_token_id,
                image_input_shape=str_to_int_tuple(self.image_input_shape),
                image_feature_size=self.image_feature_size,
            )
        else:
            vision_language_config = None

        decoding_config = DecodingConfig(
            guided_decoding_backend=self.guided_decoding_backend)

        return EngineConfig(model_config=model_config,
                            cache_config=cache_config,
                            parallel_config=parallel_config,
                            scheduler_config=scheduler_config,
                            device_config=device_config,
                            lora_config=lora_config,
                            vision_language_config=vision_language_config,
                            speculative_config=speculative_config,
<<<<<<< HEAD
                            load_config=load_config)
=======
                            decoding_config=decoding_config,
                            tensorizer_config=tensorizer_config)
>>>>>>> 05434764


@dataclass
class AsyncEngineArgs(EngineArgs):
    """Arguments for asynchronous vLLM engine."""
    engine_use_ray: bool = False
    disable_log_requests: bool = False
    max_log_len: Optional[int] = None

    @staticmethod
    def add_cli_args(
            parser: argparse.ArgumentParser) -> argparse.ArgumentParser:
        parser = EngineArgs.add_cli_args(parser)
        parser.add_argument('--engine-use-ray',
                            action='store_true',
                            help='use Ray to start the LLM engine in a '
                            'separate process as the server process.')
        parser.add_argument('--disable-log-requests',
                            action='store_true',
                            help='disable logging requests')
        parser.add_argument('--max-log-len',
                            type=int,
                            default=None,
                            help='max number of prompt characters or prompt '
                            'ID numbers being printed in log. '
                            'Default: unlimited.')
        return parser<|MERGE_RESOLUTION|>--- conflicted
+++ resolved
@@ -3,15 +3,9 @@
 from dataclasses import dataclass
 from typing import Optional
 
-<<<<<<< HEAD
-from vllm.config import (CacheConfig, DeviceConfig, EngineConfig, LoadConfig,
-                         LoRAConfig, ModelConfig, ParallelConfig,
+from vllm.config import (CacheConfig, DecodingConfig, DeviceConfig, EngineConfig,
+                         LoadConfig, LoRAConfig, ModelConfig, ParallelConfig,
                          SchedulerConfig, SpeculativeConfig,
-=======
-from vllm.config import (CacheConfig, DecodingConfig, DeviceConfig,
-                         EngineConfig, LoRAConfig, ModelConfig, ParallelConfig,
-                         SchedulerConfig, SpeculativeConfig, TensorizerConfig,
->>>>>>> 05434764
                          TokenizerPoolConfig, VisionLanguageConfig)
 from vllm.utils import str_to_int_tuple
 
@@ -527,12 +521,8 @@
                             lora_config=lora_config,
                             vision_language_config=vision_language_config,
                             speculative_config=speculative_config,
-<<<<<<< HEAD
-                            load_config=load_config)
-=======
-                            decoding_config=decoding_config,
-                            tensorizer_config=tensorizer_config)
->>>>>>> 05434764
+                            load_config=load_config,
+                            decoding_config=decoding_config)
 
 
 @dataclass
