import argparse
import dataclasses
import json
from dataclasses import dataclass
from typing import (TYPE_CHECKING, Any, Dict, List, Literal, Mapping, Optional,
                    Tuple, Type, Union, cast, get_args)

import torch

import vllm.envs as envs
from vllm.config import (CacheConfig, ConfigFormat, DecodingConfig,
                         DeviceConfig, EngineConfig, LoadConfig, LoadFormat,
                         LoRAConfig, ModelConfig, ObservabilityConfig,
                         ParallelConfig, PromptAdapterConfig, SchedulerConfig,
                         SpeculativeConfig, TaskOption, TokenizerPoolConfig)
from vllm.executor.executor_base import ExecutorBase
from vllm.logger import init_logger
from vllm.model_executor.layers.pooler import PoolingType
from vllm.model_executor.layers.quantization import QUANTIZATION_METHODS
from vllm.transformers_utils.config import (
    maybe_register_config_serialize_by_value)
from vllm.transformers_utils.utils import check_gguf_file
from vllm.utils import FlexibleArgumentParser, StoreBoolean

if TYPE_CHECKING:
    from vllm.transformers_utils.tokenizer_group import BaseTokenizerGroup

logger = init_logger(__name__)

ALLOWED_DETAILED_TRACE_MODULES = ["model", "worker", "all"]

DEVICE_OPTIONS = [
    "auto",
    "cuda",
    "neuron",
    "cpu",
    "openvino",
    "tpu",
    "xpu",
]


def nullable_str(val: str):
    if not val or val == "None":
        return None
    return val


def nullable_kvs(val: str) -> Optional[Mapping[str, int]]:
    """Parses a string containing comma separate key [str] to value [int]
    pairs into a dictionary.

    Args:
        val: String value to be parsed.

    Returns:
        Dictionary with parsed values.
    """
    if len(val) == 0:
        return None

    out_dict: Dict[str, int] = {}
    for item in val.split(","):
        kv_parts = [part.lower().strip() for part in item.split("=")]
        if len(kv_parts) != 2:
            raise argparse.ArgumentTypeError(
                "Each item should be in the form KEY=VALUE")
        key, value = kv_parts

        try:
            parsed_value = int(value)
        except ValueError as exc:
            msg = f"Failed to parse value of item {key}={value}"
            raise argparse.ArgumentTypeError(msg) from exc

        if key in out_dict and out_dict[key] != parsed_value:
            raise argparse.ArgumentTypeError(
                f"Conflicting values specified for key: {key}")
        out_dict[key] = parsed_value

    return out_dict


@dataclass
class EngineArgs:
    """Arguments for vLLM engine."""
    model: str = 'facebook/opt-125m'
    served_model_name: Optional[Union[str, List[str]]] = None
    tokenizer: Optional[str] = None
    task: TaskOption = "auto"
    skip_tokenizer_init: bool = False
    tokenizer_mode: str = 'auto'
    chat_template_text_format: str = 'string'
    trust_remote_code: bool = False
    download_dir: Optional[str] = None
    load_format: str = 'auto'
    config_format: ConfigFormat = ConfigFormat.AUTO
    dtype: str = 'auto'
    kv_cache_dtype: str = 'auto'
    quantization_param_path: Optional[str] = None
    seed: int = 0
    max_model_len: Optional[int] = None
    worker_use_ray: bool = False
    # Note: Specifying a custom executor backend by passing a class
    # is intended for expert use only. The API may change without
    # notice.
    distributed_executor_backend: Optional[Union[str,
                                                 Type[ExecutorBase]]] = None
    pipeline_parallel_size: int = 1
    tensor_parallel_size: int = 1
    max_parallel_loading_workers: Optional[int] = None
    block_size: int = 16
    enable_prefix_caching: bool = False
    disable_sliding_window: bool = False
    use_v2_block_manager: bool = True
    swap_space: float = 4  # GiB
    cpu_offload_gb: float = 0  # GiB
    gpu_memory_utilization: float = 0.90
    max_num_batched_tokens: Optional[int] = None
    max_num_seqs: int = 256
    max_logprobs: int = 20  # Default value for OpenAI Chat Completions API
    disable_log_stats: bool = False
    revision: Optional[str] = None
    code_revision: Optional[str] = None
    rope_scaling: Optional[dict] = None
    rope_theta: Optional[float] = None
    tokenizer_revision: Optional[str] = None
    quantization: Optional[str] = None
    enforce_eager: Optional[bool] = None
    max_seq_len_to_capture: int = 8192
    disable_custom_all_reduce: bool = False
    tokenizer_pool_size: int = 0
    # Note: Specifying a tokenizer pool by passing a class
    # is intended for expert use only. The API may change without
    # notice.
    tokenizer_pool_type: Union[str, Type["BaseTokenizerGroup"]] = "ray"
    tokenizer_pool_extra_config: Optional[dict] = None
    limit_mm_per_prompt: Optional[Mapping[str, int]] = None
    enable_lora: bool = False
    max_loras: int = 1
    max_lora_rank: int = 16
    enable_prompt_adapter: bool = False
    max_prompt_adapters: int = 1
    max_prompt_adapter_token: int = 0
    fully_sharded_loras: bool = False
    lora_extra_vocab_size: int = 256
    long_lora_scaling_factors: Optional[Tuple[float]] = None
    lora_dtype: Optional[Union[str, torch.dtype]] = 'auto'
    max_cpu_loras: Optional[int] = None
    device: str = 'auto'
    num_scheduler_steps: int = 1
    multi_step_stream_outputs: bool = True
    ray_workers_use_nsight: bool = False
    num_gpu_blocks_override: Optional[int] = None
    num_lookahead_slots: int = 0
    model_loader_extra_config: Optional[dict] = None
    ignore_patterns: Optional[Union[str, List[str]]] = None
    preemption_mode: Optional[str] = None

    scheduler_delay_factor: float = 0.0
    enable_chunked_prefill: Optional[bool] = None

    guided_decoding_backend: str = 'outlines'
    # Speculative decoding configuration.
    speculative_model: Optional[str] = None
    speculative_model_quantization: Optional[str] = None
    speculative_draft_tensor_parallel_size: Optional[int] = None
    num_speculative_tokens: Optional[int] = None
    speculative_disable_mqa_scorer: Optional[bool] = False
    speculative_max_model_len: Optional[int] = None
    speculative_disable_by_batch_size: Optional[int] = None
    ngram_prompt_lookup_max: Optional[int] = None
    ngram_prompt_lookup_min: Optional[int] = None
    spec_decoding_acceptance_method: str = 'rejection_sampler'
    typical_acceptance_sampler_posterior_threshold: Optional[float] = None
    typical_acceptance_sampler_posterior_alpha: Optional[float] = None
    qlora_adapter_name_or_path: Optional[str] = None
    disable_logprobs_during_spec_decoding: Optional[bool] = None

    otlp_traces_endpoint: Optional[str] = None
    collect_detailed_traces: Optional[str] = None
    disable_async_output_proc: bool = False
    override_neuron_config: Optional[Dict[str, Any]] = None
    mm_processor_kwargs: Optional[Dict[str, Any]] = None
    scheduling_policy: Literal["fcfs", "priority"] = "fcfs"
    pooling_type: Optional[str] = None
    normalize: Optional[bool] = None

    # Pooling configuration.
    pooling_type: Optional[str] = None
    pooling_norm: Optional[bool] = None
    pooling_softmax: Optional[bool] = None
    pooling_step_tag_id: Optional[int] = None
    pooling_returned_token_ids: Optional[List[int]] = None

    def __post_init__(self):
        if not self.tokenizer:
            self.tokenizer = self.model

        # Setup plugins
        from vllm.plugins import load_general_plugins
        load_general_plugins()

    @staticmethod
    def add_cli_args(parser: FlexibleArgumentParser) -> FlexibleArgumentParser:
        """Shared CLI arguments for vLLM engine."""

        # Model arguments
        parser.add_argument(
            '--model',
            type=str,
            default=EngineArgs.model,
            help='Name or path of the huggingface model to use.')
        parser.add_argument(
            '--task',
            default=EngineArgs.task,
            choices=get_args(TaskOption),
            help='The task to use the model for. Each vLLM instance only '
            'supports one task, even if the same model can be used for '
            'multiple tasks. When the model only supports one task, "auto" '
            'can be used to select it; otherwise, you must specify explicitly '
            'which task to use.')
        parser.add_argument(
            '--tokenizer',
            type=nullable_str,
            default=EngineArgs.tokenizer,
            help='Name or path of the huggingface tokenizer to use. '
            'If unspecified, model name or path will be used.')
        parser.add_argument(
            '--skip-tokenizer-init',
            action='store_true',
            help='Skip initialization of tokenizer and detokenizer')
        parser.add_argument(
            '--revision',
            type=nullable_str,
            default=None,
            help='The specific model version to use. It can be a branch '
            'name, a tag name, or a commit id. If unspecified, will use '
            'the default version.')
        parser.add_argument(
            '--code-revision',
            type=nullable_str,
            default=None,
            help='The specific revision to use for the model code on '
            'Hugging Face Hub. It can be a branch name, a tag name, or a '
            'commit id. If unspecified, will use the default version.')
        parser.add_argument(
            '--tokenizer-revision',
            type=nullable_str,
            default=None,
            help='Revision of the huggingface tokenizer to use. '
            'It can be a branch name, a tag name, or a commit id. '
            'If unspecified, will use the default version.')
        parser.add_argument(
            '--tokenizer-mode',
            type=str,
            default=EngineArgs.tokenizer_mode,
            choices=['auto', 'slow', 'mistral'],
            help='The tokenizer mode.\n\n* "auto" will use the '
            'fast tokenizer if available.\n* "slow" will '
            'always use the slow tokenizer. \n* '
            '"mistral" will always use the `mistral_common` tokenizer.')
        parser.add_argument(
            '--chat-template-text-format',
            type=str,
            default=EngineArgs.chat_template_text_format,
            choices=['string', 'openai'],
            help='The format to render text content within a chat template. '
            '"string" will keep the content field as a string whereas '
            '"openai" will parse content in the current OpenAI format.')
        parser.add_argument('--trust-remote-code',
                            action='store_true',
                            help='Trust remote code from huggingface.')
        parser.add_argument('--download-dir',
                            type=nullable_str,
                            default=EngineArgs.download_dir,
                            help='Directory to download and load the weights, '
                            'default to the default cache dir of '
                            'huggingface.')
        parser.add_argument(
            '--load-format',
            type=str,
            default=EngineArgs.load_format,
            choices=[f.value for f in LoadFormat],
            help='The format of the model weights to load.\n\n'
            '* "auto" will try to load the weights in the safetensors format '
            'and fall back to the pytorch bin format if safetensors format '
            'is not available.\n'
            '* "pt" will load the weights in the pytorch bin format.\n'
            '* "safetensors" will load the weights in the safetensors format.\n'
            '* "npcache" will load the weights in pytorch format and store '
            'a numpy cache to speed up the loading.\n'
            '* "dummy" will initialize the weights with random values, '
            'which is mainly for profiling.\n'
            '* "tensorizer" will load the weights using tensorizer from '
            'CoreWeave. See the Tensorize vLLM Model script in the Examples '
            'section for more information.\n'
            '* "bitsandbytes" will load the weights using bitsandbytes '
            'quantization.\n')
        parser.add_argument(
            '--config-format',
            default=EngineArgs.config_format,
            choices=[f.value for f in ConfigFormat],
            help='The format of the model config to load.\n\n'
            '* "auto" will try to load the config in hf format '
            'if available else it will try to load in mistral format ')
        parser.add_argument(
            '--dtype',
            type=str,
            default=EngineArgs.dtype,
            choices=[
                'auto', 'half', 'float16', 'bfloat16', 'float', 'float32'
            ],
            help='Data type for model weights and activations.\n\n'
            '* "auto" will use FP16 precision for FP32 and FP16 models, and '
            'BF16 precision for BF16 models.\n'
            '* "half" for FP16. Recommended for AWQ quantization.\n'
            '* "float16" is the same as "half".\n'
            '* "bfloat16" for a balance between precision and range.\n'
            '* "float" is shorthand for FP32 precision.\n'
            '* "float32" for FP32 precision.')
        parser.add_argument(
            '--kv-cache-dtype',
            type=str,
            choices=['auto', 'fp8', 'fp8_e5m2', 'fp8_e4m3'],
            default=EngineArgs.kv_cache_dtype,
            help='Data type for kv cache storage. If "auto", will use model '
            'data type. CUDA 11.8+ supports fp8 (=fp8_e4m3) and fp8_e5m2. '
            'ROCm (AMD GPU) supports fp8 (=fp8_e4m3)')
        parser.add_argument(
            '--quantization-param-path',
            type=nullable_str,
            default=None,
            help='Path to the JSON file containing the KV cache '
            'scaling factors. This should generally be supplied, when '
            'KV cache dtype is FP8. Otherwise, KV cache scaling factors '
            'default to 1.0, which may cause accuracy issues. '
            'FP8_E5M2 (without scaling) is only supported on cuda version'
            'greater than 11.8. On ROCm (AMD GPU), FP8_E4M3 is instead '
            'supported for common inference criteria.')
        parser.add_argument('--max-model-len',
                            type=int,
                            default=EngineArgs.max_model_len,
                            help='Model context length. If unspecified, will '
                            'be automatically derived from the model config.')
        parser.add_argument(
            '--guided-decoding-backend',
            type=str,
            default='outlines',
            choices=['outlines', 'lm-format-enforcer'],
            help='Which engine will be used for guided decoding'
            ' (JSON schema / regex etc) by default. Currently support '
            'https://github.com/outlines-dev/outlines and '
            'https://github.com/noamgat/lm-format-enforcer.'
            ' Can be overridden per request via guided_decoding_backend'
            ' parameter.')
        # Parallel arguments
        parser.add_argument(
            '--distributed-executor-backend',
            choices=['ray', 'mp'],
            default=EngineArgs.distributed_executor_backend,
            help='Backend to use for distributed serving. When more than 1 GPU '
            'is used, will be automatically set to "ray" if installed '
            'or "mp" (multiprocessing) otherwise.')
        parser.add_argument(
            '--worker-use-ray',
            action='store_true',
            help='Deprecated, use --distributed-executor-backend=ray.')
        parser.add_argument('--pipeline-parallel-size',
                            '-pp',
                            type=int,
                            default=EngineArgs.pipeline_parallel_size,
                            help='Number of pipeline stages.')
        parser.add_argument('--tensor-parallel-size',
                            '-tp',
                            type=int,
                            default=EngineArgs.tensor_parallel_size,
                            help='Number of tensor parallel replicas.')
        parser.add_argument(
            '--max-parallel-loading-workers',
            type=int,
            default=EngineArgs.max_parallel_loading_workers,
            help='Load model sequentially in multiple batches, '
            'to avoid RAM OOM when using tensor '
            'parallel and large models.')
        parser.add_argument(
            '--ray-workers-use-nsight',
            action='store_true',
            help='If specified, use nsight to profile Ray workers.')
        # KV cache arguments
        parser.add_argument('--block-size',
                            type=int,
                            default=EngineArgs.block_size,
                            choices=[8, 16, 32],
                            help='Token block size for contiguous chunks of '
                            'tokens. This is ignored on neuron devices and '
                            'set to max-model-len')

        parser.add_argument('--enable-prefix-caching',
                            action='store_true',
                            help='Enables automatic prefix caching.')
        parser.add_argument('--disable-sliding-window',
                            action='store_true',
                            help='Disables sliding window, '
                            'capping to sliding window size')
        parser.add_argument('--use-v2-block-manager',
                            action='store_true',
                            help='[DEPRECATED] block manager v1 has been '
                            'removed and SelfAttnBlockSpaceManager (i.e. '
                            'block manager v2) is now the default. '
                            'Setting this flag to True or False'
                            ' has no effect on vLLM behavior.')
        parser.add_argument(
            '--num-lookahead-slots',
            type=int,
            default=EngineArgs.num_lookahead_slots,
            help='Experimental scheduling config necessary for '
            'speculative decoding. This will be replaced by '
            'speculative config in the future; it is present '
            'to enable correctness tests until then.')

        parser.add_argument('--seed',
                            type=int,
                            default=EngineArgs.seed,
                            help='Random seed for operations.')
        parser.add_argument('--swap-space',
                            type=float,
                            default=EngineArgs.swap_space,
                            help='CPU swap space size (GiB) per GPU.')
        parser.add_argument(
            '--cpu-offload-gb',
            type=float,
            default=0,
            help='The space in GiB to offload to CPU, per GPU. '
            'Default is 0, which means no offloading. Intuitively, '
            'this argument can be seen as a virtual way to increase '
            'the GPU memory size. For example, if you have one 24 GB '
            'GPU and set this to 10, virtually you can think of it as '
            'a 34 GB GPU. Then you can load a 13B model with BF16 weight,'
            'which requires at least 26GB GPU memory. Note that this '
            'requires fast CPU-GPU interconnect, as part of the model is'
            'loaded from CPU memory to GPU memory on the fly in each '
            'model forward pass.')
        parser.add_argument(
            '--gpu-memory-utilization',
            type=float,
            default=EngineArgs.gpu_memory_utilization,
            help='The fraction of GPU memory to be used for the model '
            'executor, which can range from 0 to 1. For example, a value of '
            '0.5 would imply 50%% GPU memory utilization. If unspecified, '
            'will use the default value of 0.9. This is a global gpu memory '
            'utilization limit, for example if 50%% of the gpu memory is '
            'already used before vLLM starts and --gpu-memory-utilization is '
            'set to 0.9, then only 40%% of the gpu memory will be allocated '
            'to the model executor.')
        parser.add_argument(
            '--num-gpu-blocks-override',
            type=int,
            default=None,
            help='If specified, ignore GPU profiling result and use this number'
            'of GPU blocks. Used for testing preemption.')
        parser.add_argument('--max-num-batched-tokens',
                            type=int,
                            default=EngineArgs.max_num_batched_tokens,
                            help='Maximum number of batched tokens per '
                            'iteration.')
        parser.add_argument('--max-num-seqs',
                            type=int,
                            default=EngineArgs.max_num_seqs,
                            help='Maximum number of sequences per iteration.')
        parser.add_argument(
            '--max-logprobs',
            type=int,
            default=EngineArgs.max_logprobs,
            help=('Max number of log probs to return logprobs is specified in'
                  ' SamplingParams.'))
        parser.add_argument('--disable-log-stats',
                            action='store_true',
                            help='Disable logging statistics.')
        # Quantization settings.
        parser.add_argument('--quantization',
                            '-q',
                            type=nullable_str,
                            choices=[*QUANTIZATION_METHODS, None],
                            default=EngineArgs.quantization,
                            help='Method used to quantize the weights. If '
                            'None, we first check the `quantization_config` '
                            'attribute in the model config file. If that is '
                            'None, we assume the model weights are not '
                            'quantized and use `dtype` to determine the data '
                            'type of the weights.')
        parser.add_argument(
            '--rope-scaling',
            default=None,
            type=json.loads,
            help='RoPE scaling configuration in JSON format. '
            'For example, {"rope_type":"dynamic","factor":2.0}')
        parser.add_argument('--rope-theta',
                            default=None,
                            type=float,
                            help='RoPE theta. Use with `rope_scaling`. In '
                            'some cases, changing the RoPE theta improves the '
                            'performance of the scaled model.')
        parser.add_argument('--enforce-eager',
                            action='store_true',
                            help='Always use eager-mode PyTorch. If False, '
                            'will use eager mode and CUDA graph in hybrid '
                            'for maximal performance and flexibility.')
        parser.add_argument('--max-seq-len-to-capture',
                            type=int,
                            default=EngineArgs.max_seq_len_to_capture,
                            help='Maximum sequence length covered by CUDA '
                            'graphs. When a sequence has context length '
                            'larger than this, we fall back to eager mode. '
                            'Additionally for encoder-decoder models, if the '
                            'sequence length of the encoder input is larger '
                            'than this, we fall back to the eager mode.')
        parser.add_argument('--disable-custom-all-reduce',
                            action='store_true',
                            default=EngineArgs.disable_custom_all_reduce,
                            help='See ParallelConfig.')
        parser.add_argument('--tokenizer-pool-size',
                            type=int,
                            default=EngineArgs.tokenizer_pool_size,
                            help='Size of tokenizer pool to use for '
                            'asynchronous tokenization. If 0, will '
                            'use synchronous tokenization.')
        parser.add_argument('--tokenizer-pool-type',
                            type=str,
                            default=EngineArgs.tokenizer_pool_type,
                            help='Type of tokenizer pool to use for '
                            'asynchronous tokenization. Ignored '
                            'if tokenizer_pool_size is 0.')
        parser.add_argument('--tokenizer-pool-extra-config',
                            type=nullable_str,
                            default=EngineArgs.tokenizer_pool_extra_config,
                            help='Extra config for tokenizer pool. '
                            'This should be a JSON string that will be '
                            'parsed into a dictionary. Ignored if '
                            'tokenizer_pool_size is 0.')

        # Multimodal related configs
        parser.add_argument(
            '--limit-mm-per-prompt',
            type=nullable_kvs,
            default=EngineArgs.limit_mm_per_prompt,
            # The default value is given in
            # MultiModalRegistry.init_mm_limits_per_prompt
            help=('For each multimodal plugin, limit how many '
                  'input instances to allow for each prompt. '
                  'Expects a comma-separated list of items, '
                  'e.g.: `image=16,video=2` allows a maximum of 16 '
                  'images and 2 videos per prompt. Defaults to 1 for '
                  'each modality.'))
        parser.add_argument(
            '--mm-processor-kwargs',
            default=None,
            type=json.loads,
            help=('Overrides for the multimodal input mapping/processing,'
                  'e.g., image processor. For example: {"num_crops": 4}.'))

        # LoRA related configs
        parser.add_argument('--enable-lora',
                            action='store_true',
                            help='If True, enable handling of LoRA adapters.')
        parser.add_argument('--max-loras',
                            type=int,
                            default=EngineArgs.max_loras,
                            help='Max number of LoRAs in a single batch.')
        parser.add_argument('--max-lora-rank',
                            type=int,
                            default=EngineArgs.max_lora_rank,
                            help='Max LoRA rank.')
        parser.add_argument(
            '--lora-extra-vocab-size',
            type=int,
            default=EngineArgs.lora_extra_vocab_size,
            help=('Maximum size of extra vocabulary that can be '
                  'present in a LoRA adapter (added to the base '
                  'model vocabulary).'))
        parser.add_argument(
            '--lora-dtype',
            type=str,
            default=EngineArgs.lora_dtype,
            choices=['auto', 'float16', 'bfloat16', 'float32'],
            help=('Data type for LoRA. If auto, will default to '
                  'base model dtype.'))
        parser.add_argument(
            '--long-lora-scaling-factors',
            type=nullable_str,
            default=EngineArgs.long_lora_scaling_factors,
            help=('Specify multiple scaling factors (which can '
                  'be different from base model scaling factor '
                  '- see eg. Long LoRA) to allow for multiple '
                  'LoRA adapters trained with those scaling '
                  'factors to be used at the same time. If not '
                  'specified, only adapters trained with the '
                  'base model scaling factor are allowed.'))
        parser.add_argument(
            '--max-cpu-loras',
            type=int,
            default=EngineArgs.max_cpu_loras,
            help=('Maximum number of LoRAs to store in CPU memory. '
                  'Must be >= than max_num_seqs. '
                  'Defaults to max_num_seqs.'))
        parser.add_argument(
            '--fully-sharded-loras',
            action='store_true',
            help=('By default, only half of the LoRA computation is '
                  'sharded with tensor parallelism. '
                  'Enabling this will use the fully sharded layers. '
                  'At high sequence length, max rank or '
                  'tensor parallel size, this is likely faster.'))
        parser.add_argument('--enable-prompt-adapter',
                            action='store_true',
                            help='If True, enable handling of PromptAdapters.')
        parser.add_argument('--max-prompt-adapters',
                            type=int,
                            default=EngineArgs.max_prompt_adapters,
                            help='Max number of PromptAdapters in a batch.')
        parser.add_argument('--max-prompt-adapter-token',
                            type=int,
                            default=EngineArgs.max_prompt_adapter_token,
                            help='Max number of PromptAdapters tokens')
        parser.add_argument("--device",
                            type=str,
                            default=EngineArgs.device,
                            choices=DEVICE_OPTIONS,
                            help='Device type for vLLM execution.')
        parser.add_argument('--num-scheduler-steps',
                            type=int,
                            default=1,
                            help=('Maximum number of forward steps per '
                                  'scheduler call.'))

        parser.add_argument(
            '--multi-step-stream-outputs',
            action=StoreBoolean,
            default=EngineArgs.multi_step_stream_outputs,
            nargs="?",
            const="True",
            help='If False, then multi-step will stream outputs at the end '
            'of all steps')
        parser.add_argument(
            '--scheduler-delay-factor',
            type=float,
            default=EngineArgs.scheduler_delay_factor,
            help='Apply a delay (of delay factor multiplied by previous '
            'prompt latency) before scheduling next prompt.')
        parser.add_argument(
            '--enable-chunked-prefill',
            action=StoreBoolean,
            default=EngineArgs.enable_chunked_prefill,
            nargs="?",
            const="True",
            help='If set, the prefill requests can be chunked based on the '
            'max_num_batched_tokens.')

        parser.add_argument(
            '--speculative-model',
            type=nullable_str,
            default=EngineArgs.speculative_model,
            help=
            'The name of the draft model to be used in speculative decoding.')
        # Quantization settings for speculative model.
        parser.add_argument(
            '--speculative-model-quantization',
            type=nullable_str,
            choices=[*QUANTIZATION_METHODS, None],
            default=EngineArgs.speculative_model_quantization,
            help='Method used to quantize the weights of speculative model. '
            'If None, we first check the `quantization_config` '
            'attribute in the model config file. If that is '
            'None, we assume the model weights are not '
            'quantized and use `dtype` to determine the data '
            'type of the weights.')
        parser.add_argument(
            '--num-speculative-tokens',
            type=int,
            default=EngineArgs.num_speculative_tokens,
            help='The number of speculative tokens to sample from '
            'the draft model in speculative decoding.')
        parser.add_argument(
            '--speculative-disable-mqa-scorer',
            action='store_true',
            help=
            'If set to True, the MQA scorer will be disabled in speculative '
            ' and fall back to batch expansion')
        parser.add_argument(
            '--speculative-draft-tensor-parallel-size',
            '-spec-draft-tp',
            type=int,
            default=EngineArgs.speculative_draft_tensor_parallel_size,
            help='Number of tensor parallel replicas for '
            'the draft model in speculative decoding.')

        parser.add_argument(
            '--speculative-max-model-len',
            type=int,
            default=EngineArgs.speculative_max_model_len,
            help='The maximum sequence length supported by the '
            'draft model. Sequences over this length will skip '
            'speculation.')

        parser.add_argument(
            '--speculative-disable-by-batch-size',
            type=int,
            default=EngineArgs.speculative_disable_by_batch_size,
            help='Disable speculative decoding for new incoming requests '
            'if the number of enqueue requests is larger than this value.')

        parser.add_argument(
            '--ngram-prompt-lookup-max',
            type=int,
            default=EngineArgs.ngram_prompt_lookup_max,
            help='Max size of window for ngram prompt lookup in speculative '
            'decoding.')

        parser.add_argument(
            '--ngram-prompt-lookup-min',
            type=int,
            default=EngineArgs.ngram_prompt_lookup_min,
            help='Min size of window for ngram prompt lookup in speculative '
            'decoding.')

        parser.add_argument(
            '--spec-decoding-acceptance-method',
            type=str,
            default=EngineArgs.spec_decoding_acceptance_method,
            choices=['rejection_sampler', 'typical_acceptance_sampler'],
            help='Specify the acceptance method to use during draft token '
            'verification in speculative decoding. Two types of acceptance '
            'routines are supported: '
            '1) RejectionSampler which does not allow changing the '
            'acceptance rate of draft tokens, '
            '2) TypicalAcceptanceSampler which is configurable, allowing for '
            'a higher acceptance rate at the cost of lower quality, '
            'and vice versa.')

        parser.add_argument(
            '--typical-acceptance-sampler-posterior-threshold',
            type=float,
            default=EngineArgs.typical_acceptance_sampler_posterior_threshold,
            help='Set the lower bound threshold for the posterior '
            'probability of a token to be accepted. This threshold is '
            'used by the TypicalAcceptanceSampler to make sampling decisions '
            'during speculative decoding. Defaults to 0.09')

        parser.add_argument(
            '--typical-acceptance-sampler-posterior-alpha',
            type=float,
            default=EngineArgs.typical_acceptance_sampler_posterior_alpha,
            help='A scaling factor for the entropy-based threshold for token '
            'acceptance in the TypicalAcceptanceSampler. Typically defaults '
            'to sqrt of --typical-acceptance-sampler-posterior-threshold '
            'i.e. 0.3')

        parser.add_argument(
            '--disable-logprobs-during-spec-decoding',
            action=StoreBoolean,
            default=EngineArgs.disable_logprobs_during_spec_decoding,
            nargs="?",
            const="True",
            help='If set to True, token log probabilities are not returned '
            'during speculative decoding. If set to False, log probabilities '
            'are returned according to the settings in SamplingParams. If '
            'not specified, it defaults to True. Disabling log probabilities '
            'during speculative decoding reduces latency by skipping logprob '
            'calculation in proposal sampling, target sampling, and after '
            'accepted tokens are determined.')

        parser.add_argument('--model-loader-extra-config',
                            type=nullable_str,
                            default=EngineArgs.model_loader_extra_config,
                            help='Extra config for model loader. '
                            'This will be passed to the model loader '
                            'corresponding to the chosen load_format. '
                            'This should be a JSON string that will be '
                            'parsed into a dictionary.')
        parser.add_argument(
            '--ignore-patterns',
            action="append",
            type=str,
            default=[],
            help="The pattern(s) to ignore when loading the model."
            "Default to 'original/**/*' to avoid repeated loading of llama's "
            "checkpoints.")
        parser.add_argument(
            '--preemption-mode',
            type=str,
            default=None,
            help='If \'recompute\', the engine performs preemption by '
            'recomputing; If \'swap\', the engine performs preemption by '
            'block swapping.')

        parser.add_argument(
            "--served-model-name",
            nargs="+",
            type=str,
            default=None,
            help="The model name(s) used in the API. If multiple "
            "names are provided, the server will respond to any "
            "of the provided names. The model name in the model "
            "field of a response will be the first name in this "
            "list. If not specified, the model name will be the "
            "same as the `--model` argument. Noted that this name(s)"
            "will also be used in `model_name` tag content of "
            "prometheus metrics, if multiple names provided, metrics"
            "tag will take the first one.")
        parser.add_argument('--qlora-adapter-name-or-path',
                            type=str,
                            default=None,
                            help='Name or path of the QLoRA adapter.')

        parser.add_argument(
            '--otlp-traces-endpoint',
            type=str,
            default=None,
            help='Target URL to which OpenTelemetry traces will be sent.')
        parser.add_argument(
            '--collect-detailed-traces',
            type=str,
            default=None,
            help="Valid choices are " +
            ",".join(ALLOWED_DETAILED_TRACE_MODULES) +
            ". It makes sense to set this only if --otlp-traces-endpoint is"
            " set. If set, it will collect detailed traces for the specified "
            "modules. This involves use of possibly costly and or blocking "
            "operations and hence might have a performance impact.")

        parser.add_argument(
            '--disable-async-output-proc',
            action='store_true',
            default=EngineArgs.disable_async_output_proc,
            help="Disable async output processing. This may result in "
            "lower performance.")
        parser.add_argument(
            '--override-neuron-config',
            type=json.loads,
            default=None,
            help="Override or set neuron device configuration. "
            "e.g. {\"cast_logits_dtype\": \"bloat16\"}.'")

        parser.add_argument(
            '--scheduling-policy',
            choices=['fcfs', 'priority'],
            default="fcfs",
            help='The scheduling policy to use. "fcfs" (first come first served'
            ', i.e. requests are handled in order of arrival; default) '
            'or "priority" (requests are handled based on given '
            'priority (lower value means earlier handling) and time of '
            'arrival deciding any ties).')

<<<<<<< HEAD
        parser.add_argument('--pooling-type',
                            type=str,
                            default=EngineArgs.pooling_type,
                            choices=[i.name for i in PoolingType],
                            help='Configures the pooling operation which '
                            'only applies to sentence-transformers models. ')

        parser.add_argument('--normalize',
                            type=bool,
                            default=EngineArgs.normalize,
                            help='Wheter to normalize the pooled data.')
=======
        parser.add_argument(
            '--pooling-type',
            choices=['LAST', 'ALL', 'CLS', 'STEP'],
            default=None,
            help='Used to configure the pooling method in the embedding model.'
        )

        parser.add_argument('--pooling-norm',
                            default=None,
                            action='store_true',
                            help="Used to determine whether to normalize "
                            "the pooled data in the embedding model.")

        parser.add_argument('--no-pooling-norm',
                            default=None,
                            action='store_false',
                            dest='pooling_norm',
                            help="Used to determine whether to normalize "
                            "the pooled data in the embedding model.")

        parser.add_argument('--pooling-softmax',
                            default=None,
                            action='store_true',
                            help="Used to determine whether to softmax "
                            "the pooled data in the embedding model.")

        parser.add_argument('--no-pooling-softmax',
                            default=None,
                            action='store_false',
                            dest='pooling_softmax',
                            help="Used to determine whether to softmax "
                            "the pooled data in the embedding model.")

        parser.add_argument(
            '--pooling-step-tag-id',
            type=int,
            default=None,
            help="When pooling-step-tag-id is not -1, it indicates "
            "that the score corresponding to the step-tag-ids in the "
            "generated sentence should be returned. Otherwise, it "
            "returns the scores for all tokens.")

        parser.add_argument(
            '--pooling-returned-token-ids',
            nargs='+',
            type=int,
            default=None,
            help="pooling-returned-token-ids represents a list of "
            "indices for the vocabulary dimensions to be extracted, "
            "such as the token IDs of good_token and bad_token in "
            "the math-shepherd-mistral-7b-prm model.")
>>>>>>> 77f7ef29

        return parser

    @classmethod
    def from_cli_args(cls, args: argparse.Namespace):
        # Get the list of attributes of this dataclass.
        attrs = [attr.name for attr in dataclasses.fields(cls)]
        # Set the attributes from the parsed arguments.
        engine_args = cls(**{attr: getattr(args, attr) for attr in attrs})
        return engine_args

    def create_model_config(self) -> ModelConfig:
        return ModelConfig(
            model=self.model,
            task=self.task,
            # We know this is not None because we set it in __post_init__
            tokenizer=cast(str, self.tokenizer),
            tokenizer_mode=self.tokenizer_mode,
            chat_template_text_format=self.chat_template_text_format,
            trust_remote_code=self.trust_remote_code,
            dtype=self.dtype,
            seed=self.seed,
            revision=self.revision,
            code_revision=self.code_revision,
            rope_scaling=self.rope_scaling,
            rope_theta=self.rope_theta,
            tokenizer_revision=self.tokenizer_revision,
            max_model_len=self.max_model_len,
            quantization=self.quantization,
            quantization_param_path=self.quantization_param_path,
            enforce_eager=self.enforce_eager,
            max_seq_len_to_capture=self.max_seq_len_to_capture,
            max_logprobs=self.max_logprobs,
            disable_sliding_window=self.disable_sliding_window,
            skip_tokenizer_init=self.skip_tokenizer_init,
            served_model_name=self.served_model_name,
            limit_mm_per_prompt=self.limit_mm_per_prompt,
            use_async_output_proc=not self.disable_async_output_proc,
            override_neuron_config=self.override_neuron_config,
            config_format=self.config_format,
            pooling_type=self.pooling_type,
            normalize=self.normalize,
            mm_processor_kwargs=self.mm_processor_kwargs,
            pooling_type=self.pooling_type,
            pooling_norm=self.pooling_norm,
            pooling_softmax=self.pooling_softmax,
            pooling_step_tag_id=self.pooling_step_tag_id,
            pooling_returned_token_ids=self.pooling_returned_token_ids,
        )

    def create_load_config(self) -> LoadConfig:
        return LoadConfig(
            load_format=self.load_format,
            download_dir=self.download_dir,
            model_loader_extra_config=self.model_loader_extra_config,
            ignore_patterns=self.ignore_patterns,
        )

    def create_engine_config(self) -> EngineConfig:
        # gguf file needs a specific model loader and doesn't use hf_repo
        if check_gguf_file(self.model):
            self.quantization = self.load_format = "gguf"

        # bitsandbytes quantization needs a specific model loader
        # so we make sure the quant method and the load format are consistent
        if (self.quantization == "bitsandbytes" or
           self.qlora_adapter_name_or_path is not None) and \
           self.load_format != "bitsandbytes":
            raise ValueError(
                "BitsAndBytes quantization and QLoRA adapter only support "
                f"'bitsandbytes' load format, but got {self.load_format}")

        if (self.load_format == "bitsandbytes" or
            self.qlora_adapter_name_or_path is not None) and \
            self.quantization != "bitsandbytes":
            raise ValueError(
                "BitsAndBytes load format and QLoRA adapter only support "
                f"'bitsandbytes' quantization, but got {self.quantization}")

        assert self.cpu_offload_gb >= 0, (
            "CPU offload space must be non-negative"
            f", but got {self.cpu_offload_gb}")

        device_config = DeviceConfig(device=self.device)
        model_config = self.create_model_config()

        if model_config.is_multimodal_model:
            if self.enable_prefix_caching:
                logger.warning(
                    "--enable-prefix-caching is currently not "
                    "supported for multimodal models and has been disabled.")
            self.enable_prefix_caching = False

        maybe_register_config_serialize_by_value(self.trust_remote_code)

        cache_config = CacheConfig(
            # neuron needs block_size = max_model_len
            block_size=self.block_size if self.device != "neuron" else
            (self.max_model_len if self.max_model_len is not None else 0),
            gpu_memory_utilization=self.gpu_memory_utilization,
            swap_space=self.swap_space,
            cache_dtype=self.kv_cache_dtype,
            is_attention_free=model_config.is_attention_free,
            num_gpu_blocks_override=self.num_gpu_blocks_override,
            sliding_window=model_config.get_sliding_window(),
            enable_prefix_caching=self.enable_prefix_caching,
            cpu_offload_gb=self.cpu_offload_gb,
        )
        parallel_config = ParallelConfig(
            pipeline_parallel_size=self.pipeline_parallel_size,
            tensor_parallel_size=self.tensor_parallel_size,
            worker_use_ray=self.worker_use_ray,
            max_parallel_loading_workers=self.max_parallel_loading_workers,
            disable_custom_all_reduce=self.disable_custom_all_reduce,
            tokenizer_pool_config=TokenizerPoolConfig.create_config(
                self.tokenizer_pool_size,
                self.tokenizer_pool_type,
                self.tokenizer_pool_extra_config,
            ),
            ray_workers_use_nsight=self.ray_workers_use_nsight,
            distributed_executor_backend=self.distributed_executor_backend)

        max_model_len = model_config.max_model_len
        use_long_context = max_model_len > 32768
        if self.enable_chunked_prefill is None:
            # If not explicitly set, enable chunked prefill by default for
            # long context (> 32K) models. This is to avoid OOM errors in the
            # initial memory profiling phase.

            # Chunked prefill is currently disabled for multimodal models by
            # default.
            if use_long_context and not model_config.is_multimodal_model:
                is_gpu = device_config.device_type == "cuda"
                use_sliding_window = (model_config.get_sliding_window()
                                      is not None)
                use_spec_decode = self.speculative_model is not None
                if (is_gpu and not use_sliding_window and not use_spec_decode
                        and not self.enable_lora
                        and not self.enable_prompt_adapter):
                    self.enable_chunked_prefill = True
                    logger.warning(
                        "Chunked prefill is enabled by default for models with "
                        "max_model_len > 32K. Currently, chunked prefill might "
                        "not work with some features or models. If you "
                        "encounter any issues, please disable chunked prefill "
                        "by setting --enable-chunked-prefill=False.")
            if self.enable_chunked_prefill is None:
                self.enable_chunked_prefill = False

        if not self.enable_chunked_prefill and use_long_context:
            logger.warning(
                "The model has a long context length (%s). This may cause OOM "
                "errors during the initial memory profiling phase, or result "
                "in low performance due to small KV cache space. Consider "
                "setting --max-model-len to a smaller value.", max_model_len)

        speculative_config = SpeculativeConfig.maybe_create_spec_config(
            target_model_config=model_config,
            target_parallel_config=parallel_config,
            target_dtype=self.dtype,
            speculative_model=self.speculative_model,
            speculative_model_quantization = \
                self.speculative_model_quantization,
            speculative_draft_tensor_parallel_size = \
                self.speculative_draft_tensor_parallel_size,
            num_speculative_tokens=self.num_speculative_tokens,
            speculative_disable_mqa_scorer=self.speculative_disable_mqa_scorer,
            speculative_disable_by_batch_size=self.
            speculative_disable_by_batch_size,
            speculative_max_model_len=self.speculative_max_model_len,
            enable_chunked_prefill=self.enable_chunked_prefill,
            disable_log_stats=self.disable_log_stats,
            ngram_prompt_lookup_max=self.ngram_prompt_lookup_max,
            ngram_prompt_lookup_min=self.ngram_prompt_lookup_min,
            draft_token_acceptance_method=\
                self.spec_decoding_acceptance_method,
            typical_acceptance_sampler_posterior_threshold=self.
            typical_acceptance_sampler_posterior_threshold,
            typical_acceptance_sampler_posterior_alpha=self.
            typical_acceptance_sampler_posterior_alpha,
            disable_logprobs=self.disable_logprobs_during_spec_decoding,
        )

        # Reminder: Please update docs/source/serving/compatibility_matrix.rst
        # If the feature combo become valid
        if self.num_scheduler_steps > 1:
            if speculative_config is not None:
                raise ValueError("Speculative decoding is not supported with "
                                 "multi-step (--num-scheduler-steps > 1)")
            if self.enable_chunked_prefill and self.pipeline_parallel_size > 1:
                raise ValueError("Multi-Step Chunked-Prefill is not supported "
                                 "for pipeline-parallel-size > 1")

        # make sure num_lookahead_slots is set the higher value depending on
        # if we are using speculative decoding or multi-step
        num_lookahead_slots = max(self.num_lookahead_slots,
                                  self.num_scheduler_steps - 1)
        num_lookahead_slots = num_lookahead_slots \
            if speculative_config is None \
            else speculative_config.num_lookahead_slots

        if not self.use_v2_block_manager:
            logger.warning(
                "[DEPRECATED] Block manager v1 has been removed, "
                "and setting --use-v2-block-manager to True or False has "
                "no effect on vLLM behavior. Please remove "
                "--use-v2-block-manager in your engine argument. "
                "If your use case is not supported by "
                "SelfAttnBlockSpaceManager (i.e. block manager v2),"
                " please file an issue with detailed information.")

        scheduler_config = SchedulerConfig(
            task=model_config.task,
            max_num_batched_tokens=self.max_num_batched_tokens,
            max_num_seqs=self.max_num_seqs,
            max_model_len=model_config.max_model_len,
            num_lookahead_slots=num_lookahead_slots,
            delay_factor=self.scheduler_delay_factor,
            enable_chunked_prefill=self.enable_chunked_prefill,
            is_multimodal_model=model_config.is_multimodal_model,
            preemption_mode=self.preemption_mode,
            num_scheduler_steps=self.num_scheduler_steps,
            multi_step_stream_outputs=self.multi_step_stream_outputs,
            send_delta_data=(envs.VLLM_USE_RAY_SPMD_WORKER
                             and parallel_config.use_ray),
            policy=self.scheduling_policy,
        )
        lora_config = LoRAConfig(
            max_lora_rank=self.max_lora_rank,
            max_loras=self.max_loras,
            fully_sharded_loras=self.fully_sharded_loras,
            lora_extra_vocab_size=self.lora_extra_vocab_size,
            long_lora_scaling_factors=self.long_lora_scaling_factors,
            lora_dtype=self.lora_dtype,
            max_cpu_loras=self.max_cpu_loras if self.max_cpu_loras
            and self.max_cpu_loras > 0 else None) if self.enable_lora else None

        if self.qlora_adapter_name_or_path is not None and \
            self.qlora_adapter_name_or_path != "":
            if self.model_loader_extra_config is None:
                self.model_loader_extra_config = {}
            self.model_loader_extra_config[
                "qlora_adapter_name_or_path"] = self.qlora_adapter_name_or_path

        load_config = self.create_load_config()

        prompt_adapter_config = PromptAdapterConfig(
            max_prompt_adapters=self.max_prompt_adapters,
            max_prompt_adapter_token=self.max_prompt_adapter_token) \
                                        if self.enable_prompt_adapter else None

        decoding_config = DecodingConfig(
            guided_decoding_backend=self.guided_decoding_backend)

        detailed_trace_modules = []
        if self.collect_detailed_traces is not None:
            detailed_trace_modules = self.collect_detailed_traces.split(",")
        for m in detailed_trace_modules:
            if m not in ALLOWED_DETAILED_TRACE_MODULES:
                raise ValueError(
                    f"Invalid module {m} in collect_detailed_traces. "
                    f"Valid modules are {ALLOWED_DETAILED_TRACE_MODULES}")
        observability_config = ObservabilityConfig(
            otlp_traces_endpoint=self.otlp_traces_endpoint,
            collect_model_forward_time="model" in detailed_trace_modules
            or "all" in detailed_trace_modules,
            collect_model_execute_time="worker" in detailed_trace_modules
            or "all" in detailed_trace_modules,
        )

        return EngineConfig(
            model_config=model_config,
            cache_config=cache_config,
            parallel_config=parallel_config,
            scheduler_config=scheduler_config,
            device_config=device_config,
            lora_config=lora_config,
            speculative_config=speculative_config,
            load_config=load_config,
            decoding_config=decoding_config,
            observability_config=observability_config,
            prompt_adapter_config=prompt_adapter_config,
        )


@dataclass
class AsyncEngineArgs(EngineArgs):
    """Arguments for asynchronous vLLM engine."""
    disable_log_requests: bool = False

    @staticmethod
    def add_cli_args(parser: FlexibleArgumentParser,
                     async_args_only: bool = False) -> FlexibleArgumentParser:
        if not async_args_only:
            parser = EngineArgs.add_cli_args(parser)
        parser.add_argument('--disable-log-requests',
                            action='store_true',
                            help='Disable logging requests.')
        return parser


# These functions are used by sphinx to build the documentation
def _engine_args_parser():
    return EngineArgs.add_cli_args(FlexibleArgumentParser())


def _async_engine_args_parser():
    return AsyncEngineArgs.add_cli_args(FlexibleArgumentParser(),
                                        async_args_only=True)<|MERGE_RESOLUTION|>--- conflicted
+++ resolved
@@ -851,19 +851,6 @@
             'priority (lower value means earlier handling) and time of '
             'arrival deciding any ties).')
 
-<<<<<<< HEAD
-        parser.add_argument('--pooling-type',
-                            type=str,
-                            default=EngineArgs.pooling_type,
-                            choices=[i.name for i in PoolingType],
-                            help='Configures the pooling operation which '
-                            'only applies to sentence-transformers models. ')
-
-        parser.add_argument('--normalize',
-                            type=bool,
-                            default=EngineArgs.normalize,
-                            help='Wheter to normalize the pooled data.')
-=======
         parser.add_argument(
             '--pooling-type',
             choices=['LAST', 'ALL', 'CLS', 'STEP'],
@@ -915,7 +902,6 @@
             "indices for the vocabulary dimensions to be extracted, "
             "such as the token IDs of good_token and bad_token in "
             "the math-shepherd-mistral-7b-prm model.")
->>>>>>> 77f7ef29
 
         return parser
 
@@ -956,8 +942,6 @@
             use_async_output_proc=not self.disable_async_output_proc,
             override_neuron_config=self.override_neuron_config,
             config_format=self.config_format,
-            pooling_type=self.pooling_type,
-            normalize=self.normalize,
             mm_processor_kwargs=self.mm_processor_kwargs,
             pooling_type=self.pooling_type,
             pooling_norm=self.pooling_norm,
