import argparse
import dataclasses
from dataclasses import dataclass
from typing import Optional, Tuple

from vllm.config import (CacheConfig, ModelConfig, ParallelConfig,
                         SchedulerConfig, LoRAConfig)


@dataclass
class EngineArgs:
    """Arguments for vLLM engine."""
    model: str
    tokenizer: Optional[str] = None
    tokenizer_mode: str = 'auto'
    trust_remote_code: bool = False
    download_dir: Optional[str] = None
    load_format: str = 'auto'
    dtype: str = 'auto'
    seed: int = 0
    max_model_len: Optional[int] = None
    worker_use_ray: bool = False
    pipeline_parallel_size: int = 1
    tensor_parallel_size: int = 1
    max_parallel_loading_workers: Optional[int] = None
    block_size: int = 16
    swap_space: int = 4  # GiB
    gpu_memory_utilization: float = 0.90
    max_num_batched_tokens: Optional[int] = None
    max_num_seqs: int = 256
    max_paddings: int = 256
    disable_log_stats: bool = False
    revision: Optional[str] = None
    tokenizer_revision: Optional[str] = None
    quantization: Optional[str] = None
<<<<<<< HEAD
    enable_lora: bool = False
    max_loras: int = 1
    max_lora_rank: int = 16
    lora_extra_vocab_size: int = 256
    lora_dtype = 'auto'
    max_cpu_loras: int = -1
=======
    enforce_eager: bool = False
    max_context_len_to_capture: int = 8192
>>>>>>> a1b9cb2a

    def __post_init__(self):
        if self.tokenizer is None:
            self.tokenizer = self.model

    @staticmethod
    def add_cli_args(
            parser: argparse.ArgumentParser) -> argparse.ArgumentParser:
        """Shared CLI arguments for vLLM engine."""

        # NOTE: If you update any of the arguments below, please also
        # make sure to update docs/source/models/engine_args.rst

        # Model arguments
        parser.add_argument(
            '--model',
            type=str,
            default='facebook/opt-125m',
            help='name or path of the huggingface model to use')
        parser.add_argument(
            '--tokenizer',
            type=str,
            default=EngineArgs.tokenizer,
            help='name or path of the huggingface tokenizer to use')
        parser.add_argument(
            '--revision',
            type=str,
            default=None,
            help='the specific model version to use. It can be a branch '
            'name, a tag name, or a commit id. If unspecified, will use '
            'the default version.')
        parser.add_argument(
            '--tokenizer-revision',
            type=str,
            default=None,
            help='the specific tokenizer version to use. It can be a branch '
            'name, a tag name, or a commit id. If unspecified, will use '
            'the default version.')
        parser.add_argument('--tokenizer-mode',
                            type=str,
                            default=EngineArgs.tokenizer_mode,
                            choices=['auto', 'slow'],
                            help='tokenizer mode. "auto" will use the fast '
                            'tokenizer if available, and "slow" will '
                            'always use the slow tokenizer.')
        parser.add_argument('--trust-remote-code',
                            action='store_true',
                            help='trust remote code from huggingface')
        parser.add_argument('--download-dir',
                            type=str,
                            default=EngineArgs.download_dir,
                            help='directory to download and load the weights, '
                            'default to the default cache dir of '
                            'huggingface')
        parser.add_argument(
            '--load-format',
            type=str,
            default=EngineArgs.load_format,
            choices=['auto', 'pt', 'safetensors', 'npcache', 'dummy'],
            help='The format of the model weights to load. '
            '"auto" will try to load the weights in the safetensors format '
            'and fall back to the pytorch bin format if safetensors format '
            'is not available. '
            '"pt" will load the weights in the pytorch bin format. '
            '"safetensors" will load the weights in the safetensors format. '
            '"npcache" will load the weights in pytorch format and store '
            'a numpy cache to speed up the loading. '
            '"dummy" will initialize the weights with random values, '
            'which is mainly for profiling.')
        parser.add_argument(
            '--dtype',
            type=str,
            default=EngineArgs.dtype,
            choices=[
                'auto', 'half', 'float16', 'bfloat16', 'float', 'float32'
            ],
            help='data type for model weights and activations. '
            'The "auto" option will use FP16 precision '
            'for FP32 and FP16 models, and BF16 precision '
            'for BF16 models.')
        parser.add_argument('--max-model-len',
                            type=int,
                            default=None,
                            help='model context length. If unspecified, '
                            'will be automatically derived from the model.')
        # Parallel arguments
        parser.add_argument('--worker-use-ray',
                            action='store_true',
                            help='use Ray for distributed serving, will be '
                            'automatically set when using more than 1 GPU')
        parser.add_argument('--pipeline-parallel-size',
                            '-pp',
                            type=int,
                            default=EngineArgs.pipeline_parallel_size,
                            help='number of pipeline stages')
        parser.add_argument('--tensor-parallel-size',
                            '-tp',
                            type=int,
                            default=EngineArgs.tensor_parallel_size,
                            help='number of tensor parallel replicas')
        parser.add_argument(
            '--max-parallel-loading-workers',
            type=int,
            help='load model sequentially in multiple batches, '
            'to avoid RAM OOM when using tensor '
            'parallel and large models')
        # KV cache arguments
        parser.add_argument('--block-size',
                            type=int,
                            default=EngineArgs.block_size,
                            choices=[8, 16, 32],
                            help='token block size')
        # TODO(woosuk): Support fine-grained seeds (e.g., seed per request).
        parser.add_argument('--seed',
                            type=int,
                            default=EngineArgs.seed,
                            help='random seed')
        parser.add_argument('--swap-space',
                            type=int,
                            default=EngineArgs.swap_space,
                            help='CPU swap space size (GiB) per GPU')
        parser.add_argument(
            '--gpu-memory-utilization',
            type=float,
            default=EngineArgs.gpu_memory_utilization,
            help='the fraction of GPU memory to be used for '
            'the model executor, which can range from 0 to 1.'
            'If unspecified, will use the default value of 0.9.')
        parser.add_argument('--max-num-batched-tokens',
                            type=int,
                            default=EngineArgs.max_num_batched_tokens,
                            help='maximum number of batched tokens per '
                            'iteration')
        parser.add_argument('--max-num-seqs',
                            type=int,
                            default=EngineArgs.max_num_seqs,
                            help='maximum number of sequences per iteration')
        parser.add_argument('--max-paddings',
                            type=int,
                            default=EngineArgs.max_paddings,
                            help='maximum number of paddings in a batch')
        parser.add_argument('--disable-log-stats',
                            action='store_true',
                            help='disable logging statistics')
        # Quantization settings.
        parser.add_argument('--quantization',
                            '-q',
                            type=str,
                            choices=['awq', 'gptq', 'squeezellm', None],
                            default=None,
<<<<<<< HEAD
                            help='Method used to quantize the weights')
        # LoRA related configs
        parser.add_argument('--enable-lora',
                            action='store_true',
                            help='enable lora adapters')
        parser.add_argument('--max-loras',
                            type=int,
                            default=EngineArgs.max_loras,
                            help='max number of LoRAs in a single batch')
        parser.add_argument('--max-lora-rank',
                            type=int,
                            default=EngineArgs.max_lora_rank,
                            help='max LoRA rank')
        parser.add_argument('--lora-extra-vocab-size',
                            type=int,
                            default=EngineArgs.lora_extra_vocab_size,
                            help='LoRA extra vocab size')
        parser.add_argument('--lora-dtype',
                            type=str,
                            default=EngineArgs.lora_dtype,
                            choices=['auto', 'float16', 'bfloat16', 'float32'],
                            help='data type for LoRA')
        parser.add_argument(
            '--max-cpu-loras',
            type=int,
            default=EngineArgs.max_cpu_loras,
            help=('Maximum number of LoRAs to store in CPU memory. '
                  'Must be >= than max_num_seqs. '
                  'Defaults to max_num_seqs.'))
=======
                            help='Method used to quantize the weights. If '
                            'None, we first check the `quantization_config` '
                            'attribute in the model config file. If that is '
                            'None, we assume the model weights are not '
                            'quantized and use `dtype` to determine the data '
                            'type of the weights.')
        parser.add_argument('--enforce-eager',
                            action='store_true',
                            help='Always use eager-mode PyTorch. If False, '
                            'will use eager mode and CUDA graph in hybrid '
                            'for maximal performance and flexibility.')
        parser.add_argument('--max-context-len-to-capture',
                            type=int,
                            default=EngineArgs.max_context_len_to_capture,
                            help='maximum context length covered by CUDA '
                            'graphs. When a sequence has context length '
                            'larger than this, we fall back to eager mode.')
>>>>>>> a1b9cb2a
        return parser

    @classmethod
    def from_cli_args(cls, args: argparse.Namespace) -> 'EngineArgs':
        # Get the list of attributes of this dataclass.
        attrs = [attr.name for attr in dataclasses.fields(cls)]
        # Set the attributes from the parsed arguments.
        engine_args = cls(**{attr: getattr(args, attr) for attr in attrs})
        return engine_args

    def create_engine_configs(
        self,
    ) -> Tuple[ModelConfig, CacheConfig, ParallelConfig, SchedulerConfig,
               Optional[LoRAConfig]]:
        model_config = ModelConfig(self.model, self.tokenizer,
                                   self.tokenizer_mode, self.trust_remote_code,
                                   self.download_dir, self.load_format,
                                   self.dtype, self.seed, self.revision,
                                   self.tokenizer_revision, self.max_model_len,
                                   self.quantization, self.enforce_eager,
                                   self.max_context_len_to_capture)
        cache_config = CacheConfig(self.block_size,
                                   self.gpu_memory_utilization,
                                   self.swap_space,
                                   model_config.get_sliding_window())
        parallel_config = ParallelConfig(self.pipeline_parallel_size,
                                         self.tensor_parallel_size,
                                         self.worker_use_ray,
                                         self.max_parallel_loading_workers)
        scheduler_config = SchedulerConfig(self.max_num_batched_tokens,
                                           self.max_num_seqs,
                                           model_config.max_model_len,
                                           self.max_paddings)
        lora_config = LoRAConfig(
            max_lora_rank=self.max_lora_rank,
            max_loras=self.max_loras,
            lora_extra_vocab_size=self.lora_extra_vocab_size,
            lora_dtype=self.lora_dtype,
            max_cpu_loras=self.max_cpu_loras
            if self.max_cpu_loras > 0 else None) if self.enable_lora else None
        return model_config, cache_config, parallel_config, scheduler_config, lora_config


@dataclass
class AsyncEngineArgs(EngineArgs):
    """Arguments for asynchronous vLLM engine."""
    engine_use_ray: bool = False
    disable_log_requests: bool = False
    max_log_len: Optional[int] = None

    @staticmethod
    def add_cli_args(
            parser: argparse.ArgumentParser) -> argparse.ArgumentParser:
        parser = EngineArgs.add_cli_args(parser)
        parser.add_argument('--engine-use-ray',
                            action='store_true',
                            help='use Ray to start the LLM engine in a '
                            'separate process as the server process.')
        parser.add_argument('--disable-log-requests',
                            action='store_true',
                            help='disable logging requests')
        parser.add_argument('--max-log-len',
                            type=int,
                            default=None,
                            help='max number of prompt characters or prompt '
                            'ID numbers being printed in log. '
                            'Default: unlimited.')
        return parser<|MERGE_RESOLUTION|>--- conflicted
+++ resolved
@@ -33,17 +33,14 @@
     revision: Optional[str] = None
     tokenizer_revision: Optional[str] = None
     quantization: Optional[str] = None
-<<<<<<< HEAD
+    enforce_eager: bool = False
+    max_context_len_to_capture: int = 8192
     enable_lora: bool = False
     max_loras: int = 1
     max_lora_rank: int = 16
     lora_extra_vocab_size: int = 256
     lora_dtype = 'auto'
     max_cpu_loras: int = -1
-=======
-    enforce_eager: bool = False
-    max_context_len_to_capture: int = 8192
->>>>>>> a1b9cb2a
 
     def __post_init__(self):
         if self.tokenizer is None:
@@ -194,8 +191,23 @@
                             type=str,
                             choices=['awq', 'gptq', 'squeezellm', None],
                             default=None,
-<<<<<<< HEAD
-                            help='Method used to quantize the weights')
+                            help='Method used to quantize the weights. If '
+                            'None, we first check the `quantization_config` '
+                            'attribute in the model config file. If that is '
+                            'None, we assume the model weights are not '
+                            'quantized and use `dtype` to determine the data '
+                            'type of the weights.')
+        parser.add_argument('--enforce-eager',
+                            action='store_true',
+                            help='Always use eager-mode PyTorch. If False, '
+                            'will use eager mode and CUDA graph in hybrid '
+                            'for maximal performance and flexibility.')
+        parser.add_argument('--max-context-len-to-capture',
+                            type=int,
+                            default=EngineArgs.max_context_len_to_capture,
+                            help='maximum context length covered by CUDA '
+                            'graphs. When a sequence has context length '
+                            'larger than this, we fall back to eager mode.')
         # LoRA related configs
         parser.add_argument('--enable-lora',
                             action='store_true',
@@ -224,25 +236,6 @@
             help=('Maximum number of LoRAs to store in CPU memory. '
                   'Must be >= than max_num_seqs. '
                   'Defaults to max_num_seqs.'))
-=======
-                            help='Method used to quantize the weights. If '
-                            'None, we first check the `quantization_config` '
-                            'attribute in the model config file. If that is '
-                            'None, we assume the model weights are not '
-                            'quantized and use `dtype` to determine the data '
-                            'type of the weights.')
-        parser.add_argument('--enforce-eager',
-                            action='store_true',
-                            help='Always use eager-mode PyTorch. If False, '
-                            'will use eager mode and CUDA graph in hybrid '
-                            'for maximal performance and flexibility.')
-        parser.add_argument('--max-context-len-to-capture',
-                            type=int,
-                            default=EngineArgs.max_context_len_to_capture,
-                            help='maximum context length covered by CUDA '
-                            'graphs. When a sequence has context length '
-                            'larger than this, we fall back to eager mode.')
->>>>>>> a1b9cb2a
         return parser
 
     @classmethod
