--- conflicted
+++ resolved
@@ -343,23 +343,6 @@
         cache_config = CacheConfig(self.block_size,
                                    self.gpu_memory_utilization,
                                    self.swap_space, self.kv_cache_dtype,
-<<<<<<< HEAD
-                                   model_config.get_sliding_window(),
-                                   self.enable_prefix_caching)
-        parallel_config = ParallelConfig(self.pipeline_parallel_size,
-                                         self.tensor_parallel_size,
-                                         self.worker_use_ray,
-                                         self.max_parallel_loading_workers,
-                                         self.disable_custom_all_reduce,
-                                         self.ray_workers_use_nsight)
-        scheduler_config = SchedulerConfig(
-            self.max_num_batched_tokens,
-            self.max_num_seqs,
-            model_config.max_model_len,
-            max_chunked_prefill_len=self.max_chunked_prefill_len,
-            max_num_prompt_seqs=self.max_num_prompt_seqs,
-        )
-=======
                                    model_config.get_sliding_window())
         parallel_config = ParallelConfig(
             self.pipeline_parallel_size, self.tensor_parallel_size,
@@ -372,8 +355,9 @@
             ), self.ray_workers_use_nsight)
         scheduler_config = SchedulerConfig(self.max_num_batched_tokens,
                                            self.max_num_seqs,
-                                           model_config.max_model_len)
->>>>>>> 5b4aa095
+                                           model_config.max_model_len,
+                                           max_chunked_prefill_len=self.max_chunked_prefill_len,
+                                           max_num_prompt_seqs=self.max_num_prompt_seqs)
         lora_config = LoRAConfig(
             max_lora_rank=self.max_lora_rank,
             max_loras=self.max_loras,
