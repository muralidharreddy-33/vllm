--- conflicted
+++ resolved
@@ -937,11 +937,13 @@
             type=nullable_str,
             default=None,
             help="The folder path to the generation config. "
-<<<<<<< HEAD
             "Defaults to None, no generation config is loaded, vLLM defaults "
             "will be used. If set to 'auto', the generation config will be "
             "loaded from model path. If set to a folder path, the generation "
-            "config will be loaded from the specified folder path.")
+            "config will be loaded from the specified folder path. If "
+            "`max_new_tokens` is specified in generation config, then "
+            "it sets a server-wide limit on the number of output tokens "
+            "for all requests.")
 
         parser.add_argument(
             "--override-generation-config",
@@ -952,14 +954,6 @@
             "--generation-config=auto, the override parameters will be merged "
             "with the default config from the model. If generation-config is "
             "None, only the override parameters are used.")
-=======
-            "Defaults to None, will use the default generation config in vLLM. "
-            "If set to 'auto', the generation config will be automatically "
-            "loaded from model. If set to a folder path, the generation config "
-            "will be loaded from the specified folder path. If "
-            "`max_new_tokens` is specified, then it sets a server-wide limit "
-            "on the number of output tokens for all requests.")
->>>>>>> 5204ff5c
 
         parser.add_argument("--enable-sleep-mode",
                             action="store_true",
