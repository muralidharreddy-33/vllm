--- conflicted
+++ resolved
@@ -2,12 +2,8 @@
 import time
 from collections import deque
 from contextlib import contextmanager
-<<<<<<< HEAD
-from dataclasses import dataclass
+from dataclasses import dataclass, field
 from http import HTTPStatus
-=======
-from dataclasses import dataclass, field
->>>>>>> b98cc28f
 from typing import (TYPE_CHECKING, Any, ClassVar, Deque, Dict, Iterable, List,
                     Mapping, Optional)
 from typing import Sequence as GenericSequence
