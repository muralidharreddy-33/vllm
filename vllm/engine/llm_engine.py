--- conflicted
+++ resolved
@@ -257,18 +257,6 @@
             "num_scheduler_steps=%d, chunked_prefill_enabled=%s "
             "multi_step_stream_outputs=%s, enable_prefix_caching=%s, "
             "use_async_output_proc=%s, use_cached_outputs=%s, "
-<<<<<<< HEAD
-            "pooling_config_type=%s, normalize=%s, "
-            "chat_template_text_format=%s, mm_processor_kwargs=%s)",
-            VLLM_VERSION, model_config.model, speculative_config,
-            model_config.tokenizer, model_config.skip_tokenizer_init,
-            model_config.tokenizer_mode, model_config.revision,
-            model_config.override_neuron_config, model_config.rope_scaling,
-            model_config.rope_theta, model_config.tokenizer_revision,
-            model_config.trust_remote_code, model_config.dtype,
-            model_config.max_model_len, load_config.download_dir,
-            load_config.load_format, parallel_config.tensor_parallel_size,
-=======
             "chat_template_text_format=%s, mm_processor_kwargs=%s, "
             "pooler_config=%r)",
             VLLM_VERSION,
@@ -288,7 +276,6 @@
             load_config.download_dir,
             load_config.load_format,
             parallel_config.tensor_parallel_size,
->>>>>>> 77f7ef29
             parallel_config.pipeline_parallel_size,
             parallel_config.disable_custom_all_reduce,
             model_config.quantization, model_config.enforce_eager,
@@ -300,18 +287,10 @@
             scheduler_config.multi_step_stream_outputs,
             cache_config.enable_prefix_caching,
             model_config.use_async_output_proc, use_cached_outputs,
-            model_config.pooling_config.pooling_type
-            if model_config.pooling_config is not None else None,
-            model_config.pooling_config.normalize
-            if model_config.pooling_config is not None else None,
             model_config.chat_template_text_format,
-<<<<<<< HEAD
-            model_config.mm_processor_kwargs)
-=======
             model_config.mm_processor_kwargs,
             model_config.pooler_config,
         )
->>>>>>> 77f7ef29
         # TODO(woosuk): Print more configs in debug mode.
         self.model_config = model_config
         self.cache_config = cache_config
