import time
from typing import Iterable, List, Optional, Type, Union

from transformers import GenerationConfig, PreTrainedTokenizer

import vllm
from vllm.config import (CacheConfig, DecodingConfig, DeviceConfig, LoadConfig,
                         LoRAConfig, ModelConfig, ParallelConfig,
                         SchedulerConfig, SpeculativeConfig,
                         VisionLanguageConfig)
from vllm.core.scheduler import Scheduler, SchedulerOutputs
from vllm.engine.arg_utils import EngineArgs
from vllm.engine.metrics import StatLogger, Stats
from vllm.engine.output_processor.interfaces import (
    SequenceGroupOutputProcessor)
from vllm.engine.output_processor.stop_checker import StopChecker
from vllm.engine.output_processor.util import create_output_by_sequence_group
from vllm.executor.executor_base import ExecutorBase
from vllm.executor.ray_utils import initialize_ray_cluster
from vllm.logger import init_logger
from vllm.lora.request import LoRARequest
from vllm.outputs import RequestOutput
from vllm.sampling_params import SamplingParams
from vllm.sequence import (MultiModalData, SamplerOutput, Sequence,
                           SequenceGroup, SequenceGroupMetadata,
                           SequenceStatus)
from vllm.transformers_utils.detokenizer import Detokenizer
from vllm.transformers_utils.tokenizer_group import (BaseTokenizerGroup,
                                                     get_tokenizer_group)
from vllm.usage.usage_lib import (UsageContext, is_usage_stats_enabled,
                                  usage_message)
from vllm.utils import Counter

logger = init_logger(__name__)
_LOCAL_LOGGING_INTERVAL_SEC = 5


def _load_generation_config_dict(model_config: ModelConfig):
    try:
        return GenerationConfig.from_pretrained(
            model_config.model,
            revision=model_config.revision,
        ).to_diff_dict()
    except OSError:
        # Not found.
        return {}


class LLMEngine:
    """An LLM engine that receives requests and generates texts.

    This is the main class for the vLLM engine. It receives requests
    from clients and generates texts from the LLM. It includes a tokenizer, a
    language model (possibly distributed across multiple GPUs), and GPU memory
    space allocated for intermediate states (aka KV cache). This class utilizes
    iteration-level scheduling and efficient memory management to maximize the
    serving throughput.

    The `LLM` class wraps this class for offline batched inference and the
    `AsyncLLMEngine` class wraps this class for online serving.

    NOTE: The config arguments are derived from the `EngineArgs` class. For the
    comprehensive list of arguments, see `EngineArgs`.

    Args:
        model_config: The configuration related to the LLM model.
        cache_config: The configuration related to the KV cache memory
            management.
        parallel_config: The configuration related to distributed execution.
        scheduler_config: The configuration related to the request scheduler.
        device_config: The configuration related to the device.
        lora_config (Optional): The configuration related to serving multi-LoRA.
        vision_language_config (Optional): The configuration related to vision
            language models.
        speculative_config (Optional): The configuration related to speculative
            decoding.
        executor_class: The model executor class for managing distributed
            execution.
        log_stats: Whether to log statistics.
        usage_context: Specified entry point, used for usage info collection
    """

    def __init__(
        self,
        model_config: ModelConfig,
        cache_config: CacheConfig,
        parallel_config: ParallelConfig,
        scheduler_config: SchedulerConfig,
        device_config: DeviceConfig,
        load_config: LoadConfig,
        lora_config: Optional[LoRAConfig],
        vision_language_config: Optional[VisionLanguageConfig],
        speculative_config: Optional[SpeculativeConfig],
        decoding_config: Optional[DecodingConfig],
        executor_class: Type[ExecutorBase],
        log_stats: bool,
        usage_context: UsageContext = UsageContext.ENGINE_CONTEXT,
    ) -> None:
        logger.info(
            "Initializing an LLM engine (v%s) with config: "
            "model=%r, speculative_config=%r, tokenizer=%r, "
            "skip_tokenizer_init=%s, tokenizer_mode=%s, revision=%s, "
            "tokenizer_revision=%s, trust_remote_code=%s, dtype=%s, "
            "max_seq_len=%d, download_dir=%r, load_format=%s, "
            "tensor_parallel_size=%d, disable_custom_all_reduce=%s, "
            "quantization=%s, enforce_eager=%s, kv_cache_dtype=%s, "
            "quantization_param_path=%s, device_config=%s, "
            "decoding_config=%r, seed=%d, served_model_name=%s)",
            vllm.__version__,
            model_config.model,
            speculative_config,
            model_config.tokenizer,
            model_config.skip_tokenizer_init,
            model_config.tokenizer_mode,
            model_config.revision,
            model_config.tokenizer_revision,
            model_config.trust_remote_code,
            model_config.dtype,
            model_config.max_model_len,
            load_config.download_dir,
            load_config.load_format,
            parallel_config.tensor_parallel_size,
            parallel_config.disable_custom_all_reduce,
            model_config.quantization,
            model_config.enforce_eager,
            cache_config.cache_dtype,
            model_config.quantization_param_path,
            device_config.device,
            decoding_config,
            model_config.seed,
            model_config.served_model_name,
        )
        # TODO(woosuk): Print more configs in debug mode.

        self.model_config = model_config
        self.cache_config = cache_config
        self.lora_config = lora_config
        self.vision_language_config = vision_language_config
        self.parallel_config = parallel_config
        self.scheduler_config = scheduler_config
        self.device_config = device_config
        self.speculative_config = speculative_config
        self.load_config = load_config
        self.decoding_config = decoding_config or DecodingConfig()
        self.log_stats = log_stats

        if not self.model_config.skip_tokenizer_init:
            self.tokenizer: BaseTokenizerGroup
            self._init_tokenizer()
            self.detokenizer = Detokenizer(self.tokenizer)
        else:
            self.detokenizer = None
            self.tokenizer = None

        self.seq_counter = Counter()
        self.generation_config_fields = _load_generation_config_dict(
            model_config)

        self.model_executor = executor_class(
            model_config=model_config,
            cache_config=cache_config,
            parallel_config=parallel_config,
            scheduler_config=scheduler_config,
            device_config=device_config,
            lora_config=lora_config,
            vision_language_config=vision_language_config,
            speculative_config=speculative_config,
            load_config=load_config,
        )

        self._initialize_kv_caches()

        # If usage stat is enabled, collect relevant info.
        if is_usage_stats_enabled():
            from vllm.model_executor.model_loader import (
                get_architecture_class_name)
            usage_message.report_usage(
                get_architecture_class_name(model_config),
                usage_context,
                extra_kvs={
                    # Common configuration
                    "dtype":
                    str(model_config.dtype),
                    "tensor_parallel_size":
                    parallel_config.tensor_parallel_size,
                    "block_size":
                    cache_config.block_size,
                    "gpu_memory_utilization":
                    cache_config.gpu_memory_utilization,

                    # Quantization
                    "quantization":
                    model_config.quantization,
                    "kv_cache_dtype":
                    cache_config.cache_dtype,

                    # Feature flags
                    "enable_lora":
                    bool(lora_config),
                    "enable_prefix_caching":
                    cache_config.enable_prefix_caching,
                    "enforce_eager":
                    model_config.enforce_eager,
                    "disable_custom_all_reduce":
                    parallel_config.disable_custom_all_reduce,
                })

        if self.tokenizer:
            # Ping the tokenizer to ensure liveness if it runs in a
            # different process.
            self.tokenizer.ping()

        # Create the scheduler.
        # NOTE: the cache_config here have been updated with the numbers of
        # GPU and CPU blocks, which are profiled in the distributed executor.
        self.scheduler = Scheduler(scheduler_config, cache_config, lora_config)

        # Metric Logging.
        if self.log_stats:
            self.stat_logger = StatLogger(
                local_interval=_LOCAL_LOGGING_INTERVAL_SEC,
<<<<<<< HEAD
                labels=dict(model_name=model_config.served_model_name))
=======
                labels=dict(model_name=model_config.model),
                max_model_len=self.model_config.max_model_len)
>>>>>>> df29793d
            self.stat_logger.info("cache_config", self.cache_config)

        # Create sequence output processor, e.g. for beam search or
        # speculative decoding.
        self.output_processor = (
            SequenceGroupOutputProcessor.create_output_processor(
                self.scheduler_config,
                self.detokenizer,
                self.scheduler,
                self.seq_counter,
                self.get_tokenizer_for_seq,
                stop_checker=StopChecker(
                    self.scheduler_config.max_model_len,
                    self.get_tokenizer_for_seq,
                ),
            ))

    def _initialize_kv_caches(self) -> None:
        """Initialize the KV cache in the worker(s).

        The workers will determine the number of blocks in both the GPU cache
        and the swap CPU cache.
        """
        num_gpu_blocks, num_cpu_blocks = (
            self.model_executor.determine_num_available_blocks())

        if self.cache_config.num_gpu_blocks_override is not None:
            num_gpu_blocks_override = self.cache_config.num_gpu_blocks_override
            logger.info(
                "Overriding num_gpu_blocks=%d with "
                "num_gpu_blocks_override=%d", num_gpu_blocks,
                num_gpu_blocks_override)
            num_gpu_blocks = num_gpu_blocks_override

        self.cache_config.num_gpu_blocks = num_gpu_blocks
        self.cache_config.num_cpu_blocks = num_cpu_blocks

        self.model_executor.initialize_cache(num_gpu_blocks, num_cpu_blocks)

    @classmethod
    def from_engine_args(
        cls,
        engine_args: EngineArgs,
        usage_context: UsageContext = UsageContext.ENGINE_CONTEXT,
    ) -> "LLMEngine":
        """Creates an LLM engine from the engine arguments."""
        # Create the engine configs.
        engine_config = engine_args.create_engine_config()

        # Initialize the cluster and specify the executor class.
        if engine_config.device_config.device_type == "neuron":
            from vllm.executor.neuron_executor import NeuronExecutor
            executor_class = NeuronExecutor
        elif engine_config.device_config.device_type == "cpu":
            from vllm.executor.cpu_executor import CPUExecutor
            executor_class = CPUExecutor
        elif engine_config.parallel_config.worker_use_ray:
            initialize_ray_cluster(engine_config.parallel_config)
            from vllm.executor.ray_gpu_executor import RayGPUExecutor
            executor_class = RayGPUExecutor
        else:
            assert engine_config.parallel_config.world_size == 1, (
                "Ray is required if parallel_config.world_size > 1.")
            from vllm.executor.gpu_executor import GPUExecutor
            executor_class = GPUExecutor

        # Create the LLM engine.
        engine = cls(
            **engine_config.to_dict(),
            executor_class=executor_class,
            log_stats=not engine_args.disable_log_stats,
            usage_context=usage_context,
        )
        return engine

    def __reduce__(self):
        # This is to ensure that the LLMEngine is not referenced in
        # the closure used to initialize Ray worker actors
        raise RuntimeError("LLMEngine should not be pickled!")

    def __del__(self):
        # Shutdown model executor when engine is garbage collected
        # Use getattr since __init__ can fail before the field is set
        if model_executor := getattr(self, "model_executor", None):
            model_executor.shutdown()

    def get_tokenizer(self) -> "PreTrainedTokenizer":
        return self.tokenizer.get_lora_tokenizer(None)

    def get_tokenizer_for_seq(self,
                              sequence: Sequence) -> "PreTrainedTokenizer":
        return self.tokenizer.get_lora_tokenizer(sequence.lora_request)

    def _init_tokenizer(self, **tokenizer_init_kwargs):
        init_kwargs = dict(
            tokenizer_id=self.model_config.tokenizer,
            enable_lora=bool(self.lora_config),
            max_num_seqs=self.scheduler_config.max_num_seqs,
            max_input_length=None,
            tokenizer_mode=self.model_config.tokenizer_mode,
            trust_remote_code=self.model_config.trust_remote_code,
            revision=self.model_config.tokenizer_revision)
        init_kwargs.update(tokenizer_init_kwargs)
        self.tokenizer = get_tokenizer_group(
            self.parallel_config.tokenizer_pool_config, **init_kwargs)

    def _verify_args(self) -> None:
        self.model_config.verify_with_parallel_config(self.parallel_config)
        self.cache_config.verify_with_parallel_config(self.parallel_config)
        if self.lora_config:
            self.lora_config.verify_with_model_config(self.model_config)
            self.lora_config.verify_with_scheduler_config(
                self.scheduler_config)

    def encode_request(
        self,
        request_id: str,  # pylint: disable=unused-argument
        prompt: Optional[str],
        prompt_token_ids: Optional[List[int]] = None,
        lora_request: Optional[LoRARequest] = None,
    ):
        if prompt_token_ids is None:
            assert prompt is not None
            prompt_token_ids = self.tokenizer.encode(request_id=request_id,
                                                     prompt=prompt,
                                                     lora_request=lora_request)
        return prompt_token_ids

    def add_request(
        self,
        request_id: str,
        prompt: Optional[str],
        sampling_params: SamplingParams,
        prompt_token_ids: Optional[List[int]] = None,
        arrival_time: Optional[float] = None,
        lora_request: Optional[LoRARequest] = None,
        multi_modal_data: Optional[MultiModalData] = None,
    ) -> None:
        """Add a request to the engine's request pool.

        The request is added to the request pool and will be processed by the
        scheduler as `engine.step()` is called. The exact scheduling policy is
        determined by the scheduler.

        Args:
            request_id: The unique ID of the request.
            prompt: The prompt string. Can be None if prompt_token_ids is
                provided.
            sampling_params: The sampling parameters for text generation.
            prompt_token_ids: The token IDs of the prompt. If None, we
                use the tokenizer to convert the prompts to token IDs.
            arrival_time: The arrival time of the request. If None, we use
                the current monotonic time.
            multi_modal_data: Multi modal data per request.

        Details:
            - Set arrival_time to the current time if it is None.
            - Set prompt_token_ids to the encoded prompt if it is None.
            - Create `best_of` number of :class:`~vllm.Sequence` objects.
            - Create a :class:`~vllm.SequenceGroup` object
              from the list of :class:`~vllm.Sequence`.
            - Add the :class:`~vllm.SequenceGroup` object to the scheduler.

        Example:
            >>> # initialize engine
            >>> engine = LLMEngine.from_engine_args(engine_args)
            >>> # set request arguments
            >>> example_prompt = "Who is the president of the United States?"
            >>> sampling_params = SamplingParams(temperature=0.0)
            >>> request_id = 0
            >>>
            >>> # add the request to the engine
            >>> engine.add_request(
            >>>    str(request_id),
            >>>    example_prompt,
            >>>    SamplingParams(temperature=0.0))
            >>> # continue the request processing
            >>> ...
        """
        if lora_request is not None and not self.lora_config:
            raise ValueError(f"Got lora_request {lora_request} but LoRA is "
                             "not enabled!")
        max_logprobs = self.get_model_config().max_logprobs
        if (sampling_params.logprobs
                and sampling_params.logprobs > max_logprobs) or (
                    sampling_params.prompt_logprobs
                    and sampling_params.prompt_logprobs > max_logprobs):
            raise ValueError(f"Cannot request more than "
                             f"{max_logprobs} logprobs.")
        if arrival_time is None:
            arrival_time = time.time()
        prompt_token_ids = self.encode_request(
            request_id=request_id,
            prompt=prompt,
            prompt_token_ids=prompt_token_ids,
            lora_request=lora_request)

        # Create the sequences.
        block_size = self.cache_config.block_size
        seq_id = next(self.seq_counter)
        eos_token_id = None
        if self.tokenizer:
            eos_token_id = self.tokenizer.get_lora_tokenizer(
                lora_request).eos_token_id
        else:
            logger.warning("Use None for EOS token id because tokenizer is "
                           "not initialized")
        seq = Sequence(seq_id, prompt, prompt_token_ids, block_size,
                       eos_token_id, lora_request)

        # Defensive copy of SamplingParams, which are used by the sampler,
        # this doesn't deep-copy LogitsProcessor objects
        sampling_params = sampling_params.clone()
        # Add the eos token id into the sampling_params to support min_tokens
        # processing
        if seq.eos_token_id is not None:
            sampling_params.all_stop_token_ids.add(seq.eos_token_id)
        sampling_params.update_from_generation_config(
            self.generation_config_fields)

        # Create the sequence group.
        seq_group = SequenceGroup(request_id, [seq], sampling_params,
                                  arrival_time, lora_request, multi_modal_data)

        # Add the sequence group to the scheduler.
        self.scheduler.add_seq_group(seq_group)

    def abort_request(self, request_id: Union[str, Iterable[str]]) -> None:
        """Aborts a request(s) with the given ID.

        Args:
            request_id: The ID(s) of the request to abort.

        Details:
            - Refer to the
              :meth:`~vllm.core.scheduler.Scheduler.abort_seq_group`
              from class :class:`~vllm.core.scheduler.Scheduler`.

        Example:
            >>> # initialize engine and add a request with request_id
            >>> request_id = str(0)
            >>> # abort the request
            >>> engine.abort_request(request_id)
        """
        self.scheduler.abort_seq_group(request_id)

    def get_model_config(self) -> ModelConfig:
        """Gets the model configuration."""
        return self.model_config

    def get_decoding_config(self) -> DecodingConfig:
        """Gets the decoding configuration."""
        return self.decoding_config

    def get_num_unfinished_requests(self) -> int:
        """Gets the number of unfinished requests."""
        return self.scheduler.get_num_unfinished_seq_groups()

    def has_unfinished_requests(self) -> bool:
        """Returns True if there are unfinished requests."""
        return self.scheduler.has_unfinished_seqs()

    def _process_model_outputs(
        self,
        output: List[SamplerOutput],
        scheduled_seq_groups: List[SequenceGroup],
        ignored_seq_groups: List[SequenceGroup],
        seq_group_metadata_list: List[SequenceGroupMetadata],
    ) -> List[RequestOutput]:
        """Apply the model output to the sequences in the scheduled seq groups.

        Returns RequestOutputs that can be returned to the client.
        """

        now = time.time()

        # Organize outputs by [sequence group][step] instead of
        # [step][sequence group].
        output_by_sequence_group = create_output_by_sequence_group(
            sampler_outputs=output, num_seq_groups=len(scheduled_seq_groups))

        # Update the scheduled sequence groups with the model outputs.
        for scheduled_seq_group, outputs, seq_group_meta in zip(
                scheduled_seq_groups, output_by_sequence_group,
                seq_group_metadata_list):
            seq_group = scheduled_seq_group.seq_group
            seq_group.update_num_computed_tokens(
                scheduled_seq_group.token_chunk_size)

            self.output_processor.process_prompt_logprob(seq_group, outputs)
            if seq_group_meta.do_sample:
                self.output_processor.process_outputs(seq_group, outputs)

        # Free the finished sequence groups.
        self.scheduler.free_finished_seq_groups()

        # Create the outputs.
        request_outputs: List[RequestOutput] = []
        for scheduled_seq_group in scheduled_seq_groups:
            seq_group = scheduled_seq_group.seq_group
            seq_group.maybe_set_first_token_time(now)
            request_output = RequestOutput.from_seq_group(seq_group)
            request_outputs.append(request_output)
        for seq_group in ignored_seq_groups:
            request_output = RequestOutput.from_seq_group(seq_group)
            request_outputs.append(request_output)
        return request_outputs

    def step(self) -> List[RequestOutput]:
        """Performs one decoding iteration and returns newly generated results.

        .. figure:: https://i.imgur.com/sv2HssD.png
            :alt: Overview of the step function
            :align: center

            Overview of the step function.

        Details:
            - Step 1: Schedules the sequences to be executed in the next
              iteration and the token blocks to be swapped in/out/copy.

                - Depending on the scheduling policy,
                  sequences may be `preempted/reordered`.
                - A Sequence Group (SG) refer to a group of sequences
                  that are generated from the same prompt.

            - Step 2: Calls the distributed executor to execute the model.
            - Step 3: Processes the model output. This mainly includes:

                - Decodes the relevant outputs.
                - Updates the scheduled sequence groups with model outputs
                  based on its `sampling parameters` (`use_beam_search` or not).
                - Frees the finished sequence groups.

            - Finally, it creates and returns the newly generated results.

        Example:
            >>> # Please see the example/ folder for more detailed examples.
            >>>
            >>> # initialize engine and request arguments
            >>> engine = LLMEngine.from_engine_args(engine_args)
            >>> example_inputs = [(0, "What is LLM?",
            >>>    SamplingParams(temperature=0.0))]
            >>>
            >>> # Start the engine with an event loop
            >>> while True:
            >>>     if example_inputs:
            >>>         req_id, prompt, sampling_params = example_inputs.pop(0)
            >>>         engine.add_request(str(req_id), prompt, sampling_params)
            >>>
            >>>     # continue the request processing
            >>>     request_outputs = engine.step()
            >>>     for request_output in request_outputs:
            >>>         if request_output.finished:
            >>>             # return or show the request output
            >>>
            >>>     if not (engine.has_unfinished_requests() or example_inputs):
            >>>         break
        """
        seq_group_metadata_list, scheduler_outputs = self.scheduler.schedule()

        if not scheduler_outputs.is_empty():
            output = self.model_executor.execute_model(
                seq_group_metadata_list=seq_group_metadata_list,
                blocks_to_swap_in=scheduler_outputs.blocks_to_swap_in,
                blocks_to_swap_out=scheduler_outputs.blocks_to_swap_out,
                blocks_to_copy=scheduler_outputs.blocks_to_copy,
                num_lookahead_slots=scheduler_outputs.num_lookahead_slots)
        else:
            output = []

        request_outputs = self._process_model_outputs(
            output, scheduler_outputs.scheduled_seq_groups,
            scheduler_outputs.ignored_seq_groups, seq_group_metadata_list)

        # Log stats.
        if self.log_stats:
            self.stat_logger.log(
                self._get_stats(scheduler_outputs, model_output=output))

        return request_outputs

    def do_log_stats(self) -> None:
        """Forced log when no requests active."""
        if self.log_stats:
            self.stat_logger.log(self._get_stats(scheduler_outputs=None))

    def _get_stats(
            self,
            scheduler_outputs: Optional[SchedulerOutputs],
            model_output: Optional[List[SamplerOutput]] = None) -> Stats:
        """Get Stats to be Logged to Prometheus.

        Args:
            scheduler_outputs: Optional, used to populate metrics related to
                the scheduled batch,
            model_output: Optional, used to emit speculative decoding metrics
                which are created by the workers.
        """
        now = time.time()

        # System State
        #   Scheduler State
        num_running_sys = len(self.scheduler.running)
        num_swapped_sys = len(self.scheduler.swapped)
        num_waiting_sys = len(self.scheduler.waiting)

        # KV Cache Usage in %
        num_total_gpu = self.cache_config.num_gpu_blocks
        num_free_gpu = self.scheduler.block_manager.get_num_free_gpu_blocks()
        gpu_cache_usage_sys = 1.0 - (num_free_gpu / num_total_gpu)

        num_total_cpu = self.cache_config.num_cpu_blocks
        cpu_cache_usage_sys = 0.
        if num_total_cpu > 0:
            num_free_cpu = self.scheduler.block_manager.get_num_free_cpu_blocks(
            )
            cpu_cache_usage_sys = 1.0 - (num_free_cpu / num_total_cpu)

        # Iteration stats
        num_prompt_tokens_iter = 0
        num_generation_tokens_iter = 0
        time_to_first_tokens_iter: List[float] = []
        time_per_output_tokens_iter: List[float] = []

        # Request stats
        #   Latency
        time_e2e_requests: List[float] = []
        #   Metadata
        num_prompt_tokens_requests: List[int] = []
        num_generation_tokens_requests: List[int] = []
        best_of_requests: List[int] = []
        n_requests: List[int] = []
        finished_reason_requests: List[str] = []

        # NOTE: This loop assumes prefill seq_groups are before
        # decode seq_groups in scheduled_seq_groups.
        if scheduler_outputs is not None:
            num_generation_tokens_from_prefill_groups = 0.
            if scheduler_outputs.num_prefill_groups > 0 and len(
                    scheduler_outputs.scheduled_seq_groups
            ) != scheduler_outputs.num_prefill_groups:
                print("DETECTED CHUNKED")

            for idx, scheduled_seq_group in enumerate(
                    scheduler_outputs.scheduled_seq_groups):
                group_was_prefill = idx < scheduler_outputs.num_prefill_groups
                seq_group = scheduled_seq_group.seq_group

                # NOTE: a seq_group that completed all of its prefill tokens
                # in the last iteration will have seq_group.is_prefill() = False
                # with group_was_prefill = True
                if group_was_prefill:
                    # Number of prompt tokens.
                    num_prompt_tokens_iter += (
                        scheduled_seq_group.token_chunk_size)

                    # If the seq_group just finished the prefill state
                    # get TTFT.
                    if not seq_group.is_prefill():
                        latency = seq_group.get_last_latency(now)
                        time_to_first_tokens_iter.append(latency)

                        # One generation token per finished prefill.
                        num_generation_tokens_from_prefill_groups += (
                            seq_group.num_seqs())
                else:
                    # TPOTs.
                    latency = seq_group.get_last_latency(now)
                    time_per_output_tokens_iter.append(latency)

                # Because of chunked prefill, we can have a single sequence
                # group that does multiple prompt_runs. To prevent logging
                # the same metadata more than once per request, we standardize
                # on logging request level information for finished requests,
                # which can only happen once.
                if seq_group.is_finished():
                    # Latency timings
                    time_e2e_requests.append(now -
                                             seq_group.metrics.arrival_time)

                    # Metadata
                    num_prompt_tokens_requests.append(
                        len(seq_group.prompt_token_ids))
                    num_generation_tokens_requests.extend([
                        seq.get_output_len()
                        for seq in seq_group.get_finished_seqs()
                    ])
                    best_of_requests.append(seq_group.sampling_params.best_of)
                    n_requests.append(seq_group.sampling_params.n)
                    finished_reason_requests.extend([
                        SequenceStatus.get_finished_reason(seq.status)
                        for seq in seq_group.get_finished_seqs()
                    ])

            # Number of generation tokens.
            #   num_batched_tokens equals the number of prompt_tokens plus the
            #   number of decode_tokens in a single iteration. So,
            #   num_generation_tokens = num_batched_tokens - num_prompt_tokens
            #   + num_generation_tokens_from_prefill_groups (since we generate
            #   one token on prefills on iters where the prefill finishes).
            num_generation_tokens_iter = (
                scheduler_outputs.num_batched_tokens - num_prompt_tokens_iter +
                num_generation_tokens_from_prefill_groups)

        # Spec decode, if enabled, emits specialized metrics from the worker in
        # sampler output.
        if model_output and (model_output[0].spec_decode_worker_metrics
                             is not None):
            spec_decode_metrics = model_output[0].spec_decode_worker_metrics
        else:
            spec_decode_metrics = None

        return Stats(
            now=now,

            # System stats
            #   Scheduler State
            num_running_sys=num_running_sys,
            num_swapped_sys=num_swapped_sys,
            num_waiting_sys=num_waiting_sys,
            #   KV Cache Usage in %
            gpu_cache_usage_sys=gpu_cache_usage_sys,
            cpu_cache_usage_sys=cpu_cache_usage_sys,

            # Iteration stats
            num_prompt_tokens_iter=num_prompt_tokens_iter,
            num_generation_tokens_iter=num_generation_tokens_iter,
            time_to_first_tokens_iter=time_to_first_tokens_iter,
            time_per_output_tokens_iter=time_per_output_tokens_iter,
            spec_decode_metrics=spec_decode_metrics,

            # Request stats
            #   Latency
            time_e2e_requests=time_e2e_requests,
            #   Metadata
            num_prompt_tokens_requests=num_prompt_tokens_requests,
            num_generation_tokens_requests=num_generation_tokens_requests,
            best_of_requests=best_of_requests,
            n_requests=n_requests,
            finished_reason_requests=finished_reason_requests,
        )

    def add_lora(self, lora_request: LoRARequest) -> bool:
        return self.model_executor.add_lora(lora_request)

    def remove_lora(self, lora_id: int) -> bool:
        return self.model_executor.remove_lora(lora_id)

    def list_loras(self) -> List[int]:
        return self.model_executor.list_loras()

    def check_health(self) -> None:
        self.model_executor.check_health()<|MERGE_RESOLUTION|>--- conflicted
+++ resolved
@@ -219,12 +219,8 @@
         if self.log_stats:
             self.stat_logger = StatLogger(
                 local_interval=_LOCAL_LOGGING_INTERVAL_SEC,
-<<<<<<< HEAD
-                labels=dict(model_name=model_config.served_model_name))
-=======
-                labels=dict(model_name=model_config.model),
+                labels=dict(model_name=model_config.served_model_name),
                 max_model_len=self.model_config.max_model_len)
->>>>>>> df29793d
             self.stat_logger.info("cache_config", self.cache_config)
 
         # Create sequence output processor, e.g. for beam search or
