--- conflicted
+++ resolved
@@ -24,14 +24,10 @@
 from vllm.engine.output_processor.util import create_output_by_sequence_group
 from vllm.executor.executor_base import ExecutorBase
 from vllm.executor.ray_utils import initialize_ray_cluster
-<<<<<<< HEAD
-from vllm.inputs import (INPUT_REGISTRY, InputRegistry, LLMInputs,
-                         PromptInputs, get_prompt_type)
-=======
-from vllm.inputs import (INPUT_REGISTRY, EncoderDecoderLLMInputs, LLMInputs,
-                         PromptInputs, SingletonPromptInputs)
+from vllm.inputs import (INPUT_REGISTRY, EncoderDecoderLLMInputs,
+                         InputRegistry, LLMInputs, PromptInputs,
+                         SingletonPromptInputs)
 from vllm.inputs.parse import is_explicit_encoder_decoder_prompt
->>>>>>> 7eb4a51c
 from vllm.logger import init_logger
 from vllm.lora.request import LoRARequest
 from vllm.multimodal import MultiModalDataDict
