import time
from typing import Dict, Iterable, List, Optional, Tuple, Type, Union

from transformers import PreTrainedTokenizer

import vllm
from vllm.lora.request import LoRARequest
from vllm.config import (CacheConfig, DeviceConfig, ModelConfig,
                         ParallelConfig, SchedulerConfig, LoRAConfig)
from vllm.core.scheduler import Scheduler, SchedulerOutputs
from vllm.engine.arg_utils import EngineArgs
from vllm.executor.executor_base import ExecutorBase
from vllm.engine.metrics import StatLogger, Stats
from vllm.engine.ray_utils import initialize_ray_cluster
from vllm.logger import init_logger
from vllm.outputs import RequestOutput
from vllm.sampling_params import SamplingParams
from vllm.sequence import (Logprob, SamplerOutput, Sequence, SequenceGroup,
                           SequenceGroupOutput, SequenceOutput, SequenceStatus)
from vllm.transformers_utils.tokenizer import (detokenize_incrementally,
                                               TokenizerGroup)
<<<<<<< HEAD
from vllm.utils import (Counter, set_cuda_visible_devices, get_ip,
                        get_open_port, get_distributed_init_method)
from vllm.usage.usage_lib import UsageContext, is_usage_stats_enabled, usage_message
if ray:
    from ray.util.scheduling_strategies import PlacementGroupSchedulingStrategy

if TYPE_CHECKING:
    from ray.util.placement_group import PlacementGroup
=======
from vllm.utils import Counter
>>>>>>> 8fe83865

logger = init_logger(__name__)
_LOCAL_LOGGING_INTERVAL_SEC = 5


class LLMEngine:
    """An LLM engine that receives requests and generates texts.

    This is the main class for the vLLM engine. It receives requests
    from clients and generates texts from the LLM. It includes a tokenizer, a
    language model (possibly distributed across multiple GPUs), and GPU memory
    space allocated for intermediate states (aka KV cache). This class utilizes
    iteration-level scheduling and efficient memory management to maximize the
    serving throughput.

    The `LLM` class wraps this class for offline batched inference and the
    `AsyncLLMEngine` class wraps this class for online serving.

    NOTE: The config arguments are derived from the `EngineArgs` class. For the
    comprehensive list of arguments, see `EngineArgs`.

    Args:
        model_config: The configuration related to the LLM model.
        cache_config: The configuration related to the KV cache memory
            management.
        parallel_config: The configuration related to distributed execution.
        scheduler_config: The configuration related to the request scheduler.
        device_config: The configuration related to the device.
        executor_class: The model executor class for managing distributed
            execution.
        log_stats: Whether to log statistics.
        usage_context: Specified entry point, used for usage info collection
    """

    def __init__(
<<<<<<< HEAD
            self,
            model_config: ModelConfig,
            cache_config: CacheConfig,
            parallel_config: ParallelConfig,
            scheduler_config: SchedulerConfig,
            device_config: DeviceConfig,
            lora_config: Optional[LoRAConfig],
            placement_group: Optional["PlacementGroup"],
            log_stats: bool,
            usage_context: UsageContext = UsageContext.ENGINE_CONTEXT) -> None:
=======
        self,
        model_config: ModelConfig,
        cache_config: CacheConfig,
        parallel_config: ParallelConfig,
        scheduler_config: SchedulerConfig,
        device_config: DeviceConfig,
        lora_config: Optional[LoRAConfig],
        executor_class: Type[ExecutorBase],
        log_stats: bool,
    ) -> None:
>>>>>>> 8fe83865
        logger.info(
            f"Initializing an LLM engine (v{vllm.__version__}) with config: "
            f"model={model_config.model!r}, "
            f"tokenizer={model_config.tokenizer!r}, "
            f"tokenizer_mode={model_config.tokenizer_mode}, "
            f"revision={model_config.revision}, "
            f"tokenizer_revision={model_config.tokenizer_revision}, "
            f"trust_remote_code={model_config.trust_remote_code}, "
            f"dtype={model_config.dtype}, "
            f"max_seq_len={model_config.max_model_len}, "
            f"download_dir={model_config.download_dir!r}, "
            f"load_format={model_config.load_format}, "
            f"tensor_parallel_size={parallel_config.tensor_parallel_size}, "
            f"disable_custom_all_reduce="
            f"{parallel_config.disable_custom_all_reduce}, "
            f"quantization={model_config.quantization}, "
            f"enforce_eager={model_config.enforce_eager}, "
            f"kv_cache_dtype={cache_config.cache_dtype}, "
            f"device_config={device_config.device}, "
            f"seed={model_config.seed})")
        # TODO(woosuk): Print more configs in debug mode.

        self.model_config = model_config
        self.cache_config = cache_config
        self.lora_config = lora_config
        self.parallel_config = parallel_config
        self.scheduler_config = scheduler_config
        self.device_config = device_config
        self.log_stats = log_stats
        self._verify_args()

        self._init_tokenizer()
        self.seq_counter = Counter()

<<<<<<< HEAD
        #If usage stat is enabled, collect relevant info.
        if is_usage_stats_enabled():
            usage_message.report_usage(model_config.model, usage_context)

        # Create the parallel GPU workers.
        if self.parallel_config.worker_use_ray:
            # Disable Ray usage stats collection.
            ray_usage = os.environ.get("RAY_USAGE_STATS_ENABLED", "0")
            if ray_usage != "1":
                os.environ["RAY_USAGE_STATS_ENABLED"] = "0"
            # Pass additional arguments to initialize the worker
            additional_ray_args = {}
            if self.parallel_config.ray_workers_use_nsight:
                logger.info("Configuring Ray workers to use nsight.")
                additional_ray_args = {
                    "runtime_env": {
                        "nsight": {
                            "t": "cuda,cudnn,cublas",
                            "o": "'worker_process_%p'",
                            "cuda-graph-trace": "node",
                        }
                    }
                }
            self._init_workers_ray(placement_group, **additional_ray_args)
        else:
            self._init_workers()

        # Profile the memory usage and initialize the cache.
        self._init_cache()
=======
        self.model_executor = executor_class(model_config, cache_config,
                                             parallel_config, scheduler_config,
                                             device_config, lora_config)
>>>>>>> 8fe83865

        # Create the scheduler.
        # NOTE: the cache_config here have been updated with the numbers of
        # GPU and CPU blocks, which are profiled in the distributed executor.
        self.scheduler = Scheduler(scheduler_config, cache_config, lora_config)

        # Metric Logging.
        if self.log_stats:
            self.stat_logger = StatLogger(
                local_interval=_LOCAL_LOGGING_INTERVAL_SEC,
                labels=dict(model_name=model_config.model))
            self.stat_logger.info("cache_config", self.cache_config)

    @classmethod
    def from_engine_args(cls, engine_args: EngineArgs) -> "LLMEngine":
        """Creates an LLM engine from the engine arguments."""
        # Create the engine configs.
        engine_configs = engine_args.create_engine_configs()
        parallel_config = engine_configs[2]

        # Initialize the cluster and specify the executor class.
        if parallel_config.worker_use_ray:
            initialize_ray_cluster(parallel_config)
            from vllm.executor.ray_gpu_executor import RayGPUExecutor
            executor_class = RayGPUExecutor
        else:
            assert parallel_config.world_size == 1, (
                "Ray is required if parallel_config.world_size > 1.")
            from vllm.executor.gpu_executor import GPUExecutor
            executor_class = GPUExecutor

        # Create the LLM engine.
        engine = cls(*engine_configs,
                     executor_class=executor_class,
                     log_stats=not engine_args.disable_log_stats)
        return engine

    def __reduce__(self):
        # This is to ensure that the LLMEngine is not referenced in
        # the closure used to initialize Ray worker actors
        raise RuntimeError("LLMEngine should not be pickled!")

    def get_tokenizer(self) -> "PreTrainedTokenizer":
        return self.tokenizer.get_lora_tokenizer()

    def get_tokenizer_for_seq(self,
                              sequence: Sequence) -> "PreTrainedTokenizer":
        return self.tokenizer.get_lora_tokenizer(sequence.lora_request)

    def _init_tokenizer(self, **tokenizer_init_kwargs):
        init_kwargs = dict(
            enable_lora=bool(self.lora_config),
            max_num_seqs=self.scheduler_config.max_num_seqs,
            max_input_length=None,
            tokenizer_mode=self.model_config.tokenizer_mode,
            trust_remote_code=self.model_config.trust_remote_code,
            revision=self.model_config.tokenizer_revision)
        init_kwargs.update(tokenizer_init_kwargs)
        self.tokenizer: TokenizerGroup = TokenizerGroup(
            self.model_config.tokenizer, **init_kwargs)

    def _verify_args(self) -> None:
        self.model_config.verify_with_parallel_config(self.parallel_config)
        self.cache_config.verify_with_parallel_config(self.parallel_config)
        if self.lora_config:
            self.lora_config.verify_with_model_config(self.model_config)
            self.lora_config.verify_with_scheduler_config(
                self.scheduler_config)

<<<<<<< HEAD
    def _init_cache(self) -> None:
        """Profiles the memory usage and initializes the KV cache.

        The engine will first conduct a profiling of the existing memory usage.
        Then, it calculate the maximum possible number of GPU and CPU blocks
        that can be allocated with the remaining free memory.
        More details can be found in the
        :meth:`~vllm.worker.worker.Worker.profile_num_available_blocks` method
        from class :class:`~vllm.worker.Worker`.

        Afterwards, as there may be multiple workers,
        we take the minimum number of blocks across all workers
        to ensure this can be applied to all of them.

        Finally, the engine will initialize the KV cache
        with the calculated number of blocks.

        .. tip::
            You may limit the usage of GPU memory
            by adjusting the `gpu_memory_utilization` parameters.
        """
        # Get the maximum number of blocks that can be allocated on GPU and CPU.
        num_blocks = self._run_workers(
            "profile_num_available_blocks",
            block_size=self.cache_config.block_size,
            gpu_memory_utilization=self.cache_config.gpu_memory_utilization,
            cpu_swap_space=self.cache_config.swap_space_bytes,
            cache_dtype=self.cache_config.cache_dtype,
        )

        # Since we use a shared centralized controller, we take the minimum
        # number of blocks across all workers to make sure all the memory
        # operators can be applied to all workers.
        num_gpu_blocks = min(b[0] for b in num_blocks)
        num_cpu_blocks = min(b[1] for b in num_blocks)
        # FIXME(woosuk): Change to debug log.
        logger.info(f"# GPU blocks: {num_gpu_blocks}, "
                    f"# CPU blocks: {num_cpu_blocks}")

        if num_gpu_blocks <= 0:
            raise ValueError("No available memory for the cache blocks. "
                             "Try increasing `gpu_memory_utilization` when "
                             "initializing the engine.")
        max_seq_len = self.cache_config.block_size * num_gpu_blocks
        if self.model_config.max_model_len > max_seq_len:
            raise ValueError(
                f"The model's max seq len ({self.model_config.max_model_len}) "
                "is larger than the maximum number of tokens that can be "
                f"stored in KV cache ({max_seq_len}). Try increasing "
                "`gpu_memory_utilization` or decreasing `max_model_len` when "
                "initializing the engine.")

        self.cache_config.num_gpu_blocks = num_gpu_blocks
        self.cache_config.num_cpu_blocks = num_cpu_blocks

        # Initialize the cache.
        self._run_workers("init_cache_engine", cache_config=self.cache_config)
        # Warm up the model. This includes capturing the model into CUDA graph
        # if enforce_eager is False.
        self._run_workers("warm_up_model")

    @classmethod
    def from_engine_args(
        cls,
        engine_args: EngineArgs,
        usage_context: UsageContext = UsageContext.ENGINE_CONTEXT
    ) -> "LLMEngine":
        """Creates an LLM engine from the engine arguments."""
        # Create the engine configs.
        engine_configs = engine_args.create_engine_configs()
        parallel_config = engine_configs[2]
        # Initialize the cluster.
        placement_group = initialize_cluster(parallel_config)
        # Create the LLM engine.
        engine = cls(*engine_configs,
                     placement_group,
                     log_stats=not engine_args.disable_log_stats,
                     usage_context=usage_context)
        return engine

=======
>>>>>>> 8fe83865
    def encode_request(
        self,
        request_id: str,  # pylint: disable=unused-argument
        prompt: Optional[str],
        prompt_token_ids: Optional[List[int]] = None,
        lora_request: Optional[LoRARequest] = None,
    ):
        if prompt_token_ids is None:
            assert prompt is not None
            prompt_token_ids = self.tokenizer.encode(request_id=request_id,
                                                     prompt=prompt,
                                                     lora_request=lora_request)
        return prompt_token_ids

    def add_request(
        self,
        request_id: str,
        prompt: Optional[str],
        sampling_params: SamplingParams,
        prompt_token_ids: Optional[List[int]] = None,
        arrival_time: Optional[float] = None,
        lora_request: Optional[LoRARequest] = None,
    ) -> None:
        """Add a request to the engine's request pool.

        The request is added to the request pool and will be processed by the
        scheduler as `engine.step()` is called. The exact scheduling policy is
        determined by the scheduler.

        Args:
            request_id: The unique ID of the request.
            prompt: The prompt string. Can be None if prompt_token_ids is
                provided.
            sampling_params: The sampling parameters for text generation.
            prompt_token_ids: The token IDs of the prompt. If None, we
                use the tokenizer to convert the prompts to token IDs.
            arrival_time: The arrival time of the request. If None, we use
                the current monotonic time.

        Details:
            - Set arrival_time to the current time if it is None.
            - Set prompt_token_ids to the encoded prompt if it is None.
            - Create `best_of` number of :class:`~vllm.Sequence` objects.
            - Create a :class:`~vllm.SequenceGroup` object
              from the list of :class:`~vllm.Sequence`.
            - Add the :class:`~vllm.SequenceGroup` object to the scheduler.

        Example:
            >>> # initialize engine
            >>> engine = LLMEngine.from_engine_args(engine_args)
            >>> # set request arguments
            >>> example_prompt = "Who is the president of the United States?"
            >>> sampling_params = SamplingParams(temperature=0.0)
            >>> request_id = 0
            >>>
            >>> # add the request to the engine
            >>> engine.add_request(
            >>>    str(request_id),
            >>>    example_prompt,
            >>>    SamplingParams(temperature=0.0))
            >>> # continue the request processing
            >>> ...
        """
        if lora_request is not None and not self.lora_config:
            raise ValueError(f"Got lora_request {lora_request} but LoRA is "
                             "not enabled!")
        max_logprobs = self.get_model_config().max_logprobs
        if (sampling_params.logprobs
                and sampling_params.logprobs > max_logprobs) or (
                    sampling_params.prompt_logprobs
                    and sampling_params.prompt_logprobs > max_logprobs):
            raise ValueError(f"Cannot request more than "
                             f"{max_logprobs} logprobs.")
        if arrival_time is None:
            arrival_time = time.monotonic()
        prompt_token_ids = self.encode_request(
            request_id=request_id,
            prompt=prompt,
            prompt_token_ids=prompt_token_ids,
            lora_request=lora_request)

        # Create the sequences.
        block_size = self.cache_config.block_size
        seq_id = next(self.seq_counter)
        eos_token_id = self.tokenizer.get_lora_tokenizer(
            lora_request).eos_token_id
        seq = Sequence(seq_id, prompt, prompt_token_ids, block_size,
                       eos_token_id, lora_request)

        # Defensive copy of SamplingParams, which are used by the sampler,
        # this doesn't deep-copy LogitsProcessor objects
        sampling_params = sampling_params.clone()

        # Create the sequence group.
        seq_group = SequenceGroup(request_id, [seq], sampling_params,
                                  arrival_time, lora_request)

        # Add the sequence group to the scheduler.
        self.scheduler.add_seq_group(seq_group)

    def abort_request(self, request_id: Union[str, Iterable[str]]) -> None:
        """Aborts a request(s) with the given ID.

        Args:
            request_id: The ID(s) of the request to abort.

        Details:
            - Refer to the
              :meth:`~vllm.core.scheduler.Scheduler.abort_seq_group`
              from class :class:`~vllm.core.scheduler.Scheduler`.

        Example:
            >>> # initialize engine and add a request with request_id
            >>> request_id = str(0)
            >>> # abort the request
            >>> engine.abort_request(request_id)
        """
        self.scheduler.abort_seq_group(request_id)

    def get_model_config(self) -> ModelConfig:
        """Gets the model configuration."""
        return self.model_config

    def get_num_unfinished_requests(self) -> int:
        """Gets the number of unfinished requests."""
        return self.scheduler.get_num_unfinished_seq_groups()

    def has_unfinished_requests(self) -> bool:
        """Returns True if there are unfinished requests."""
        return self.scheduler.has_unfinished_seqs()

    def _check_beam_search_early_stopping(
        self,
        early_stopping: Union[bool, str],
        sampling_params: SamplingParams,
        best_running_seq: Sequence,
        current_worst_seq: Sequence,
    ) -> bool:
        assert sampling_params.use_beam_search
        length_penalty = sampling_params.length_penalty
        if early_stopping is True:
            return True

        current_worst_score = current_worst_seq.get_beam_search_score(
            length_penalty=length_penalty,
            eos_token_id=current_worst_seq.eos_token_id)
        if early_stopping is False:
            highest_attainable_score = best_running_seq.get_beam_search_score(
                length_penalty=length_penalty,
                eos_token_id=best_running_seq.eos_token_id)
        else:
            assert early_stopping == "never"
            if length_penalty > 0.0:
                # If length_penalty > 0.0, beam search will prefer longer
                # sequences. The highest attainable score calculation is
                # based on the longest possible sequence length in this case.
                max_possible_length = max(
                    best_running_seq.get_prompt_len() +
                    sampling_params.max_tokens,
                    self.scheduler_config.max_model_len)
                highest_attainable_score = (
                    best_running_seq.get_beam_search_score(
                        length_penalty=length_penalty,
                        eos_token_id=best_running_seq.eos_token_id,
                        seq_len=max_possible_length))
            else:
                # Otherwise, beam search will prefer shorter sequences. The
                # highest attainable score calculation is based on the current
                # sequence length.
                highest_attainable_score = (
                    best_running_seq.get_beam_search_score(
                        length_penalty=length_penalty,
                        eos_token_id=best_running_seq.eos_token_id))
        return current_worst_score >= highest_attainable_score

    def _process_sequence_group_outputs(self, seq_group: SequenceGroup,
                                        outputs: SequenceGroupOutput) -> None:

        # Process prompt logprobs
        prompt_logprobs = outputs.prompt_logprobs
        if prompt_logprobs is not None:
            # We can pick any sequence for the prompt.
            seq = next(iter(seq_group.seqs_dict.values()))
            all_token_ids = seq.get_token_ids()
            for i, prompt_logprobs_for_token in enumerate(prompt_logprobs):
                self._decode_logprobs(seq, seq_group.sampling_params,
                                      prompt_logprobs_for_token,
                                      all_token_ids[:i])
            seq_group.prompt_logprobs = prompt_logprobs

        # Process samples
        samples = outputs.samples
        parent_seqs = seq_group.get_seqs(status=SequenceStatus.RUNNING)
        existing_finished_seqs = seq_group.get_finished_seqs()
        parent_child_dict = {
            parent_seq.seq_id: []
            for parent_seq in parent_seqs
        }
        for sample in samples:
            parent_child_dict[sample.parent_seq_id].append(sample)
        # List of (child, parent)
        child_seqs: List[Tuple[Sequence, Sequence]] = []

        # Process the child samples for each parent sequence
        for parent in parent_seqs:
            child_samples: List[SequenceOutput] = parent_child_dict[
                parent.seq_id]
            if len(child_samples) == 0:
                # This parent sequence has no children samples. Remove
                # the parent sequence from the sequence group since it will
                # not be used in the future iterations.
                parent.status = SequenceStatus.FINISHED_ABORTED
                seq_group.remove(parent.seq_id)
                self.scheduler.free_seq(parent)
                continue
            # Fork the parent sequence if there are multiple child samples.
            for child_sample in child_samples[:-1]:
                new_child_seq_id = next(self.seq_counter)
                child = parent.fork(new_child_seq_id)
                child.append_token_id(child_sample.output_token,
                                      child_sample.logprobs)
                child_seqs.append((child, parent))
            # Continue the parent sequence for the last child sample.
            # We reuse the parent sequence here to reduce redundant memory
            # copies, especially when using non-beam search sampling methods.
            last_child_sample = child_samples[-1]
            parent.append_token_id(last_child_sample.output_token,
                                   last_child_sample.logprobs)
            child_seqs.append((parent, parent))

        for seq, _ in child_seqs:
            self._decode_sequence(seq, seq_group.sampling_params)
            self._check_stop(seq, seq_group.sampling_params)

        # Non-beam search case
        if not seq_group.sampling_params.use_beam_search:
            # For newly created child sequences, add them to the sequence group
            # and fork them in block manager if they are not finished.
            for seq, parent in child_seqs:
                if seq is not parent:
                    seq_group.add(seq)
                    if not seq.is_finished():
                        self.scheduler.fork_seq(parent, seq)

            # Free the finished and selected parent sequences' memory in block
            # manager. Keep them in the sequence group as candidate output.
            # NOTE: we need to fork the new sequences before freeing the
            # old sequences.
            for seq, parent in child_seqs:
                if seq is parent and seq.is_finished():
                    self.scheduler.free_seq(seq)
            return

        # Beam search case
        # Select the child sequences to keep in the sequence group.
        selected_child_seqs = []
        unselected_child_seqs = []
        beam_width = seq_group.sampling_params.best_of
        length_penalty = seq_group.sampling_params.length_penalty

        # Select the newly finished sequences with the highest scores
        # to replace existing finished sequences.
        # Tuple of (seq, parent, is_new)
        existing_finished_seqs = [(seq, None, False)
                                  for seq in existing_finished_seqs]
        new_finished_seqs = [(seq, parent, True) for seq, parent in child_seqs
                             if seq.is_finished()]
        all_finished_seqs = existing_finished_seqs + new_finished_seqs
        # Sort the finished sequences by their scores.
        all_finished_seqs.sort(key=lambda x: x[0].get_beam_search_score(
            length_penalty=length_penalty, eos_token_id=x[0].eos_token_id),
                               reverse=True)
        for seq, parent, is_new in all_finished_seqs[:beam_width]:
            if is_new:
                # A newly generated child sequence finishes and has a high
                # score, so we will add it into the sequence group.
                selected_child_seqs.append((seq, parent))
        for seq, parent, is_new in all_finished_seqs[beam_width:]:
            if is_new:
                # A newly generated child sequence finishes but has a low
                # score, so we will not add it into the sequence group.
                # Additionally, if this sequence is a continuation of a
                # parent sequence, we will need remove the parent sequence
                # from the sequence group.
                unselected_child_seqs.append((seq, parent))
            else:
                # An existing finished sequence has a low score, so we will
                # remove it from the sequence group.
                seq_group.remove(seq.seq_id)

        # select the top beam_width sequences from the running
        # sequences for the next iteration to continue the beam
        # search.
        running_child_seqs = [(seq, parent) for seq, parent in child_seqs
                              if not seq.is_finished()]
        # Sort the running sequences by their scores.
        running_child_seqs.sort(key=lambda x: x[0].get_beam_search_score(
            length_penalty=length_penalty, eos_token_id=x[0].eos_token_id),
                                reverse=True)

        # Check if we can stop the beam search.
        if len(running_child_seqs) == 0:
            # No running sequences, stop the beam search.
            stop_beam_search = True
        elif len(all_finished_seqs) < beam_width:
            # Not enough finished sequences, continue the beam search.
            stop_beam_search = False
        else:
            # Check the early stopping criteria
            best_running_seq = running_child_seqs[0][0]
            current_worst_seq = all_finished_seqs[beam_width - 1][0]
            stop_beam_search = self._check_beam_search_early_stopping(
                seq_group.sampling_params.early_stopping,
                seq_group.sampling_params, best_running_seq, current_worst_seq)

        if stop_beam_search:
            # Stop the beam search and remove all the running sequences from
            # the sequence group.
            unselected_child_seqs.extend(running_child_seqs)
        else:
            # Continue the beam search and select the top beam_width sequences
            # to continue the beam search.
            selected_child_seqs.extend(running_child_seqs[:beam_width])
            # The remaining running sequences will not be used in the next
            # iteration. Again, if these sequences are continuations of
            # parent sequences, we will need to remove the parent sequences
            # from the sequence group.
            unselected_child_seqs.extend(running_child_seqs[beam_width:])

        # For newly created child sequences, add them to the sequence group
        # and fork them in block manager if they are not finished.
        for seq, parent in selected_child_seqs:
            if seq is not parent:
                seq_group.add(seq)
                if not seq.is_finished():
                    self.scheduler.fork_seq(parent, seq)

        # Free the finished and selected parent sequences' memory in block
        # manager. Keep them in the sequence group as candidate output.
        for seq, parent in selected_child_seqs:
            if seq is parent and seq.is_finished():
                self.scheduler.free_seq(seq)

        # Remove the unselected parent sequences from the sequence group and
        # free their memory in block manager.
        for seq, parent in unselected_child_seqs:
            if seq is parent:
                # Remove the parent sequence if it is not selected for next
                # iteration
                seq_group.remove(seq.seq_id)
                self.scheduler.free_seq(seq)

    def _process_model_outputs(
            self, output: SamplerOutput,
            scheduler_outputs: SchedulerOutputs) -> List[RequestOutput]:
        now = time.time()
        # Update the scheduled sequence groups with the model outputs.
        scheduled_seq_groups = scheduler_outputs.scheduled_seq_groups

        # If prefix caching is enabled, mark all blocks in the sequence groups
        # as completed so that future requests don't attempt to recompute them
        if self.cache_config.enable_prefix_caching:
            for seq_group in scheduled_seq_groups:
                self.scheduler.mark_blocks_as_computed(seq_group)

        for seq_group, outputs in zip(scheduled_seq_groups, output):
            self._process_sequence_group_outputs(seq_group, outputs)

        # Free the finished sequence groups.
        self.scheduler.free_finished_seq_groups()

        # Create the outputs.
        request_outputs: List[RequestOutput] = []
        for seq_group in scheduled_seq_groups:
            seq_group.maybe_set_first_token_time(now)
            request_output = RequestOutput.from_seq_group(seq_group)
            request_outputs.append(request_output)
        for seq_group in scheduler_outputs.ignored_seq_groups:
            request_output = RequestOutput.from_seq_group(seq_group)
            request_outputs.append(request_output)

        # Log stats.
        if self.log_stats:
            self.stat_logger.log(self._get_stats(scheduler_outputs))

        return request_outputs

    def step(self) -> List[RequestOutput]:
        """Performs one decoding iteration and returns newly generated results.

        .. figure:: https://i.imgur.com/sv2HssD.png
            :alt: Overview of the step function
            :align: center

            Overview of the step function.

        Details:
            - Step 1: Schedules the sequences to be executed in the next
              iteration and the token blocks to be swapped in/out/copy.

                - Depending on the scheduling policy,
                  sequences may be `preempted/reordered`.
                - A Sequence Group (SG) refer to a group of sequences
                  that are generated from the same prompt.

            - Step 2: Calls the distributed executor to execute the model.
            - Step 3: Processes the model output. This mainly includes:

                - Decodes the relevant outputs.
                - Updates the scheduled sequence groups with model outputs
                  based on its `sampling parameters` (`use_beam_search` or not).
                - Frees the finished sequence groups.

            - Finally, it creates and returns the newly generated results.

        Example:
            >>> # Please see the example/ folder for more detailed examples.
            >>>
            >>> # initialize engine and request arguments
            >>> engine = LLMEngine.from_engine_args(engine_args)
            >>> example_inputs = [(0, "What is LLM?",
            >>>    SamplingParams(temperature=0.0))]
            >>>
            >>> # Start the engine with an event loop
            >>> while True:
            >>>     if example_inputs:
            >>>         req_id, prompt, sampling_params = example_inputs.pop(0)
            >>>         engine.add_request(str(req_id), prompt, sampling_params)
            >>>
            >>>     # continue the request processing
            >>>     request_outputs = engine.step()
            >>>     for request_output in request_outputs:
            >>>         if request_output.finished:
            >>>             # return or show the request output
            >>>
            >>>     if not (engine.has_unfinished_requests() or example_inputs):
            >>>         break
        """
        seq_group_metadata_list, scheduler_outputs = self.scheduler.schedule()

        if not scheduler_outputs.is_empty():
            output = self.model_executor.execute_model(
                seq_group_metadata_list, scheduler_outputs.blocks_to_swap_in,
                scheduler_outputs.blocks_to_swap_out,
                scheduler_outputs.blocks_to_copy)
        else:
            output = []

        return self._process_model_outputs(output, scheduler_outputs)

    def do_log_stats(self) -> None:
        """Forced log when no requests active."""
        if self.log_stats:
            self.stat_logger.log(self._get_stats(scheduler_outputs=None))

    def _get_stats(self,
                   scheduler_outputs: Optional[SchedulerOutputs]) -> Stats:
        """Get Stats to be Logged to Prometheus."""
        now = time.monotonic()

        # KV Cache Usage in %.
        num_total_gpu = self.cache_config.num_gpu_blocks
        num_free_gpu = self.scheduler.block_manager.get_num_free_gpu_blocks()
        gpu_cache_usage = 1.0 - (num_free_gpu / num_total_gpu)

        num_total_cpu = self.cache_config.num_cpu_blocks
        cpu_cache_usage = 0.
        if num_total_cpu > 0:
            num_free_cpu = self.scheduler.block_manager.get_num_free_cpu_blocks(
            )
            cpu_cache_usage = 1.0 - (num_free_cpu / num_total_cpu)

        # Scheduler State
        num_running = len(self.scheduler.running)
        num_swapped = len(self.scheduler.swapped)
        num_waiting = len(self.scheduler.waiting)

        # Iteration stats if we have scheduler output.
        num_prompt_tokens = 0
        num_generation_tokens = 0
        time_to_first_tokens = []
        time_per_output_tokens = []
        time_e2e_requests = []
        if scheduler_outputs is not None:
            prompt_run = scheduler_outputs.prompt_run

            # Number of Tokens.
            if prompt_run:
                num_prompt_tokens = sum(
                    len(seq_group.prompt_token_ids)
                    for seq_group in scheduler_outputs.scheduled_seq_groups)
                num_generation_tokens = sum(
                    seq_group.num_seqs()
                    for seq_group in scheduler_outputs.scheduled_seq_groups)
            else:
                num_generation_tokens = scheduler_outputs.num_batched_tokens

            # Latency Timings.
            time_last_iters = []
            for seq_group in scheduler_outputs.scheduled_seq_groups:
                # Time since last token.
                # (n.b. updates seq_group.metrics.last_token_time)
                time_last_iters.append(seq_group.get_last_latency(now))
                # Time since arrival for all finished requests.
                if seq_group.is_finished():
                    time_e2e_requests.append(now -
                                             seq_group.metrics.arrival_time)

            time_to_first_tokens = time_last_iters if prompt_run else []
            time_per_output_tokens = [] if prompt_run else time_last_iters

        return Stats(
            now=now,
            num_running=num_running,
            num_swapped=num_swapped,
            num_waiting=num_waiting,
            gpu_cache_usage=gpu_cache_usage,
            cpu_cache_usage=cpu_cache_usage,
            num_prompt_tokens=num_prompt_tokens,
            num_generation_tokens=num_generation_tokens,
            time_to_first_tokens=time_to_first_tokens,
            time_per_output_tokens=time_per_output_tokens,
            time_e2e_requests=time_e2e_requests,
        )

    def _decode_logprobs(self, seq: Sequence, prms: SamplingParams,
                         logprobs: Dict[int, Logprob],
                         all_input_ids: List[int]) -> None:
        if not logprobs:
            return
        for token_id, sample_logprob in logprobs.items():
            if (sample_logprob.decoded_token is None and token_id != -1):
                all_input_ids_with_logprob = all_input_ids[:-1] + [token_id]
                (_, new_text, prefix_offset,
                 read_offset) = detokenize_incrementally(
                     self.get_tokenizer_for_seq(seq),
                     all_input_ids=all_input_ids_with_logprob,
                     prev_tokens=seq.tokens,
                     prefix_offset=seq.prefix_offset,
                     read_offset=seq.read_offset,
                     skip_special_tokens=prms.skip_special_tokens,
                     spaces_between_special_tokens=prms.
                     spaces_between_special_tokens,
                 )
                sample_logprob.decoded_token = new_text

    def _decode_sequence(self, seq: Sequence, prms: SamplingParams) -> None:
        """Decodes the new token for a sequence."""
        all_input_ids = seq.get_token_ids()
        self._decode_logprobs(seq, prms, seq.output_logprobs[-1],
                              all_input_ids)

        (new_tokens, new_output_text, prefix_offset,
         read_offset) = detokenize_incrementally(
             self.get_tokenizer_for_seq(seq),
             all_input_ids=all_input_ids,
             prev_tokens=seq.tokens,
             prefix_offset=seq.prefix_offset,
             read_offset=seq.read_offset,
             skip_special_tokens=prms.skip_special_tokens,
             spaces_between_special_tokens=prms.spaces_between_special_tokens,
         )
        if seq.tokens is None:
            seq.tokens = new_tokens
        else:
            seq.tokens.extend(new_tokens)
        seq.prefix_offset = prefix_offset
        seq.read_offset = read_offset
        seq.output_text += new_output_text

    def _check_stop(self, seq: Sequence,
                    sampling_params: SamplingParams) -> None:
        """Stop the finished sequences."""
        for stop_str in sampling_params.stop:
            if seq.output_text.endswith(stop_str):
                self._finalize_sequence(seq, sampling_params, stop_str)
                seq.status = SequenceStatus.FINISHED_STOPPED
                return
        if seq.get_last_token_id() in sampling_params.stop_token_ids:
            stop_str = self.get_tokenizer_for_seq(seq).convert_ids_to_tokens(
                seq.get_last_token_id())
            self._finalize_sequence(seq, sampling_params, stop_str)
            seq.status = SequenceStatus.FINISHED_STOPPED
            return

        # Check if the sequence has reached max_model_len.
        if seq.get_len() > self.scheduler_config.max_model_len:
            seq.status = SequenceStatus.FINISHED_LENGTH_CAPPED
            return

        # Check if the sequence has reached max_tokens.
        if seq.get_output_len() == sampling_params.max_tokens:
            seq.status = SequenceStatus.FINISHED_LENGTH_CAPPED
            return

        # Check if the sequence has generated the EOS token.
        if ((not sampling_params.ignore_eos)
                and seq.get_last_token_id() == seq.eos_token_id):
            seq.status = SequenceStatus.FINISHED_STOPPED
            return

    def _finalize_sequence(self, seq: Sequence,
                           sampling_params: SamplingParams,
                           stop_string: str) -> None:
        if sampling_params.include_stop_str_in_output:
            return

        if stop_string and seq.output_text.endswith(stop_string):
            # Truncate the output text so that the stop string is
            # not included in the output.
            seq.output_text = seq.output_text[:-len(stop_string)]

    def add_lora(self, lora_request: LoRARequest) -> bool:
        return self.model_executor.add_lora(lora_request)

    def remove_lora(self, lora_id: int) -> bool:
        return self.model_executor.remove_lora(lora_id)

    def list_loras(self) -> List[int]:
        return self.model_executor.list_loras()

    def check_health(self) -> None:
        self.model_executor.check_health()<|MERGE_RESOLUTION|>--- conflicted
+++ resolved
@@ -19,18 +19,13 @@
                            SequenceGroupOutput, SequenceOutput, SequenceStatus)
 from vllm.transformers_utils.tokenizer import (detokenize_incrementally,
                                                TokenizerGroup)
-<<<<<<< HEAD
-from vllm.utils import (Counter, set_cuda_visible_devices, get_ip,
-                        get_open_port, get_distributed_init_method)
+from vllm.utils import Counter
 from vllm.usage.usage_lib import UsageContext, is_usage_stats_enabled, usage_message
 if ray:
     from ray.util.scheduling_strategies import PlacementGroupSchedulingStrategy
 
 if TYPE_CHECKING:
     from ray.util.placement_group import PlacementGroup
-=======
-from vllm.utils import Counter
->>>>>>> 8fe83865
 
 logger = init_logger(__name__)
 _LOCAL_LOGGING_INTERVAL_SEC = 5
@@ -66,7 +61,6 @@
     """
 
     def __init__(
-<<<<<<< HEAD
             self,
             model_config: ModelConfig,
             cache_config: CacheConfig,
@@ -74,21 +68,9 @@
             scheduler_config: SchedulerConfig,
             device_config: DeviceConfig,
             lora_config: Optional[LoRAConfig],
-            placement_group: Optional["PlacementGroup"],
+            executor_class: Type[ExecutorBase],
             log_stats: bool,
             usage_context: UsageContext = UsageContext.ENGINE_CONTEXT) -> None:
-=======
-        self,
-        model_config: ModelConfig,
-        cache_config: CacheConfig,
-        parallel_config: ParallelConfig,
-        scheduler_config: SchedulerConfig,
-        device_config: DeviceConfig,
-        lora_config: Optional[LoRAConfig],
-        executor_class: Type[ExecutorBase],
-        log_stats: bool,
-    ) -> None:
->>>>>>> 8fe83865
         logger.info(
             f"Initializing an LLM engine (v{vllm.__version__}) with config: "
             f"model={model_config.model!r}, "
@@ -123,41 +105,13 @@
         self._init_tokenizer()
         self.seq_counter = Counter()
 
-<<<<<<< HEAD
         #If usage stat is enabled, collect relevant info.
         if is_usage_stats_enabled():
             usage_message.report_usage(model_config.model, usage_context)
 
-        # Create the parallel GPU workers.
-        if self.parallel_config.worker_use_ray:
-            # Disable Ray usage stats collection.
-            ray_usage = os.environ.get("RAY_USAGE_STATS_ENABLED", "0")
-            if ray_usage != "1":
-                os.environ["RAY_USAGE_STATS_ENABLED"] = "0"
-            # Pass additional arguments to initialize the worker
-            additional_ray_args = {}
-            if self.parallel_config.ray_workers_use_nsight:
-                logger.info("Configuring Ray workers to use nsight.")
-                additional_ray_args = {
-                    "runtime_env": {
-                        "nsight": {
-                            "t": "cuda,cudnn,cublas",
-                            "o": "'worker_process_%p'",
-                            "cuda-graph-trace": "node",
-                        }
-                    }
-                }
-            self._init_workers_ray(placement_group, **additional_ray_args)
-        else:
-            self._init_workers()
-
-        # Profile the memory usage and initialize the cache.
-        self._init_cache()
-=======
         self.model_executor = executor_class(model_config, cache_config,
                                              parallel_config, scheduler_config,
                                              device_config, lora_config)
->>>>>>> 8fe83865
 
         # Create the scheduler.
         # NOTE: the cache_config here have been updated with the numbers of
@@ -227,89 +181,6 @@
             self.lora_config.verify_with_scheduler_config(
                 self.scheduler_config)
 
-<<<<<<< HEAD
-    def _init_cache(self) -> None:
-        """Profiles the memory usage and initializes the KV cache.
-
-        The engine will first conduct a profiling of the existing memory usage.
-        Then, it calculate the maximum possible number of GPU and CPU blocks
-        that can be allocated with the remaining free memory.
-        More details can be found in the
-        :meth:`~vllm.worker.worker.Worker.profile_num_available_blocks` method
-        from class :class:`~vllm.worker.Worker`.
-
-        Afterwards, as there may be multiple workers,
-        we take the minimum number of blocks across all workers
-        to ensure this can be applied to all of them.
-
-        Finally, the engine will initialize the KV cache
-        with the calculated number of blocks.
-
-        .. tip::
-            You may limit the usage of GPU memory
-            by adjusting the `gpu_memory_utilization` parameters.
-        """
-        # Get the maximum number of blocks that can be allocated on GPU and CPU.
-        num_blocks = self._run_workers(
-            "profile_num_available_blocks",
-            block_size=self.cache_config.block_size,
-            gpu_memory_utilization=self.cache_config.gpu_memory_utilization,
-            cpu_swap_space=self.cache_config.swap_space_bytes,
-            cache_dtype=self.cache_config.cache_dtype,
-        )
-
-        # Since we use a shared centralized controller, we take the minimum
-        # number of blocks across all workers to make sure all the memory
-        # operators can be applied to all workers.
-        num_gpu_blocks = min(b[0] for b in num_blocks)
-        num_cpu_blocks = min(b[1] for b in num_blocks)
-        # FIXME(woosuk): Change to debug log.
-        logger.info(f"# GPU blocks: {num_gpu_blocks}, "
-                    f"# CPU blocks: {num_cpu_blocks}")
-
-        if num_gpu_blocks <= 0:
-            raise ValueError("No available memory for the cache blocks. "
-                             "Try increasing `gpu_memory_utilization` when "
-                             "initializing the engine.")
-        max_seq_len = self.cache_config.block_size * num_gpu_blocks
-        if self.model_config.max_model_len > max_seq_len:
-            raise ValueError(
-                f"The model's max seq len ({self.model_config.max_model_len}) "
-                "is larger than the maximum number of tokens that can be "
-                f"stored in KV cache ({max_seq_len}). Try increasing "
-                "`gpu_memory_utilization` or decreasing `max_model_len` when "
-                "initializing the engine.")
-
-        self.cache_config.num_gpu_blocks = num_gpu_blocks
-        self.cache_config.num_cpu_blocks = num_cpu_blocks
-
-        # Initialize the cache.
-        self._run_workers("init_cache_engine", cache_config=self.cache_config)
-        # Warm up the model. This includes capturing the model into CUDA graph
-        # if enforce_eager is False.
-        self._run_workers("warm_up_model")
-
-    @classmethod
-    def from_engine_args(
-        cls,
-        engine_args: EngineArgs,
-        usage_context: UsageContext = UsageContext.ENGINE_CONTEXT
-    ) -> "LLMEngine":
-        """Creates an LLM engine from the engine arguments."""
-        # Create the engine configs.
-        engine_configs = engine_args.create_engine_configs()
-        parallel_config = engine_configs[2]
-        # Initialize the cluster.
-        placement_group = initialize_cluster(parallel_config)
-        # Create the LLM engine.
-        engine = cls(*engine_configs,
-                     placement_group,
-                     log_stats=not engine_args.disable_log_stats,
-                     usage_context=usage_context)
-        return engine
-
-=======
->>>>>>> 8fe83865
     def encode_request(
         self,
         request_id: str,  # pylint: disable=unused-argument
