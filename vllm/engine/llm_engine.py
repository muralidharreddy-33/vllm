--- conflicted
+++ resolved
@@ -18,13 +18,8 @@
 from vllm.sequence import (SamplerOutput, Sequence, SequenceGroup,
                            SequenceGroupOutput, SequenceOutput, SequenceStatus)
 from vllm.transformers_utils.tokenizer import (detokenize_incrementally,
-<<<<<<< HEAD
                                                MultiLoRATokenizer)
-from vllm.utils import Counter
-=======
-                                               get_tokenizer)
 from vllm.utils import Counter, set_cuda_visible_devices, get_ip, get_open_port
->>>>>>> 937e7b7d
 
 if ray:
     from ray.util.scheduling_strategies import PlacementGroupSchedulingStrategy
@@ -70,11 +65,7 @@
         cache_config: CacheConfig,
         parallel_config: ParallelConfig,
         scheduler_config: SchedulerConfig,
-<<<<<<< HEAD
         lora_config: Optional[LoRAConfig],
-        distributed_init_method: str,
-=======
->>>>>>> 937e7b7d
         placement_group: Optional["PlacementGroup"],
         log_stats: bool,
     ) -> None:
@@ -130,14 +121,10 @@
         # List of (timestamp, num_tokens)
         self.num_generation_tokens: List[Tuple[float, int]] = []
 
-<<<<<<< HEAD
     def get_tokenizer_for_seq(self, sequence: Sequence):
         return self.tokenizer.get_lora_tokenizer(sequence.lora_request)
 
-    def _init_workers(self, distributed_init_method: str):
-=======
     def _init_workers(self):
->>>>>>> 937e7b7d
         # Lazy import the Worker to avoid importing torch.cuda/xformers
         # before CUDA_VISIBLE_DEVICES is set in the Worker
         from vllm.worker.worker import Worker
@@ -151,27 +138,11 @@
             self.model_config,
             self.parallel_config,
             self.scheduler_config,
-<<<<<<< HEAD
-            0,
-            distributed_init_method,
-            lora_config=self.lora_config,
-        )
-        self.workers.append(worker)
-        self._run_workers(
-            "init_model",
-            get_all_outputs=True,
-        )
-        self._run_workers(
-            "load_model",
-            get_all_outputs=True,
-            max_concurrent_workers=self.parallel_config.
-            max_parallel_loading_workers,
-=======
             local_rank=0,
             rank=0,
             distributed_init_method=distributed_init_method,
+            lora_config=self.lora_config,
             is_driver_worker=True,
->>>>>>> 937e7b7d
         )
         self._run_workers("init_model")
         self._run_workers("load_model")
@@ -260,21 +231,6 @@
         model_config = copy.deepcopy(self.model_config)
         parallel_config = copy.deepcopy(self.parallel_config)
         scheduler_config = copy.deepcopy(self.scheduler_config)
-<<<<<<< HEAD
-        self._run_workers("init_worker",
-                          get_all_outputs=True,
-                          worker_init_fn=lambda: Worker(
-                              model_config,
-                              parallel_config,
-                              scheduler_config,
-                              None,
-                              None,
-                              lora_config=self.lora_config,
-                          ))
-        self._run_workers(
-            "init_model",
-            get_all_outputs=True,
-=======
 
         for rank, (worker, (node_id,
                             _)) in enumerate(zip(self.workers,
@@ -289,6 +245,7 @@
                     local_rank,
                     rank,
                     distributed_init_method,
+                    lora_config=self.lora_config,
                 ))
 
         driver_rank = 0
@@ -300,8 +257,8 @@
             driver_local_rank,
             driver_rank,
             distributed_init_method,
+            lora_config=self.lora_config,
             is_driver_worker=True,
->>>>>>> 937e7b7d
         )
 
         self._run_workers("init_model")
@@ -853,7 +810,6 @@
             seq.status = SequenceStatus.FINISHED_STOPPED
             return
 
-<<<<<<< HEAD
     def add_lora(self, lora_request: LoRARequest) -> bool:
         assert lora_request.lora_int_id > 0, "lora_id must be greater than 0."
         return self._run_workers(
@@ -871,28 +827,6 @@
     def list_loras(self) -> List[int]:
         return self._run_workers("list_loras")
 
-    def _run_workers_in_batch(
-        self,
-        workers,
-        method: str,
-        *args,
-        **kwargs,
-    ):
-        all_outputs = []
-        for worker in workers:
-            if self.parallel_config.worker_use_ray:
-                executor = partial(worker.execute_method.remote, method)
-            else:
-                executor = getattr(worker, method)
-
-            output = executor(*args, **kwargs)
-            all_outputs.append(output)
-        if self.parallel_config.worker_use_ray:
-            all_outputs = ray.get(all_outputs)
-        return all_outputs
-
-=======
->>>>>>> 937e7b7d
     def _run_workers(
         self,
         method: str,
