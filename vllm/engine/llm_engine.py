import functools
import time
from collections import deque
from contextlib import contextmanager
<<<<<<< HEAD
from dataclasses import dataclass, field
from typing import (TYPE_CHECKING, Any, Callable, ClassVar, Deque, Dict,
                    Iterable, List, Mapping, Optional)
=======
from dataclasses import dataclass
from typing import (TYPE_CHECKING, Any, ClassVar, Deque, Dict, Iterable, List,
                    Mapping, NamedTuple, Optional)
>>>>>>> 775f00f8
from typing import Sequence as GenericSequence
from typing import Set, Tuple, Type, Union

import torch
from typing_extensions import TypeVar, assert_never

import vllm.envs as envs
from vllm.config import (CacheConfig, DecodingConfig, DeviceConfig,
                         EngineConfig, LoadConfig, LoRAConfig, ModelConfig,
                         ObservabilityConfig, ParallelConfig,
                         PromptAdapterConfig, SchedulerConfig,
                         SpeculativeConfig)
from vllm.core.scheduler import (ScheduledSequenceGroup, Scheduler,
                                 SchedulerOutputs)
from vllm.engine.arg_utils import EngineArgs
from vllm.engine.metrics_types import StatLoggerBase, Stats
from vllm.engine.output_processor.interfaces import (
    SequenceGroupOutputProcessor)
from vllm.engine.output_processor.stop_checker import StopChecker
from vllm.engine.output_processor.util import create_output_by_sequence_group
from vllm.executor.executor_base import ExecutorBase
from vllm.executor.ray_utils import initialize_ray_cluster
from vllm.inputs import (INPUT_REGISTRY, EncoderDecoderLLMInputs,
                         InputRegistry, LLMInputs, PromptInputs,
                         SingletonPromptInputs)
from vllm.inputs.parse import is_explicit_encoder_decoder_prompt
from vllm.logger import init_logger
from vllm.lora.request import LoRARequest
from vllm.model_executor.layers.sampler import SamplerOutput
from vllm.multimodal import MultiModalDataDict
from vllm.outputs import (EmbeddingRequestOutput, RequestOutput,
                          RequestOutputFactory)
from vllm.pooling_params import PoolingParams
from vllm.prompt_adapter.request import PromptAdapterRequest
from vllm.sampling_params import SamplingParams
from vllm.sequence import (EmbeddingSequenceGroupOutput, ExecuteModelRequest,
                           Sequence, SequenceGroup, SequenceGroupMetadata,
                           SequenceStatus)
from vllm.tracing import (SpanAttributes, SpanKind, extract_trace_context,
                          init_tracer)
from vllm.transformers_utils.config import try_get_generation_config
from vllm.transformers_utils.detokenizer import Detokenizer
from vllm.transformers_utils.tokenizer import AnyTokenizer
from vllm.transformers_utils.tokenizer_group import (
    BaseTokenizerGroup, init_tokenizer_from_configs)
from vllm.usage.usage_lib import (UsageContext, is_usage_stats_enabled,
                                  usage_message)
from vllm.utils import Counter, Device
from vllm.version import __version__ as VLLM_VERSION

logger = init_logger(__name__)
_LOCAL_LOGGING_INTERVAL_SEC = 5


def _load_generation_config_dict(model_config: ModelConfig) -> Dict[str, Any]:
    config = try_get_generation_config(
        model_config.model,
        trust_remote_code=model_config.trust_remote_code,
        revision=model_config.revision,
    )

    if config is None:
        return {}

    return config.to_diff_dict()


_G = TypeVar("_G", bound=BaseTokenizerGroup, default=BaseTokenizerGroup)
_O = TypeVar("_O", RequestOutput, EmbeddingRequestOutput)

PromptComponents = Tuple[Optional[str], List[int],
                         Optional[MultiModalDataDict]]
DecoderPromptComponents = Tuple[Optional[str], Optional[List[int]],
                                Optional[MultiModalDataDict]]


@dataclass
class SchedulerOutputState:
    """Caches the scheduler outputs for a virtual engine. Used for Multi-Step"""
    seq_group_metadata_list: Optional[List[SequenceGroupMetadata]] = None
    scheduler_outputs: Optional[SchedulerOutputs] = None
    allow_async_output_proc: bool = False
    last_output: Optional[SamplerOutput] = None


class OutputData(NamedTuple):
    outputs: List[SamplerOutput]
    seq_group_metadata_list: List[SequenceGroupMetadata]
    scheduler_outputs: SchedulerOutputs
    is_async: bool
    is_last_step: bool
    skip: List[int]


class SchedulerContext:

    def __init__(self):
        self.output_queue: Deque[OutputData] = deque()
        self.request_outputs: List[Union[RequestOutput,
                                         EmbeddingRequestOutput]] = []
        self.seq_group_metadata_list: Optional[
            List[SequenceGroupMetadata]] = None
        self.scheduler_outputs: Optional[SchedulerOutputs] = None

    def append_output(self, outputs: List[SamplerOutput],
                      seq_group_metadata_list: List[SequenceGroupMetadata],
                      scheduler_outputs: SchedulerOutputs, is_async: bool,
                      is_last_step: bool):
        self.output_queue.append(
            OutputData(outputs=outputs,
                       seq_group_metadata_list=seq_group_metadata_list,
                       scheduler_outputs=scheduler_outputs,
                       is_async=is_async,
                       is_last_step=is_last_step,
                       skip=[]))


class LLMEngine:
    """An LLM engine that receives requests and generates texts.

    This is the main class for the vLLM engine. It receives requests
    from clients and generates texts from the LLM. It includes a tokenizer, a
    language model (possibly distributed across multiple GPUs), and GPU memory
    space allocated for intermediate states (aka KV cache). This class utilizes
    iteration-level scheduling and efficient memory management to maximize the
    serving throughput.

    The :class:`~vllm.LLM` class wraps this class for offline batched inference
    and the :class:`AsyncLLMEngine` class wraps this class for online serving.

    The config arguments are derived from :class:`~vllm.EngineArgs`. (See
    :ref:`engine_args`)

    Args:
        model_config: The configuration related to the LLM model.
        cache_config: The configuration related to the KV cache memory
            management.
        parallel_config: The configuration related to distributed execution.
        scheduler_config: The configuration related to the request scheduler.
        device_config: The configuration related to the device.
        lora_config (Optional): The configuration related to serving multi-LoRA.
        speculative_config (Optional): The configuration related to speculative
            decoding.
        executor_class: The model executor class for managing distributed
            execution.
        prompt_adapter_config (Optional): The configuration related to serving 
            prompt adapters.
        log_stats: Whether to log statistics.
        usage_context: Specified entry point, used for usage info collection.
    """

    DO_VALIDATE_OUTPUT: ClassVar[bool] = False
    """A flag to toggle whether to validate the type of request output."""

    @classmethod
    @contextmanager
    def enable_output_validation(cls):
        cls.DO_VALIDATE_OUTPUT = True

        yield

        cls.DO_VALIDATE_OUTPUT = False

    @classmethod
    def validate_output(
        cls,
        output: object,
        output_type: Type[_O],
    ) -> _O:
        do_validate = cls.DO_VALIDATE_OUTPUT

        if ((TYPE_CHECKING or do_validate)
                and not isinstance(output, output_type)):
            raise TypeError(f"Expected output of type {output_type}, "
                            f"but found type {type(output)}")

        return output

    @classmethod
    def validate_outputs(
        cls,
        outputs: GenericSequence[object],
        output_type: Type[_O],
    ) -> List[_O]:
        do_validate = cls.DO_VALIDATE_OUTPUT

        outputs_: List[_O]
        if TYPE_CHECKING or do_validate:
            outputs_ = []
            for output in outputs:
                if not isinstance(output, output_type):
                    raise TypeError(f"Expected output of type {output_type}, "
                                    f"but found type {type(output)}")

                outputs_.append(output)
        else:
            outputs_ = outputs

        return outputs_

    tokenizer: Optional[BaseTokenizerGroup]

    def __init__(
        self,
        model_config: ModelConfig,
        cache_config: CacheConfig,
        parallel_config: ParallelConfig,
        scheduler_config: SchedulerConfig,
        device_config: DeviceConfig,
        load_config: LoadConfig,
        lora_config: Optional[LoRAConfig],
        speculative_config: Optional[SpeculativeConfig],
        decoding_config: Optional[DecodingConfig],
        observability_config: Optional[ObservabilityConfig],
        prompt_adapter_config: Optional[PromptAdapterConfig],
        executor_class: Type[ExecutorBase],
        log_stats: bool,
        usage_context: UsageContext = UsageContext.ENGINE_CONTEXT,
        stat_loggers: Optional[Dict[str, StatLoggerBase]] = None,
        input_registry: InputRegistry = INPUT_REGISTRY,
        # To improve performance, only final requests outputs may be required.
        # If this set to true, then no intermediate outputs will be returned.
        step_return_finished_only: bool = False,
    ) -> None:
        logger.info(
            "Initializing an LLM engine (v%s) with config: "
            "model=%r, speculative_config=%r, tokenizer=%r, "
            "skip_tokenizer_init=%s, tokenizer_mode=%s, revision=%s, "
            "override_neuron_config=%s, "
            "rope_scaling=%r, rope_theta=%r, tokenizer_revision=%s, "
            "trust_remote_code=%s, dtype=%s, max_seq_len=%d, "
            "download_dir=%r, load_format=%s, tensor_parallel_size=%d, "
            "pipeline_parallel_size=%d, "
            "disable_custom_all_reduce=%s, quantization=%s, "
            "enforce_eager=%s, kv_cache_dtype=%s, "
            "quantization_param_path=%s, device_config=%s, "
            "decoding_config=%r, observability_config=%r, "
            "seed=%d, served_model_name=%s, use_v2_block_manager=%s, "
            "num_scheduler_steps=%d, enable_prefix_caching=%s, "
            "use_async_output_proc=%s)",
            VLLM_VERSION,
            model_config.model,
            speculative_config,
            model_config.tokenizer,
            model_config.skip_tokenizer_init,
            model_config.tokenizer_mode,
            model_config.revision,
            model_config.override_neuron_config,
            model_config.rope_scaling,
            model_config.rope_theta,
            model_config.tokenizer_revision,
            model_config.trust_remote_code,
            model_config.dtype,
            model_config.max_model_len,
            load_config.download_dir,
            load_config.load_format,
            parallel_config.tensor_parallel_size,
            parallel_config.pipeline_parallel_size,
            parallel_config.disable_custom_all_reduce,
            model_config.quantization,
            model_config.enforce_eager,
            cache_config.cache_dtype,
            model_config.quantization_param_path,
            device_config.device,
            decoding_config,
            observability_config,
            model_config.seed,
            model_config.served_model_name,
            scheduler_config.use_v2_block_manager,
            scheduler_config.num_scheduler_steps,
            cache_config.enable_prefix_caching,
            model_config.use_async_output_proc,
        )
        # TODO(woosuk): Print more configs in debug mode.
        from vllm.plugins import load_general_plugins
        load_general_plugins()

        self.model_config = model_config
        self.cache_config = cache_config
        self.lora_config = lora_config
        self.parallel_config = parallel_config
        self.scheduler_config = scheduler_config
        self.device_config = device_config
        self.speculative_config = speculative_config
        self.load_config = load_config
        self.decoding_config = decoding_config or DecodingConfig()
        self.prompt_adapter_config = prompt_adapter_config
        self.observability_config = observability_config or ObservabilityConfig(
        )
        self.log_stats = log_stats
        self.step_return_finished_only = step_return_finished_only

        if not self.model_config.skip_tokenizer_init:
            self.tokenizer = self._init_tokenizer()
            self.detokenizer = Detokenizer(self.tokenizer)
            tokenizer_group = self.get_tokenizer_group()
        else:
            self.tokenizer = None
            self.detokenizer = None
            tokenizer_group = None

        # Ensure that the function doesn't contain a reference to self,
        # to avoid engine GC issues
        def get_tokenizer_for_seq(sequence: Sequence) -> AnyTokenizer:
            assert tokenizer_group, ("tokenizer_group cannot be None, "
                                     "make sure skip_tokenizer_init is False")
            return tokenizer_group.get_lora_tokenizer(sequence.lora_request)

        self.seq_counter = Counter()
        self.generation_config_fields = _load_generation_config_dict(
            model_config)

        self.input_registry = input_registry
        self.input_processor = input_registry.create_input_processor(
            model_config)

        self.model_executor = executor_class(
            model_config=model_config,
            cache_config=cache_config,
            parallel_config=parallel_config,
            scheduler_config=scheduler_config,
            device_config=device_config,
            lora_config=lora_config,
            speculative_config=speculative_config,
            load_config=load_config,
            prompt_adapter_config=prompt_adapter_config,
            observability_config=self.observability_config,
        )

        if not self.model_config.embedding_mode:
            self._initialize_kv_caches()

        # If usage stat is enabled, collect relevant info.
        if is_usage_stats_enabled():
            from vllm.model_executor.model_loader import (
                get_architecture_class_name)
            usage_message.report_usage(
                get_architecture_class_name(model_config),
                usage_context,
                extra_kvs={
                    # Common configuration
                    "dtype":
                    str(model_config.dtype),
                    "tensor_parallel_size":
                    parallel_config.tensor_parallel_size,
                    "block_size":
                    cache_config.block_size,
                    "gpu_memory_utilization":
                    cache_config.gpu_memory_utilization,

                    # Quantization
                    "quantization":
                    model_config.quantization,
                    "kv_cache_dtype":
                    str(cache_config.cache_dtype),

                    # Feature flags
                    "enable_lora":
                    bool(lora_config),
                    "enable_prompt_adapter":
                    bool(prompt_adapter_config),
                    "enable_prefix_caching":
                    cache_config.enable_prefix_caching,
                    "enforce_eager":
                    model_config.enforce_eager,
                    "disable_custom_all_reduce":
                    parallel_config.disable_custom_all_reduce,
                })

        if self.tokenizer:
            # Ping the tokenizer to ensure liveness if it runs in a
            # different process.
            self.tokenizer.ping()

        self.cached_scheduler_outputs = [
            SchedulerOutputState()
            for _ in range(self.parallel_config.pipeline_parallel_size)
        ]

        self.scheduler_contexts = [
            SchedulerContext()
            for _ in range(self.parallel_config.pipeline_parallel_size)
        ]

        self.async_callbacks = [
            functools.partial(self._process_model_outputs,
                              ctx=self.scheduler_contexts[v_id])
            for v_id in range(self.parallel_config.pipeline_parallel_size)
        ]

        # Currently used by AsyncLLMEngine to ensure quick append
        # of request outputs to asyncio queues
        self.process_request_outputs_callback: Optional[Callable] = None

        # Create the scheduler.
        # NOTE: the cache_config here have been updated with the numbers of
        # GPU and CPU blocks, which are profiled in the distributed executor.
        self.scheduler = [
            Scheduler(
                scheduler_config, cache_config, lora_config,
                parallel_config.pipeline_parallel_size,
                self.async_callbacks[v_id]
                if model_config.use_async_output_proc else None)
            for v_id in range(parallel_config.pipeline_parallel_size)
        ]

        # Metric Logging.
        if self.log_stats:
            if stat_loggers is not None:
                self.stat_loggers = stat_loggers
            else:
                # Lazy import for prometheus multiprocessing.
                # We need to set PROMETHEUS_MULTIPROC_DIR environment variable
                # before prometheus_client is imported.
                # See https://prometheus.github.io/client_python/multiprocess/
                from vllm.engine.metrics import (LoggingStatLogger,
                                                 PrometheusStatLogger)

                self.stat_loggers = {
                    "logging":
                    LoggingStatLogger(
                        local_interval=_LOCAL_LOGGING_INTERVAL_SEC),
                    "prometheus":
                    PrometheusStatLogger(
                        local_interval=_LOCAL_LOGGING_INTERVAL_SEC,
                        labels=dict(model_name=model_config.served_model_name),
                        max_model_len=self.model_config.max_model_len),
                }
                self.stat_loggers["prometheus"].info("cache_config",
                                                     self.cache_config)

        self.tracer = None
        if self.observability_config.otlp_traces_endpoint:
            self.tracer = init_tracer(
                "vllm.llm_engine",
                self.observability_config.otlp_traces_endpoint)

        # Create sequence output processor, e.g. for beam search or
        # speculative decoding.
        self.output_processor = (
            SequenceGroupOutputProcessor.create_output_processor(
                self.scheduler_config,
                self.detokenizer,
                self.scheduler,
                self.seq_counter,
                get_tokenizer_for_seq,
                stop_checker=StopChecker(
                    self.scheduler_config.max_model_len,
                    get_tokenizer_for_seq,
                ),
            ))

    def _initialize_kv_caches(self) -> None:
        """Initialize the KV cache in the worker(s).

        The workers will determine the number of blocks in both the GPU cache
        and the swap CPU cache.
        """
        num_gpu_blocks, num_cpu_blocks = (
            self.model_executor.determine_num_available_blocks())

        if self.cache_config.num_gpu_blocks_override is not None:
            num_gpu_blocks_override = self.cache_config.num_gpu_blocks_override
            logger.info(
                "Overriding num_gpu_blocks=%d with "
                "num_gpu_blocks_override=%d", num_gpu_blocks,
                num_gpu_blocks_override)
            num_gpu_blocks = num_gpu_blocks_override

        self.cache_config.num_gpu_blocks = num_gpu_blocks
        self.cache_config.num_cpu_blocks = num_cpu_blocks

        self.model_executor.initialize_cache(num_gpu_blocks, num_cpu_blocks)

    @classmethod
    def _get_executor_cls(cls,
                          engine_config: EngineConfig) -> Type[ExecutorBase]:
        distributed_executor_backend = (
            engine_config.parallel_config.distributed_executor_backend)
        # Initialize the cluster and specify the executor class.
        if isinstance(distributed_executor_backend, type):
            if not issubclass(distributed_executor_backend, ExecutorBase):
                raise TypeError(
                    "distributed_executor_backend must be a subclass of "
                    f"ExecutorBase. Got {distributed_executor_backend}.")
            if distributed_executor_backend.uses_ray:  # type: ignore
                initialize_ray_cluster(engine_config.parallel_config)
            executor_class = distributed_executor_backend
        elif engine_config.device_config.device_type == "neuron":
            from vllm.executor.neuron_executor import NeuronExecutor
            executor_class = NeuronExecutor
        elif engine_config.device_config.device_type == "tpu":
            if distributed_executor_backend == "ray":
                initialize_ray_cluster(engine_config.parallel_config)
                from vllm.executor.ray_tpu_executor import RayTPUExecutor
                executor_class = RayTPUExecutor
            else:
                assert distributed_executor_backend is None
                from vllm.executor.tpu_executor import TPUExecutor
                executor_class = TPUExecutor
        elif engine_config.device_config.device_type == "cpu":
            from vllm.executor.cpu_executor import CPUExecutor
            executor_class = CPUExecutor
        elif engine_config.device_config.device_type == "openvino":
            from vllm.executor.openvino_executor import OpenVINOExecutor
            executor_class = OpenVINOExecutor
        elif engine_config.device_config.device_type == "xpu":
            if distributed_executor_backend == "ray":
                initialize_ray_cluster(engine_config.parallel_config)
                from vllm.executor.ray_xpu_executor import RayXPUExecutor
                executor_class = RayXPUExecutor
            elif distributed_executor_backend == "mp":
                # FIXME(kunshang):
                # spawn needs calling `if __name__ == '__main__':``
                # fork is not supported for xpu start new process.
                logger.error(
                    "Both start methods (spawn and fork) have issue "
                    "on XPU if you use mp backend, Please try ray instead.")
            else:
                from vllm.executor.xpu_executor import XPUExecutor
                executor_class = XPUExecutor
        elif distributed_executor_backend == "ray":
            initialize_ray_cluster(engine_config.parallel_config)
            from vllm.executor.ray_gpu_executor import RayGPUExecutor
            executor_class = RayGPUExecutor
        elif distributed_executor_backend == "mp":
            from vllm.executor.multiproc_gpu_executor import (
                MultiprocessingGPUExecutor)
            assert not envs.VLLM_USE_RAY_SPMD_WORKER, (
                "multiprocessing distributed executor backend does not "
                "support VLLM_USE_RAY_SPMD_WORKER=1")
            executor_class = MultiprocessingGPUExecutor
        else:
            from vllm.executor.gpu_executor import GPUExecutor
            executor_class = GPUExecutor
        return executor_class

    @classmethod
    def from_engine_args(
        cls,
        engine_args: EngineArgs,
        usage_context: UsageContext = UsageContext.ENGINE_CONTEXT,
        stat_loggers: Optional[Dict[str, StatLoggerBase]] = None,
    ) -> "LLMEngine":
        """Creates an LLM engine from the engine arguments."""
        # Create the engine configs.
        engine_config = engine_args.create_engine_config()
        executor_class = cls._get_executor_cls(engine_config)
        # Create the LLM engine.
        engine = cls(
            **engine_config.to_dict(),
            executor_class=executor_class,
            log_stats=not engine_args.disable_log_stats,
            usage_context=usage_context,
            stat_loggers=stat_loggers,
        )

        return engine

    def __reduce__(self):
        # This is to ensure that the LLMEngine is not referenced in
        # the closure used to initialize Ray worker actors
        raise RuntimeError("LLMEngine should not be pickled!")

    def __del__(self):
        # Shutdown model executor when engine is garbage collected
        # Use getattr since __init__ can fail before the field is set
        if model_executor := getattr(self, "model_executor", None):
            model_executor.shutdown()

    MISSING_TOKENIZER_GROUP_MSG = ("Unable to get tokenizer because "
                                   "skip_tokenizer_init is True")

    def get_tokenizer_group(
        self,
        group_type: Type[_G] = BaseTokenizerGroup,
        *,
        missing_msg: str = MISSING_TOKENIZER_GROUP_MSG,
    ) -> _G:
        tokenizer_group = self.tokenizer

        if tokenizer_group is None:
            raise ValueError(missing_msg)
        if not isinstance(tokenizer_group, group_type):
            raise TypeError("Invalid type of tokenizer group. "
                            f"Expected type: {group_type}, but "
                            f"found type: {type(tokenizer_group)}")

        return tokenizer_group

    def get_tokenizer(
        self,
        lora_request: Optional[LoRARequest] = None,
    ) -> AnyTokenizer:
        return self.get_tokenizer_group().get_lora_tokenizer(lora_request)

    def _init_tokenizer(self) -> BaseTokenizerGroup:
        return init_tokenizer_from_configs(
            model_config=self.model_config,
            scheduler_config=self.scheduler_config,
            parallel_config=self.parallel_config,
            enable_lora=bool(self.lora_config))

    def _verify_args(self) -> None:
        self.model_config.verify_with_parallel_config(self.parallel_config)
        self.cache_config.verify_with_parallel_config(self.parallel_config)
        if self.lora_config:
            self.lora_config.verify_with_model_config(self.model_config)
            self.lora_config.verify_with_scheduler_config(
                self.scheduler_config)
        if self.prompt_adapter_config:
            self.prompt_adapter_config.verify_with_model_config(
                self.model_config)

    def _get_bos_token_id(self,
                          lora_request: Optional[LoRARequest] = None
                          ) -> Optional[int]:
        if self.tokenizer is None:
            logger.warning("Using None for BOS token id because tokenizer "
                           "is not initialized")
            return None

        return self.tokenizer.get_lora_tokenizer(lora_request).bos_token_id

    def _get_eos_token_id(self,
                          lora_request: Optional[LoRARequest] = None
                          ) -> Optional[int]:
        if self.tokenizer is None:
            logger.warning("Using None for EOS token id because tokenizer "
                           "is not initialized")
            return None

        return self.tokenizer.get_lora_tokenizer(lora_request).eos_token_id

    def _get_decoder_start_token_id(self) -> Optional[int]:
        '''
        Obtain the decoder start token id employed by an encoder/decoder
        model. Returns None for non-encoder/decoder models or if the
        model config is unavailable.
        '''

        if not self.is_encoder_decoder_model():
            logger.warning("Using None for decoder start token id because "
                           "this is not an encoder/decoder model.")
            return None

        if (self.model_config is None or self.model_config.hf_config is None):
            logger.warning("Using None for decoder start token id because "
                           "model config is not available.")
            return None

        dec_start_token_id = getattr(self.model_config.hf_config,
                                     'decoder_start_token_id', None)
        if dec_start_token_id is None:
            logger.warning("Falling back on <BOS> for decoder start token id "
                           "because decoder start token id is not available.")
            dec_start_token_id = self._get_bos_token_id()

        return dec_start_token_id

    def _add_processed_request(
        self,
        request_id: str,
        processed_inputs: Union[LLMInputs, EncoderDecoderLLMInputs],
        params: Union[SamplingParams, PoolingParams],
        arrival_time: float,
        lora_request: Optional[LoRARequest],
        prompt_adapter_request: Optional[PromptAdapterRequest],
        trace_headers: Optional[Mapping[str, str]] = None,
    ) -> None:
        self._validate_model_inputs(processed_inputs)
        # Create the sequences.
        block_size = self.cache_config.block_size
        seq_id = next(self.seq_counter)
        eos_token_id = self._get_eos_token_id(lora_request)

        seq = Sequence(seq_id, processed_inputs, block_size, eos_token_id,
                       lora_request, prompt_adapter_request)

        encoder_seq = None
        if 'encoder_prompt_token_ids' in processed_inputs:
            encoder_seq = Sequence(seq_id,
                                   processed_inputs,
                                   block_size,
                                   eos_token_id,
                                   lora_request,
                                   prompt_adapter_request,
                                   from_decoder_prompt=False)

        # Create a SequenceGroup based on SamplingParams or PoolingParams
        if isinstance(params, SamplingParams):
            seq_group = self._create_sequence_group_with_sampling(
                request_id,
                seq,
                params,
                arrival_time=arrival_time,
                lora_request=lora_request,
                trace_headers=trace_headers,
                prompt_adapter_request=prompt_adapter_request,
                encoder_seq=encoder_seq)
        elif isinstance(params, PoolingParams):
            seq_group = self._create_sequence_group_with_pooling(
                request_id,
                seq,
                params,
                arrival_time=arrival_time,
                lora_request=lora_request,
                prompt_adapter_request=prompt_adapter_request,
                encoder_seq=encoder_seq)
        else:
            raise ValueError(
                "Either SamplingParams or PoolingParams must be provided.")

        # Add the sequence group to the scheduler with least unfinished seqs.
        costs = [
            scheduler.get_num_unfinished_seq_groups()
            for scheduler in self.scheduler
        ]
        min_cost_scheduler = self.scheduler[costs.index(min(costs))]
        min_cost_scheduler.add_seq_group(seq_group)

    def stop_remote_worker_execution_loop(self) -> None:
        self.model_executor.stop_remote_worker_execution_loop()

    _LLMInputComponentsType = Tuple[str, List[int]]

    def _prepare_decoder_input_ids_for_generation(
        self,
        decoder_input_ids: Optional[List[int]],
    ) -> List[int]:
        """
        Prepares `decoder_input_ids` for generation with encoder-decoder models.

        Based on

        https://github.com/huggingface/transformers/blob/
        4037a2b5b1278736e566aec12e169100275545ea/
        src/transformers/generation/utils.py

        specifically GenerationMixin._prepare_decoder_input_ids_for_generation()

        Arguments:

        * decoder_input_ids: input token ids to preprocess

        Returns:

        * Processed token list
        """

        decoder_start_token_id = self._get_decoder_start_token_id()
        assert decoder_start_token_id is not None

        if decoder_input_ids is None:
            # no decoder prompt input ->
            # use decoder_start_token_id as decoder_input_ids
            decoder_input_ids = self._get_default_enc_dec_decoder_prompt()

        if (len(decoder_input_ids) == 0
                or decoder_input_ids[0] != decoder_start_token_id):
            decoder_input_ids = [decoder_start_token_id] + decoder_input_ids

        return decoder_input_ids

    def _tokenize_prompt(
        self,
        prompt: str,
        request_id: str,
        lora_request: Optional[LoRARequest],
    ) -> List[int]:
        '''
        Wrapper around application of the model's tokenizer.

        Arguments:

        * prompt
        * request_id
        * lora_request

        Returns:

        * prompt token ids
        '''

        tokenizer = self.get_tokenizer_group(
            missing_msg="prompts must be None if skip_tokenizer_init is True")

        return tokenizer.encode(request_id=request_id,
                                prompt=prompt,
                                lora_request=lora_request)

    def _extract_prompt_components(
        self,
        inputs: SingletonPromptInputs,
        request_id: str,
        lora_request: Optional[LoRARequest] = None,
    ) -> PromptComponents:
        '''
        Extract the components of any single encoder or decoder input prompt.

        Arguments:

        * request_id
        * inputs: single encoder or decoder input prompt
        * lora_request: this is only valid for decoder prompts

        Returns:

        * prompt
        * prompt_token_ids
        * multi_modal_data
        '''

        if isinstance(inputs, str):
            prompt = inputs
            prompt_token_ids = self._tokenize_prompt(
                prompt,
                request_id=request_id,
                lora_request=lora_request,
            )
            multi_modal_data = None
        elif isinstance(inputs, dict):
            if "prompt_token_ids" in inputs:
                prompt = None
                prompt_token_ids = inputs["prompt_token_ids"]
            else:
                # NOTE: This extra assignment is required to pass mypy
                prompt = parsed_prompt = inputs["prompt"]
                prompt_token_ids = self._tokenize_prompt(
                    parsed_prompt,
                    request_id=request_id,
                    lora_request=lora_request,
                )

            multi_modal_data = inputs.get("multi_modal_data")
        else:
            assert_never(inputs)

        return prompt, prompt_token_ids, multi_modal_data

    def _apply_prompt_adapter(
        self,
        prompt_token_ids: List[int],
        prompt_adapter_request: Optional[PromptAdapterRequest],
    ) -> List[int]:
        if prompt_adapter_request:
            prompt_token_ids = (
                [0] * prompt_adapter_request.prompt_adapter_num_virtual_tokens
                + prompt_token_ids)

        return prompt_token_ids

    def _get_default_enc_dec_decoder_prompt(self) -> List[int]:
        '''
        Specifically for encoder/decoder models:
        generate a default decoder prompt for when
        the user specifies only the encoder prompt.

        Encoder/decoder models utilize the decoder
        prompt in different ways; as new models are
        added, it is intended that this function
        will be extended to produce differing
        default decoder prompts, depending on the
        model variety.

        Absent a special case, the default behavior
        of this method is to mirror the behavior of
        the HuggingFace (HF) GenerationMixin for a None
        decoder prompt, which is to employ a logit processor
        setting to force the first decoded token to be <BOS>.
        Here, this behavior is approximated by having the
        "default" decoder prompt be <BOS>.

        However, it is possible that in the future
        other models may have different or more 
        complex logic for the default decoder prompt.
        This motivates having a special helper method
        for default decoder prompts.

        Returns:

        * prompt_token_ids
        '''

        bos_token_id = self._get_bos_token_id()
        assert bos_token_id is not None
        return [bos_token_id]

    def _build_enc_dec_llm_inputs(
        self,
        encoder_comps: PromptComponents,
        decoder_comps: DecoderPromptComponents,
    ) -> EncoderDecoderLLMInputs:
        encoder_prompt, encoder_prompt_ids, encoder_mm_data = encoder_comps
        decoder_prompt, decoder_prompt_ids, decoder_mm_data = decoder_comps

        if encoder_mm_data is not None or decoder_mm_data is not None:
            raise ValueError("Multi-modal encoder-decoder models are "
                             "not supported yet")

        decoder_prompt_ids = (
            self._prepare_decoder_input_ids_for_generation(decoder_prompt_ids))

        return EncoderDecoderLLMInputs(
            prompt_token_ids=decoder_prompt_ids,
            prompt=decoder_prompt,
            encoder_prompt_token_ids=encoder_prompt_ids,
            encoder_prompt=encoder_prompt,
        )

    def _process_encoder_decoder_prompt(
        self,
        inputs: PromptInputs,
        request_id: str,
    ) -> EncoderDecoderLLMInputs:
        '''
        For encoder/decoder models only:
        Process an input prompt into an
        :class:`EncoderDecoderLLMInputs` instance.

        There are two types of input prompts:
        singleton prompts which carry only the
        encoder prompt, and explicit encoder/decoder
        prompts which carry both the encoder and the
        decoder prompts as member variables.

        This function handles the following scenarios:
        * Singleton encoder prompt: extract encoder prompt
          token ids & infer default decoder prompt token ids
        * Explicit encoder/decoder prompt: extract encoder
          and decoder prompt token ids

        Note that for Explicit encoder/decoder prompts,
        each sub-prompt (encoder or decoder prompt) can
        have any possible singleton type; thus this
        method relies on helper functions to obtain
        token ids for the sub-prompts.
        
        Arguments:

        * inputs: an input prompt
        * request_id

        Returns:

        * :class:`EncoderDecoderLLMInputs` instance
        '''

        encoder_comps: PromptComponents
        decoder_comps: DecoderPromptComponents

        if is_explicit_encoder_decoder_prompt(inputs):
            encoder_comps = self._extract_prompt_components(
                inputs["encoder_prompt"],
                request_id=request_id,
            )

            if (decoder_input := inputs["decoder_prompt"]) is None:
                decoder_comps = None, None, None
            else:
                decoder_comps = self._extract_prompt_components(
                    decoder_input,
                    request_id=request_id,
                )
        else:
            encoder_comps = self._extract_prompt_components(
                inputs,
                request_id=request_id,
            )

            decoder_comps = None, None, None

        return self._build_enc_dec_llm_inputs(encoder_comps, decoder_comps)

    def _build_decoder_only_llm_inputs(
        self,
        prompt_comps: PromptComponents,
        prompt_adapter_request: Optional[PromptAdapterRequest],
    ) -> LLMInputs:
        prompt, prompt_token_ids, multi_modal_data = prompt_comps

        prompt_token_ids = self._apply_prompt_adapter(
            prompt_token_ids, prompt_adapter_request=prompt_adapter_request)

        return LLMInputs(prompt_token_ids=prompt_token_ids,
                         prompt=prompt,
                         multi_modal_data=multi_modal_data)

    def _process_decoder_only_prompt(
        self,
        inputs: SingletonPromptInputs,
        request_id: str,
        lora_request: Optional[LoRARequest] = None,
        prompt_adapter_request: Optional[PromptAdapterRequest] = None,
    ) -> LLMInputs:
        '''
        For decoder-only models:
        Process an input prompt into an :class:`LLMInputs` instance.

        Arguments:

        * inputs: input prompt
        * request_id
        * lora_request
        * prompt_adapter_request

        Returns:

        * :class:`LLMInputs` instance
        '''

        prompt_comps = self._extract_prompt_components(
            inputs,
            request_id=request_id,
            lora_request=lora_request,
        )

        return self._build_decoder_only_llm_inputs(
            prompt_comps,
            prompt_adapter_request=prompt_adapter_request,
        )

    def process_model_inputs(
        self,
        inputs: PromptInputs,
        request_id: str,
        lora_request: Optional[LoRARequest] = None,
        prompt_adapter_request: Optional[PromptAdapterRequest] = None,
    ) -> Union[LLMInputs, EncoderDecoderLLMInputs]:

        if self.is_encoder_decoder_model():
            # Encoder-decoder model requires special mapping of
            # input prompts to encoder & decoder
            model_inputs = self._process_encoder_decoder_prompt(
                inputs,
                request_id=request_id,
            )
        else:
            if is_explicit_encoder_decoder_prompt(inputs):
                raise ValueError("Cannot pass encoder-decoder prompt "
                                 "to decoder-only models")

            # Decoder-only operation
            model_inputs = self._process_decoder_only_prompt(
                inputs,
                request_id=request_id,
                lora_request=lora_request,
                prompt_adapter_request=prompt_adapter_request,
            )

        return self.input_processor(model_inputs)

    def add_request(
        self,
        request_id: str,
        inputs: PromptInputs,
        params: Union[SamplingParams, PoolingParams],
        arrival_time: Optional[float] = None,
        lora_request: Optional[LoRARequest] = None,
        trace_headers: Optional[Mapping[str, str]] = None,
        prompt_adapter_request: Optional[PromptAdapterRequest] = None,
    ) -> None:
        """Add a request to the engine's request pool.

        The request is added to the request pool and will be processed by the
        scheduler as `engine.step()` is called. The exact scheduling policy is
        determined by the scheduler.

        Args:
            request_id: The unique ID of the request.
            inputs: The inputs to the LLM. See
                :class:`~vllm.inputs.PromptInputs`
                for more details about the format of each input.
            params: Parameters for sampling or pooling.
                :class:`~vllm.SamplingParams` for text generation.
                :class:`~vllm.PoolingParams` for pooling.
            arrival_time: The arrival time of the request. If None, we use
                the current monotonic time.
            trace_headers: OpenTelemetry trace headers.

        Details:
            - Set arrival_time to the current time if it is None.
            - Set prompt_token_ids to the encoded prompt if it is None.
            - Create `best_of` number of :class:`~vllm.Sequence` objects.
            - Create a :class:`~vllm.SequenceGroup` object
              from the list of :class:`~vllm.Sequence`.
            - Add the :class:`~vllm.SequenceGroup` object to the scheduler.

        Example:
            >>> # initialize engine
            >>> engine = LLMEngine.from_engine_args(engine_args)
            >>> # set request arguments
            >>> example_prompt = "Who is the president of the United States?"
            >>> sampling_params = SamplingParams(temperature=0.0)
            >>> request_id = 0
            >>>
            >>> # add the request to the engine
            >>> engine.add_request(
            >>>    str(request_id),
            >>>    example_prompt,
            >>>    SamplingParams(temperature=0.0))
            >>> # continue the request processing
            >>> ...
        """
        if lora_request is not None and not self.lora_config:
            raise ValueError(f"Got lora_request {lora_request} but LoRA is "
                             "not enabled!")
        if arrival_time is None:
            arrival_time = time.time()

        processed_inputs = self.process_model_inputs(
            inputs,
            request_id=request_id,
            lora_request=lora_request,
            prompt_adapter_request=prompt_adapter_request,
        )

        self._add_processed_request(
            request_id=request_id,
            processed_inputs=processed_inputs,
            params=params,
            arrival_time=arrival_time,
            lora_request=lora_request,
            prompt_adapter_request=prompt_adapter_request,
            trace_headers=trace_headers,
        )

    def _create_sequence_group_with_sampling(
        self,
        request_id: str,
        seq: Sequence,
        sampling_params: SamplingParams,
        arrival_time: float,
        lora_request: Optional[LoRARequest],
        trace_headers: Optional[Mapping[str, str]] = None,
        prompt_adapter_request: Optional[PromptAdapterRequest] = None,
        encoder_seq: Optional[Sequence] = None,
    ) -> SequenceGroup:
        """Creates a SequenceGroup with SamplingParams."""
        max_logprobs = self.get_model_config().max_logprobs
        if (sampling_params.logprobs
                and sampling_params.logprobs > max_logprobs) or (
                    sampling_params.prompt_logprobs
                    and sampling_params.prompt_logprobs > max_logprobs):
            raise ValueError(f"Cannot request more than "
                             f"{max_logprobs} logprobs.")

        # Defensive copy of SamplingParams, which are used by the sampler,
        # this doesn't deep-copy LogitsProcessor objects
        sampling_params = sampling_params.clone()

        sampling_params.update_from_generation_config(
            self.generation_config_fields, seq.eos_token_id)

        # Create the sequence group.
        seq_group = SequenceGroup(
            request_id=request_id,
            seqs=[seq],
            arrival_time=arrival_time,
            sampling_params=sampling_params,
            lora_request=lora_request,
            trace_headers=trace_headers,
            prompt_adapter_request=prompt_adapter_request,
            encoder_seq=encoder_seq)

        return seq_group

    def _create_sequence_group_with_pooling(
        self,
        request_id: str,
        seq: Sequence,
        pooling_params: PoolingParams,
        arrival_time: float,
        lora_request: Optional[LoRARequest],
        prompt_adapter_request: Optional[PromptAdapterRequest],
        encoder_seq: Optional[Sequence] = None,
    ) -> SequenceGroup:
        """Creates a SequenceGroup with PoolingParams."""
        # Defensive copy of PoolingParams, which are used by the pooler
        pooling_params = pooling_params.clone()
        # Create the sequence group.
        seq_group = SequenceGroup(
            request_id=request_id,
            seqs=[seq],
            arrival_time=arrival_time,
            lora_request=lora_request,
            pooling_params=pooling_params,
            prompt_adapter_request=prompt_adapter_request,
            encoder_seq=encoder_seq)
        return seq_group

    def abort_request(self, request_id: Union[str, Iterable[str]]) -> None:
        """Aborts a request(s) with the given ID.

        Args:
            request_id: The ID(s) of the request to abort.

        Details:
            - Refer to the
              :meth:`~vllm.core.scheduler.Scheduler.abort_seq_group`
              from class :class:`~vllm.core.scheduler.Scheduler`.

        Example:
            >>> # initialize engine and add a request with request_id
            >>> request_id = str(0)
            >>> # abort the request
            >>> engine.abort_request(request_id)
        """
        for scheduler in self.scheduler:
            scheduler.abort_seq_group(request_id)

    def get_model_config(self) -> ModelConfig:
        """Gets the model configuration."""
        return self.model_config

    def get_parallel_config(self) -> ParallelConfig:
        """Gets the parallel configuration."""
        return self.parallel_config

    def get_decoding_config(self) -> DecodingConfig:
        """Gets the decoding configuration."""
        return self.decoding_config

    def get_scheduler_config(self) -> SchedulerConfig:
        """Gets the scheduler configuration."""
        return self.scheduler_config

    def get_lora_config(self) -> LoRAConfig:
        """Gets the LoRA configuration."""
        return self.lora_config

    def get_num_unfinished_requests(self) -> int:
        """Gets the number of unfinished requests."""
        return sum(scheduler.get_num_unfinished_seq_groups()
                   for scheduler in self.scheduler)

    def has_unfinished_requests(self) -> bool:
        """Returns True if there are unfinished requests."""
        return any(scheduler.has_unfinished_seqs()
                   for scheduler in self.scheduler)

    def has_unfinished_requests_for_virtual_engine(
            self, virtual_engine: int) -> bool:
        """
        Returns True if there are unfinished requests for the virtual engine.
        """
        return self.scheduler[virtual_engine].has_unfinished_seqs()

    def _process_sequence_group_outputs(
        self,
        seq_group: SequenceGroup,
        outputs: List[EmbeddingSequenceGroupOutput],
    ) -> None:
        seq_group.embeddings = outputs[0].embeddings

        for seq in seq_group.get_seqs():
            seq.status = SequenceStatus.FINISHED_STOPPED

        return

    def _process_model_outputs(self,
                               ctx: SchedulerContext,
                               request_id: Optional[str] = None) -> None:
        """Apply the model output to the sequences in the scheduled seq groups
        and return responses.

        ctx: The virtual engine context to work on
        request_id: If provided, then only this request is going to be processed
        
        """
        now = time.time()

        if len(ctx.output_queue) == 0:
            return None

        # Get pending async postprocessor
        if request_id:
            # When we process only one request, no pop is required
            # (since later we will process all of the rest)
            (outputs, seq_group_metadata_list, scheduler_outputs, is_async,
             is_last_step, skip) = ctx.output_queue[0]
        else:
            (outputs, seq_group_metadata_list, scheduler_outputs, is_async,
             is_last_step, skip) = ctx.output_queue.popleft()

        # Sanity check
        assert len(seq_group_metadata_list) == len(
            scheduler_outputs.scheduled_seq_groups)

        # Organize outputs by [step][sequence group] instead of
        # [sequence group][step].
        if len(outputs) > 1:
            outputs_by_sequence_group = create_output_by_sequence_group(
                outputs, num_seq_groups=len(seq_group_metadata_list))
        else:
            outputs_by_sequence_group = outputs

        # Determine the requests we need to operate on
        if request_id:
            indices = []
            for i, seq_group_meta in enumerate(seq_group_metadata_list):
                if seq_group_meta.request_id == request_id:
                    assert i not in skip  # Cannot be called twice
                    indices.append(i)
                    break

            # If the request_id was not found, then it means that
            # this is a new request that has no pending async
            # postprocessor
            if not indices:
                return
        else:
            indices = range(len(seq_group_metadata_list))  # type: ignore

        finished_before: List[int] = []
        finished_now: List[int] = []
        for i in indices:
            if i in skip:
                continue

            seq_group_meta = seq_group_metadata_list[i]
            scheduled_seq_group = scheduler_outputs.scheduled_seq_groups[i]

            seq_group = scheduled_seq_group.seq_group

            if seq_group.is_finished():
                finished_before.append(i)
                continue

            if len(outputs) > 1:
                output = outputs_by_sequence_group[i]
            else:
                output = [outputs_by_sequence_group[0][i]]

            if not is_async:
                seq_group.update_num_computed_tokens(
                    scheduled_seq_group.token_chunk_size)

            if outputs:
                for o in outputs:
                    if (isinstance(o, SamplerOutput)
                            and seq_group.metrics is not None):
                        if seq_group.metrics.model_forward_time is not None:
                            seq_group.metrics.model_forward_time += (
                                o.model_forward_time)
                        else:
                            seq_group.metrics.model_forward_time = (
                                o.model_forward_time)
                        if seq_group.metrics.model_execute_time is not None:
                            seq_group.metrics.model_execute_time += (
                                o.model_execute_time)
                        else:
                            seq_group.metrics.model_execute_time = (
                                o.model_execute_time)

            if self.model_config.embedding_mode:
                self._process_sequence_group_outputs(seq_group, output)
            else:
                self.output_processor.process_prompt_logprob(seq_group, output)
                if seq_group_meta.do_sample:
                    self.output_processor.process_outputs(
                        seq_group, output, is_async)

            if seq_group.is_finished():
                finished_now.append(i)

        # Generate outputs for the requests that finished this iteration
        for i in finished_now:
            scheduled_seq_group = scheduler_outputs.scheduled_seq_groups[i]

            seq_group = scheduled_seq_group.seq_group
            seq_group.maybe_set_first_token_time(now)
            request_output = RequestOutputFactory.create(seq_group)
            ctx.request_outputs.append(request_output)

        # When we process a single request, we skip it for the next time,
        # and invoke the request output callback (if there was final output)
        if request_id:
            assert len(indices) == 1
            skip.append(indices[0])

            if (finished_now
                    and self.process_request_outputs_callback is not None):
                self.process_request_outputs_callback(ctx.request_outputs)
                ctx.request_outputs.clear()
            return

        # Free currently finished requests
        if finished_now:
            for scheduler in self.scheduler:
                scheduler.free_finished_seq_groups()

        # For multi-step, do not create outputs each iteration
        if not is_last_step:
            # Immediately process request outputs here (if callback is given)
            if (finished_now
                    and self.process_request_outputs_callback is not None):
                self.process_request_outputs_callback(ctx.request_outputs)
                ctx.request_outputs.clear()
            return

        # Create the outputs
        for i in indices:
            if i in skip or i in finished_before or i in finished_now:
                continue  # Avoids double processing

            scheduled_seq_group = scheduler_outputs.scheduled_seq_groups[i]

            seq_group = scheduled_seq_group.seq_group
            seq_group.maybe_set_first_token_time(now)
            if (seq_group.is_finished()
                    if self.step_return_finished_only else True):
                request_output = RequestOutputFactory.create(seq_group)
                ctx.request_outputs.append(request_output)

        for seq_group in scheduler_outputs.ignored_seq_groups:
            request_output = RequestOutputFactory.create(seq_group)
            ctx.request_outputs.append(request_output)

        # Immediately process request outputs here (if callback is given)
        if (ctx.request_outputs
                and self.process_request_outputs_callback is not None):
            self.process_request_outputs_callback(ctx.request_outputs)
            ctx.request_outputs.clear()

        # For async case, we need to record the stats here.
        # For non-async case, the stats are done in the
        # LLMEngine/AsyncLLMEngine directly
        if is_async:
            # Log stats.
            self.do_log_stats(scheduler_outputs, outputs, finished_before)

            # Tracing
            self.do_tracing(scheduler_outputs)

        return None

    def _advance_to_next_step(
            self, output: List[SamplerOutput],
            seq_group_metadata_list: List[SequenceGroupMetadata],
            scheduled_seq_groups: List[ScheduledSequenceGroup]) -> None:
        """Given model output from a single run, append the tokens to the
        sequences. This is normally done inside output processor, but it is
        required if the worker is to perform async forward pass to next step.
        """
        for seq_group_metadata, sequence_group_outputs, scheduled_seq_group in \
            zip(seq_group_metadata_list, output, scheduled_seq_groups):
            seq_group = scheduled_seq_group.seq_group

            if seq_group.is_finished():
                continue

            seq_group.update_num_computed_tokens(
                seq_group_metadata.token_chunk_size)

            if seq_group_metadata.do_sample:
                assert len(sequence_group_outputs.samples) == 1, (
                    "Async output processor expects a single sample"
                    " (i.e sampling_params.n == 1 and no "
                    "sampling_params.best_of > 1)")
                sample = sequence_group_outputs.samples[0]

                assert len(seq_group.seqs) == 1
                seq = seq_group.seqs[0]
                seq.append_token_id(sample.output_token, sample.logprobs)

    def step(self) -> List[Union[RequestOutput, EmbeddingRequestOutput]]:
        """Performs one decoding iteration and returns newly generated results.

        .. figure:: https://i.imgur.com/sv2HssD.png
            :alt: Overview of the step function
            :align: center

            Overview of the step function.

        Details:
            - Step 1: Schedules the sequences to be executed in the next
              iteration and the token blocks to be swapped in/out/copy.

                - Depending on the scheduling policy,
                  sequences may be `preempted/reordered`.
                - A Sequence Group (SG) refer to a group of sequences
                  that are generated from the same prompt.

            - Step 2: Calls the distributed executor to execute the model.
            - Step 3: Processes the model output. This mainly includes:

                - Decodes the relevant outputs.
                - Updates the scheduled sequence groups with model outputs
                  based on its `sampling parameters` (`use_beam_search` or not).
                - Frees the finished sequence groups.

            - Finally, it creates and returns the newly generated results.

        Example:
            >>> # Please see the example/ folder for more detailed examples.
            >>>
            >>> # initialize engine and request arguments
            >>> engine = LLMEngine.from_engine_args(engine_args)
            >>> example_inputs = [(0, "What is LLM?",
            >>>    SamplingParams(temperature=0.0))]
            >>>
            >>> # Start the engine with an event loop
            >>> while True:
            >>>     if example_inputs:
            >>>         req_id, prompt, sampling_params = example_inputs.pop(0)
            >>>         engine.add_request(str(req_id),prompt,sampling_params)
            >>>
            >>>     # continue the request processing
            >>>     request_outputs = engine.step()
            >>>     for request_output in request_outputs:
            >>>         if request_output.finished:
            >>>             # return or show the request output
            >>>
            >>>     if not (engine.has_unfinished_requests() or example_inputs):
            >>>         break
        """
        if self.parallel_config.pipeline_parallel_size > 1:
            raise NotImplementedError(
                "Pipeline parallelism is only supported through AsyncLLMEngine "
                "as performance will be severely degraded otherwise.")

        # For llm_engine, there is no pipeline parallel support, so the engine
        # used is always 0.
        virtual_engine = 0

        # These are cached outputs from previous iterations. None if on first
        # iteration
        cached_outputs = self.cached_scheduler_outputs[virtual_engine]
        seq_group_metadata_list = cached_outputs.seq_group_metadata_list
        scheduler_outputs = cached_outputs.scheduler_outputs
        allow_async_output_proc = cached_outputs.allow_async_output_proc

        ctx = self.scheduler_contexts[virtual_engine]

        # Clear outputs for each new scheduler iteration
        ctx.request_outputs.clear()

        # Skip the scheduler if there are any remaining steps in the seq groups.
        # This ensures that the scheduler is only called again when the current
        # batch has completed.
        if not self._has_remaining_steps(seq_group_metadata_list):
            # Schedule iteration
            (seq_group_metadata_list, scheduler_outputs,
             allow_async_output_proc
             ) = self.scheduler[virtual_engine].schedule()

            ctx.seq_group_metadata_list = seq_group_metadata_list
            ctx.scheduler_outputs = scheduler_outputs

            # Maybe switch from async mode to sync mode
            if not allow_async_output_proc and len(ctx.output_queue) > 0:
                self._process_model_outputs(ctx=ctx)

            if (self.scheduler_config.is_multi_step
                    and scheduler_outputs.num_lookahead_slots > 0):
                # cache the scheduler outputs for the next iteration if we have
                # lookahead slots
                self._cache_scheduler_outputs_for_multi_step(
                    virtual_engine, seq_group_metadata_list, scheduler_outputs,
                    allow_async_output_proc)

        assert seq_group_metadata_list is not None
        assert scheduler_outputs is not None

        if not scheduler_outputs.is_empty():
            finished_requests_ids = self.scheduler[
                virtual_engine].get_and_reset_finished_requests_ids()

            # Check if we have a cached last_output from the previous iteration.
            # For supporting PP this is probably the best way to pass the
            # sampled_token_ids, as a separate broadcast over all the PP stages
            # will cause one virtual engine's microbatch to block the pipeline.
            last_sampled_token_ids = \
                self._get_last_sampled_token_ids(virtual_engine)

            execute_model_req = ExecuteModelRequest(
                seq_group_metadata_list=seq_group_metadata_list,
                blocks_to_swap_in=scheduler_outputs.blocks_to_swap_in,
                blocks_to_swap_out=scheduler_outputs.blocks_to_swap_out,
                blocks_to_copy=scheduler_outputs.blocks_to_copy,
                num_lookahead_slots=scheduler_outputs.num_lookahead_slots,
                running_queue_size=scheduler_outputs.running_queue_size,
                finished_requests_ids=finished_requests_ids,
                # We use ExecuteModelRequest to pass the last sampled_token_ids
                # to each of the non-last PP stages for in-place prepare_input.
                last_sampled_token_ids=last_sampled_token_ids)

            if allow_async_output_proc:
                execute_model_req.async_callback = self.async_callbacks[
                    virtual_engine]

            outputs = self.model_executor.execute_model(
                execute_model_req=execute_model_req)

            # We need to do this here so that last step's sampled_token_ids can
            # be passed to the next iteration for PP.
            if self.scheduler_config.is_multi_step:
                self._update_cached_scheduler_output(virtual_engine, outputs)
        else:
            # Nothing scheduled => If there is pending async postprocessor,
            # then finish it here.
            if len(ctx.output_queue) > 0:
                self._process_model_outputs(ctx=ctx)
            # No outputs in this case
            outputs = []

        # Finish the current step for all the sequence groups.
        if self.scheduler_config.is_multi_step:
            for seq_group in seq_group_metadata_list:
                seq_group.finish_step()

        if not self._has_remaining_steps(seq_group_metadata_list):
            # clear the cache if we have finished all the steps.
            if self.scheduler_config.is_multi_step:
                self.cached_scheduler_outputs[0] = SchedulerOutputState()

            # Add results to the output_queue
            ctx.append_output(outputs=outputs,
                              seq_group_metadata_list=seq_group_metadata_list,
                              scheduler_outputs=scheduler_outputs,
                              is_async=allow_async_output_proc,
                              is_last_step=True)

            if outputs and allow_async_output_proc:
                assert len(outputs) == 1, (
                    "Async postprocessor expects only a single output set")

                self._advance_to_next_step(
                    outputs[0], seq_group_metadata_list,
                    scheduler_outputs.scheduled_seq_groups)

            # Check if need to run the usual non-async path
            if not allow_async_output_proc:
                self._process_model_outputs(ctx=ctx)

                # Log stats.
                self.do_log_stats(scheduler_outputs, outputs)

                # Tracing
                self.do_tracing(scheduler_outputs)
        else:
            # Multi-step case
            return ctx.request_outputs

        if not self.has_unfinished_requests():
            # Drain async postprocessor (if exists)
            if len(ctx.output_queue) > 0:
                self._process_model_outputs(ctx=ctx)
            assert len(ctx.output_queue) == 0

            # Stop the execute model loop in parallel workers until there are
            # more requests to process. This avoids waiting indefinitely in
            # torch.distributed ops which may otherwise timeout, and unblocks
            # the RPC thread in the workers so that they can process any other
            # queued control plane messages, such as add/remove lora adapters.
            self.model_executor.stop_remote_worker_execution_loop()

        return ctx.request_outputs

    def _has_remaining_steps(
        self, seq_group_metadata_list: Optional[List[SequenceGroupMetadata]]
    ) -> bool:
        if (not self.scheduler_config.is_multi_step
                or not seq_group_metadata_list):
            return False

        # TODO(will) this is a sanity check for nowto make sure that all the
        # seqs are on the same steps. Eventually we will want to do some sort of
        # dynamic scheduling when doing multi-step decoding.
        ref_remaining_steps = seq_group_metadata_list[0].state.remaining_steps
        if any([
                seq_group.state.remaining_steps != ref_remaining_steps
                for seq_group in seq_group_metadata_list[1:]
        ]):
            raise AssertionError(("All running sequence groups should "
                                  "have the same remaining steps."))

        return ref_remaining_steps > 0

    def _cache_scheduler_outputs_for_multi_step(
            self, virtual_engine: int,
            seq_group_metadata_list: Optional[List[SequenceGroupMetadata]],
            scheduler_outputs: SchedulerOutputs,
            allow_async_output_proc: bool) -> None:
        co = self.cached_scheduler_outputs[virtual_engine]

        co.seq_group_metadata_list = seq_group_metadata_list
        co.scheduler_outputs = scheduler_outputs
        co.allow_async_output_proc = allow_async_output_proc
        co.last_output = None

    def _update_cached_scheduler_output(
            self, virtual_engine: int,
            output: List[Optional[SamplerOutput]]) -> None:
        if (self.parallel_config.pipeline_parallel_size > 1 and len(output) > 0
                and output[0] is not None):
            last_output = output[-1]
            assert last_output is not None
            assert last_output.sampled_token_ids_cpu is not None
            assert last_output.sampled_token_ids is None
            assert last_output.sampled_token_probs is None
            self.cached_scheduler_outputs[
                virtual_engine].last_output = last_output

    def _get_last_sampled_token_ids(
            self, virtual_engine: int) -> Optional[torch.Tensor]:
        cached_last_output = self.cached_scheduler_outputs[
            virtual_engine].last_output
        if (self.scheduler_config.is_multi_step
                and self.parallel_config.pipeline_parallel_size > 1
                and cached_last_output is not None
                and cached_last_output.sampled_token_ids_cpu is not None):
            return cached_last_output.sampled_token_ids_cpu
        return None

    def add_logger(self, logger_name: str, logger: StatLoggerBase) -> None:
        if not self.log_stats:
            raise RuntimeError(
                "Stat logging is disabled. Set `disable_log_stats=False` "
                "argument to enable.")
        if logger_name in self.stat_loggers:
            raise KeyError(f"Logger with name {logger_name} already exists.")
        self.stat_loggers[logger_name] = logger

    def remove_logger(self, logger_name: str) -> None:
        if not self.log_stats:
            raise RuntimeError(
                "Stat logging is disabled. Set `disable_log_stats=False` "
                "argument to enable.")
        if logger_name not in self.stat_loggers:
            raise KeyError(f"Logger with name {logger_name} does not exist.")
        del self.stat_loggers[logger_name]

    def do_log_stats(self,
                     scheduler_outputs: Optional[SchedulerOutputs] = None,
                     model_output: Optional[List[SamplerOutput]] = None,
                     finished_before: Optional[List[int]] = None) -> None:
        """Forced log when no requests active."""
        if self.log_stats:
            stats = self._get_stats(scheduler_outputs, model_output,
                                    finished_before)
            for logger in self.stat_loggers.values():
                logger.log(stats)

    def _get_stats(self,
                   scheduler_outputs: Optional[SchedulerOutputs],
                   model_output: Optional[List[SamplerOutput]] = None,
                   finished_before: Optional[List[int]] = None) -> Stats:
        """Get Stats to be Logged to Prometheus.

        Args:
            scheduler_outputs: Optional, used to populate metrics related to
                the scheduled batch,
            model_output: Optional, used to emit speculative decoding metrics
                which are created by the workers.
        """
        now = time.time()

        # System State
        #   Scheduler State
        num_running_sys = sum(
            len(scheduler.running) for scheduler in self.scheduler)
        num_swapped_sys = sum(
            len(scheduler.swapped) for scheduler in self.scheduler)
        num_waiting_sys = sum(
            len(scheduler.waiting) for scheduler in self.scheduler)

        # KV Cache Usage in %
        num_total_gpu = self.cache_config.num_gpu_blocks
        gpu_cache_usage_sys = 0.
        if num_total_gpu is not None:
            num_free_gpu = sum(
                scheduler.block_manager.get_num_free_gpu_blocks()
                for scheduler in self.scheduler)
            gpu_cache_usage_sys = 1.0 - (num_free_gpu / num_total_gpu)

        num_total_cpu = self.cache_config.num_cpu_blocks
        cpu_cache_usage_sys = 0.
        if num_total_cpu is not None and num_total_cpu > 0:
            num_free_cpu = sum(
                scheduler.block_manager.get_num_free_cpu_blocks()
                for scheduler in self.scheduler)
            cpu_cache_usage_sys = 1.0 - (num_free_cpu / num_total_cpu)

        # Prefix Cache Hit Rate. Note that we always use
        # the cache hit rate of the first virtual engine.
        cpu_prefix_cache_hit_rate = self.scheduler[
            0].get_prefix_cache_hit_rate(Device.CPU)
        gpu_prefix_cache_hit_rate = self.scheduler[
            0].get_prefix_cache_hit_rate(Device.GPU)

        # Iteration stats
        num_prompt_tokens_iter = 0
        num_generation_tokens_iter = 0
        time_to_first_tokens_iter: List[float] = []
        time_per_output_tokens_iter: List[float] = []
        num_preemption_iter = (0 if scheduler_outputs is None else
                               scheduler_outputs.preempted)

        # Request stats
        #   Latency
        time_e2e_requests: List[float] = []
        #   Metadata
        num_prompt_tokens_requests: List[int] = []
        num_generation_tokens_requests: List[int] = []
        best_of_requests: List[int] = []
        n_requests: List[int] = []
        finished_reason_requests: List[str] = []

        # NOTE: This loop assumes prefill seq_groups are before
        # decode seq_groups in scheduled_seq_groups.
        if scheduler_outputs is not None:
            # For async postprocessor, already finished sequences need to be
            # not counted (to avoid double counting)
            actual_num_batched_tokens = scheduler_outputs.num_batched_tokens  # type: ignore

            num_generation_tokens_from_prefill_groups = 0.
            # NOTE: if scheduler_outputs.num_prefill_groups > 0 and
            # the len of scheduler_outputs.scheduled_seq_groups is !=
            # scheduler_outputs.num_prefill_groups, this means that
            # chunked prefills have been detected.

            for idx, scheduled_seq_group in enumerate(
                    scheduler_outputs.scheduled_seq_groups):
                # Skip double logging when using async output proc
                if finished_before and idx in finished_before:
                    actual_num_batched_tokens -= 1
                    continue

                group_was_prefill = idx < scheduler_outputs.num_prefill_groups
                seq_group = scheduled_seq_group.seq_group

                # NOTE: a seq_group that completed all of its prefill tokens
                # in the last iteration will have seq_group.is_prefill() = False
                # with group_was_prefill = True
                if group_was_prefill:
                    # Number of prompt tokens.
                    num_prompt_tokens_iter += (
                        scheduled_seq_group.token_chunk_size)

                    # If the seq_group just finished the prefill state
                    # get TTFT.
                    if not seq_group.is_prefill():
                        latency = seq_group.get_last_latency(now)
                        time_to_first_tokens_iter.append(latency)

                        # One generation token per finished prefill.
                        num_generation_tokens_from_prefill_groups += (
                            seq_group.num_seqs())
                else:
                    # TPOTs.
                    latency = seq_group.get_last_latency(now)
                    time_per_output_tokens_iter.append(latency)

                # Because of chunked prefill, we can have a single sequence
                # group that does multiple prompt_runs. To prevent logging
                # the same metadata more than once per request, we standardize
                # on logging request level information for finished requests,
                # which can only happen once.
                if seq_group.is_finished():
                    # Latency timings
                    time_e2e_requests.append(now -
                                             seq_group.metrics.arrival_time)
                    # Metadata
                    num_prompt_tokens_requests.append(
                        len(seq_group.prompt_token_ids))
                    num_generation_tokens_requests.extend([
                        seq.get_output_len()
                        for seq in seq_group.get_finished_seqs()
                    ])
                    if seq_group.sampling_params is not None:
                        best_of_requests.append(
                            seq_group.sampling_params.best_of)
                        n_requests.append(seq_group.sampling_params.n)
                    finished_reason_requests.extend([
                        SequenceStatus.get_finished_reason(seq.status)
                        for seq in seq_group.get_finished_seqs()
                    ])

            # Number of generation tokens.
            #   num_batched_tokens equals the number of prompt_tokens plus the
            #   number of decode_tokens in a single iteration. So,
            #   num_generation_tokens = num_batched_tokens - num_prompt_tokens
            #   + num_generation_tokens_from_prefill_groups (since we generate
            #   one token on prefills on iters where the prefill finishes).
            num_generation_tokens_iter = (
                actual_num_batched_tokens - num_prompt_tokens_iter +
                num_generation_tokens_from_prefill_groups)

        # Spec decode, if enabled, emits specialized metrics from the worker in
        # sampler output.
        if model_output and (model_output[0].spec_decode_worker_metrics
                             is not None):
            spec_decode_metrics = model_output[0].spec_decode_worker_metrics
        else:
            spec_decode_metrics = None

        return Stats(
            now=now,
            # System stats
            #   Scheduler State
            num_running_sys=num_running_sys,
            num_swapped_sys=num_swapped_sys,
            num_waiting_sys=num_waiting_sys,
            #   KV Cache Usage in %
            gpu_cache_usage_sys=gpu_cache_usage_sys,
            cpu_cache_usage_sys=cpu_cache_usage_sys,
            #   Prefix Cache Hit Rate
            cpu_prefix_cache_hit_rate=cpu_prefix_cache_hit_rate,
            gpu_prefix_cache_hit_rate=gpu_prefix_cache_hit_rate,

            # Iteration stats
            num_prompt_tokens_iter=num_prompt_tokens_iter,
            num_generation_tokens_iter=num_generation_tokens_iter,
            time_to_first_tokens_iter=time_to_first_tokens_iter,
            time_per_output_tokens_iter=time_per_output_tokens_iter,
            spec_decode_metrics=spec_decode_metrics,
            num_preemption_iter=num_preemption_iter,

            # Request stats
            #   Latency
            time_e2e_requests=time_e2e_requests,
            #   Metadata
            num_prompt_tokens_requests=num_prompt_tokens_requests,
            num_generation_tokens_requests=num_generation_tokens_requests,
            best_of_requests=best_of_requests,
            n_requests=n_requests,
            finished_reason_requests=finished_reason_requests,
        )

    def add_lora(self, lora_request: LoRARequest) -> bool:
        return self.model_executor.add_lora(lora_request)

    def remove_lora(self, lora_id: int) -> bool:
        return self.model_executor.remove_lora(lora_id)

    def list_loras(self) -> Set[int]:
        return self.model_executor.list_loras()

    def pin_lora(self, lora_id: int) -> bool:
        return self.model_executor.pin_lora(lora_id)

    def add_prompt_adapter(
            self, prompt_adapter_request: PromptAdapterRequest) -> bool:
        return self.model_executor.add_prompt_adapter(prompt_adapter_request)

    def remove_prompt_adapter(self, prompt_adapter_id: int) -> bool:
        return self.model_executor.remove_prompt_adapter(prompt_adapter_id)

    def list_prompt_adapters(self) -> List[int]:
        return self.model_executor.list_prompt_adapters()

    def check_health(self) -> None:
        if self.tokenizer:
            self.tokenizer.check_health()
        self.model_executor.check_health()

    def start_profile(self) -> None:
        self.model_executor.start_profile()

    def stop_profile(self) -> None:
        self.model_executor.stop_profile()

    def is_tracing_enabled(self) -> bool:
        return self.tracer is not None

    def do_tracing(self, scheduler_outputs: SchedulerOutputs) -> None:
        if self.tracer is None:
            return

        for scheduled_seq_group in scheduler_outputs.scheduled_seq_groups:
            seq_group = scheduled_seq_group.seq_group
            if seq_group.is_finished():
                self.create_trace_span(seq_group)

    def create_trace_span(self, seq_group: SequenceGroup) -> None:
        if self.tracer is None or seq_group.sampling_params is None:
            return
        arrival_time_nano_seconds = int(seq_group.metrics.arrival_time * 1e9)

        trace_context = extract_trace_context(seq_group.trace_headers)

        with self.tracer.start_as_current_span(
                "llm_request",
                kind=SpanKind.SERVER,
                context=trace_context,
                start_time=arrival_time_nano_seconds) as seq_span:
            metrics = seq_group.metrics
            ttft = metrics.first_token_time - metrics.arrival_time
            e2e_time = metrics.finished_time - metrics.arrival_time
            # attribute names are based on
            # https://github.com/open-telemetry/semantic-conventions/blob/main/docs/gen-ai/llm-spans.md
            seq_span.set_attribute(SpanAttributes.LLM_RESPONSE_MODEL,
                                   self.model_config.model)
            seq_span.set_attribute(SpanAttributes.LLM_REQUEST_ID,
                                   seq_group.request_id)
            seq_span.set_attribute(SpanAttributes.LLM_REQUEST_TEMPERATURE,
                                   seq_group.sampling_params.temperature)
            seq_span.set_attribute(SpanAttributes.LLM_REQUEST_TOP_P,
                                   seq_group.sampling_params.top_p)
            seq_span.set_attribute(SpanAttributes.LLM_REQUEST_MAX_TOKENS,
                                   seq_group.sampling_params.max_tokens)
            seq_span.set_attribute(SpanAttributes.LLM_REQUEST_BEST_OF,
                                   seq_group.sampling_params.best_of)
            seq_span.set_attribute(SpanAttributes.LLM_REQUEST_N,
                                   seq_group.sampling_params.n)
            seq_span.set_attribute(SpanAttributes.LLM_USAGE_NUM_SEQUENCES,
                                   seq_group.num_seqs())
            seq_span.set_attribute(SpanAttributes.LLM_USAGE_PROMPT_TOKENS,
                                   len(seq_group.prompt_token_ids))
            seq_span.set_attribute(
                SpanAttributes.LLM_USAGE_COMPLETION_TOKENS,
                sum([
                    seq.get_output_len()
                    for seq in seq_group.get_finished_seqs()
                ]))
            seq_span.set_attribute(SpanAttributes.LLM_LATENCY_TIME_IN_QUEUE,
                                   metrics.time_in_queue)
            seq_span.set_attribute(
                SpanAttributes.LLM_LATENCY_TIME_TO_FIRST_TOKEN, ttft)
            seq_span.set_attribute(SpanAttributes.LLM_LATENCY_E2E, e2e_time)
            if metrics.scheduler_time is not None:
                seq_span.set_attribute(
                    SpanAttributes.LLM_LATENCY_TIME_IN_SCHEDULER,
                    metrics.scheduler_time)
            if metrics.model_forward_time is not None:
                seq_span.set_attribute(
                    SpanAttributes.LLM_LATENCY_TIME_IN_MODEL_FORWARD,
                    metrics.model_forward_time / 1000.0)
            if metrics.model_execute_time is not None:
                seq_span.set_attribute(
                    SpanAttributes.LLM_LATENCY_TIME_IN_MODEL_EXECUTE,
                    metrics.model_execute_time)

    def is_encoder_decoder_model(self):
        return self.model_config.is_encoder_decoder_model

    def is_embedding_model(self):
        return self.model_config.is_embedding_model

    def _validate_model_inputs(self, inputs: Union[LLMInputs,
                                                   EncoderDecoderLLMInputs]):
        if self.is_encoder_decoder_model():
            prompt_ids = inputs.get("encoder_prompt_token_ids")
        else:
            prompt_ids = inputs.get("prompt_token_ids")

        if prompt_ids is None or len(prompt_ids) == 0:
            raise ValueError("Prompt cannot be empty")

        if self.model_config.is_multimodal_model:
            max_prompt_len = self.model_config.max_model_len

            if len(prompt_ids) > max_prompt_len:
                raise ValueError(
                    f"The prompt (total length {len(prompt_ids)}) is too long "
                    f"to fit into the model (context length {max_prompt_len}). "
                    "Make sure that `max_model_len` is no smaller than the "
                    "number of text tokens plus multimodal tokens. For image "
                    "inputs, the number of image tokens depends on the number "
                    "of images, and possibly their aspect ratios as well.")

            # TODO: Find out how many placeholder tokens are there so we can
            # check that chunked prefill does not truncate them
            # max_batch_len = self.scheduler_config.max_num_batched_tokens<|MERGE_RESOLUTION|>--- conflicted
+++ resolved
@@ -2,15 +2,12 @@
 import time
 from collections import deque
 from contextlib import contextmanager
-<<<<<<< HEAD
 from dataclasses import dataclass, field
 from typing import (TYPE_CHECKING, Any, Callable, ClassVar, Deque, Dict,
                     Iterable, List, Mapping, Optional)
-=======
 from dataclasses import dataclass
 from typing import (TYPE_CHECKING, Any, ClassVar, Deque, Dict, Iterable, List,
                     Mapping, NamedTuple, Optional)
->>>>>>> 775f00f8
 from typing import Sequence as GenericSequence
 from typing import Set, Tuple, Type, Union
 
