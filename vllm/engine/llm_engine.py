--- conflicted
+++ resolved
@@ -7,15 +7,9 @@
 from transformers import GenerationConfig, PreTrainedTokenizer
 
 from vllm.config import (CacheConfig, DecodingConfig, DeviceConfig, LoadConfig,
-<<<<<<< HEAD
-                         LoRAConfig, ModelConfig, ParallelConfig,
-                         PromptAdapterConfig, SchedulerConfig,
-                         SpeculativeConfig, VisionLanguageConfig)
-=======
                          LoRAConfig, ModelConfig, ObservabilityConfig,
                          ParallelConfig, SchedulerConfig, SpeculativeConfig,
-                         VisionLanguageConfig)
->>>>>>> 7879f24d
+                         VisionLanguageConfig, PromptAdapterConfig)
 from vllm.core.scheduler import (ScheduledSequenceGroup, Scheduler,
                                  SchedulerOutputs)
 from vllm.engine.arg_utils import EngineArgs
@@ -163,11 +157,8 @@
         vision_language_config: Optional[VisionLanguageConfig],
         speculative_config: Optional[SpeculativeConfig],
         decoding_config: Optional[DecodingConfig],
-<<<<<<< HEAD
+        observability_config: Optional[ObservabilityConfig],
         prompt_adapter_config: Optional[PromptAdapterConfig],
-=======
-        observability_config: Optional[ObservabilityConfig],
->>>>>>> 7879f24d
         executor_class: Type[ExecutorBase],
         log_stats: bool,
         usage_context: UsageContext = UsageContext.ENGINE_CONTEXT,
@@ -223,12 +214,9 @@
         self.speculative_config = speculative_config
         self.load_config = load_config
         self.decoding_config = decoding_config or DecodingConfig()
-<<<<<<< HEAD
         self.prompt_adapter_config = prompt_adapter_config
-=======
         self.observability_config = observability_config or ObservabilityConfig(
-        )
->>>>>>> 7879f24d
+
         self.log_stats = log_stats
 
         if not self.model_config.skip_tokenizer_init:
@@ -471,11 +459,8 @@
         params: Union[SamplingParams, PoolingParams],
         arrival_time: float,
         lora_request: Optional[LoRARequest],
-<<<<<<< HEAD
+        trace_headers: Optional[Dict[str, str]] = None,
         prompt_adapter_request: Optional[PromptAdapterRequest],
-=======
-        trace_headers: Optional[Dict[str, str]] = None,
->>>>>>> 7879f24d
     ) -> None:
         # Create the sequences.
         block_size = self.cache_config.block_size
@@ -493,12 +478,9 @@
                 params,
                 arrival_time=arrival_time,
                 lora_request=lora_request,
-<<<<<<< HEAD
-                prompt_adapter_request=prompt_adapter_request)
-=======
                 trace_headers=trace_headers,
+                prompt_adapter_request=prompt_adapter_request
             )
->>>>>>> 7879f24d
         elif isinstance(params, PoolingParams):
             seq_group = self._create_sequence_group_with_pooling(
                 request_id,
@@ -550,11 +532,8 @@
         params: Union[SamplingParams, PoolingParams],
         arrival_time: Optional[float] = None,
         lora_request: Optional[LoRARequest] = None,
-<<<<<<< HEAD
+        trace_headers: Optional[Dict[str, str]] = None,
         prompt_adapter_request: Optional[PromptAdapterRequest] = None,
-=======
-        trace_headers: Optional[Dict[str, str]] = None,
->>>>>>> 7879f24d
     ) -> None:
         """Add a request to the engine's request pool.
 
@@ -616,12 +595,9 @@
             params=params,
             arrival_time=arrival_time,
             lora_request=lora_request,
-<<<<<<< HEAD
-            prompt_adapter_request=prompt_adapter_request)
-=======
             trace_headers=trace_headers,
+            prompt_adapter_request=prompt_adapter_request
         )
->>>>>>> 7879f24d
 
     def _create_sequence_group_with_sampling(
         self,
@@ -630,11 +606,8 @@
         sampling_params: SamplingParams,
         arrival_time: float,
         lora_request: Optional[LoRARequest],
-<<<<<<< HEAD
-        prompt_adapter_request: Optional[PromptAdapterRequest],
-=======
         trace_headers: Optional[Dict[str, str]] = None,
->>>>>>> 7879f24d
+        prompt_adapter_request: Optional[PromptAdapterRequest] = None,
     ) -> SequenceGroup:
         """Creates a SequenceGroup with SamplingParams."""
         max_logprobs = self.get_model_config().max_logprobs
@@ -662,12 +635,9 @@
             arrival_time=arrival_time,
             sampling_params=sampling_params,
             lora_request=lora_request,
-<<<<<<< HEAD
-            prompt_adapter_request=prompt_adapter_request)
-=======
             trace_headers=trace_headers,
+            prompt_adapter_request=prompt_adapter_request
         )
->>>>>>> 7879f24d
 
         return seq_group
 
