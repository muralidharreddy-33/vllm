--- conflicted
+++ resolved
@@ -22,11 +22,7 @@
 from vllm.outputs import RequestOutput
 from vllm.sampling_params import SamplingParams
 from vllm.sequence import (MultiModalData, SamplerOutput, Sequence,
-<<<<<<< HEAD
-                           SequenceGroup, SequenceStatus)
-=======
                            SequenceGroup, SequenceStage)
->>>>>>> b6dcb4d4
 from vllm.transformers_utils.detokenizer import Detokenizer
 from vllm.transformers_utils.tokenizer_group import (BaseTokenizerGroup,
                                                      get_tokenizer_group)
@@ -587,11 +583,6 @@
         if self.log_stats:
             self.stat_logger.log(self._get_stats(scheduler_outputs=None))
 
-<<<<<<< HEAD
-    def _get_stats(self,
-                   scheduler_outputs: Optional[SchedulerOutputs]) -> Stats:
-        """Get Stats to be Logged to StdOut and Prometheus."""
-=======
     def _get_stats(
             self,
             scheduler_outputs: Optional[SchedulerOutputs],
@@ -604,7 +595,6 @@
             model_output: Optional, used to emit speculative decoding metrics
                 which are created by the workers.
         """
->>>>>>> b6dcb4d4
         now = time.time()
 
         # System State
@@ -714,20 +704,17 @@
             num_generation_tokens_iter=num_generation_tokens_iter,
             time_to_first_tokens_iter=time_to_first_tokens_iter,
             time_per_output_tokens_iter=time_per_output_tokens_iter,
-
+            spec_decode_metrics=spec_decode_metrics,
+          
             # Request stats
             #   Latency
             time_e2e_requests=time_e2e_requests,
-<<<<<<< HEAD
             #   Metadata
             num_prompt_tokens_requests=num_prompt_tokens_requests,
             num_generation_tokens_requests=num_generation_tokens_requests,
             best_of_requests=best_of_requests,
             n_requests=n_requests,
             finished_reason_requests=finished_reason_requests,
-=======
-            spec_decode_metrics=spec_decode_metrics,
->>>>>>> b6dcb4d4
         )
 
     def add_lora(self, lora_request: LoRARequest) -> bool:
