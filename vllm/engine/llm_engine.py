--- conflicted
+++ resolved
@@ -379,9 +379,10 @@
         # Defensive copy of SamplingParams, which are used by the sampler,
         # this doesn't deep-copy LogitsProcessor objects
         sampling_params = sampling_params.clone()
-        # inject the eos token id into the sampling_params to support min_tokens
+        # Add the eos token id into the sampling_params to support min_tokens
         # processing
-        sampling_params.eos_token_id = seq.eos_token_id
+        if seq.eos_token_id is not None:
+            sampling_params.all_stop_token_ids.add(seq.eos_token_id)
         sampling_params.update_from_generation_config(
             self.generation_config_fields)
 
@@ -466,38 +467,9 @@
         if arrival_time is None:
             arrival_time = time.time()
 
-<<<<<<< HEAD
         processed_inputs = self.encode_request(request_id=request_id,
                                                inputs=inputs,
                                                lora_request=lora_request)
-=======
-        # Create the sequences.
-        block_size = self.cache_config.block_size
-        seq_id = next(self.seq_counter)
-        eos_token_id = None
-        if self.tokenizer:
-            eos_token_id = self.tokenizer.get_lora_tokenizer(
-                lora_request).eos_token_id
-        else:
-            logger.warning("Use None for EOS token id because tokenizer is "
-                           "not initialized")
-        seq = Sequence(seq_id, prompt, prompt_token_ids, block_size,
-                       eos_token_id, lora_request)
-
-        # Defensive copy of SamplingParams, which are used by the sampler,
-        # this doesn't deep-copy LogitsProcessor objects
-        sampling_params = sampling_params.clone()
-        # Add the eos token id into the sampling_params to support min_tokens
-        # processing
-        if seq.eos_token_id is not None:
-            sampling_params.all_stop_token_ids.add(seq.eos_token_id)
-        sampling_params.update_from_generation_config(
-            self.generation_config_fields)
-
-        # Create the sequence group.
-        seq_group = SequenceGroup(request_id, [seq], sampling_params,
-                                  arrival_time, lora_request, multi_modal_data)
->>>>>>> 4ea1f967
 
         return self._add_request(
             request_id=request_id,
