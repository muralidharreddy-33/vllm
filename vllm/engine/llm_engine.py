import copy
import time
from collections import Counter as collectionsCounter
from collections import deque
from contextlib import contextmanager
from dataclasses import dataclass
from functools import partial
from typing import (TYPE_CHECKING, Callable, ClassVar, Deque, Dict, Iterable,
                    List, Mapping, NamedTuple, Optional)
from typing import Sequence as GenericSequence
from typing import Set, Type, Union, cast, overload

import torch
from typing_extensions import TypeVar, deprecated

import vllm.envs as envs
from vllm.config import (DecodingConfig, LoRAConfig, ModelConfig,
                         ObservabilityConfig, ParallelConfig, SchedulerConfig,
                         VllmConfig)
from vllm.core.scheduler import (ScheduledSequenceGroup, Scheduler,
                                 SchedulerOutputs)
from vllm.engine.arg_utils import EngineArgs
from vllm.engine.metrics_types import StatLoggerBase, Stats
from vllm.engine.output_processor.interfaces import (
    SequenceGroupOutputProcessor)
from vllm.engine.output_processor.stop_checker import StopChecker
from vllm.engine.output_processor.util import create_output_by_sequence_group
from vllm.entrypoints.openai.logits_processors import (
    get_logits_processors as get_openai_logits_processors)
from vllm.executor.executor_base import ExecutorBase
from vllm.inputs import (INPUT_REGISTRY, InputRegistry, ProcessorInputs,
                         PromptType, SingletonInputsAdapter)
from vllm.inputs.parse import is_encoder_decoder_inputs, is_token_prompt
from vllm.inputs.preprocess import InputPreprocessor
from vllm.logger import init_logger
from vllm.logits_process import get_bad_words_logits_processors
from vllm.lora.request import LoRARequest
from vllm.model_executor.guided_decoding import (
    get_local_guided_decoding_logits_processor)
from vllm.model_executor.layers.sampler import SamplerOutput
from vllm.multimodal import MULTIMODAL_REGISTRY, MultiModalRegistry
from vllm.outputs import (PoolingRequestOutput, RequestOutput,
                          RequestOutputFactory)
from vllm.pooling_params import PoolingParams
from vllm.prompt_adapter.request import PromptAdapterRequest
from vllm.sampling_params import RequestOutputKind, SamplingParams
from vllm.sequence import (ExecuteModelRequest, ParallelSampleSequenceGroup,
                           PoolingSequenceGroupOutput, Sequence, SequenceGroup,
                           SequenceGroupBase, SequenceGroupMetadata,
                           SequenceGroupOutput, SequenceStatus)
from vllm.tracing import (SpanAttributes, SpanKind, extract_trace_context,
                          init_tracer)
from vllm.transformers_utils.detokenizer import Detokenizer
from vllm.transformers_utils.tokenizer import AnyTokenizer
from vllm.transformers_utils.tokenizer_group import (
    BaseTokenizerGroup, init_tokenizer_from_configs)
from vllm.usage.usage_lib import (UsageContext, is_usage_stats_enabled,
                                  usage_message)
from vllm.utils import Counter, Device, deprecate_kwargs, weak_bind
from vllm.version import __version__ as VLLM_VERSION

logger = init_logger(__name__)
_LOCAL_LOGGING_INTERVAL_SEC = 5

_G = TypeVar("_G", bound=BaseTokenizerGroup, default=BaseTokenizerGroup)
_O = TypeVar("_O", RequestOutput, PoolingRequestOutput)


@dataclass
class SchedulerOutputState:
    """Caches the scheduler outputs for a virtual engine. Used for Multi-Step"""
    seq_group_metadata_list: Optional[List[SequenceGroupMetadata]] = None
    scheduler_outputs: Optional[SchedulerOutputs] = None
    allow_async_output_proc: bool = False
    last_output: Optional[SamplerOutput] = None


class OutputData(NamedTuple):
    outputs: List[SamplerOutput]
    seq_group_metadata_list: List[SequenceGroupMetadata]
    scheduler_outputs: SchedulerOutputs
    is_async: bool
    is_last_step: bool
    # Indicates if this output is from the first step of the
    # multi-step. When multi-step is disabled, this is always
    # set to True.
    # is_first_step_output is invalid when `outputs` has
    # outputs from multiple steps.
    is_first_step_output: Optional[bool]
    skip: List[int]


class SchedulerContext:

    def __init__(self, multi_step_stream_outputs: bool = False):
        self.output_queue: Deque[OutputData] = deque()
        self.request_outputs: List[Union[RequestOutput,
                                         PoolingRequestOutput]] = []
        self.seq_group_metadata_list: Optional[
            List[SequenceGroupMetadata]] = None
        self.scheduler_outputs: Optional[SchedulerOutputs] = None

        self.multi_step_stream_outputs: bool = multi_step_stream_outputs

    def append_output(self, outputs: List[SamplerOutput],
                      seq_group_metadata_list: List[SequenceGroupMetadata],
                      scheduler_outputs: SchedulerOutputs, is_async: bool,
                      is_last_step: bool,
                      is_first_step_output: Optional[bool]):
        self.output_queue.append(
            OutputData(outputs=outputs,
                       seq_group_metadata_list=seq_group_metadata_list,
                       scheduler_outputs=scheduler_outputs,
                       is_async=is_async,
                       is_last_step=is_last_step,
                       is_first_step_output=is_first_step_output,
                       skip=[]))


class LLMEngine:
    """An LLM engine that receives requests and generates texts.

    This is the main class for the vLLM engine. It receives requests
    from clients and generates texts from the LLM. It includes a tokenizer, a
    language model (possibly distributed across multiple GPUs), and GPU memory
    space allocated for intermediate states (aka KV cache). This class utilizes
    iteration-level scheduling and efficient memory management to maximize the
    serving throughput.

    The :class:`~vllm.LLM` class wraps this class for offline batched inference
    and the :class:`AsyncLLMEngine` class wraps this class for online serving.

    The config arguments are derived from :class:`~vllm.EngineArgs`. (See
    :ref:`engine-args`)

    Args:
        model_config: The configuration related to the LLM model.
        cache_config: The configuration related to the KV cache memory
            management.
        parallel_config: The configuration related to distributed execution.
        scheduler_config: The configuration related to the request scheduler.
        device_config: The configuration related to the device.
        lora_config (Optional): The configuration related to serving multi-LoRA.
        speculative_config (Optional): The configuration related to speculative
            decoding.
        executor_class: The model executor class for managing distributed
            execution.
        prompt_adapter_config (Optional): The configuration related to serving
            prompt adapters.
        log_stats: Whether to log statistics.
        usage_context: Specified entry point, used for usage info collection.
    """

    DO_VALIDATE_OUTPUT: ClassVar[bool] = False
    """A flag to toggle whether to validate the type of request output."""

    @classmethod
    @contextmanager
    def enable_output_validation(cls):
        cls.DO_VALIDATE_OUTPUT = True

        yield

        cls.DO_VALIDATE_OUTPUT = False

    @classmethod
    def validate_output(
        cls,
        output: object,
        output_type: Type[_O],
    ) -> _O:
        do_validate = cls.DO_VALIDATE_OUTPUT

        if ((TYPE_CHECKING or do_validate)
                and not isinstance(output, output_type)):
            raise TypeError(f"Expected output of type {output_type}, "
                            f"but found type {type(output)}")

        return cast(_O, output)

    @classmethod
    def validate_outputs(
        cls,
        outputs: GenericSequence[object],
        output_type: Type[_O],
    ) -> List[_O]:
        do_validate = cls.DO_VALIDATE_OUTPUT

        outputs_: List[_O]
        if TYPE_CHECKING or do_validate:
            outputs_ = []
            for output in outputs:
                if not isinstance(output, output_type):
                    raise TypeError(f"Expected output of type {output_type}, "
                                    f"but found type {type(output)}")

                outputs_.append(output)
        else:
            outputs_ = outputs

        return outputs_

    tokenizer: Optional[BaseTokenizerGroup]

    def __init__(
        self,
        vllm_config: VllmConfig,
        executor_class: Type[ExecutorBase],
        log_stats: bool,
        usage_context: UsageContext = UsageContext.ENGINE_CONTEXT,
        stat_loggers: Optional[Dict[str, StatLoggerBase]] = None,
        input_registry: InputRegistry = INPUT_REGISTRY,
        mm_registry: MultiModalRegistry = MULTIMODAL_REGISTRY,
        use_cached_outputs: bool = False,
    ) -> None:

        self.vllm_config = vllm_config
        self.model_config = vllm_config.model_config
        self.cache_config = vllm_config.cache_config
        self.lora_config = vllm_config.lora_config
        self.parallel_config = vllm_config.parallel_config
        self.scheduler_config = vllm_config.scheduler_config
        self.device_config = vllm_config.device_config
        self.speculative_config = vllm_config.speculative_config  # noqa
        self.load_config = vllm_config.load_config
        self.decoding_config = vllm_config.decoding_config or DecodingConfig(  # noqa
        )
        self.prompt_adapter_config = vllm_config.prompt_adapter_config  # noqa
        self.observability_config = vllm_config.observability_config or ObservabilityConfig(  # noqa
        )

        logger.info(
            "Initializing an LLM engine (v%s) with config: %s, "
            "use_cached_outputs=%s, ",
            VLLM_VERSION,
            vllm_config,
            use_cached_outputs,
        )

        self.log_stats = log_stats
        self.use_cached_outputs = use_cached_outputs

        if not self.model_config.skip_tokenizer_init:
            self.tokenizer = self._init_tokenizer()
            self.detokenizer = Detokenizer(self.tokenizer)
            tokenizer_group = self.get_tokenizer_group()
        else:
            self.tokenizer = None
            self.detokenizer = None
            tokenizer_group = None

        # Ensure that the function doesn't contain a reference to self,
        # to avoid engine GC issues
        def get_tokenizer_for_seq(sequence: Sequence) -> AnyTokenizer:
            assert tokenizer_group, ("tokenizer_group cannot be None, "
                                     "make sure skip_tokenizer_init is False")
            return tokenizer_group.get_lora_tokenizer(sequence.lora_request)

        self.seq_counter = Counter()
        self.generation_config_fields = (
            self.model_config.try_get_generation_config())

        self.input_preprocessor = InputPreprocessor(self.model_config,
                                                    self.tokenizer,
                                                    mm_registry)

        self.input_registry = input_registry
        self.input_processor = input_registry.create_input_processor(
            self.model_config)

        self.model_executor = executor_class(vllm_config=vllm_config, )

        if self.model_config.runner_type != "pooling":
            self._initialize_kv_caches()

        # If usage stat is enabled, collect relevant info.
        if is_usage_stats_enabled():
            from vllm.model_executor.model_loader import (
                get_architecture_class_name)
            usage_message.report_usage(
                get_architecture_class_name(self.model_config),
                usage_context,
                extra_kvs={
                    # Common configuration
                    "dtype":
                    str(self.model_config.dtype),
                    "tensor_parallel_size":
                    self.parallel_config.tensor_parallel_size,
                    "block_size":
                    self.cache_config.block_size,
                    "gpu_memory_utilization":
                    self.cache_config.gpu_memory_utilization,

                    # Quantization
                    "quantization":
                    self.model_config.quantization,
                    "kv_cache_dtype":
                    str(self.cache_config.cache_dtype),

                    # Feature flags
                    "enable_lora":
                    bool(self.lora_config),
                    "enable_prompt_adapter":
                    bool(self.prompt_adapter_config),
                    "enable_prefix_caching":
                    self.cache_config.enable_prefix_caching,
                    "enforce_eager":
                    self.model_config.enforce_eager,
                    "disable_custom_all_reduce":
                    self.parallel_config.disable_custom_all_reduce,
                })

        if self.tokenizer:
            # Ping the tokenizer to ensure liveness if it runs in a
            # different process.
            self.tokenizer.ping()

        self.cached_scheduler_outputs = [
            SchedulerOutputState()
            for _ in range(self.parallel_config.pipeline_parallel_size)
        ]

        self.scheduler_contexts = [
            SchedulerContext(multi_step_stream_outputs=self.scheduler_config.
                             multi_step_stream_outputs)
            for _ in range(self.parallel_config.pipeline_parallel_size)
        ]

        if self.model_config.use_async_output_proc:
            process_model_outputs = weak_bind(self._process_model_outputs)

            self.async_callbacks = [
                partial(process_model_outputs,
                        ctx=self.scheduler_contexts[v_id])
                for v_id in range(self.parallel_config.pipeline_parallel_size)
            ]
        else:
            self.async_callbacks = []

        # Currently used by AsyncLLMEngine to ensure quick append
        # of request outputs to asyncio queues
        self.process_request_outputs_callback: Optional[Callable] = None

        # Create the scheduler.
        # NOTE: the cache_config here have been updated with the numbers of
        # GPU and CPU blocks, which are profiled in the distributed executor.
        self.scheduler = [
            Scheduler(
                self.scheduler_config, self.cache_config, self.lora_config,
                self.parallel_config.pipeline_parallel_size,
                self.async_callbacks[v_id]
                if self.model_config.use_async_output_proc else None)
            for v_id in range(self.parallel_config.pipeline_parallel_size)
        ]

        # Metric Logging.
        if self.log_stats:
            if stat_loggers is not None:
                self.stat_loggers = stat_loggers
            else:
                # Lazy import for prometheus multiprocessing.
                # We need to set PROMETHEUS_MULTIPROC_DIR environment variable
                # before prometheus_client is imported.
                # See https://prometheus.github.io/client_python/multiprocess/
                from vllm.engine.metrics import (LoggingStatLogger,
                                                 PrometheusStatLogger)

                self.stat_loggers = {
                    "logging":
                    LoggingStatLogger(
                        local_interval=_LOCAL_LOGGING_INTERVAL_SEC,
                        vllm_config=vllm_config),
                    "prometheus":
                    PrometheusStatLogger(
                        local_interval=_LOCAL_LOGGING_INTERVAL_SEC,
                        labels=dict(
                            model_name=self.model_config.served_model_name),
                        vllm_config=vllm_config),
                }
                self.stat_loggers["prometheus"].info("cache_config",
                                                     self.cache_config)

        self.tracer = None
        if self.observability_config.otlp_traces_endpoint:
            self.tracer = init_tracer(
                "vllm.llm_engine",
                self.observability_config.otlp_traces_endpoint)

        # Create sequence output processor, e.g. for beam search or
        # speculative decoding.
        self.output_processor = (
            SequenceGroupOutputProcessor.create_output_processor(
                self.scheduler_config,
                self.detokenizer,
                self.scheduler,
                self.seq_counter,
                get_tokenizer_for_seq,
                stop_checker=StopChecker(
                    self.scheduler_config.max_model_len,
                    get_tokenizer_for_seq,
                ),
            ))

        self.seq_id_to_seq_group: Dict[str, SequenceGroupBase] = {}

    def _initialize_kv_caches(self) -> None:
        """Initialize the KV cache in the worker(s).

        The workers will determine the number of blocks in both the GPU cache
        and the swap CPU cache.
        """
        start = time.time()
        num_gpu_blocks, num_cpu_blocks = (
            self.model_executor.determine_num_available_blocks())

        if self.cache_config.num_gpu_blocks_override is not None:
            num_gpu_blocks_override = self.cache_config.num_gpu_blocks_override
            logger.info(
                "Overriding num_gpu_blocks=%d with "
                "num_gpu_blocks_override=%d", num_gpu_blocks,
                num_gpu_blocks_override)
            num_gpu_blocks = num_gpu_blocks_override

        self.cache_config.num_gpu_blocks = num_gpu_blocks
        self.cache_config.num_cpu_blocks = num_cpu_blocks

        self.model_executor.initialize_cache(num_gpu_blocks, num_cpu_blocks)
        elapsed = time.time() - start
        logger.info(("init engine (profile, create kv cache, "
                     "warmup model) took %.2f seconds"), elapsed)

    @classmethod
    def _get_executor_cls(cls,
                          engine_config: VllmConfig) -> Type[ExecutorBase]:
        distributed_executor_backend = (
            engine_config.parallel_config.distributed_executor_backend)
        # Initialize the cluster and specify the executor class.
        if isinstance(distributed_executor_backend, type):
            if not issubclass(distributed_executor_backend, ExecutorBase):
                raise TypeError(
                    "distributed_executor_backend must be a subclass of "
                    f"ExecutorBase. Got {distributed_executor_backend}.")
            executor_class = distributed_executor_backend
        elif engine_config.parallel_config.world_size > 1:
            if distributed_executor_backend == "ray":
                from vllm.executor.ray_distributed_executor import (
                    RayDistributedExecutor)
                executor_class = RayDistributedExecutor
            elif distributed_executor_backend == "mp":
                from vllm.executor.mp_distributed_executor import (
                    MultiprocessingDistributedExecutor)
                assert not envs.VLLM_USE_RAY_SPMD_WORKER, (
                    "multiprocessing distributed executor backend does not "
                    "support VLLM_USE_RAY_SPMD_WORKER=1")
                executor_class = MultiprocessingDistributedExecutor
            elif distributed_executor_backend == "uni":
                # JAX-style, single-process, multi-device executor.
                from vllm.executor.uniproc_executor import UniProcExecutor
                executor_class = UniProcExecutor
            elif distributed_executor_backend == "external_launcher":
                # executor with external launcher
                from vllm.executor.uniproc_executor import (  # noqa
                    ExecutorWithExternalLauncher)
                executor_class = ExecutorWithExternalLauncher
        else:
            from vllm.executor.uniproc_executor import UniProcExecutor
            executor_class = UniProcExecutor
        return executor_class

    @classmethod
    def from_engine_args(
        cls,
        engine_args: EngineArgs,
        usage_context: UsageContext = UsageContext.ENGINE_CONTEXT,
        stat_loggers: Optional[Dict[str, StatLoggerBase]] = None,
    ) -> "LLMEngine":
        """Creates an LLM engine from the engine arguments."""
        # Create the engine configs.
        engine_config = engine_args.create_engine_config(usage_context)
        executor_class = cls._get_executor_cls(engine_config)
        # Create the LLM engine.
        engine = cls(
            vllm_config=engine_config,
            executor_class=executor_class,
            log_stats=not engine_args.disable_log_stats,
            usage_context=usage_context,
            stat_loggers=stat_loggers,
        )

        return engine

    def __reduce__(self):
        # This is to ensure that the LLMEngine is not referenced in
        # the closure used to initialize Ray worker actors
        raise RuntimeError("LLMEngine should not be pickled!")

    def __del__(self):
        # Shutdown model executor when engine is garbage collected
        # Use getattr since __init__ can fail before the field is set
        if model_executor := getattr(self, "model_executor", None):
            model_executor.shutdown()

    def get_tokenizer_group(
        self,
        group_type: Type[_G] = BaseTokenizerGroup,
    ) -> _G:
        tokenizer_group = self.tokenizer

        if tokenizer_group is None:
            raise ValueError("Unable to get tokenizer because "
                             "skip_tokenizer_init is True")
        if not isinstance(tokenizer_group, group_type):
            raise TypeError("Invalid type of tokenizer group. "
                            f"Expected type: {group_type}, but "
                            f"found type: {type(tokenizer_group)}")

        return tokenizer_group

    def get_tokenizer(
        self,
        lora_request: Optional[LoRARequest] = None,
    ) -> AnyTokenizer:
        return self.get_tokenizer_group().get_lora_tokenizer(lora_request)

    def _init_tokenizer(self) -> BaseTokenizerGroup:
        return init_tokenizer_from_configs(
            model_config=self.model_config,
            scheduler_config=self.scheduler_config,
            parallel_config=self.parallel_config,
            lora_config=self.lora_config)

    def _verify_args(self) -> None:
        self.model_config.verify_with_parallel_config(self.parallel_config)
        self.cache_config.verify_with_parallel_config(self.parallel_config)
        if self.lora_config:
            self.lora_config.verify_with_model_config(self.model_config)
            self.lora_config.verify_with_scheduler_config(
                self.scheduler_config)
        if self.prompt_adapter_config:
            self.prompt_adapter_config.verify_with_model_config(
                self.model_config)

    def _add_processed_request(
        self,
        request_id: str,
        processed_inputs: ProcessorInputs,
        params: Union[SamplingParams, PoolingParams],
        arrival_time: float,
        lora_request: Optional[LoRARequest],
        prompt_adapter_request: Optional[PromptAdapterRequest],
        trace_headers: Optional[Mapping[str, str]] = None,
        priority: int = 0,
    ) -> Optional[SequenceGroup]:
        """Add a processed request to the engine's request pool.
        return the created sequence group.
        """
        if isinstance(params, SamplingParams) and params.n > 1:
            ParallelSampleSequenceGroup.add_request(
                request_id,
                self,
                params,
                processed_inputs=processed_inputs,
                arrival_time=arrival_time,
                lora_request=lora_request,
                trace_headers=trace_headers,
                prompt_adapter_request=prompt_adapter_request,
                priority=priority,
            )
            return None

        self._validate_model_inputs(processed_inputs, lora_request)
        # Create the sequences.
        block_size = self.cache_config.block_size
        seq_id = next(self.seq_counter)
        eos_token_id = self.input_preprocessor.get_eos_token_id(lora_request)

        if is_encoder_decoder_inputs(processed_inputs):
            decoder_inputs = processed_inputs["decoder"]
            encoder_inputs = processed_inputs["encoder"]
        else:
            decoder_inputs = processed_inputs
            encoder_inputs = None

        seq = Sequence(seq_id, decoder_inputs, block_size, eos_token_id,
                       lora_request, prompt_adapter_request)

        encoder_seq = (None if encoder_inputs is None else Sequence(
            seq_id, encoder_inputs, block_size, eos_token_id, lora_request,
            prompt_adapter_request))

        # Create a SequenceGroup based on SamplingParams or PoolingParams
        if isinstance(params, SamplingParams):
            seq_group = self._create_sequence_group_with_sampling(
                request_id,
                seq,
                params,
                arrival_time=arrival_time,
                lora_request=lora_request,
                trace_headers=trace_headers,
                prompt_adapter_request=prompt_adapter_request,
                encoder_seq=encoder_seq,
                priority=priority)
        elif isinstance(params, PoolingParams):
            seq_group = self._create_sequence_group_with_pooling(
                request_id,
                seq,
                params,
                arrival_time=arrival_time,
                lora_request=lora_request,
                prompt_adapter_request=prompt_adapter_request,
                encoder_seq=encoder_seq,
                priority=priority)
        else:
            raise ValueError(
                "Either SamplingParams or PoolingParams must be provided.")

        # Add the sequence group to the scheduler with least unfinished seqs.
        costs = [
            scheduler.get_num_unfinished_seq_groups()
            for scheduler in self.scheduler
        ]
        min_cost_scheduler = self.scheduler[costs.index(min(costs))]
        min_cost_scheduler.add_seq_group(seq_group)

        return seq_group

    def stop_remote_worker_execution_loop(self) -> None:
        self.model_executor.stop_remote_worker_execution_loop()

    @overload
    def add_request(
        self,
        request_id: str,
        prompt: PromptType,
        params: Union[SamplingParams, PoolingParams],
        arrival_time: Optional[float] = None,
        lora_request: Optional[LoRARequest] = None,
        trace_headers: Optional[Mapping[str, str]] = None,
        prompt_adapter_request: Optional[PromptAdapterRequest] = None,
        priority: int = 0,
    ) -> None:
        ...

    @overload
    @deprecated("'inputs' will be renamed to 'prompt")
    def add_request(
        self,
        request_id: str,
        *,
        inputs: PromptType,
        params: Union[SamplingParams, PoolingParams],
        arrival_time: Optional[float] = None,
        lora_request: Optional[LoRARequest] = None,
        trace_headers: Optional[Mapping[str, str]] = None,
        prompt_adapter_request: Optional[PromptAdapterRequest] = None,
        priority: int = 0,
    ) -> None:
        ...

    @deprecate_kwargs(
        "inputs",
        additional_message="Please use the 'prompt' parameter instead.",
    )
    def add_request(
            self,
            request_id: str,
            prompt: Optional[PromptType] = None,
            params: Optional[Union[SamplingParams, PoolingParams]] = None,
            arrival_time: Optional[float] = None,
            lora_request: Optional[LoRARequest] = None,
            trace_headers: Optional[Mapping[str, str]] = None,
            prompt_adapter_request: Optional[PromptAdapterRequest] = None,
            priority: int = 0,
            *,
            inputs: Optional[PromptType] = None,  # DEPRECATED
    ) -> None:
        """Add a request to the engine's request pool.

        The request is added to the request pool and will be processed by the
        scheduler as `engine.step()` is called. The exact scheduling policy is
        determined by the scheduler.

        Args:
            request_id: The unique ID of the request.
            prompt: The prompt to the LLM. See :class:`~vllm.inputs.PromptType`
                for more details about the format of each input.
            params: Parameters for sampling or pooling.
                :class:`~vllm.SamplingParams` for text generation.
                :class:`~vllm.PoolingParams` for pooling.
            arrival_time: The arrival time of the request. If None, we use
                the current monotonic time.
            lora_request: The LoRA request to add.
            trace_headers: OpenTelemetry trace headers.
            prompt_adapter_request: The prompt adapter request to add.
            priority: The priority of the request.
                Only applicable with priority scheduling.

        Details:
            - Set arrival_time to the current time if it is None.
            - Set prompt_token_ids to the encoded prompt if it is None.
            - Create `n` number of :class:`~vllm.Sequence` objects.
            - Create a :class:`~vllm.SequenceGroup` object
              from the list of :class:`~vllm.Sequence`.
            - Add the :class:`~vllm.SequenceGroup` object to the scheduler.

        Example:
            >>> # initialize engine
            >>> engine = LLMEngine.from_engine_args(engine_args)
            >>> # set request arguments
            >>> example_prompt = "Who is the president of the United States?"
            >>> sampling_params = SamplingParams(temperature=0.0)
            >>> request_id = 0
            >>>
            >>> # add the request to the engine
            >>> engine.add_request(
            >>>    str(request_id),
            >>>    example_prompt,
            >>>    SamplingParams(temperature=0.0))
            >>> # continue the request processing
            >>> ...
        """
        if inputs is not None:
            prompt = inputs
        assert prompt is not None and params is not None

        if lora_request is not None and not self.lora_config:
            raise ValueError(f"Got lora_request {lora_request} but LoRA is "
                             "not enabled!")

        if priority != 0 and not self.scheduler_config.policy == "priority":
            raise ValueError(f"Got priority {priority} but "
                             "Priority scheduling is not enabled.")

        if isinstance(params, SamplingParams) \
            and (params.guided_decoding or params.logits_processors) \
            and self.scheduler_config.num_scheduler_steps > 1:
            raise ValueError(
                "Guided decoding and logits processors are not supported "
                "in multi-step decoding")

        if arrival_time is None:
            arrival_time = time.time()

        if self.tokenizer is not None:
            self._validate_token_prompt(
                prompt,
                tokenizer=self.get_tokenizer(lora_request=lora_request))

        preprocessed_inputs = self.input_preprocessor.preprocess(
            prompt,
            request_id=request_id,
            lora_request=lora_request,
            prompt_adapter_request=prompt_adapter_request,
        )
        processed_inputs = self.input_processor(preprocessed_inputs)

        self._add_processed_request(
            request_id=request_id,
            processed_inputs=processed_inputs,
            params=params,
            arrival_time=arrival_time,
            lora_request=lora_request,
            prompt_adapter_request=prompt_adapter_request,
            trace_headers=trace_headers,
            priority=priority,
        )

    def _validate_token_prompt(self, prompt: PromptType,
                               tokenizer: AnyTokenizer):
        # Guard against out-of-vocab tokens.
        # For some tokenizers, tokenizer.decode will happily return empty text
        # for token ids that are out of vocab, and we don't detect token ids
        # that are greater than the max token id before running the model.
        # However, these token ids will later crash a cuda kernel at runtime
        # with an index out of bounds error. This will crash the entire engine.
        # This needs to happen before multimodal input pre-processing, which
        # may add dummy <image> tokens that aren't part of the tokenizer's
        # vocabulary.
        if is_token_prompt(prompt):
            prompt_ids = prompt["prompt_token_ids"]
            if len(prompt_ids) == 0:
                # Empty prompt check is handled later
                return
            max_input_id = max(prompt_ids)
            if max_input_id > tokenizer.max_token_id:
                raise ValueError(
                    "Token id {} is out of vocabulary".format(max_input_id))

    def _create_sequence_group_with_sampling(
        self,
        request_id: str,
        seq: Sequence,
        sampling_params: SamplingParams,
        arrival_time: float,
        lora_request: Optional[LoRARequest],
        trace_headers: Optional[Mapping[str, str]] = None,
        prompt_adapter_request: Optional[PromptAdapterRequest] = None,
        encoder_seq: Optional[Sequence] = None,
        priority: int = 0,
    ) -> SequenceGroup:
        """Creates a SequenceGroup with SamplingParams."""
        max_logprobs = self.get_model_config().max_logprobs
        if (sampling_params.logprobs
                and sampling_params.logprobs > max_logprobs) or (
                    sampling_params.prompt_logprobs
                    and sampling_params.prompt_logprobs > max_logprobs):
            raise ValueError(f"Cannot request more than "
                             f"{max_logprobs} logprobs.")

        sampling_params = self._build_logits_processors(
            sampling_params, lora_request)

        # Defensive copy of SamplingParams, which are used by the sampler,
        # this doesn't deep-copy LogitsProcessor objects
        sampling_params = sampling_params.clone()

        sampling_params.update_from_generation_config(
            self.generation_config_fields, seq.eos_token_id)

        # Create the sequence group.
        seq_group = SequenceGroup(
            request_id=request_id,
            seqs=[seq],
            arrival_time=arrival_time,
            sampling_params=sampling_params,
            lora_request=lora_request,
            trace_headers=trace_headers,
            prompt_adapter_request=prompt_adapter_request,
            encoder_seq=encoder_seq,
            priority=priority)

        return seq_group

    def _create_sequence_group_with_pooling(
        self,
        request_id: str,
        seq: Sequence,
        pooling_params: PoolingParams,
        arrival_time: float,
        lora_request: Optional[LoRARequest],
        prompt_adapter_request: Optional[PromptAdapterRequest],
        encoder_seq: Optional[Sequence] = None,
        priority: int = 0,
    ) -> SequenceGroup:
        """Creates a SequenceGroup with PoolingParams."""
        # Defensive copy of PoolingParams, which are used by the pooler
        pooling_params = pooling_params.clone()
        # Create the sequence group.
        seq_group = SequenceGroup(
            request_id=request_id,
            seqs=[seq],
            arrival_time=arrival_time,
            lora_request=lora_request,
            pooling_params=pooling_params,
            prompt_adapter_request=prompt_adapter_request,
            encoder_seq=encoder_seq,
            priority=priority)
        return seq_group

    def abort_request(self, request_id: Union[str, Iterable[str]]) -> None:
        """Aborts a request(s) with the given ID.

        Args:
            request_id: The ID(s) of the request to abort.

        Details:
            - Refer to the
              :meth:`~vllm.core.scheduler.Scheduler.abort_seq_group`
              from class :class:`~vllm.core.scheduler.Scheduler`.

        Example:
            >>> # initialize engine and add a request with request_id
            >>> request_id = str(0)
            >>> # abort the request
            >>> engine.abort_request(request_id)
        """
        for scheduler in self.scheduler:
            scheduler.abort_seq_group(request_id)

    def get_model_config(self) -> ModelConfig:
        """Gets the model configuration."""
        return self.model_config

    def get_parallel_config(self) -> ParallelConfig:
        """Gets the parallel configuration."""
        return self.parallel_config

    def get_decoding_config(self) -> DecodingConfig:
        """Gets the decoding configuration."""
        return self.decoding_config

    def get_scheduler_config(self) -> SchedulerConfig:
        """Gets the scheduler configuration."""
        return self.scheduler_config

    def get_lora_config(self) -> LoRAConfig:
        """Gets the LoRA configuration."""
        return self.lora_config

    def get_num_unfinished_requests(self) -> int:
        """Gets the number of unfinished requests."""
        return sum(scheduler.get_num_unfinished_seq_groups()
                   for scheduler in self.scheduler)

    def has_unfinished_requests(self) -> bool:
        """Returns True if there are unfinished requests."""
        return any(scheduler.has_unfinished_seqs()
                   for scheduler in self.scheduler)

    def has_unfinished_requests_for_virtual_engine(
            self, virtual_engine: int) -> bool:
        """
        Returns True if there are unfinished requests for the virtual engine.
        """
        return self.scheduler[virtual_engine].has_unfinished_seqs()

    @staticmethod
    def _process_sequence_group_outputs(
        seq_group: SequenceGroup,
        outputs: List[PoolingSequenceGroupOutput],
    ) -> None:
        seq_group.pooled_data = outputs[0].data

        for seq in seq_group.get_seqs():
            seq.status = SequenceStatus.FINISHED_STOPPED

        return

    def _update_num_computed_tokens_for_multi_step_prefill(
            self, seq_group: SequenceGroup,
            seq_group_meta: SequenceGroupMetadata,
            is_first_step_output: Optional[bool]):
        """
        This function updates num_computed_tokens for prompt sequences
        when Multi-Step is enabled.

        seq_group: SequenceGroup to update the num_computed_tokens for.
        seq_group_meta: Metadata of the given SequenceGroup.
        is_first_step_output: Optional[bool] -
            When available, is_first_step_output indicates if the appended
            output token is the output of the first-step in multi-step.
            A value of None indicates that outputs from all steps in
            in multi-step are submitted in a single burst.
        """

        assert self.scheduler_config.is_multi_step

        if not seq_group_meta.is_prompt:
            # num_computed_token updates for multi-step decodes happen after
            # the tokens are appended to the sequence.
            return

        do_update: bool = False
        if self.scheduler_config.chunked_prefill_enabled:
            # In multi-step + chunked-prefill case, the prompt sequences
            # that are scheduled are fully processed in the first step.
            do_update = is_first_step_output is None or is_first_step_output
        else:
            # Normal multi-step decoding case. In this case prompt-sequences
            # are actually single-stepped. Always update in this case.
            assert seq_group.state.num_steps == 1
            do_update = True

        if do_update:
            seq_group.update_num_computed_tokens(
                seq_group_meta.token_chunk_size)

    def _process_model_outputs(self,
                               ctx: SchedulerContext,
                               request_id: Optional[str] = None) -> None:
        """Apply the model output to the sequences in the scheduled seq groups
        and return responses.

        ctx: The virtual engine context to work on
        request_id: If provided, then only this request is going to be processed
        """

        now = time.time()

        if len(ctx.output_queue) == 0:
            return None

        # Get pending async postprocessor
        if request_id:
            # When we process only one request, no pop is required
            # (since later we will process all of the rest)
            (outputs, seq_group_metadata_list, scheduler_outputs, is_async,
             is_last_step, is_first_step_output, skip) = ctx.output_queue[0]
        else:
            (outputs, seq_group_metadata_list, scheduler_outputs, is_async,
             is_last_step, is_first_step_output,
             skip) = ctx.output_queue.popleft()

        # Sanity check
        assert len(seq_group_metadata_list) == len(
            scheduler_outputs.scheduled_seq_groups)

        has_multiple_outputs: bool = len(outputs) > 1
        outputs_by_sequence_group: List[List[SequenceGroupOutput]]
        if has_multiple_outputs:
            assert self.scheduler_config.is_multi_step or \
                     self.speculative_config
            # Organize outputs by [step][sequence group] instead of
            # [sequence group][step].
            outputs_by_sequence_group = create_output_by_sequence_group(
                outputs, num_seq_groups=len(seq_group_metadata_list))
            # We have outputs for multiple steps submitted in a single burst,
            # so invalidate is_first_step_output.
            is_first_step_output = None
        else:
            outputs_by_sequence_group = outputs

        # Determine the requests we need to operate on
        if request_id:
            indices = []
            for i, seq_group_meta in enumerate(seq_group_metadata_list):
                if seq_group_meta.request_id == request_id:
                    assert i not in skip  # Cannot be called twice
                    indices.append(i)
                    break

            # If the request_id was not found, then it means that
            # this is a new request that has no pending async
            # postprocessor
            if not indices:
                return
        else:
            indices = range(len(seq_group_metadata_list))  # type: ignore

        finished_before: List[int] = []
        finished_now: List[int] = []
        for i in indices:
            if i in skip:
                continue

            seq_group_meta = seq_group_metadata_list[i]
            scheduled_seq_group = scheduler_outputs.scheduled_seq_groups[i]

            seq_group: SequenceGroup = scheduled_seq_group.seq_group

            if seq_group.is_finished():
                finished_before.append(i)
                continue

            output: List[SequenceGroupOutput]
            if has_multiple_outputs:
                output = outputs_by_sequence_group[i]
            else:
                output = [outputs_by_sequence_group[0][i]]

            if not is_async:
                if self.scheduler_config.is_multi_step:
                    # Updates happen only if the sequence is prefill
                    self._update_num_computed_tokens_for_multi_step_prefill(
                        seq_group, seq_group_meta, is_first_step_output)
                else:
                    seq_group.update_num_computed_tokens(
                        seq_group_meta.token_chunk_size or 0)

            if outputs:
                for o in outputs:
                    if (isinstance(o, SamplerOutput)
                            and seq_group.metrics is not None):
                        if seq_group.metrics.model_forward_time is not None:
                            seq_group.metrics.model_forward_time += (
                                o.model_forward_time or 0)
                        else:
                            seq_group.metrics.model_forward_time = (
                                o.model_forward_time)
                        if seq_group.metrics.model_execute_time is not None:
                            seq_group.metrics.model_execute_time += (
                                o.model_execute_time or 0)
                        else:
                            seq_group.metrics.model_execute_time = (
                                o.model_execute_time)

            if self.model_config.runner_type == "pooling":
                self._process_sequence_group_outputs(seq_group, output)
            else:
                self.output_processor.process_prompt_logprob(seq_group, output)
                if seq_group_meta.do_sample:
                    self.output_processor.process_outputs(
                        seq_group, output, is_async)

            if seq_group.is_finished():
                finished_now.append(i)

        # Generate outputs for the requests that finished this iteration
        for i in finished_now:
            scheduled_seq_group = scheduler_outputs.scheduled_seq_groups[i]

            seq_group = scheduled_seq_group.seq_group
            seq_group.maybe_set_first_token_time(now)
            if not seq_group.is_prefill():
                seq_group.set_last_token_time(now)
            request_output = RequestOutputFactory.create(
                seq_group,
                self.seq_id_to_seq_group,
                use_cache=self.use_cached_outputs)
            if request_output:
                ctx.request_outputs.append(request_output)

        # When we process a single request, we skip it for the next time,
        # and invoke the request output callback (if there was final output)
        if request_id:
            assert len(indices) == 1
            skip.append(indices[0])

            if (finished_now
                    and self.process_request_outputs_callback is not None):
                self.process_request_outputs_callback(ctx.request_outputs)
                ctx.request_outputs.clear()
            return

        # Free currently finished requests
        if finished_now:
            for scheduler in self.scheduler:
                scheduler.free_finished_seq_groups()

        # For multi-step without streaming, don't create outputs each iteration
        if not is_last_step and not ctx.multi_step_stream_outputs:
            # Immediately process request outputs here (if callback is given)
            if (finished_now
                    and self.process_request_outputs_callback is not None):
                self.process_request_outputs_callback(ctx.request_outputs)
                ctx.request_outputs.clear()
            return

        # Create the outputs
        for i in indices:
            if i in skip or i in finished_before or i in finished_now:
                continue  # Avoids double processing

            scheduled_seq_group = scheduler_outputs.scheduled_seq_groups[i]

            seq_group = scheduled_seq_group.seq_group
            seq_group.maybe_set_first_token_time(now)
            if not seq_group.is_prefill():
                seq_group.set_last_token_time(now)
            request_output = RequestOutputFactory.create(
                seq_group,
                self.seq_id_to_seq_group,
                use_cache=self.use_cached_outputs)
            if request_output:
                ctx.request_outputs.append(request_output)

        # For multi-step with streaming, create outputs each iteration
        if not is_last_step and ctx.multi_step_stream_outputs:
            # Immediately process request outputs here (if callback is given)
            if self.process_request_outputs_callback is not None:
                self.process_request_outputs_callback(ctx.request_outputs)
                ctx.request_outputs.clear()
            return

        for seq_group in scheduler_outputs.ignored_seq_groups:
            params = seq_group.sampling_params
            if params is not None and params.output_kind == (
                    RequestOutputKind.DELTA) and not seq_group.is_finished():
                continue

            request_output = RequestOutputFactory.create(
                seq_group,
                self.seq_id_to_seq_group,
                use_cache=self.use_cached_outputs,
            )
            if request_output:
                ctx.request_outputs.append(request_output)

        # Immediately process request outputs here (if callback is given)
        if (ctx.request_outputs
                and self.process_request_outputs_callback is not None):
            self.process_request_outputs_callback(ctx.request_outputs)
            ctx.request_outputs.clear()

        # For async case, we need to record the stats here.
        # For non-async case, the stats are done in the
        # LLMEngine/AsyncLLMEngine directly
        if is_async:
            # Log stats.
            self.do_log_stats(scheduler_outputs, outputs, finished_before,
                              skip)

            # Tracing
            self.do_tracing(scheduler_outputs, finished_before)

        return None

    def _advance_to_next_step(
            self, output: List[SamplerOutput],
            seq_group_metadata_list: List[SequenceGroupMetadata],
            scheduled_seq_groups: List[ScheduledSequenceGroup]) -> None:
        """Given model output from a single run, append the tokens to the
        sequences. This is normally done inside output processor, but it is
        required if the worker is to perform async forward pass to next step.
        """
        for seq_group_metadata, sequence_group_outputs, scheduled_seq_group in \
            zip(seq_group_metadata_list, output, scheduled_seq_groups):
            seq_group = scheduled_seq_group.seq_group

            if seq_group.is_finished():
                continue

            if self.scheduler_config.is_multi_step:
                # Updates happen only if the sequence is prefill
                self._update_num_computed_tokens_for_multi_step_prefill(
                    seq_group, seq_group_metadata,
                    seq_group.state.num_steps == 1)
            else:
                token_chunk_size = (seq_group_metadata.token_chunk_size
                                    if seq_group_metadata.token_chunk_size
                                    is not None else 0)
                seq_group.update_num_computed_tokens(token_chunk_size)

            if seq_group_metadata.do_sample:
                assert len(sequence_group_outputs.samples) == 1, (
                    "Async output processor expects a single sample"
                    " (i.e sampling_params.n == 1)")
                sample = sequence_group_outputs.samples[0]

                assert len(seq_group.seqs) == 1
                seq = seq_group.seqs[0]

                if self.scheduler_config.is_multi_step:
                    is_prefill_append = seq.data.get_num_uncomputed_tokens(
                    ) == 0
                    seq.append_token_id(sample.output_token, sample.logprobs)
                    if not is_prefill_append:
                        seq_group.update_num_computed_tokens(1)
                else:
                    seq.append_token_id(sample.output_token, sample.logprobs)

    def step(self) -> List[Union[RequestOutput, PoolingRequestOutput]]:
        """Performs one decoding iteration and returns newly generated results.

        .. figure:: https://i.imgur.com/sv2HssD.png
            :alt: Overview of the step function
            :align: center

            Overview of the step function.

        Details:
            - Step 1: Schedules the sequences to be executed in the next
              iteration and the token blocks to be swapped in/out/copy.

                - Depending on the scheduling policy,
                  sequences may be `preempted/reordered`.
                - A Sequence Group (SG) refer to a group of sequences
                  that are generated from the same prompt.

            - Step 2: Calls the distributed executor to execute the model.
            - Step 3: Processes the model output. This mainly includes:

                - Decodes the relevant outputs.
                - Updates the scheduled sequence groups with model outputs
                  based on its `sampling parameters` (`use_beam_search` or not).
                - Frees the finished sequence groups.

            - Finally, it creates and returns the newly generated results.

        Example:
            >>> # Please see the example/ folder for more detailed examples.
            >>>
            >>> # initialize engine and request arguments
            >>> engine = LLMEngine.from_engine_args(engine_args)
            >>> example_inputs = [(0, "What is LLM?",
            >>>    SamplingParams(temperature=0.0))]
            >>>
            >>> # Start the engine with an event loop
            >>> while True:
            >>>     if example_inputs:
            >>>         req_id, prompt, sampling_params = example_inputs.pop(0)
            >>>         engine.add_request(str(req_id),prompt,sampling_params)
            >>>
            >>>     # continue the request processing
            >>>     request_outputs = engine.step()
            >>>     for request_output in request_outputs:
            >>>         if request_output.finished:
            >>>             # return or show the request output
            >>>
            >>>     if not (engine.has_unfinished_requests() or example_inputs):
            >>>         break
        """
        if self.parallel_config.pipeline_parallel_size > 1:
            raise NotImplementedError(
                "Pipeline parallelism is only supported through AsyncLLMEngine "
                "as performance will be severely degraded otherwise.")

        # For llm_engine, there is no pipeline parallel support, so the engine
        # used is always 0.
        virtual_engine = 0

        # These are cached outputs from previous iterations. None if on first
        # iteration
        cached_outputs = self.cached_scheduler_outputs[virtual_engine]
        seq_group_metadata_list = cached_outputs.seq_group_metadata_list
        scheduler_outputs = cached_outputs.scheduler_outputs
        allow_async_output_proc = cached_outputs.allow_async_output_proc

        ctx = self.scheduler_contexts[virtual_engine]

        # Clear outputs for each new scheduler iteration
        ctx.request_outputs.clear()

        # Skip the scheduler if there are any remaining steps in the seq groups.
        # This ensures that the scheduler is only called again when the current
        # batch has completed.
        if not self._has_remaining_steps(seq_group_metadata_list):
            # Schedule iteration
            (seq_group_metadata_list, scheduler_outputs,
             allow_async_output_proc
             ) = self.scheduler[virtual_engine].schedule()

            ctx.seq_group_metadata_list = seq_group_metadata_list
            ctx.scheduler_outputs = scheduler_outputs

            finished_requests_ids = self.scheduler[
                virtual_engine].get_and_reset_finished_requests_ids()

            # Maybe switch from async mode to sync mode
            if not allow_async_output_proc and len(ctx.output_queue) > 0:
                self._process_model_outputs(ctx=ctx)

            if (self.scheduler_config.is_multi_step
                    and scheduler_outputs.num_lookahead_slots > 0):
                # cache the scheduler outputs for the next iteration if we have
                # lookahead slots
                self._cache_scheduler_outputs_for_multi_step(
                    virtual_engine, seq_group_metadata_list, scheduler_outputs,
                    allow_async_output_proc)
        else:
            finished_requests_ids = list()

        assert seq_group_metadata_list is not None
        assert scheduler_outputs is not None

        if not scheduler_outputs.is_empty():

            # Check if we have a cached last_output from the previous iteration.
            # For supporting PP this is probably the best way to pass the
            # sampled_token_ids, as a separate broadcast over all the PP stages
            # will cause one virtual engine's microbatch to block the pipeline.
            last_sampled_token_ids = \
                self._get_last_sampled_token_ids(virtual_engine)

            execute_model_req = ExecuteModelRequest(
                seq_group_metadata_list=seq_group_metadata_list,
                blocks_to_swap_in=scheduler_outputs.blocks_to_swap_in,
                blocks_to_swap_out=scheduler_outputs.blocks_to_swap_out,
                blocks_to_copy=scheduler_outputs.blocks_to_copy,
                num_lookahead_slots=scheduler_outputs.num_lookahead_slots,
                running_queue_size=scheduler_outputs.running_queue_size,
                finished_requests_ids=finished_requests_ids,
                # We use ExecuteModelRequest to pass the last sampled_token_ids
                # to each of the non-last PP stages for in-place prepare_input.
                last_sampled_token_ids=last_sampled_token_ids)

            if allow_async_output_proc:
                execute_model_req.async_callback = self.async_callbacks[
                    virtual_engine]

            outputs = self.model_executor.execute_model(
                execute_model_req=execute_model_req)

            # We need to do this here so that last step's sampled_token_ids can
            # be passed to the next iteration for PP.
            if self.scheduler_config.is_multi_step:
                self._update_cached_scheduler_output(virtual_engine, outputs)
        else:
            # Nothing scheduled => If there is pending async postprocessor,
            # then finish it here.
            if len(ctx.output_queue) > 0:
                self._process_model_outputs(ctx=ctx)
            # No outputs in this case
            outputs = []

        # Finish the current step for all the sequence groups.
        if self.scheduler_config.is_multi_step:
            for seq_group in seq_group_metadata_list:
                seq_group.finish_step()

        if not self._has_remaining_steps(seq_group_metadata_list):
            # clear the cache if we have finished all the steps.
            if self.scheduler_config.is_multi_step:
                self.cached_scheduler_outputs[0] = SchedulerOutputState()

            # is_first_step_output is True only when the num_steps of all
            # the sequences are 1. When the num_steps > 1,
            # multi_step_model_runner does the first-step output append.
            is_first_step_output: bool = False if not seq_group_metadata_list \
                else seq_group_metadata_list[0].state.num_steps == 1

            # Add results to the output_queue
            ctx.append_output(outputs=outputs,
                              seq_group_metadata_list=seq_group_metadata_list,
                              scheduler_outputs=scheduler_outputs,
                              is_async=allow_async_output_proc,
                              is_last_step=True,
                              is_first_step_output=is_first_step_output)

            if outputs and allow_async_output_proc:
                assert len(outputs) == 1, (
                    "Async postprocessor expects only a single output set")

                self._advance_to_next_step(
                    outputs[0], seq_group_metadata_list,
                    scheduler_outputs.scheduled_seq_groups)

            # Check if need to run the usual non-async path
            if not allow_async_output_proc:
                self._process_model_outputs(ctx=ctx)

                # Log stats.
                self.do_log_stats(scheduler_outputs, outputs)

                # Tracing
                self.do_tracing(scheduler_outputs)
        else:
            # Multi-step case
            return ctx.request_outputs

        if not self.has_unfinished_requests():
            # Drain async postprocessor (if exists)
            if len(ctx.output_queue) > 0:
                self._process_model_outputs(ctx=ctx)
            assert len(ctx.output_queue) == 0

            # Stop the execute model loop in parallel workers until there are
            # more requests to process. This avoids waiting indefinitely in
            # torch.distributed ops which may otherwise timeout, and unblocks
            # the RPC thread in the workers so that they can process any other
            # queued control plane messages, such as add/remove lora adapters.
            logger.debug("Stopping remote worker execution loop.")
            self.model_executor.stop_remote_worker_execution_loop()

        return ctx.request_outputs

    def _has_remaining_steps(
        self, seq_group_metadata_list: Optional[List[SequenceGroupMetadata]]
    ) -> bool:
        if (not self.scheduler_config.is_multi_step
                or not seq_group_metadata_list):
            return False

        # TODO(will) this is a sanity check for nowto make sure that all the
        # seqs are on the same steps. Eventually we will want to do some sort of
        # dynamic scheduling when doing multi-step decoding.
        ref_remaining_steps = seq_group_metadata_list[0].state.remaining_steps
        if any([
                seq_group.state.remaining_steps != ref_remaining_steps
                for seq_group in seq_group_metadata_list[1:]
        ]):
            raise AssertionError("All running sequence groups should "
                                 "have the same remaining steps.")

        return ref_remaining_steps > 0

    def _cache_scheduler_outputs_for_multi_step(
            self, virtual_engine: int,
            seq_group_metadata_list: Optional[List[SequenceGroupMetadata]],
            scheduler_outputs: SchedulerOutputs,
            allow_async_output_proc: bool) -> None:
        co = self.cached_scheduler_outputs[virtual_engine]

        co.seq_group_metadata_list = seq_group_metadata_list
        co.scheduler_outputs = scheduler_outputs
        co.allow_async_output_proc = allow_async_output_proc
        co.last_output = None

    def _update_cached_scheduler_output(
            self, virtual_engine: int,
            output: List[Optional[SamplerOutput]]) -> None:
        if (self.parallel_config.pipeline_parallel_size > 1 and len(output) > 0
                and output[0] is not None):
            last_output = output[-1]
            assert last_output is not None
            assert last_output.sampled_token_ids_cpu is not None
            assert last_output.sampled_token_ids is None
            assert last_output.sampled_token_probs is None
            self.cached_scheduler_outputs[
                virtual_engine].last_output = last_output

    def _get_last_sampled_token_ids(
            self, virtual_engine: int) -> Optional[torch.Tensor]:
        cached_last_output = self.cached_scheduler_outputs[
            virtual_engine].last_output
        if (self.scheduler_config.is_multi_step
                and self.parallel_config.pipeline_parallel_size > 1
                and cached_last_output is not None
                and cached_last_output.sampled_token_ids_cpu is not None):
            return cached_last_output.sampled_token_ids_cpu
        return None

    def add_logger(self, logger_name: str, logger: StatLoggerBase) -> None:
        if not self.log_stats:
            raise RuntimeError(
                "Stat logging is disabled. Set `disable_log_stats=False` "
                "argument to enable.")
        if logger_name in self.stat_loggers:
            raise KeyError(f"Logger with name {logger_name} already exists.")
        self.stat_loggers[logger_name] = logger

    def remove_logger(self, logger_name: str) -> None:
        if not self.log_stats:
            raise RuntimeError(
                "Stat logging is disabled. Set `disable_log_stats=False` "
                "argument to enable.")
        if logger_name not in self.stat_loggers:
            raise KeyError(f"Logger with name {logger_name} does not exist.")
        del self.stat_loggers[logger_name]

    def do_log_stats(self,
                     scheduler_outputs: Optional[SchedulerOutputs] = None,
                     model_output: Optional[List[SamplerOutput]] = None,
                     finished_before: Optional[List[int]] = None,
                     skip: Optional[List[int]] = None) -> None:
        """Forced log when no requests active."""
        if self.log_stats:
            stats = self._get_stats(scheduler_outputs, model_output,
                                    finished_before, skip)
            for logger in self.stat_loggers.values():
                logger.log(stats)

    def _get_stats(self,
                   scheduler_outputs: Optional[SchedulerOutputs],
                   model_output: Optional[List[SamplerOutput]] = None,
                   finished_before: Optional[List[int]] = None,
                   skip: Optional[List[int]] = None) -> Stats:
        """Get Stats to be Logged to Prometheus.

        Args:
            scheduler_outputs: Optional, used to populate metrics related to
                the scheduled batch,
            model_output: Optional, used to emit speculative decoding metrics
                which are created by the workers.
            finished_before: Optional, indices of sequences that were finished
                before. These sequences will be ignored.
            skip: Optional, indices of sequences that were preempted. These
                sequences will be ignored.
        """
        now = time.time()

        # System State
        #   Scheduler State
        num_running_sys = sum(
            len(scheduler.running) for scheduler in self.scheduler)
        num_swapped_sys = sum(
            len(scheduler.swapped) for scheduler in self.scheduler)
        num_waiting_sys = sum(
            len(scheduler.waiting) for scheduler in self.scheduler)

        # KV Cache Usage in %
        num_total_gpu = self.cache_config.num_gpu_blocks
        gpu_cache_usage_sys = 0.
        if num_total_gpu:  # Guard against both None and 0
            num_free_gpu = sum(
                scheduler.block_manager.get_num_free_gpu_blocks()
                for scheduler in self.scheduler)
            gpu_cache_usage_sys = 1.0 - (num_free_gpu / num_total_gpu)

        num_total_cpu = self.cache_config.num_cpu_blocks
        cpu_cache_usage_sys = 0.
        if num_total_cpu:  # Guard against both None and 0
            num_free_cpu = sum(
                scheduler.block_manager.get_num_free_cpu_blocks()
                for scheduler in self.scheduler)
            cpu_cache_usage_sys = 1.0 - (num_free_cpu / num_total_cpu)

        # Prefix Cache Hit Rate. Note that we always use
        # the cache hit rate of the first virtual engine.
        cpu_prefix_cache_hit_rate = self.scheduler[
            0].get_prefix_cache_hit_rate(Device.CPU)
        gpu_prefix_cache_hit_rate = self.scheduler[
            0].get_prefix_cache_hit_rate(Device.GPU)

        # Iteration stats
        num_prompt_tokens_iter = 0
        num_generation_tokens_iter = 0
        num_tokens_iter = 0
        time_to_first_tokens_iter: List[float] = []
        time_per_output_tokens_iter: List[float] = []
        num_preemption_iter = (0 if scheduler_outputs is None else
                               scheduler_outputs.preempted)

        # Request stats
        #   Latency
        time_e2e_requests: List[float] = []
        time_queue_requests: List[float] = []
        time_inference_requests: List[float] = []
        time_prefill_requests: List[float] = []
        time_decode_requests: List[float] = []
        time_in_queue_requests: List[float] = []
        model_forward_time_requests: List[float] = []
        model_execute_time_requests: List[float] = []
        #   Metadata
        num_prompt_tokens_requests: List[int] = []
        num_generation_tokens_requests: List[int] = []
        n_requests: List[int] = []
        max_num_generation_tokens_requests: List[int] = []
        max_tokens_requests: List[int] = []
        finished_reason_requests: List[str] = []

        # Lora requests
        running_lora_adapters = dict(
            collectionsCounter([
                running_request.lora_request.lora_name
                for scheduler in self.scheduler
                for running_request in scheduler.running
                if running_request.lora_request
            ]))
        waiting_lora_adapters = dict(
            collectionsCounter([
                waiting_request.lora_request.lora_name
                for scheduler in self.scheduler
                for waiting_request in scheduler.waiting
                if waiting_request.lora_request
            ]))
        max_lora_stat = "0"
        if self.lora_config:
            max_lora_stat = str(self.lora_config.max_loras)

        # NOTE: This loop assumes prefill seq_groups are before
        # decode seq_groups in scheduled_seq_groups.
        if scheduler_outputs is not None:
            # For async postprocessor, already finished sequences need to be
            # not counted (to avoid double counting)
            actual_num_batched_tokens = scheduler_outputs.num_batched_tokens  # type: ignore

            num_generation_tokens_from_prefill_groups = 0
            # NOTE: if scheduler_outputs.num_prefill_groups > 0 and
            # the len of scheduler_outputs.scheduled_seq_groups is !=
            # scheduler_outputs.num_prefill_groups, this means that
            # chunked prefills have been detected.

            for idx, scheduled_seq_group in enumerate(
                    scheduler_outputs.scheduled_seq_groups):
                # Skip double logging when using async output proc
                if finished_before and idx in finished_before:
                    actual_num_batched_tokens -= 1
                    continue

                # Currently, skip == preempted sequences, so we need to skip
                # their log stats
                if skip and idx in skip:
                    continue

                group_was_prefill = idx < scheduler_outputs.num_prefill_groups
                seq_group = scheduled_seq_group.seq_group

                # NOTE: a seq_group that completed all of its prefill tokens
                # in the last iteration will have seq_group.is_prefill() = False
                # with group_was_prefill = True
                if group_was_prefill:
                    # Number of prompt tokens.
                    num_prompt_tokens_iter += (
                        scheduled_seq_group.token_chunk_size)

                    # If the seq_group just finished the prefill state
                    # get TTFT.
                    if not seq_group.is_prefill():
                        latency = seq_group.get_last_token_latency()
                        time_to_first_tokens_iter.append(latency)

                        # One generation token per finished prefill.
                        num_generation_tokens_from_prefill_groups += (
                            seq_group.num_seqs())
                else:
                    # TPOTs.
                    latency = seq_group.get_last_token_latency()
                    time_per_output_tokens_iter.append(latency)
                    if seq_group.state.current_step == 0:
                        # For async_output_proc, the do_log_stats()
                        # is called following init_multi_step(), which
                        # sets the current_step to zero.
                        actual_num_batched_tokens +=\
                            seq_group.state.num_steps - 1
                    else:
                        actual_num_batched_tokens +=\
                            seq_group.state.current_step - 1

                # Because of chunked prefill, we can have a single sequence
                # group that does multiple prompt_runs. To prevent logging
                # the same metadata more than once per request, we standardize
                # on logging request level information for finished requests,
                # which can only happen once.
                if seq_group.is_finished():
                    # Latency timings
                    time_e2e_requests.append(now -
                                             seq_group.metrics.arrival_time)
                    if (seq_group.metrics.first_scheduled_time is not None and
                            seq_group.metrics.first_token_time is not None):
                        time_queue_requests.append(
                            seq_group.metrics.first_scheduled_time -
                            seq_group.metrics.arrival_time)
                        time_prefill_requests.append(
                            seq_group.metrics.first_token_time -
                            seq_group.metrics.first_scheduled_time)
                        time_decode_requests.append(
                            now - seq_group.metrics.first_token_time)
                        time_inference_requests.append(
                            now - seq_group.metrics.first_scheduled_time)
                    if seq_group.metrics.time_in_queue is not None:
                        time_in_queue_requests.append(
                            seq_group.metrics.time_in_queue)
                    if seq_group.metrics.model_forward_time is not None:
                        model_forward_time_requests.append(
                            seq_group.metrics.model_forward_time)
                    if seq_group.metrics.model_execute_time is not None:
                        model_execute_time_requests.append(
                            seq_group.metrics.model_execute_time * 1000)
                    # Metadata
                    num_prompt_tokens_requests.append(
                        len(seq_group.prompt_token_ids))
                    num_generation_tokens_requests.extend([
                        seq.get_output_len()
                        for seq in seq_group.get_finished_seqs()
                    ])
                    max_num_generation_tokens_requests.append(
                        max(seq.get_output_len()
                            for seq in seq_group.get_seqs()))
                    if seq_group.sampling_params is not None:
                        n_requests.append(seq_group.sampling_params.n)
                        max_tokens_requests.append(
                            seq_group.sampling_params.max_tokens)
                    finished_reason_requests.extend([
                        SequenceStatus.get_finished_reason(seq.status)
                        for seq in seq_group.get_finished_seqs()
                    ])

            # Number of generation tokens.
            #   num_batched_tokens equals the number of prompt_tokens plus the
            #   number of decode_tokens in a single iteration. So,
            #   num_generation_tokens = num_batched_tokens - num_prompt_tokens
            #   + num_generation_tokens_from_prefill_groups (since we generate
            #   one token on prefills on iters where the prefill finishes).
            num_generation_tokens_iter = (
                actual_num_batched_tokens - num_prompt_tokens_iter +
                num_generation_tokens_from_prefill_groups)
            num_tokens_iter = (num_generation_tokens_iter +
                               num_prompt_tokens_iter)
        # Spec decode, if enabled, emits specialized metrics from the worker in
        # sampler output.
        if model_output and isinstance(model_output[0], SamplerOutput) and (
                model_output[0].spec_decode_worker_metrics is not None):
            spec_decode_metrics = model_output[0].spec_decode_worker_metrics
        else:
            spec_decode_metrics = None

        return Stats(
            now=now,
            # System stats
            #   Scheduler State
            num_running_sys=num_running_sys,
            num_swapped_sys=num_swapped_sys,
            num_waiting_sys=num_waiting_sys,
            #   KV Cache Usage in %
            gpu_cache_usage_sys=gpu_cache_usage_sys,
            cpu_cache_usage_sys=cpu_cache_usage_sys,
            #   Prefix Cache Hit Rate
            cpu_prefix_cache_hit_rate=cpu_prefix_cache_hit_rate,
            gpu_prefix_cache_hit_rate=gpu_prefix_cache_hit_rate,

            # Iteration stats
            num_prompt_tokens_iter=num_prompt_tokens_iter,
            num_generation_tokens_iter=num_generation_tokens_iter,
            num_tokens_iter=num_tokens_iter,
            time_to_first_tokens_iter=time_to_first_tokens_iter,
            time_per_output_tokens_iter=time_per_output_tokens_iter,
            spec_decode_metrics=spec_decode_metrics,
            num_preemption_iter=num_preemption_iter,

            # Request stats
            #   Latency
            time_e2e_requests=time_e2e_requests,
            time_queue_requests=time_queue_requests,
            time_inference_requests=time_inference_requests,
            time_prefill_requests=time_prefill_requests,
            time_decode_requests=time_decode_requests,
            time_in_queue_requests=time_in_queue_requests,
            model_forward_time_requests=model_forward_time_requests,
            model_execute_time_requests=model_execute_time_requests,
            #   Metadata
            num_prompt_tokens_requests=num_prompt_tokens_requests,
            num_generation_tokens_requests=num_generation_tokens_requests,
            max_num_generation_tokens_requests=
            max_num_generation_tokens_requests,
            n_requests=n_requests,
            max_tokens_requests=max_tokens_requests,
            finished_reason_requests=finished_reason_requests,
            max_lora=str(max_lora_stat),
            waiting_lora_adapters=list(waiting_lora_adapters.keys()),
            running_lora_adapters=list(running_lora_adapters.keys()))

    def add_lora(self, lora_request: LoRARequest) -> bool:
        return self.model_executor.add_lora(lora_request)

    def remove_lora(self, lora_id: int) -> bool:
        return self.model_executor.remove_lora(lora_id)

    def list_loras(self) -> Set[int]:
        return self.model_executor.list_loras()

    def pin_lora(self, lora_id: int) -> bool:
        return self.model_executor.pin_lora(lora_id)

    def add_prompt_adapter(
            self, prompt_adapter_request: PromptAdapterRequest) -> bool:
        return self.model_executor.add_prompt_adapter(prompt_adapter_request)

    def remove_prompt_adapter(self, prompt_adapter_id: int) -> bool:
        return self.model_executor.remove_prompt_adapter(prompt_adapter_id)

    def list_prompt_adapters(self) -> List[int]:
        return self.model_executor.list_prompt_adapters()

    def start_profile(self) -> None:
        self.model_executor.start_profile()

    def stop_profile(self) -> None:
        self.model_executor.stop_profile()

<<<<<<< HEAD
    def collective_rpc(self,
                       method: Union[str, Callable],
                       timeout: Optional[float] = None,
                       args: Tuple = (),
                       kwargs: Optional[Dict] = None) -> List[Any]:
        """
        See LLM.collective_rpc for more details.
        """
        return self.model_executor.collective_rpc(method, timeout, args,
                                                  kwargs)

    def sleep(self, level: int = 1) -> None:
        assert self.vllm_config.model_config.enable_sleep_mode, (
            "Sleep mode is not enabled in the model config")
        self.model_executor.sleep(level=level)

    def wake_up(self) -> None:
        assert self.vllm_config.model_config.enable_sleep_mode, (
            "Sleep mode is not enabled in the model config")
        self.model_executor.wake_up()

=======
>>>>>>> 59a0192f
    def check_health(self) -> None:
        if self.tokenizer:
            self.tokenizer.check_health()
        self.model_executor.check_health()

    def is_tracing_enabled(self) -> bool:
        return self.tracer is not None

    def do_tracing(self,
                   scheduler_outputs: SchedulerOutputs,
                   finished_before: Optional[List[int]] = None) -> None:
        if self.tracer is None:
            return

        for idx, scheduled_seq_group in enumerate(
                scheduler_outputs.scheduled_seq_groups):
            # Skip double tracing when using async output proc
            if finished_before and idx in finished_before:
                continue

            seq_group = scheduled_seq_group.seq_group
            if seq_group.is_finished():
                self.create_trace_span(seq_group)

    def create_trace_span(self, seq_group: SequenceGroup) -> None:
        if self.tracer is None or seq_group.sampling_params is None:
            return
        arrival_time_nano_seconds = int(seq_group.metrics.arrival_time * 1e9)

        trace_context = extract_trace_context(seq_group.trace_headers)

        with self.tracer.start_as_current_span(
                "llm_request",
                kind=SpanKind.SERVER,
                context=trace_context,
                start_time=arrival_time_nano_seconds) as seq_span:
            metrics = seq_group.metrics
            ttft = metrics.first_token_time - metrics.arrival_time
            e2e_time = metrics.finished_time - metrics.arrival_time
            # attribute names are based on
            # https://github.com/open-telemetry/semantic-conventions/blob/main/docs/gen-ai/llm-spans.md
            seq_span.set_attribute(SpanAttributes.LLM_RESPONSE_MODEL,
                                   self.model_config.model)
            seq_span.set_attribute(SpanAttributes.LLM_REQUEST_ID,
                                   seq_group.request_id)
            seq_span.set_attribute(SpanAttributes.LLM_REQUEST_TEMPERATURE,
                                   seq_group.sampling_params.temperature)
            seq_span.set_attribute(SpanAttributes.LLM_REQUEST_TOP_P,
                                   seq_group.sampling_params.top_p)
            seq_span.set_attribute(SpanAttributes.LLM_REQUEST_MAX_TOKENS,
                                   seq_group.sampling_params.max_tokens)
            seq_span.set_attribute(SpanAttributes.LLM_REQUEST_N,
                                   seq_group.sampling_params.n)
            seq_span.set_attribute(SpanAttributes.LLM_USAGE_NUM_SEQUENCES,
                                   seq_group.num_seqs())
            seq_span.set_attribute(SpanAttributes.LLM_USAGE_PROMPT_TOKENS,
                                   len(seq_group.prompt_token_ids))
            seq_span.set_attribute(
                SpanAttributes.LLM_USAGE_COMPLETION_TOKENS,
                sum([
                    seq.get_output_len()
                    for seq in seq_group.get_finished_seqs()
                ]))
            seq_span.set_attribute(SpanAttributes.LLM_LATENCY_TIME_IN_QUEUE,
                                   metrics.time_in_queue)
            seq_span.set_attribute(
                SpanAttributes.LLM_LATENCY_TIME_TO_FIRST_TOKEN, ttft)
            seq_span.set_attribute(SpanAttributes.LLM_LATENCY_E2E, e2e_time)
            if metrics.scheduler_time is not None:
                seq_span.set_attribute(
                    SpanAttributes.LLM_LATENCY_TIME_IN_SCHEDULER,
                    metrics.scheduler_time)
            if metrics.model_forward_time is not None:
                seq_span.set_attribute(
                    SpanAttributes.LLM_LATENCY_TIME_IN_MODEL_FORWARD,
                    metrics.model_forward_time / 1000.0)
            if metrics.model_execute_time is not None:
                seq_span.set_attribute(
                    SpanAttributes.LLM_LATENCY_TIME_IN_MODEL_EXECUTE,
                    metrics.model_execute_time)

    def _validate_model_inputs(self, inputs: ProcessorInputs,
                               lora_request: Optional[LoRARequest]):
        if is_encoder_decoder_inputs(inputs):
            # For encoder-decoder multimodal models, the max_prompt_len
            # restricts the decoder prompt length
            prompt_inputs = inputs["decoder" if self.model_config.
                                   is_multimodal_model else "encoder"]
        else:
            prompt_inputs = inputs

        prompt_ids = SingletonInputsAdapter(prompt_inputs).prompt_token_ids

        if prompt_ids is None or len(prompt_ids) == 0:
            raise ValueError("Prompt cannot be empty")

        if self.model_config.is_multimodal_model:
            max_prompt_len = self.model_config.max_model_len

            if len(prompt_ids) > max_prompt_len:
                raise ValueError(
                    f"The prompt (total length {len(prompt_ids)}) is too long "
                    f"to fit into the model (context length {max_prompt_len}). "
                    "Make sure that `max_model_len` is no smaller than the "
                    "number of text tokens plus multimodal tokens. For image "
                    "inputs, the number of image tokens depends on the number "
                    "of images, and possibly their aspect ratios as well.")

            # TODO: Find out how many placeholder tokens are there so we can
            # check that chunked prefill does not truncate them
            # max_batch_len = self.scheduler_config.max_num_batched_tokens

    def _build_logits_processors(
            self, sampling_params: SamplingParams,
            lora_request: Optional[LoRARequest]) -> SamplingParams:
        """Constructs logits processors based on the guided_decoding,
        logits_bias, and allowed_token_ids fields in sampling_params. Deletes
        those fields and adds the constructed logits processors to the
        logits_processors field. Returns the modified sampling params."""

        logits_processors = []

        if sampling_params.guided_decoding is not None:
            # Defensively copy sampling params since guided decoding logits
            # processors can have different state for each request
            sampling_params = copy.copy(sampling_params)
            guided_decoding = sampling_params.guided_decoding

            logger.debug(
                "Building guided decoding logits processor in "
                "LLMEngine. Params: %s", guided_decoding)

            tokenizer = self.get_tokenizer(lora_request=lora_request)
            guided_decoding.backend = guided_decoding.backend or \
                self.decoding_config.guided_decoding_backend

            processor = get_local_guided_decoding_logits_processor(
                guided_params=guided_decoding,
                tokenizer=tokenizer,
                model_config=self.model_config)
            if processor:
                logits_processors.append(processor)

            # Unset so this doesn't get passed down to the model
            sampling_params.guided_decoding = None

        if (sampling_params.logit_bias or sampling_params.allowed_token_ids):
            tokenizer = self.get_tokenizer(lora_request=lora_request)

            processors = get_openai_logits_processors(
                logit_bias=sampling_params.logit_bias,
                allowed_token_ids=sampling_params.allowed_token_ids,
                tokenizer=tokenizer)
            logits_processors.extend(processors)

            # Unset so these don't get passed down to the model
            sampling_params.logit_bias = None
            sampling_params.allowed_token_ids = None

        if len(sampling_params.bad_words) > 0:
            tokenizer = self.get_tokenizer(lora_request)
            processors = get_bad_words_logits_processors(
                bad_words=sampling_params.bad_words, tokenizer=tokenizer)
            logits_processors.extend(processors)

        if logits_processors:
            if sampling_params.logits_processors is None:
                sampling_params.logits_processors = logits_processors
            else:
                sampling_params.logits_processors.extend(logits_processors)

        return sampling_params<|MERGE_RESOLUTION|>--- conflicted
+++ resolved
@@ -1818,18 +1818,6 @@
     def stop_profile(self) -> None:
         self.model_executor.stop_profile()
 
-<<<<<<< HEAD
-    def collective_rpc(self,
-                       method: Union[str, Callable],
-                       timeout: Optional[float] = None,
-                       args: Tuple = (),
-                       kwargs: Optional[Dict] = None) -> List[Any]:
-        """
-        See LLM.collective_rpc for more details.
-        """
-        return self.model_executor.collective_rpc(method, timeout, args,
-                                                  kwargs)
-
     def sleep(self, level: int = 1) -> None:
         assert self.vllm_config.model_config.enable_sleep_mode, (
             "Sleep mode is not enabled in the model config")
@@ -1840,8 +1828,6 @@
             "Sleep mode is not enabled in the model config")
         self.model_executor.wake_up()
 
-=======
->>>>>>> 59a0192f
     def check_health(self) -> None:
         if self.tokenizer:
             self.tokenizer.check_health()
