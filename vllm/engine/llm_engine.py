--- conflicted
+++ resolved
@@ -153,12 +153,8 @@
                 scheduling_strategy=PlacementGroupSchedulingStrategy(
                     placement_group=placement_group,
                     placement_group_capture_child_tasks=True),
-<<<<<<< HEAD
+                **ray_remote_kwargs,
             )(RayWorker).remote(self.model_config.trust_remote_code)
-=======
-                **ray_remote_kwargs,
-            )(RayWorker).remote()
->>>>>>> 320a622e
             self.workers.append(worker)
 
         # Initialize torch distributed process group for the workers.
