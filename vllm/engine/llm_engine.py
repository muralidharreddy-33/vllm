--- conflicted
+++ resolved
@@ -2,12 +2,8 @@
 from collections import deque
 from contextlib import contextmanager
 from dataclasses import dataclass
-<<<<<<< HEAD
 from http import HTTPStatus
-from typing import (TYPE_CHECKING, Any, ClassVar, Dict, Iterable, List,
-=======
 from typing import (TYPE_CHECKING, Any, ClassVar, Deque, Dict, Iterable, List,
->>>>>>> 86945dc5
                     Mapping, Optional)
 from typing import Sequence as GenericSequence
 from typing import Set, Tuple, Type, Union
