import time
from contextlib import contextmanager
from typing import (TYPE_CHECKING, Any, ClassVar, Dict, Iterable, List,
                    Mapping, Optional)
from typing import Sequence as GenericSequence
<<<<<<< HEAD
from typing import Set, Type, Union

from typing_extensions import TypeVar
=======
from typing import Set, Tuple, Type, TypeVar, Union
>>>>>>> fd95e026

import vllm.envs as envs
from vllm.config import (CacheConfig, DecodingConfig, DeviceConfig,
                         EngineConfig, LoadConfig, LoRAConfig, ModelConfig,
                         MultiModalConfig, ObservabilityConfig, ParallelConfig,
                         PromptAdapterConfig, SchedulerConfig,
                         SpeculativeConfig)
from vllm.core.scheduler import (ScheduledSequenceGroup, Scheduler,
                                 SchedulerOutputs)
from vllm.engine.arg_utils import EngineArgs
from vllm.engine.metrics import (LoggingStatLogger, PrometheusStatLogger,
                                 StatLoggerBase, Stats)
from vllm.engine.output_processor.interfaces import (
    SequenceGroupOutputProcessor)
from vllm.engine.output_processor.stop_checker import StopChecker
from vllm.engine.output_processor.util import create_output_by_sequence_group
from vllm.executor.executor_base import ExecutorBase
from vllm.executor.ray_utils import initialize_ray_cluster
from vllm.inputs import (INPUT_REGISTRY, LLMInputs, PromptInputs,
                         get_prompt_type)
from vllm.logger import init_logger
from vllm.lora.request import LoRARequest
from vllm.outputs import (EmbeddingRequestOutput, RequestOutput,
                          RequestOutputFactory)
from vllm.pooling_params import PoolingParams
from vllm.prompt_adapter.request import PromptAdapterRequest
from vllm.sampling_params import SamplingParams
from vllm.sequence import (EmbeddingSequenceGroupOutput, ExecuteModelRequest,
                           PoolerOutput, SamplerOutput, Sequence,
                           SequenceGroup, SequenceGroupMetadata,
                           SequenceStatus)
from vllm.tracing import (SpanAttributes, SpanKind, extract_trace_context,
                          init_tracer)
from vllm.transformers_utils.config import try_get_generation_config
from vllm.transformers_utils.detokenizer import Detokenizer
from vllm.transformers_utils.tokenizer import AnyTokenizer
from vllm.transformers_utils.tokenizer_group import (
    BaseTokenizerGroup, init_tokenizer_from_configs)
from vllm.usage.usage_lib import (UsageContext, is_usage_stats_enabled,
                                  usage_message)
from vllm.utils import (Counter, is_embedding_model_config,
                        is_encoder_decoder_model_config)
from vllm.version import __version__ as VLLM_VERSION

logger = init_logger(__name__)
_LOCAL_LOGGING_INTERVAL_SEC = 5


def _load_generation_config_dict(model_config: ModelConfig) -> Dict[str, Any]:
    config = try_get_generation_config(
        model_config.model,
        trust_remote_code=model_config.trust_remote_code,
        revision=model_config.revision,
    )

    if config is None:
        return {}

    return config.to_diff_dict()


_G = TypeVar("_G", bound=BaseTokenizerGroup, default=BaseTokenizerGroup)
_O = TypeVar("_O", RequestOutput, EmbeddingRequestOutput)


class LLMEngine:
    """An LLM engine that receives requests and generates texts.

    This is the main class for the vLLM engine. It receives requests
    from clients and generates texts from the LLM. It includes a tokenizer, a
    language model (possibly distributed across multiple GPUs), and GPU memory
    space allocated for intermediate states (aka KV cache). This class utilizes
    iteration-level scheduling and efficient memory management to maximize the
    serving throughput.

    The :class:`~vllm.LLM` class wraps this class for offline batched inference
    and the :class:`AsyncLLMEngine` class wraps this class for online serving.

    The config arguments are derived from :class:`~vllm.EngineArgs`. (See
    :ref:`engine_args`)

    Args:
        model_config: The configuration related to the LLM model.
        cache_config: The configuration related to the KV cache memory
            management.
        parallel_config: The configuration related to distributed execution.
        scheduler_config: The configuration related to the request scheduler.
        device_config: The configuration related to the device.
        lora_config (Optional): The configuration related to serving multi-LoRA.
        multimodal_config (Optional): The configuration related to multimodal 
            models.
        speculative_config (Optional): The configuration related to speculative
            decoding.
        executor_class: The model executor class for managing distributed
            execution.
        prompt_adapter_config (Optional): The configuration related to serving 
            prompt adapters.
        log_stats: Whether to log statistics.
        usage_context: Specified entry point, used for usage info collection.
    """

    DO_VALIDATE_OUTPUT: ClassVar[bool] = False
    """A flag to toggle whether to validate the type of request output."""

    @classmethod
    @contextmanager
    def enable_output_validation(cls):
        cls.DO_VALIDATE_OUTPUT = True

        yield

        cls.DO_VALIDATE_OUTPUT = False

    @classmethod
    def validate_output(
        cls,
        output: object,
        output_type: Type[_O],
    ) -> _O:
        do_validate = cls.DO_VALIDATE_OUTPUT

        if ((TYPE_CHECKING or do_validate)
                and not isinstance(output, output_type)):
            raise TypeError(f"Expected output of type {output_type}, "
                            f"but found type {type(output)}")

        return output

    @classmethod
    def validate_outputs(
        cls,
        outputs: GenericSequence[object],
        output_type: Type[_O],
    ) -> List[_O]:
        do_validate = cls.DO_VALIDATE_OUTPUT

        outputs_: List[_O]
        if TYPE_CHECKING or do_validate:
            outputs_ = []
            for output in outputs:
                if not isinstance(output, output_type):
                    raise TypeError(f"Expected output of type {output_type}, "
                                    f"but found type {type(output)}")

                outputs_.append(output)
        else:
            outputs_ = outputs

        return outputs_

    tokenizer: Optional[BaseTokenizerGroup]

    def __init__(
        self,
        model_config: ModelConfig,
        cache_config: CacheConfig,
        parallel_config: ParallelConfig,
        scheduler_config: SchedulerConfig,
        device_config: DeviceConfig,
        load_config: LoadConfig,
        lora_config: Optional[LoRAConfig],
        multimodal_config: Optional[MultiModalConfig],
        speculative_config: Optional[SpeculativeConfig],
        decoding_config: Optional[DecodingConfig],
        observability_config: Optional[ObservabilityConfig],
        prompt_adapter_config: Optional[PromptAdapterConfig],
        executor_class: Type[ExecutorBase],
        log_stats: bool,
        usage_context: UsageContext = UsageContext.ENGINE_CONTEXT,
        stat_loggers: Optional[Dict[str, StatLoggerBase]] = None,
    ) -> None:
        logger.info(
            "Initializing an LLM engine (v%s) with config: "
            "model=%r, speculative_config=%r, tokenizer=%r, "
            "skip_tokenizer_init=%s, tokenizer_mode=%s, revision=%s, "
            "rope_scaling=%r, rope_theta=%r, tokenizer_revision=%s, "
            "trust_remote_code=%s, dtype=%s, max_seq_len=%d, "
            "download_dir=%r, load_format=%s, tensor_parallel_size=%d, "
            "pipeline_parallel_size=%d, "
            "disable_custom_all_reduce=%s, quantization=%s, "
            "enforce_eager=%s, kv_cache_dtype=%s, "
            "quantization_param_path=%s, device_config=%s, "
            "decoding_config=%r, observability_config=%r, "
            "seed=%d, served_model_name=%s, use_v2_block_manager=%s, "
            "enable_prefix_caching=%s)",
            VLLM_VERSION,
            model_config.model,
            speculative_config,
            model_config.tokenizer,
            model_config.skip_tokenizer_init,
            model_config.tokenizer_mode,
            model_config.revision,
            model_config.rope_scaling,
            model_config.rope_theta,
            model_config.tokenizer_revision,
            model_config.trust_remote_code,
            model_config.dtype,
            model_config.max_model_len,
            load_config.download_dir,
            load_config.load_format,
            parallel_config.tensor_parallel_size,
            parallel_config.pipeline_parallel_size,
            parallel_config.disable_custom_all_reduce,
            model_config.quantization,
            model_config.enforce_eager,
            cache_config.cache_dtype,
            model_config.quantization_param_path,
            device_config.device,
            decoding_config,
            observability_config,
            model_config.seed,
            model_config.served_model_name,
            scheduler_config.use_v2_block_manager,
            cache_config.enable_prefix_caching,
        )
        # TODO(woosuk): Print more configs in debug mode.

        self.model_config = model_config
        self.cache_config = cache_config
        self.lora_config = lora_config
        self.multimodal_config = multimodal_config
        self.parallel_config = parallel_config
        self.scheduler_config = scheduler_config
        self.device_config = device_config
        self.speculative_config = speculative_config
        self.load_config = load_config
        self.decoding_config = decoding_config or DecodingConfig()
        self.prompt_adapter_config = prompt_adapter_config
        self.observability_config = observability_config or ObservabilityConfig(
        )
        self.log_stats = log_stats

        if not self.model_config.skip_tokenizer_init:
            self.tokenizer = self._init_tokenizer()
            self.detokenizer = Detokenizer(self.tokenizer)
        else:
            self.tokenizer = None
            self.detokenizer = None

        self.seq_counter = Counter()
        self.generation_config_fields = _load_generation_config_dict(
            model_config)

        self.input_processor = INPUT_REGISTRY.create_input_processor(
            self.model_config)

        self.model_executor = executor_class(
            model_config=model_config,
            cache_config=cache_config,
            parallel_config=parallel_config,
            scheduler_config=scheduler_config,
            device_config=device_config,
            lora_config=lora_config,
            multimodal_config=multimodal_config,
            speculative_config=speculative_config,
            load_config=load_config,
            prompt_adapter_config=prompt_adapter_config,
        )

        if not self.model_config.embedding_mode:
            self._initialize_kv_caches()

        # If usage stat is enabled, collect relevant info.
        if is_usage_stats_enabled():
            from vllm.model_executor.model_loader import (
                get_architecture_class_name)
            usage_message.report_usage(
                get_architecture_class_name(model_config),
                usage_context,
                extra_kvs={
                    # Common configuration
                    "dtype":
                    str(model_config.dtype),
                    "tensor_parallel_size":
                    parallel_config.tensor_parallel_size,
                    "block_size":
                    cache_config.block_size,
                    "gpu_memory_utilization":
                    cache_config.gpu_memory_utilization,

                    # Quantization
                    "quantization":
                    model_config.quantization,
                    "kv_cache_dtype":
                    str(cache_config.cache_dtype),

                    # Feature flags
                    "enable_lora":
                    bool(lora_config),
                    "enable_prompt_adapter":
                    bool(prompt_adapter_config),
                    "enable_prefix_caching":
                    cache_config.enable_prefix_caching,
                    "enforce_eager":
                    model_config.enforce_eager,
                    "disable_custom_all_reduce":
                    parallel_config.disable_custom_all_reduce,
                })

        if self.tokenizer:
            # Ping the tokenizer to ensure liveness if it runs in a
            # different process.
            self.tokenizer.ping()

        # Create the scheduler.
        # NOTE: the cache_config here have been updated with the numbers of
        # GPU and CPU blocks, which are profiled in the distributed executor.
        self.scheduler = [
            Scheduler(scheduler_config, cache_config, lora_config,
                      parallel_config.pipeline_parallel_size)
            for _ in range(parallel_config.pipeline_parallel_size)
        ]

        # Metric Logging.
        if self.log_stats:
            if stat_loggers is not None:
                self.stat_loggers = stat_loggers
            else:
                self.stat_loggers = {
                    "logging":
                    LoggingStatLogger(
                        local_interval=_LOCAL_LOGGING_INTERVAL_SEC),
                    "prometheus":
                    PrometheusStatLogger(
                        local_interval=_LOCAL_LOGGING_INTERVAL_SEC,
                        labels=dict(model_name=model_config.served_model_name),
                        max_model_len=self.model_config.max_model_len),
                }
                self.stat_loggers["prometheus"].info("cache_config",
                                                     self.cache_config)

        self.tracer = None
        if self.observability_config.otlp_traces_endpoint:
            self.tracer = init_tracer(
                "vllm.llm_engine",
                self.observability_config.otlp_traces_endpoint)

        # Create sequence output processor, e.g. for beam search or
        # speculative decoding.
        self.output_processor = (
            SequenceGroupOutputProcessor.create_output_processor(
                self.scheduler_config,
                self.detokenizer,
                self.scheduler,
                self.seq_counter,
                self.get_tokenizer_for_seq,
                stop_checker=StopChecker(
                    self.scheduler_config.max_model_len,
                    self.get_tokenizer_for_seq,
                ),
            ))

    def _initialize_kv_caches(self) -> None:
        """Initialize the KV cache in the worker(s).

        The workers will determine the number of blocks in both the GPU cache
        and the swap CPU cache.
        """
        num_gpu_blocks, num_cpu_blocks = (
            self.model_executor.determine_num_available_blocks())

        if self.cache_config.num_gpu_blocks_override is not None:
            num_gpu_blocks_override = self.cache_config.num_gpu_blocks_override
            logger.info(
                "Overriding num_gpu_blocks=%d with "
                "num_gpu_blocks_override=%d", num_gpu_blocks,
                num_gpu_blocks_override)
            num_gpu_blocks = num_gpu_blocks_override

        self.cache_config.num_gpu_blocks = num_gpu_blocks
        self.cache_config.num_cpu_blocks = num_cpu_blocks

        self.model_executor.initialize_cache(num_gpu_blocks, num_cpu_blocks)

    @classmethod
    def _get_executor_cls(cls,
                          engine_config: EngineConfig) -> Type[ExecutorBase]:
        distributed_executor_backend = (
            engine_config.parallel_config.distributed_executor_backend)
        # Initialize the cluster and specify the executor class.
        if isinstance(distributed_executor_backend, type):
            if not issubclass(distributed_executor_backend, ExecutorBase):
                raise TypeError(
                    "distributed_executor_backend must be a subclass of "
                    f"ExecutorBase. Got {distributed_executor_backend}.")
            if distributed_executor_backend.uses_ray:  # type: ignore
                initialize_ray_cluster(engine_config.parallel_config)
            executor_class = distributed_executor_backend
        elif engine_config.device_config.device_type == "neuron":
            from vllm.executor.neuron_executor import NeuronExecutor
            executor_class = NeuronExecutor
        elif engine_config.device_config.device_type == "tpu":
            if distributed_executor_backend == "ray":
                initialize_ray_cluster(engine_config.parallel_config)
                from vllm.executor.ray_tpu_executor import RayTPUExecutor
                executor_class = RayTPUExecutor
            else:
                assert distributed_executor_backend is None
                from vllm.executor.tpu_executor import TPUExecutor
                executor_class = TPUExecutor
        elif engine_config.device_config.device_type == "cpu":
            from vllm.executor.cpu_executor import CPUExecutor
            executor_class = CPUExecutor
        elif engine_config.device_config.device_type == "openvino":
            from vllm.executor.openvino_executor import OpenVINOExecutor
            executor_class = OpenVINOExecutor
        elif engine_config.device_config.device_type == "xpu":
            if distributed_executor_backend == "ray":
                initialize_ray_cluster(engine_config.parallel_config)
                from vllm.executor.ray_xpu_executor import RayXPUExecutor
                executor_class = RayXPUExecutor
            else:
                from vllm.executor.xpu_executor import XPUExecutor
                executor_class = XPUExecutor
        elif distributed_executor_backend == "ray":
            initialize_ray_cluster(engine_config.parallel_config)
            from vllm.executor.ray_gpu_executor import RayGPUExecutor
            executor_class = RayGPUExecutor
        elif distributed_executor_backend == "mp":
            from vllm.executor.multiproc_gpu_executor import (
                MultiprocessingGPUExecutor)
            assert not envs.VLLM_USE_RAY_SPMD_WORKER, (
                "multiprocessing distributed executor backend does not "
                "support VLLM_USE_RAY_SPMD_WORKER=1")
            executor_class = MultiprocessingGPUExecutor
        else:
            from vllm.executor.gpu_executor import GPUExecutor
            executor_class = GPUExecutor
        return executor_class

    @classmethod
    def from_engine_args(
        cls,
        engine_args: EngineArgs,
        usage_context: UsageContext = UsageContext.ENGINE_CONTEXT,
        stat_loggers: Optional[Dict[str, StatLoggerBase]] = None,
    ) -> "LLMEngine":
        """Creates an LLM engine from the engine arguments."""
        # Create the engine configs.
        engine_config = engine_args.create_engine_config()
        executor_class = cls._get_executor_cls(engine_config)
        # Create the LLM engine.
        engine = cls(
            **engine_config.to_dict(),
            executor_class=executor_class,
            log_stats=not engine_args.disable_log_stats,
            usage_context=usage_context,
            stat_loggers=stat_loggers,
        )

        return engine

    def __reduce__(self):
        # This is to ensure that the LLMEngine is not referenced in
        # the closure used to initialize Ray worker actors
        raise RuntimeError("LLMEngine should not be pickled!")

    def __del__(self):
        # Shutdown model executor when engine is garbage collected
        # Use getattr since __init__ can fail before the field is set
        if model_executor := getattr(self, "model_executor", None):
            model_executor.shutdown()

    MISSING_TOKENIZER_GROUP_MSG = ("Unable to get tokenizer because "
                                   "skip_tokenizer_init is True")

    def get_tokenizer_group(
        self,
        group_type: Type[_G] = BaseTokenizerGroup,
        *,
        missing_msg: str = MISSING_TOKENIZER_GROUP_MSG,
    ) -> _G:
        tokenizer_group = self.tokenizer

        if tokenizer_group is None:
            raise ValueError(missing_msg)
        if not isinstance(tokenizer_group, group_type):
            raise TypeError("Invalid type of tokenizer group. "
                            f"Expected type: {group_type}, but "
                            f"found type: {type(tokenizer_group)}")

        return tokenizer_group

    def get_tokenizer(
        self,
        lora_request: Optional[LoRARequest] = None,
    ) -> AnyTokenizer:
        return self.get_tokenizer_group().get_lora_tokenizer(lora_request)

    def get_tokenizer_for_seq(self, sequence: Sequence) -> AnyTokenizer:
        return self.get_tokenizer_group().get_lora_tokenizer(
            sequence.lora_request)

    def _init_tokenizer(self) -> BaseTokenizerGroup:
        return init_tokenizer_from_configs(
            model_config=self.model_config,
            scheduler_config=self.scheduler_config,
            parallel_config=self.parallel_config,
            enable_lora=bool(self.lora_config))

    def _verify_args(self) -> None:
        self.model_config.verify_with_parallel_config(self.parallel_config)
        self.cache_config.verify_with_parallel_config(self.parallel_config)
        if self.lora_config:
            self.lora_config.verify_with_model_config(self.model_config)
            self.lora_config.verify_with_scheduler_config(
                self.scheduler_config)
        if self.prompt_adapter_config:
            self.prompt_adapter_config.verify_with_model_config(
                self.model_config)

    def _get_bos_token_id(self,
                          lora_request: Optional[LoRARequest] = None
                          ) -> Optional[int]:
        if self.tokenizer is None:
            logger.warning("Using None for BOS token id because tokenizer "
                           "is not initialized")
            return None

        return self.tokenizer.get_lora_tokenizer(lora_request).bos_token_id

    def _get_eos_token_id(self,
                          lora_request: Optional[LoRARequest] = None
                          ) -> Optional[int]:
        if self.tokenizer is None:
            logger.warning("Using None for EOS token id because tokenizer "
                           "is not initialized")
            return None

        return self.tokenizer.get_lora_tokenizer(lora_request).eos_token_id

    def _get_decoder_start_token_id(self, ) -> Optional[int]:
        '''
        Obtain the decoder start token id employed by an encoder/decoder
        model. Returns None for non-encoder/decoder models or if the
        model config is unavailable.
        '''

        if not self.is_encoder_decoder_model():
            logger.warning("Using None for decoder start token id because "
                           "this is not an encoder/decoder model.")
            return None

        if (self.model_config is None or self.model_config.hf_config is None):
            logger.warning("Using None for decoder start token id because "
                           "model config is not available.")
            return None

        dec_start_token_id = getattr(self.model_config.hf_config,
                                     'decoder_start_token_id', None)
        if dec_start_token_id is None:
            logger.warning("Falling back on <BOS> for decoder start token id "
                           "because decoder start token id is not available.")
            dec_start_token_id = self._get_bos_token_id()

        return dec_start_token_id

    def _add_processed_request(
        self,
        request_id: str,
        processed_inputs: LLMInputs,
        params: Union[SamplingParams, PoolingParams],
        arrival_time: float,
        lora_request: Optional[LoRARequest],
        prompt_adapter_request: Optional[PromptAdapterRequest],
        trace_headers: Optional[Mapping[str, str]] = None,
    ) -> None:
        # Create the sequences.
        block_size = self.cache_config.block_size
        seq_id = next(self.seq_counter)
        eos_token_id = self._get_eos_token_id(lora_request)

        seq = Sequence(seq_id, processed_inputs, block_size, eos_token_id,
                       lora_request, prompt_adapter_request)

        encoder_seq = None
        if 'encoder_prompt_token_ids' in processed_inputs:
            encoder_seq = Sequence(seq_id,
                                   processed_inputs,
                                   block_size,
                                   eos_token_id,
                                   lora_request,
                                   prompt_adapter_request,
                                   from_decoder_prompt=False)

        # Create a SequenceGroup based on SamplingParams or PoolingParams
        if isinstance(params, SamplingParams):
            seq_group = self._create_sequence_group_with_sampling(
                request_id,
                seq,
                params,
                arrival_time=arrival_time,
                lora_request=lora_request,
                trace_headers=trace_headers,
                prompt_adapter_request=prompt_adapter_request,
                encoder_seq=encoder_seq)
        elif isinstance(params, PoolingParams):
            seq_group = self._create_sequence_group_with_pooling(
                request_id,
                seq,
                params,
                arrival_time=arrival_time,
                lora_request=lora_request,
                prompt_adapter_request=prompt_adapter_request,
                encoder_seq=encoder_seq)
        else:
            raise ValueError(
                "Either SamplingParams or PoolingParams must be provided.")

        # Add the sequence group to the scheduler with least unfinished seqs.
        costs = [
            scheduler.get_num_unfinished_seq_groups()
            for scheduler in self.scheduler
        ]
        min_cost_scheduler = self.scheduler[costs.index(min(costs))]
        min_cost_scheduler.add_seq_group(seq_group)

    def stop_remote_worker_execution_loop(self) -> None:
        self.model_executor.stop_remote_worker_execution_loop()

    _LLMInputComponentsType = Tuple[str, List[int], ]

    def _prepare_decoder_input_ids_for_generation(
        self,
        decoder_input_ids: Optional[List[int]] = None,
    ) -> List[int]:
        """
        Prepares `decoder_input_ids` for generation with encoder-decoder models.

        Based on

        https://github.com/huggingface/transformers/blob/
        4037a2b5b1278736e566aec12e169100275545ea/
        src/transformers/generation/utils.py

        specifically GenerationMixin._prepare_decoder_input_ids_for_generation()

        Arguments:

        * decoder_input_ids: input token ids to preprocess

        Returns:

        * Processed token list
        """

        decoder_start_token_id: Optional[int] = (
            self._get_decoder_start_token_id())
        assert decoder_start_token_id is not None

        if decoder_input_ids is None:
            # no decoder prompt input ->
            # use decoder_start_token_id as decoder_input_ids
            (decoder_input_ids) = self._get_default_enc_dec_decoder_prompt()

        if (len(decoder_input_ids) == 0
                or decoder_input_ids[0] != decoder_start_token_id):
            decoder_input_ids = [decoder_start_token_id] + decoder_input_ids

        return decoder_input_ids

    def _tokenize_prompt(
        self,
        prompt: str,
        request_id: Optional[str] = None,
        lora_request: Optional[str] = None,
    ) -> List[int]:
        '''
        Wrapper around application of the model's
        tokenizer.

        Arguments:

        * prompt
        * request_id
        * lora_request

        Returns:

        * prompt token ids
        '''

        tokenizer = self.get_tokenizer_group("prompts must be None if "
                                             "skip_tokenizer_init is True")

        prompt_token_ids = tokenizer.encode(request_id=request_id,
                                            prompt=prompt,
                                            lora_request=lora_request)

        return prompt_token_ids

    def _extract_single_prompt_for_enc_dec_input(
        self,
        inputs: Optional[PromptInputs],
        request_id: Optional[str] = None,
        ptype: Optional[str] = None,
        is_encoder_prompt: bool = False,
    ) -> Tuple[Optional[str], List[int]]:
        '''
        Only for encoder/decoder models:
        Extract prompt & prompt_token_ids from any single
        encoder or decoder input prompt. For encoder input prompts
        in particular, also extract multi-modal data.

        This function handles the following scenarios:
        1. The user supplied a singleton encoder prompt
          & the prompt/prompt-token-ids must be extracted.
        2. The user supplied an explicit encoder/decoder
          prompt & the prompt/prompt-token-ids must be
          extracted from either the encoder and decoder prompts.

        For decoder prompts in particular (scenario 2), special
        processing is applied to the returned decoder token ids.

        Arguments:

        * request_id
        * ptype: str representation of the input prompt type.
                 If `ptype` is `None`, assume that the prompt
                 type is unknown and must be inferred. This is the
                 case for ExplicitEncoderDecoder sub-prompts.
        * inputs: single encoder or decoder input prompt
        * is_encoder_prompt: True if encoder input prompt.
                             If False, decoder prompt tokens
                             are preprocessed.

        Returns:

        * prompt
        * prompt_token_ids
        '''
        prompt_token_ids = None
        ptype = (get_prompt_type(inputs) if ptype is None else ptype)

        if inputs is None:
            prompt = None
        elif ptype == 'str':
            prompt = inputs
            prompt_token_ids = self._tokenize_prompt(
                prompt,
                request_id=request_id,
            )
        elif ptype == 'TokensPrompt':
            prompt = None
            prompt_token_ids = inputs['prompt_token_ids']
        else:
            prompt = inputs['prompt']
            prompt_token_ids = self._tokenize_prompt(
                prompt,
                request_id=request_id,
            )

        if not is_encoder_prompt:
            # Apply special pre-processing to
            # decoder prompts
            prompt_token_ids = (self._prepare_decoder_input_ids_for_generation(
                prompt_token_ids, ))

        assert prompt_token_ids is not None

        return (
            prompt,
            prompt_token_ids,
        )

    def _get_default_enc_dec_decoder_prompt(self, ) -> List[int]:
        '''
        Specifically for encoder/decoder models:
        generate a default decoder prompt for when
        the user specifies only the encoder prompt.

        Encoder/decoder models utilize the decoder
        prompt in different ways; as new models are
        added, it is intended that this function
        will be extended to produce differing
        default decoder prompts, depending on the
        model variety.

        Absent a special case, the default behavior
        of this method is to mirror the behavior of
        the HuggingFace (HF) GenerationMixin for a None
        decoder prompt, which is to employ a logit processor
        setting to force the first decoded token to be <BOS>.
        Here, this behavior is approximated by having the
        "default" decoder prompt be <BOS>.

        However, it is possible that in the future
        other models may have different or more 
        complex logic for the default decoder prompt.
        This motivates having a special helper method
        for default decoder prompts.

        Returns:

        * prompt_token_ids
        '''

        bos_token_id = self._get_bos_token_id()
        assert bos_token_id is not None
        prompt_token_ids: List[int] = [bos_token_id]
        return prompt_token_ids

    def _process_encoder_decoder_prompt(
        self,
        inputs: PromptInputs,
        request_id: Optional[str] = None,
    ) -> LLMInputs:
        '''
        For encoder/decoder models only:
        Process an input prompt
        into an `LLMInputs` instance.

        There are two types of input prompts:
        singleton prompts which carry only the
        encoder prompt, and explicit encoder/decoder
        prompts which carry both the encoder and the
        decoder prompts as member variables.

        This function handles the following scenarios:
        * Singleton encoder prompt: extract encoder prompt
          token ids & infer default decoder prompt token ids
        * Explicit encoder/decoder prompt: extract encoder
          and decoder prompt token ids

        Note that for Explicit encoder/decoder prompts,
        each sub-prompt (encoder or decoder prompt) can
        have any possible singleton type; thus this
        method relies on helper functions to obtain
        token ids for the sub-prompts.
        
        Arguments:

        * inputs: an input prompt
        * request_id

        Returns:

        * `LLMInputs` instance
        '''

        ptype = get_prompt_type(inputs)

        # Obtain encoder and decoder prompt tokens. Note
        # that, no matter what, the decoder
        # prompt type is unknown.
        if ptype == "ExplicitEncoderDecoder":
            # If input is explicit encoder/decoder prompt,
            # then it remains to be determined what type
            # of encoder prompt we have
            extracted_encoder_prompt = inputs.get('encoder_prompt')
            encoder_ptype = None
            # Extract decoder prompt from explicit
            # encoder/decoder prompt
            extracted_decoder_prompt = inputs.get('decoder_prompt')
        else:
            # If input is singleton encoder prompt, then
            # we know the encoder prompt type
            extracted_encoder_prompt = inputs
            encoder_ptype = ptype
            # Decoder prompt is always unknown if
            # encoder/decoder prompt is not explicit
            extracted_decoder_prompt = None

        # Invoke helper function to obtain encoder
        # prompt and prompt token ids, either from
        # singleton encoder prompt or from the
        # encoder sub-prompt of an explicit
        # encoder/decode scenario 2), special
        # processing is applied to the returned decoder token ids
        (
            encoder_prompt,
            encoder_prompt_token_ids,
        ) = self._extract_single_prompt_for_enc_dec_input(
            extracted_encoder_prompt,
            request_id=request_id,
            ptype=encoder_ptype,
            is_encoder_prompt=True,
        )

        # Invoke helper method to obtain
        # decoder prompt and prompt token ids.
        #
        # The helper method will detect the decoder
        # prompt type.
        #
        # Helper method will also apply special
        # preprocessing unique to decoder prompts.
        (
            decoder_prompt,
            decoder_prompt_token_ids,
        ) = self._extract_single_prompt_for_enc_dec_input(
            extracted_decoder_prompt,
            request_id=request_id,
            ptype=None,
            is_encoder_prompt=False,
        )

        return LLMInputs(
            prompt_token_ids=decoder_prompt_token_ids,
            prompt=decoder_prompt,
            encoder_prompt_token_ids=encoder_prompt_token_ids,
            encoder_prompt=encoder_prompt,
        )

    def _process_decoder_only_prompt(
        self,
        inputs: PromptInputs,
        lora_request: Optional[LoRARequest] = None,
        request_id: Optional[str] = None,
        prompt_adapter_request: Optional[PromptAdapterRequest] = None,
    ) -> LLMInputs:
        '''
        For decoder-only models:
        Process an input prompt
        into an `LLMInputs` instance.

        Arguments:

        * inputs: input prompt
        * lora_request
        * request_id
        * prompt_adapter_request

        Returns:

        * `LLMInputs` instance
        '''

        if isinstance(inputs, str):
            inputs = {"prompt": inputs}
        prompt = inputs.get("prompt")

        if "prompt_token_ids" not in inputs:
<<<<<<< HEAD
            tokenizer = self.get_tokenizer_group(
                missing_msg=
                "prompts must be None if skip_tokenizer_init is True")

            prompt_token_ids = tokenizer.encode(request_id=request_id,
                                                prompt=inputs["prompt"],
                                                lora_request=lora_request)
=======
            prompt_token_ids = self._tokenize_prompt(
                prompt,
                request_id=request_id,
                lora_request=lora_request,
            )
>>>>>>> fd95e026
        else:
            prompt_token_ids = inputs["prompt_token_ids"]

        if prompt_adapter_request:
            prompt_token_ids = (
                [0] * prompt_adapter_request.prompt_adapter_num_virtual_tokens
                + prompt_token_ids)

        return LLMInputs(prompt_token_ids=prompt_token_ids,
                         prompt=prompt,
                         multi_modal_data=inputs.get("multi_modal_data"))

    def process_model_inputs(
        self,
        request_id: str,
        inputs: PromptInputs,
        lora_request: Optional[LoRARequest] = None,
        prompt_adapter_request: Optional[PromptAdapterRequest] = None,
    ) -> LLMInputs:

        if self.is_encoder_decoder_model():
            # Encoder-decoder model requires special mapping of
            # input prompts to encoder & decoder

            model_inputs = self._process_encoder_decoder_prompt(
                inputs,
                request_id=request_id,
            )
        else:
            # Decoder-only operation
            model_inputs = self._process_decoder_only_prompt(
                inputs,
                request_id=request_id,
                lora_request=lora_request,
                prompt_adapter_request=prompt_adapter_request,
            )

        return self.input_processor(model_inputs)

    def add_request(
        self,
        request_id: str,
        inputs: PromptInputs,
        params: Union[SamplingParams, PoolingParams],
        arrival_time: Optional[float] = None,
        lora_request: Optional[LoRARequest] = None,
        trace_headers: Optional[Mapping[str, str]] = None,
        prompt_adapter_request: Optional[PromptAdapterRequest] = None,
    ) -> None:
        """Add a request to the engine's request pool.

        The request is added to the request pool and will be processed by the
        scheduler as `engine.step()` is called. The exact scheduling policy is
        determined by the scheduler.

        Args:
            request_id: The unique ID of the request.
            inputs: The inputs to the LLM. See
                :class:`~vllm.inputs.PromptInputs`
                for more details about the format of each input.
            params: Parameters for sampling or pooling.
                :class:`~vllm.SamplingParams` for text generation.
                :class:`~vllm.PoolingParams` for pooling.
            arrival_time: The arrival time of the request. If None, we use
                the current monotonic time.
            trace_headers: OpenTelemetry trace headers.

        Details:
            - Set arrival_time to the current time if it is None.
            - Set prompt_token_ids to the encoded prompt if it is None.
            - Create `best_of` number of :class:`~vllm.Sequence` objects.
            - Create a :class:`~vllm.SequenceGroup` object
              from the list of :class:`~vllm.Sequence`.
            - Add the :class:`~vllm.SequenceGroup` object to the scheduler.

        Example:
            >>> # initialize engine
            >>> engine = LLMEngine.from_engine_args(engine_args)
            >>> # set request arguments
            >>> example_prompt = "Who is the president of the United States?"
            >>> sampling_params = SamplingParams(temperature=0.0)
            >>> request_id = 0
            >>>
            >>> # add the request to the engine
            >>> engine.add_request(
            >>>    str(request_id),
            >>>    example_prompt,
            >>>    SamplingParams(temperature=0.0))
            >>> # continue the request processing
            >>> ...
        """
        if lora_request is not None and not self.lora_config:
            raise ValueError(f"Got lora_request {lora_request} but LoRA is "
                             "not enabled!")
        if arrival_time is None:
            arrival_time = time.time()

        processed_inputs = self.process_model_inputs(
            request_id=request_id,
            inputs=inputs,
            lora_request=lora_request,
            prompt_adapter_request=prompt_adapter_request)

        self._add_processed_request(
            request_id=request_id,
            processed_inputs=processed_inputs,
            params=params,
            arrival_time=arrival_time,
            lora_request=lora_request,
            prompt_adapter_request=prompt_adapter_request,
            trace_headers=trace_headers,
        )

    def _create_sequence_group_with_sampling(
        self,
        request_id: str,
        seq: Sequence,
        sampling_params: SamplingParams,
        arrival_time: float,
        lora_request: Optional[LoRARequest],
        trace_headers: Optional[Mapping[str, str]] = None,
        prompt_adapter_request: Optional[PromptAdapterRequest] = None,
        encoder_seq: Optional[Sequence] = None,
    ) -> SequenceGroup:
        """Creates a SequenceGroup with SamplingParams."""
        max_logprobs = self.get_model_config().max_logprobs
        if (sampling_params.logprobs
                and sampling_params.logprobs > max_logprobs) or (
                    sampling_params.prompt_logprobs
                    and sampling_params.prompt_logprobs > max_logprobs):
            raise ValueError(f"Cannot request more than "
                             f"{max_logprobs} logprobs.")

        # Defensive copy of SamplingParams, which are used by the sampler,
        # this doesn't deep-copy LogitsProcessor objects
        sampling_params = sampling_params.clone()

        sampling_params.update_from_generation_config(
            self.generation_config_fields, seq.eos_token_id)

        # Create the sequence group.
        seq_group = SequenceGroup(
            request_id=request_id,
            seqs=[seq],
            arrival_time=arrival_time,
            sampling_params=sampling_params,
            lora_request=lora_request,
            trace_headers=trace_headers,
            prompt_adapter_request=prompt_adapter_request,
            encoder_seq=encoder_seq)

        return seq_group

    def _create_sequence_group_with_pooling(
        self,
        request_id: str,
        seq: Sequence,
        pooling_params: PoolingParams,
        arrival_time: float,
        lora_request: Optional[LoRARequest],
        prompt_adapter_request: Optional[PromptAdapterRequest],
        encoder_seq: Optional[Sequence] = None,
    ) -> SequenceGroup:
        """Creates a SequenceGroup with PoolingParams."""
        # Defensive copy of PoolingParams, which are used by the pooler
        pooling_params = pooling_params.clone()
        # Create the sequence group.
        seq_group = SequenceGroup(
            request_id=request_id,
            seqs=[seq],
            arrival_time=arrival_time,
            lora_request=lora_request,
            pooling_params=pooling_params,
            prompt_adapter_request=prompt_adapter_request,
            encoder_seq=encoder_seq)
        return seq_group

    def abort_request(self, request_id: Union[str, Iterable[str]]) -> None:
        """Aborts a request(s) with the given ID.

        Args:
            request_id: The ID(s) of the request to abort.

        Details:
            - Refer to the
              :meth:`~vllm.core.scheduler.Scheduler.abort_seq_group`
              from class :class:`~vllm.core.scheduler.Scheduler`.

        Example:
            >>> # initialize engine and add a request with request_id
            >>> request_id = str(0)
            >>> # abort the request
            >>> engine.abort_request(request_id)
        """
        for scheduler in self.scheduler:
            scheduler.abort_seq_group(request_id)

    def get_model_config(self) -> ModelConfig:
        """Gets the model configuration."""
        return self.model_config

    def get_parallel_config(self) -> ParallelConfig:
        """Gets the parallel configuration."""
        return self.parallel_config

    def get_decoding_config(self) -> DecodingConfig:
        """Gets the decoding configuration."""
        return self.decoding_config

    def get_scheduler_config(self) -> SchedulerConfig:
        """Gets the scheduler configuration."""
        return self.scheduler_config

    def get_lora_config(self) -> LoRAConfig:
        """Gets the LoRA configuration."""
        return self.lora_config

    def get_num_unfinished_requests(self) -> int:
        """Gets the number of unfinished requests."""
        return sum(scheduler.get_num_unfinished_seq_groups()
                   for scheduler in self.scheduler)

    def has_unfinished_requests(self) -> bool:
        """Returns True if there are unfinished requests."""
        return any(scheduler.has_unfinished_seqs()
                   for scheduler in self.scheduler)

    def has_unfinished_requests_for_virtual_engine(
            self, virtual_engine: int) -> bool:
        """
        Returns True if there are unfinished requests for the virtual engine.
        """
        return self.scheduler[virtual_engine].has_unfinished_seqs()

    def _process_sequence_group_outputs(
        self,
        seq_group: SequenceGroup,
        outputs: List[EmbeddingSequenceGroupOutput],
    ) -> None:
        seq_group.embeddings = outputs[0].embeddings

        for seq in seq_group.get_seqs():
            seq.status = SequenceStatus.FINISHED_STOPPED

        return

    def _process_model_outputs(
        self,
        output: GenericSequence[Union[SamplerOutput, PoolerOutput]],
        scheduled_seq_groups: List[ScheduledSequenceGroup],
        ignored_seq_groups: List[SequenceGroup],
        seq_group_metadata_list: List[SequenceGroupMetadata],
    ) -> List[Union[RequestOutput, EmbeddingRequestOutput]]:
        """Apply the model output to the sequences in the scheduled seq groups.

        Returns RequestOutputs that can be returned to the client.
        """

        now = time.time()

        # Organize outputs by [sequence group][step] instead of
        # [step][sequence group].
        output_by_sequence_group = create_output_by_sequence_group(
            output, num_seq_groups=len(scheduled_seq_groups))

        # Update the scheduled sequence groups with the model outputs.
        for scheduled_seq_group, outputs, seq_group_meta in zip(
                scheduled_seq_groups, output_by_sequence_group,
                seq_group_metadata_list):
            seq_group = scheduled_seq_group.seq_group
            seq_group.update_num_computed_tokens(
                scheduled_seq_group.token_chunk_size)
            if self.model_config.embedding_mode:
                self._process_sequence_group_outputs(seq_group, outputs)
                continue

            self.output_processor.process_prompt_logprob(seq_group, outputs)
            if seq_group_meta.do_sample:
                self.output_processor.process_outputs(seq_group, outputs)

        # Free the finished sequence groups.
        for scheduler in self.scheduler:
            scheduler.free_finished_seq_groups()

        # Create the outputs.
        request_outputs: List[Union[RequestOutput,
                                    EmbeddingRequestOutput]] = []
        for scheduled_seq_group in scheduled_seq_groups:
            seq_group = scheduled_seq_group.seq_group
            seq_group.maybe_set_first_token_time(now)
            request_output = RequestOutputFactory.create(seq_group)
            request_outputs.append(request_output)
        for seq_group in ignored_seq_groups:
            request_output = RequestOutputFactory.create(seq_group)
            request_outputs.append(request_output)
        return request_outputs

    def step(self) -> List[Union[RequestOutput, EmbeddingRequestOutput]]:
        """Performs one decoding iteration and returns newly generated results.

        .. figure:: https://i.imgur.com/sv2HssD.png
            :alt: Overview of the step function
            :align: center

            Overview of the step function.

        Details:
            - Step 1: Schedules the sequences to be executed in the next
              iteration and the token blocks to be swapped in/out/copy.

                - Depending on the scheduling policy,
                  sequences may be `preempted/reordered`.
                - A Sequence Group (SG) refer to a group of sequences
                  that are generated from the same prompt.

            - Step 2: Calls the distributed executor to execute the model.
            - Step 3: Processes the model output. This mainly includes:

                - Decodes the relevant outputs.
                - Updates the scheduled sequence groups with model outputs
                  based on its `sampling parameters` (`use_beam_search` or not).
                - Frees the finished sequence groups.

            - Finally, it creates and returns the newly generated results.

        Example:
            >>> # Please see the example/ folder for more detailed examples.
            >>>
            >>> # initialize engine and request arguments
            >>> engine = LLMEngine.from_engine_args(engine_args)
            >>> example_inputs = [(0, "What is LLM?",
            >>>    SamplingParams(temperature=0.0))]
            >>>
            >>> # Start the engine with an event loop
            >>> while True:
            >>>     if example_inputs:
            >>>         req_id, prompt, sampling_params = example_inputs.pop(0)
            >>>         engine.add_request(str(req_id),prompt,sampling_params)
            >>>
            >>>     # continue the request processing
            >>>     request_outputs = engine.step()
            >>>     for request_output in request_outputs:
            >>>         if request_output.finished:
            >>>             # return or show the request output
            >>>
            >>>     if not (engine.has_unfinished_requests() or example_inputs):
            >>>         break
        """
        if self.parallel_config.pipeline_parallel_size > 1:
            raise NotImplementedError(
                "Pipeline parallelism is only supported through AsyncLLMEngine "
                "as performance will be severely degraded otherwise.")
        seq_group_metadata_list, scheduler_outputs = self.scheduler[
            0].schedule()

        if not scheduler_outputs.is_empty():
            finished_requests_ids = self.scheduler[
                0].get_and_reset_finished_requests_ids()
            execute_model_req = ExecuteModelRequest(
                seq_group_metadata_list=seq_group_metadata_list,
                blocks_to_swap_in=scheduler_outputs.blocks_to_swap_in,
                blocks_to_swap_out=scheduler_outputs.blocks_to_swap_out,
                blocks_to_copy=scheduler_outputs.blocks_to_copy,
                num_lookahead_slots=scheduler_outputs.num_lookahead_slots,
                running_queue_size=scheduler_outputs.running_queue_size,
                finished_requests_ids=finished_requests_ids)
            output = self.model_executor.execute_model(
                execute_model_req=execute_model_req)
        else:
            output = []

        request_outputs = self._process_model_outputs(
            output, scheduler_outputs.scheduled_seq_groups,
            scheduler_outputs.ignored_seq_groups, seq_group_metadata_list)

        # Log stats.
        self.do_log_stats(scheduler_outputs, output)

        # Tracing
        self.do_tracing(scheduler_outputs)

        if not self.has_unfinished_requests():
            # Stop the execute model loop in parallel workers until there are
            # more requests to process. This avoids waiting indefinitely in
            # torch.distributed ops which may otherwise timeout, and unblocks
            # the RPC thread in the workers so that they can process any other
            # queued control plane messages, such as add/remove lora adapters.
            self.model_executor.stop_remote_worker_execution_loop()

        return request_outputs

    def add_logger(self, logger_name: str, logger: StatLoggerBase) -> None:
        if logger_name in self.stat_loggers:
            raise KeyError(f"Logger with name {logger_name} already exists.")
        self.stat_loggers[logger_name] = logger

    def remove_logger(self, logger_name: str) -> None:
        if logger_name not in self.stat_loggers:
            raise KeyError(f"Logger with name {logger_name} does not exist.")
        del self.stat_loggers[logger_name]

    def do_log_stats(
            self,
            scheduler_outputs: Optional[SchedulerOutputs] = None,
            model_output: Optional[List[SamplerOutput]] = None) -> None:
        """Forced log when no requests active."""
        if self.log_stats:
            stats = self._get_stats(scheduler_outputs, model_output)
            for logger in self.stat_loggers.values():
                logger.log(stats)

    def _get_stats(
            self,
            scheduler_outputs: Optional[SchedulerOutputs],
            model_output: Optional[List[SamplerOutput]] = None) -> Stats:
        """Get Stats to be Logged to Prometheus.

        Args:
            scheduler_outputs: Optional, used to populate metrics related to
                the scheduled batch,
            model_output: Optional, used to emit speculative decoding metrics
                which are created by the workers.
        """
        now = time.time()

        # System State
        #   Scheduler State
        num_running_sys = sum(
            len(scheduler.running) for scheduler in self.scheduler)
        num_swapped_sys = sum(
            len(scheduler.swapped) for scheduler in self.scheduler)
        num_waiting_sys = sum(
            len(scheduler.waiting) for scheduler in self.scheduler)

        # KV Cache Usage in %
        num_total_gpu = self.cache_config.num_gpu_blocks
        gpu_cache_usage_sys = 0.
        if num_total_gpu is not None:
            num_free_gpu = sum(
                scheduler.block_manager.get_num_free_gpu_blocks()
                for scheduler in self.scheduler)
            gpu_cache_usage_sys = 1.0 - (num_free_gpu / num_total_gpu)

        num_total_cpu = self.cache_config.num_cpu_blocks
        cpu_cache_usage_sys = 0.
        if num_total_cpu is not None and num_total_cpu > 0:
            num_free_cpu = sum(
                scheduler.block_manager.get_num_free_cpu_blocks()
                for scheduler in self.scheduler)
            cpu_cache_usage_sys = 1.0 - (num_free_cpu / num_total_cpu)

        # Iteration stats
        num_prompt_tokens_iter = 0
        num_generation_tokens_iter = 0
        time_to_first_tokens_iter: List[float] = []
        time_per_output_tokens_iter: List[float] = []
        num_preemption_iter = (0 if scheduler_outputs is None else
                               scheduler_outputs.preempted)

        # Request stats
        #   Latency
        time_e2e_requests: List[float] = []
        #   Metadata
        num_prompt_tokens_requests: List[int] = []
        num_generation_tokens_requests: List[int] = []
        best_of_requests: List[int] = []
        n_requests: List[int] = []
        finished_reason_requests: List[str] = []

        # NOTE: This loop assumes prefill seq_groups are before
        # decode seq_groups in scheduled_seq_groups.
        if scheduler_outputs is not None:
            num_generation_tokens_from_prefill_groups = 0.
            # NOTE: if scheduler_outputs.num_prefill_groups > 0 and
            # the len of scheduler_outputs.scheduled_seq_groups is !=
            # scheduler_outputs.num_prefill_groups, this means that
            # chunked prefills have been detected.

            for idx, scheduled_seq_group in enumerate(
                    scheduler_outputs.scheduled_seq_groups):
                group_was_prefill = idx < scheduler_outputs.num_prefill_groups
                seq_group = scheduled_seq_group.seq_group

                # NOTE: a seq_group that completed all of its prefill tokens
                # in the last iteration will have seq_group.is_prefill() = False
                # with group_was_prefill = True
                if group_was_prefill:
                    # Number of prompt tokens.
                    num_prompt_tokens_iter += (
                        scheduled_seq_group.token_chunk_size)

                    # If the seq_group just finished the prefill state
                    # get TTFT.
                    if not seq_group.is_prefill():
                        latency = seq_group.get_last_latency(now)
                        time_to_first_tokens_iter.append(latency)

                        # One generation token per finished prefill.
                        num_generation_tokens_from_prefill_groups += (
                            seq_group.num_seqs())
                else:
                    # TPOTs.
                    latency = seq_group.get_last_latency(now)
                    time_per_output_tokens_iter.append(latency)

                # Because of chunked prefill, we can have a single sequence
                # group that does multiple prompt_runs. To prevent logging
                # the same metadata more than once per request, we standardize
                # on logging request level information for finished requests,
                # which can only happen once.
                if seq_group.is_finished():
                    # Latency timings
                    time_e2e_requests.append(now -
                                             seq_group.metrics.arrival_time)

                    # Metadata
                    num_prompt_tokens_requests.append(
                        len(seq_group.prompt_token_ids))
                    num_generation_tokens_requests.extend([
                        seq.get_output_len()
                        for seq in seq_group.get_finished_seqs()
                    ])
                    if seq_group.sampling_params is not None:
                        best_of_requests.append(
                            seq_group.sampling_params.best_of)
                        n_requests.append(seq_group.sampling_params.n)
                    finished_reason_requests.extend([
                        SequenceStatus.get_finished_reason(seq.status)
                        for seq in seq_group.get_finished_seqs()
                    ])

            # Number of generation tokens.
            #   num_batched_tokens equals the number of prompt_tokens plus the
            #   number of decode_tokens in a single iteration. So,
            #   num_generation_tokens = num_batched_tokens - num_prompt_tokens
            #   + num_generation_tokens_from_prefill_groups (since we generate
            #   one token on prefills on iters where the prefill finishes).
            num_generation_tokens_iter = (
                scheduler_outputs.num_batched_tokens - num_prompt_tokens_iter +
                num_generation_tokens_from_prefill_groups)

        # Spec decode, if enabled, emits specialized metrics from the worker in
        # sampler output.
        if model_output and (model_output[0].spec_decode_worker_metrics
                             is not None):
            spec_decode_metrics = model_output[0].spec_decode_worker_metrics
        else:
            spec_decode_metrics = None

        return Stats(
            now=now,
            # System stats
            #   Scheduler State
            num_running_sys=num_running_sys,
            num_swapped_sys=num_swapped_sys,
            num_waiting_sys=num_waiting_sys,
            #   KV Cache Usage in %
            gpu_cache_usage_sys=gpu_cache_usage_sys,
            cpu_cache_usage_sys=cpu_cache_usage_sys,

            # Iteration stats
            num_prompt_tokens_iter=num_prompt_tokens_iter,
            num_generation_tokens_iter=num_generation_tokens_iter,
            time_to_first_tokens_iter=time_to_first_tokens_iter,
            time_per_output_tokens_iter=time_per_output_tokens_iter,
            spec_decode_metrics=spec_decode_metrics,
            num_preemption_iter=num_preemption_iter,

            # Request stats
            #   Latency
            time_e2e_requests=time_e2e_requests,
            #   Metadata
            num_prompt_tokens_requests=num_prompt_tokens_requests,
            num_generation_tokens_requests=num_generation_tokens_requests,
            best_of_requests=best_of_requests,
            n_requests=n_requests,
            finished_reason_requests=finished_reason_requests,
        )

    def add_lora(self, lora_request: LoRARequest) -> bool:
        return self.model_executor.add_lora(lora_request)

    def remove_lora(self, lora_id: int) -> bool:
        return self.model_executor.remove_lora(lora_id)

    def list_loras(self) -> Set[int]:
        return self.model_executor.list_loras()

    def pin_lora(self, lora_id: int) -> bool:
        return self.model_executor.pin_lora(lora_id)

    def add_prompt_adapter(
            self, prompt_adapter_request: PromptAdapterRequest) -> bool:
        return self.model_executor.add_prompt_adapter(prompt_adapter_request)

    def remove_prompt_adapter(self, prompt_adapter_id: int) -> bool:
        return self.model_executor.remove_prompt_adapter(prompt_adapter_id)

    def list_prompt_adapters(self) -> List[int]:
        return self.model_executor.list_prompt_adapters()

    def check_health(self) -> None:
        if self.tokenizer:
            self.tokenizer.check_health()
        self.model_executor.check_health()

    def is_tracing_enabled(self) -> bool:
        return self.tracer is not None

    def do_tracing(self, scheduler_outputs: SchedulerOutputs) -> None:
        if self.tracer is None:
            return

        for scheduled_seq_group in scheduler_outputs.scheduled_seq_groups:
            seq_group = scheduled_seq_group.seq_group
            if seq_group.is_finished():
                self.create_trace_span(seq_group)

    def create_trace_span(self, seq_group: SequenceGroup) -> None:
        if self.tracer is None or seq_group.sampling_params is None:
            return
        arrival_time_nano_seconds = int(seq_group.metrics.arrival_time * 1e9)

        trace_context = extract_trace_context(seq_group.trace_headers)

        with self.tracer.start_as_current_span(
                "llm_request",
                kind=SpanKind.SERVER,
                context=trace_context,
                start_time=arrival_time_nano_seconds) as seq_span:
            metrics = seq_group.metrics
            ttft = metrics.first_token_time - metrics.arrival_time
            e2e_time = metrics.finished_time - metrics.arrival_time
            # attribute names are based on
            # https://github.com/open-telemetry/semantic-conventions/blob/main/docs/gen-ai/llm-spans.md
            seq_span.set_attribute(SpanAttributes.LLM_RESPONSE_MODEL,
                                   self.model_config.model)
            seq_span.set_attribute(SpanAttributes.LLM_REQUEST_ID,
                                   seq_group.request_id)
            seq_span.set_attribute(SpanAttributes.LLM_REQUEST_TEMPERATURE,
                                   seq_group.sampling_params.temperature)
            seq_span.set_attribute(SpanAttributes.LLM_REQUEST_TOP_P,
                                   seq_group.sampling_params.top_p)
            seq_span.set_attribute(SpanAttributes.LLM_REQUEST_MAX_TOKENS,
                                   seq_group.sampling_params.max_tokens)
            seq_span.set_attribute(SpanAttributes.LLM_REQUEST_BEST_OF,
                                   seq_group.sampling_params.best_of)
            seq_span.set_attribute(SpanAttributes.LLM_REQUEST_N,
                                   seq_group.sampling_params.n)
            seq_span.set_attribute(SpanAttributes.LLM_USAGE_NUM_SEQUENCES,
                                   seq_group.num_seqs())
            seq_span.set_attribute(SpanAttributes.LLM_USAGE_PROMPT_TOKENS,
                                   len(seq_group.prompt_token_ids))
            seq_span.set_attribute(
                SpanAttributes.LLM_USAGE_COMPLETION_TOKENS,
                sum([
                    seq.get_output_len()
                    for seq in seq_group.get_finished_seqs()
                ]))
            seq_span.set_attribute(SpanAttributes.LLM_LATENCY_TIME_IN_QUEUE,
                                   metrics.time_in_queue)
            seq_span.set_attribute(
                SpanAttributes.LLM_LATENCY_TIME_TO_FIRST_TOKEN, ttft)
            seq_span.set_attribute(SpanAttributes.LLM_LATENCY_E2E, e2e_time)

    def is_encoder_decoder_model(self):
        return is_encoder_decoder_model_config(self.model_config)

    def is_embedding_model(self):
        return is_embedding_model_config(self.model_config)<|MERGE_RESOLUTION|>--- conflicted
+++ resolved
@@ -3,13 +3,9 @@
 from typing import (TYPE_CHECKING, Any, ClassVar, Dict, Iterable, List,
                     Mapping, Optional)
 from typing import Sequence as GenericSequence
-<<<<<<< HEAD
-from typing import Set, Type, Union
+from typing import Set, Tuple, Type, Union
 
 from typing_extensions import TypeVar
-=======
-from typing import Set, Tuple, Type, TypeVar, Union
->>>>>>> fd95e026
 
 import vllm.envs as envs
 from vllm.config import (CacheConfig, DecodingConfig, DeviceConfig,
@@ -943,21 +939,11 @@
         prompt = inputs.get("prompt")
 
         if "prompt_token_ids" not in inputs:
-<<<<<<< HEAD
-            tokenizer = self.get_tokenizer_group(
-                missing_msg=
-                "prompts must be None if skip_tokenizer_init is True")
-
-            prompt_token_ids = tokenizer.encode(request_id=request_id,
-                                                prompt=inputs["prompt"],
-                                                lora_request=lora_request)
-=======
             prompt_token_ids = self._tokenize_prompt(
                 prompt,
                 request_id=request_id,
                 lora_request=lora_request,
             )
->>>>>>> fd95e026
         else:
             prompt_token_ids = inputs["prompt_token_ids"]
 
