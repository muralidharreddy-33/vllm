--- conflicted
+++ resolved
@@ -1976,7 +1976,6 @@
     def is_encoder_decoder_model(self):
         return self.input_preprocessor.is_encoder_decoder_model()
 
-<<<<<<< HEAD
     def _support_prompt_embeds(self) -> Tuple[bool, str]:
         if self.speculative_config is not None:
             return False, "Speculative decoding does not support prompt_embeds."
@@ -1988,8 +1987,6 @@
         return False, (f"Model {self.model_config.model} does not support "
                        "input embeddings, but prompt_embeds was provided.")
 
-=======
->>>>>>> bbc3619d
     def _validate_model_inputs(self, inputs: ProcessorInputs,
                                lora_request: Optional[LoRARequest]):
         if is_encoder_decoder_inputs(inputs):
@@ -2001,10 +1998,7 @@
             prompt_inputs = inputs
 
         prompt_ids = prompt_inputs.get("prompt_token_ids")
-<<<<<<< HEAD
         prompt_embeds = prompt_inputs.get("prompt_embeds")
-=======
->>>>>>> bbc3619d
 
         if prompt_ids is None:
             if prompt_embeds is None:
