--- conflicted
+++ resolved
@@ -60,12 +60,8 @@
 
     async def beam_search(
         self,
-<<<<<<< HEAD
         prompt: Union[PromptType, List[int]],
         model_config: ModelConfig,
-=======
-        prompt: Union[str, List[int]],
->>>>>>> 1ffc8a73
         request_id: str,
         params: BeamSearchParams,
     ) -> AsyncGenerator[RequestOutput, None]:
@@ -77,7 +73,6 @@
         length_penalty = params.length_penalty
         include_stop_str_in_output = params.include_stop_str_in_output
 
-<<<<<<< HEAD
         tokenizer = await self.get_tokenizer()
         input_preprocessor = InputPreprocessor(model_config, tokenizer)
 
@@ -87,21 +82,10 @@
              request_id=request_id,
          )
         tokenized_length = len(prompt_token_ids)
-=======
-        tokenizer = await self.get_tokenizer(lora_request=None)
-        if isinstance(prompt, str):
-            tokenized_prompt = tokenizer.encode(prompt)
-            prompt_text = prompt
-        else:
-            tokenized_prompt = prompt
-            prompt_text = None
-        tokenized_length = len(tokenized_prompt)
->>>>>>> 1ffc8a73
 
         sort_beams_key = create_sort_beams_key_function(
             tokenizer.eos_token_id, length_penalty)
 
-<<<<<<< HEAD
         beam_search_params = SamplingParams(
             logprobs=2 * beam_width,
             max_tokens=1,
@@ -110,17 +94,9 @@
         all_beams = [
             BeamSearchSequence(tokens=prompt_token_ids,
                                cum_logprob=0,
+                               logprobs=[],
                                multi_modal_data=multi_modal_data,
                                mm_processor_kwargs=mm_processor_kwargs)
-=======
-        beam_search_params = SamplingParams(logprobs=2 * beam_width,
-                                            max_tokens=1,
-                                            temperature=temperature)
-        all_beams = [
-            BeamSearchSequence(tokens=tokenized_prompt,
-                               logprobs=[],
-                               cum_logprob=0)
->>>>>>> 1ffc8a73
         ]
         completed = []
 
@@ -154,22 +130,14 @@
                 if result.outputs[0].logprobs is not None:
                     logprobs = result.outputs[0].logprobs[0]
                     for token_id, logprob_obj in logprobs.items():
-<<<<<<< HEAD
-=======
-                        new_beam = BeamSearchSequence(
-                            tokens=current_beam.tokens + [token_id],
-                            logprobs=current_beam.logprobs + [logprobs],
-                            cum_logprob=current_beam.cum_logprob +
-                            logprob_obj.logprob)
-
->>>>>>> 1ffc8a73
                         if token_id == tokenizer.eos_token_id and \
                             not ignore_eos:
                             completed.append(
                                 BeamSearchSequence(
                                     tokens=current_beam.tokens +
                                     [token_id] if include_stop_str_in_output
-                                    else current_beam.tokens,  #
+                                    else current_beam.tokens,  
+                                    logprobs=current_beam.logprobs + [logprobs],
                                     cum_logprob=current_beam.cum_logprob +
                                     logprob_obj.logprob,
                                     finish_reason="stop",
@@ -178,6 +146,7 @@
                             new_beams.append(
                                 BeamSearchSequence(
                                     tokens=current_beam.tokens + [token_id],
+                                    logprobs=current_beam.logprobs + [logprobs],
                                     cum_logprob=current_beam.cum_logprob +
                                     logprob_obj.logprob,
                                     multi_modal_data=current_beam.
@@ -199,7 +168,6 @@
             request_id=request_id,
             prompt=prompt_text,
             outputs=[
-<<<<<<< HEAD
                 CompletionOutput(text=beam.text,
                                  cumulative_logprob=beam.cum_logprob,
                                  token_ids=beam.tokens[tokenized_length:],
@@ -212,18 +180,6 @@
             ],
             finished=True,
             prompt_token_ids=prompt_token_ids,
-=======
-                CompletionOutput(
-                    text=beam.text,
-                    cumulative_logprob=beam.cum_logprob,
-                    token_ids=beam.tokens[tokenized_length:],
-                    index=i,
-                    logprobs=beam.logprobs,
-                ) for (i, beam) in enumerate(best_beams)
-            ],
-            finished=True,
-            prompt_token_ids=tokenized_prompt,
->>>>>>> 1ffc8a73
             prompt_logprobs=None)
 
         yield beam_search_output
