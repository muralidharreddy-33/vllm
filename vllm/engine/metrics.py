import time
from dataclasses import dataclass
from typing import TYPE_CHECKING
from typing import Counter as CollectionsCounter
from typing import Dict, List, Optional, Protocol, Union

import numpy as np
from prometheus_client import (REGISTRY, Counter, Gauge, Histogram, Info,
                               disable_created_metrics)

from vllm.logger import init_logger

if TYPE_CHECKING:
    from vllm.spec_decode.metrics import SpecDecodeWorkerMetrics

logger = init_logger(__name__)

disable_created_metrics()

# The begin-* and end* here are used by the documentation generator
# to extract the metrics definitions.


# begin-metrics-definitions
class Metrics:
    labelname_finish_reason = "finished_reason"

    def __init__(self, labelnames: List[str], max_model_len: int):
        # Unregister any existing vLLM collectors
        for collector in list(REGISTRY._collector_to_names):
            if hasattr(collector, "_name") and "vllm" in collector._name:
                REGISTRY.unregister(collector)

        # Config Information
        self.info_cache_config = Info(
            name='vllm:cache_config',
            documentation='information of cache_config')

        # System stats
        #   Scheduler State
        self.gauge_scheduler_running = Gauge(
            name="vllm:num_requests_running",
            documentation="Number of requests currently running on GPU.",
            labelnames=labelnames)
        self.gauge_scheduler_waiting = Gauge(
            name="vllm:num_requests_waiting",
            documentation="Number of requests waiting to be processed.",
            labelnames=labelnames)
        self.gauge_scheduler_swapped = Gauge(
            name="vllm:num_requests_swapped",
            documentation="Number of requests swapped to CPU.",
            labelnames=labelnames)
        #   KV Cache Usage in %
        self.gauge_gpu_cache_usage = Gauge(
            name="vllm:gpu_cache_usage_perc",
            documentation="GPU KV-cache usage. 1 means 100 percent usage.",
            labelnames=labelnames)
        self.gauge_cpu_cache_usage = Gauge(
            name="vllm:cpu_cache_usage_perc",
            documentation="CPU KV-cache usage. 1 means 100 percent usage.",
            labelnames=labelnames)

        # Iteration stats
        self.counter_prompt_tokens = Counter(
            name="vllm:prompt_tokens_total",
            documentation="Number of prefill tokens processed.",
            labelnames=labelnames)
        self.counter_generation_tokens = Counter(
            name="vllm:generation_tokens_total",
            documentation="Number of generation tokens processed.",
            labelnames=labelnames)
        self.histogram_time_to_first_token = Histogram(
            name="vllm:time_to_first_token_seconds",
            documentation="Histogram of time to first token in seconds.",
            labelnames=labelnames,
            buckets=[
                0.001, 0.005, 0.01, 0.02, 0.04, 0.06, 0.08, 0.1, 0.25, 0.5,
                0.75, 1.0, 2.5, 5.0, 7.5, 10.0
            ])
        self.histogram_time_per_output_token = Histogram(
            name="vllm:time_per_output_token_seconds",
            documentation="Histogram of time per output token in seconds.",
            labelnames=labelnames,
            buckets=[
                0.01, 0.025, 0.05, 0.075, 0.1, 0.15, 0.2, 0.3, 0.4, 0.5, 0.75,
                1.0, 2.5
            ])

        # Request stats
        #   Latency
        self.histogram_e2e_time_request = Histogram(
            name="vllm:e2e_request_latency_seconds",
            documentation="Histogram of end to end request latency in seconds.",
            labelnames=labelnames,
            buckets=[1.0, 2.5, 5.0, 10.0, 15.0, 20.0, 30.0, 40.0, 50.0, 60.0])
        #   Metadata
        self.histogram_num_prompt_tokens_request = Histogram(
            name="vllm:request_prompt_tokens",
            documentation="Number of prefill tokens processed.",
            labelnames=labelnames,
            buckets=build_1_2_5_buckets(max_model_len),
        )
        self.histogram_num_generation_tokens_request = Histogram(
            name="vllm:request_generation_tokens",
            documentation="Number of generation tokens processed.",
            labelnames=labelnames,
            buckets=build_1_2_5_buckets(max_model_len),
        )
        self.histogram_best_of_request = Histogram(
            name="vllm:request_params_best_of",
            documentation="Histogram of the best_of request parameter.",
            labelnames=labelnames,
            buckets=[1, 2, 5, 10, 20],
        )
        self.histogram_n_request = Histogram(
            name="vllm:request_params_n",
            documentation="Histogram of the n request parameter.",
            labelnames=labelnames,
            buckets=[1, 2, 5, 10, 20],
        )
        self.counter_request_success = Counter(
            name="vllm:request_success_total",
            documentation="Count of successfully processed requests.",
            labelnames=labelnames + [Metrics.labelname_finish_reason])

        # Deprecated in favor of vllm:prompt_tokens_total
        self.gauge_avg_prompt_throughput = Gauge(
            name="vllm:avg_prompt_throughput_toks_per_s",
            documentation="Average prefill throughput in tokens/s.",
            labelnames=labelnames,
        )
        # Deprecated in favor of vllm:generation_tokens_total
        self.gauge_avg_generation_throughput = Gauge(
            name="vllm:avg_generation_throughput_toks_per_s",
            documentation="Average generation throughput in tokens/s.",
            labelnames=labelnames,
        )


# end-metrics-definitions


def build_1_2_5_buckets(max_value: int):
    """
    Builds a list of buckets with increasing powers of 10 multiplied by 
    mantissa values (1, 2, 5) until the value exceeds the specified maximum.

    Example:
    >>> build_1_2_5_buckets(100)
    [1, 2, 5, 10, 20, 50, 100]
    """
    mantissa_lst = [1, 2, 5]
    exponent = 0
    buckets = []
    while True:
        for m in mantissa_lst:
            value = m * 10**exponent
            if value <= max_value:
                buckets.append(value)
            else:
                return buckets
        exponent += 1


@dataclass
class Stats:
    """Created by LLMEngine for use by StatLogger."""
    now: float

<<<<<<< HEAD
    # System stats.
    num_running: int
    num_preempted: int
    num_waiting: int
    num_swapped: int
    gpu_cache_usage: float
    cpu_cache_usage: float

    # Raw stats from last model iteration.
    num_prompt_tokens: int
    num_generation_tokens: int
    time_to_first_tokens: List[float]
    time_per_output_tokens: List[float]
=======
    # System stats (should have _sys suffix)
    #   Scheduler State
    num_running_sys: int
    num_waiting_sys: int
    num_swapped_sys: int
    #   KV Cache Usage in %
    gpu_cache_usage_sys: float
    cpu_cache_usage_sys: float

    # Iteration stats (should have _iter suffix)
    num_prompt_tokens_iter: int
    num_generation_tokens_iter: int
    time_to_first_tokens_iter: List[float]
    time_per_output_tokens_iter: List[float]

    # Request stats (should have _requests suffix)
    #   Latency
>>>>>>> bc8ad684
    time_e2e_requests: List[float]
    #   Metadata
    num_prompt_tokens_requests: List[int]
    num_generation_tokens_requests: List[int]
    best_of_requests: List[int]
    n_requests: List[int]
    finished_reason_requests: List[str]

    spec_decode_metrics: Optional["SpecDecodeWorkerMetrics"] = None


class SupportsMetricsInfo(Protocol):

    def metrics_info(self) -> Dict[str, str]:
        ...


class StatLogger:
    """StatLogger is used LLMEngine to log to Promethus and Stdout."""

    def __init__(self, local_interval: float, labels: Dict[str, str],
                 max_model_len: int) -> None:
        # Metadata for logging locally.
        self.last_local_log = time.time()
        self.local_interval = local_interval

        # Tracked stats over current local logging interval.
        self.num_prompt_tokens: List[int] = []
        self.num_generation_tokens: List[int] = []

        # Prometheus metrics
        self.labels = labels
        self.metrics = Metrics(labelnames=list(labels.keys()),
                               max_model_len=max_model_len)

    def info(self, type: str, obj: SupportsMetricsInfo) -> None:
        if type == "cache_config":
            self.metrics.info_cache_config.info(obj.metrics_info())

    def _get_throughput(self, tracked_stats: List[int], now: float) -> float:
        return float(np.sum(tracked_stats) / (now - self.last_local_log))

    def _local_interval_elapsed(self, now: float) -> bool:
        elapsed_time = now - self.last_local_log
        return elapsed_time > self.local_interval

    def _log_prometheus(self, stats: Stats) -> None:
        # System state data
        self._log_gauge(self.metrics.gauge_scheduler_running,
                        stats.num_running_sys)
        self._log_gauge(self.metrics.gauge_scheduler_swapped,
                        stats.num_swapped_sys)
        self._log_gauge(self.metrics.gauge_scheduler_waiting,
                        stats.num_waiting_sys)
        self._log_gauge(self.metrics.gauge_gpu_cache_usage,
                        stats.gpu_cache_usage_sys)
        self._log_gauge(self.metrics.gauge_cpu_cache_usage,
                        stats.cpu_cache_usage_sys)

        # Iteration level data
        self._log_counter(self.metrics.counter_prompt_tokens,
                          stats.num_prompt_tokens_iter)
        self._log_counter(self.metrics.counter_generation_tokens,
                          stats.num_generation_tokens_iter)
        self._log_histogram(self.metrics.histogram_time_to_first_token,
                            stats.time_to_first_tokens_iter)
        self._log_histogram(self.metrics.histogram_time_per_output_token,
                            stats.time_per_output_tokens_iter)

        # Request level data
        # Latency
        self._log_histogram(self.metrics.histogram_e2e_time_request,
                            stats.time_e2e_requests)
        # Metadata
        finished_reason_counter = CollectionsCounter(
            stats.finished_reason_requests)
        self._log_counter_labels(self.metrics.counter_request_success,
                                 finished_reason_counter,
                                 Metrics.labelname_finish_reason)
        self._log_histogram(self.metrics.histogram_num_prompt_tokens_request,
                            stats.num_prompt_tokens_requests)
        self._log_histogram(
            self.metrics.histogram_num_generation_tokens_request,
            stats.num_generation_tokens_requests)
        self._log_histogram(self.metrics.histogram_n_request, stats.n_requests)
        self._log_histogram(self.metrics.histogram_best_of_request,
                            stats.best_of_requests)

    def _log_gauge(self, gauge: Gauge, data: Union[int, float]) -> None:
        # Convenience function for logging to gauge.
        gauge.labels(**self.labels).set(data)

    def _log_counter(self, counter: Counter, data: Union[int, float]) -> None:
        # Convenience function for logging to counter.
        counter.labels(**self.labels).inc(data)

    def _log_counter_labels(self, counter: Counter, data: CollectionsCounter,
                            label_key: str) -> None:
        # Convenience function for collection counter of labels.
        for label, count in data.items():
            counter.labels(**{**self.labels, label_key: label}).inc(count)

    def _log_histogram(self, histogram: Histogram,
                       data: Union[List[int], List[float]]) -> None:
        # Convenience function for logging list to histogram.
        for datum in data:
            histogram.labels(**self.labels).observe(datum)

    def _log_prometheus_interval(self, prompt_throughput: float,
                                 generation_throughput: float) -> None:
        # Logs metrics to prometheus that are computed every logging_interval.
        # Support legacy gauge metrics that make throughput calculations on
        # the vLLM side. Moving forward, we should use counters like
        # counter_prompt_tokens, counter_generation_tokens
        # Which log raw data and calculate summaries using rate() on the
        # grafana/prometheus side. See
        # https://github.com/vllm-project/vllm/pull/2316#discussion_r1464204666
        self.metrics.gauge_avg_prompt_throughput.labels(
            **self.labels).set(prompt_throughput)
        self.metrics.gauge_avg_generation_throughput.labels(
            **self.labels).set(generation_throughput)

    def log(self, stats: Stats) -> None:
        """Called by LLMEngine.
           Logs to prometheus and tracked stats every iteration.
           Logs to Stdout every self.local_interval seconds."""

        # Log to prometheus.
        self._log_prometheus(stats)

        # Save tracked stats for token counters.
        self.num_prompt_tokens.append(stats.num_prompt_tokens_iter)
        self.num_generation_tokens.append(stats.num_generation_tokens_iter)

        # Log locally every local_interval seconds.
        if self._local_interval_elapsed(stats.now):
            # Compute summary metrics for tracked stats (and log them
            # to promethus if applicable).
            prompt_throughput = self._get_throughput(self.num_prompt_tokens,
                                                     now=stats.now)
            generation_throughput = self._get_throughput(
                self.num_generation_tokens, now=stats.now)
            self._log_prometheus_interval(
                prompt_throughput=prompt_throughput,
                generation_throughput=generation_throughput)

            # Log to stdout.
            logger.info(
                "Avg prompt throughput: %.1f tokens/s, "
                "Avg generation throughput: %.1f tokens/s, "
                "Running: %d reqs, Swapped: %d reqs, Preempted: %d requs, "
                "Pending: %d reqs, GPU KV cache usage: %.1f%%, "
                "CPU KV cache usage: %.1f%%",
                prompt_throughput,
                generation_throughput,
<<<<<<< HEAD
                stats.num_running,
                stats.num_swapped,
                stats.num_preempted,
                stats.num_waiting,
                stats.gpu_cache_usage * 100,
                stats.cpu_cache_usage * 100,
=======
                stats.num_running_sys,
                stats.num_swapped_sys,
                stats.num_waiting_sys,
                stats.gpu_cache_usage_sys * 100,
                stats.cpu_cache_usage_sys * 100,
>>>>>>> bc8ad684
            )

            # Reset tracked stats for next interval.
            self.num_prompt_tokens = []
            self.num_generation_tokens = []
            self.last_local_log = stats.now

            if stats.spec_decode_metrics is not None:
                logger.info(
                    self._format_spec_decode_metrics_str(
                        stats.spec_decode_metrics))

    def _format_spec_decode_metrics_str(
            self, metrics: "SpecDecodeWorkerMetrics") -> str:

        return ("Speculative metrics: "
                f"Draft acceptance rate: {metrics.draft_acceptance_rate:.3f}, "
                f"System efficiency: {metrics.system_efficiency:.3f}, "
                f"Number of speculative tokens: {metrics.num_spec_tokens}, "
                f"Number of accepted tokens: {metrics.accepted_tokens}, "
                f"Number of draft tokens tokens: {metrics.draft_tokens}, "
                f"Number of emitted tokens tokens: {metrics.emitted_tokens}.")<|MERGE_RESOLUTION|>--- conflicted
+++ resolved
@@ -167,26 +167,12 @@
     """Created by LLMEngine for use by StatLogger."""
     now: float
 
-<<<<<<< HEAD
-    # System stats.
-    num_running: int
-    num_preempted: int
-    num_waiting: int
-    num_swapped: int
-    gpu_cache_usage: float
-    cpu_cache_usage: float
-
-    # Raw stats from last model iteration.
-    num_prompt_tokens: int
-    num_generation_tokens: int
-    time_to_first_tokens: List[float]
-    time_per_output_tokens: List[float]
-=======
     # System stats (should have _sys suffix)
     #   Scheduler State
     num_running_sys: int
     num_waiting_sys: int
     num_swapped_sys: int
+    num_preempted: int
     #   KV Cache Usage in %
     gpu_cache_usage_sys: float
     cpu_cache_usage_sys: float
@@ -199,7 +185,6 @@
 
     # Request stats (should have _requests suffix)
     #   Latency
->>>>>>> bc8ad684
     time_e2e_requests: List[float]
     #   Metadata
     num_prompt_tokens_requests: List[int]
@@ -355,20 +340,12 @@
                 "CPU KV cache usage: %.1f%%",
                 prompt_throughput,
                 generation_throughput,
-<<<<<<< HEAD
-                stats.num_running,
-                stats.num_swapped,
-                stats.num_preempted,
-                stats.num_waiting,
-                stats.gpu_cache_usage * 100,
-                stats.cpu_cache_usage * 100,
-=======
                 stats.num_running_sys,
                 stats.num_swapped_sys,
+                stats.num_preempted,
                 stats.num_waiting_sys,
                 stats.gpu_cache_usage_sys * 100,
                 stats.cpu_cache_usage_sys * 100,
->>>>>>> bc8ad684
             )
 
             # Reset tracked stats for next interval.
