import asyncio
import enum
import gc
import os
import socket
import subprocess
import uuid
import warnings
from collections import OrderedDict
from functools import lru_cache, partial
from platform import uname
from typing import (Any, Awaitable, Callable, Generic, Hashable, List,
                    Optional, Tuple, TypeVar, Union)

import psutil
import torch
from packaging.version import Version, parse

from vllm.logger import init_logger

T = TypeVar("T")
logger = init_logger(__name__)

STR_DTYPE_TO_TORCH_DTYPE = {
    "half": torch.half,
    "bfloat16": torch.bfloat16,
    "float": torch.float,
    "fp8_e5m2": torch.uint8,
}


class Device(enum.Enum):
    GPU = enum.auto()
    CPU = enum.auto()


class Counter:

    def __init__(self, start: int = 0) -> None:
        self.counter = start

    def __next__(self) -> int:
        i = self.counter
        self.counter += 1
        return i

    def reset(self) -> None:
        self.counter = 0


class LRUCache(Generic[T]):

    def __init__(self, capacity: int):
        self.cache = OrderedDict[Hashable, T]()
        self.capacity = capacity

    def __contains__(self, key: Hashable) -> bool:
        return key in self.cache

    def __len__(self) -> int:
        return len(self.cache)

    def __getitem__(self, key: Hashable) -> T:
        return self.get(key)

    def __setitem__(self, key: Hashable, value: T) -> None:
        self.put(key, value)

    def __delitem__(self, key: Hashable) -> None:
        self.pop(key)

    def touch(self, key: Hashable) -> None:
        self.cache.move_to_end(key)

    def get(self,
            key: Hashable,
            default_value: Optional[T] = None) -> Optional[T]:
        if key in self.cache:
            value = self.cache[key]
            self.cache.move_to_end(key)
        else:
            value = default_value
        return value

    def put(self, key: Hashable, value: T) -> None:
        self.cache[key] = value
        self.cache.move_to_end(key)
        self._remove_old_if_needed()

    def _on_remove(self, key: Hashable, value: T):
        pass

    def remove_oldest(self):
        if not self.cache:
            return
        key, value = self.cache.popitem(last=False)
        self._on_remove(key, value)

    def _remove_old_if_needed(self) -> None:
        while len(self.cache) > self.capacity:
            self.remove_oldest()

    def pop(self, key: Hashable, default_value: Optional[Any] = None) -> T:
        run_on_remove = key in self.cache
        value = self.cache.pop(key, default_value)
        if run_on_remove:
            self._on_remove(key, value)
        return value

    def clear(self):
        while len(self.cache) > 0:
            self.remove_oldest()
        self.cache.clear()


def is_hip() -> bool:
    return torch.version.hip is not None


@lru_cache(maxsize=None)
def is_cpu() -> bool:
<<<<<<< HEAD
    from importlib.metadata import version
    is_cpu_flag = "cpu" in version("vllm")
    return is_cpu_flag
=======
    from importlib.metadata import PackageNotFoundError, version
    try:
        return "cpu" in version("vllm")
    except PackageNotFoundError:
        return False
>>>>>>> c64cf386


@lru_cache(maxsize=None)
def is_neuron() -> bool:
    try:
        import transformers_neuronx
    except ImportError:
        transformers_neuronx = None
    return transformers_neuronx is not None


@lru_cache(maxsize=None)
def get_max_shared_memory_bytes(gpu: int = 0) -> int:
    """Returns the maximum shared memory per thread block in bytes."""
    # NOTE: This import statement should be executed lazily since
    # the Neuron-X backend does not have the `cuda_utils` module.
    from vllm._C import cuda_utils

    max_shared_mem = (
        cuda_utils.get_max_shared_memory_per_block_device_attribute(gpu))
    # value 0 will cause MAX_SEQ_LEN become negative and test_attention.py
    # will fail
    assert max_shared_mem > 0, "max_shared_mem can not be zero"
    return int(max_shared_mem)


def get_cpu_memory() -> int:
    """Returns the total CPU memory of the node in bytes."""
    return psutil.virtual_memory().total


def random_uuid() -> str:
    return str(uuid.uuid4().hex)


@lru_cache(maxsize=None)
def in_wsl() -> bool:
    # Reference: https://github.com/microsoft/WSL/issues/4071
    return "microsoft" in " ".join(uname()).lower()


def make_async(func: Callable[..., T]) -> Callable[..., Awaitable[T]]:
    """Take a blocking function, and run it on in an executor thread.

    This function prevents the blocking function from blocking the
    asyncio event loop.
    The code in this function needs to be thread safe.
    """

    def _async_wrapper(*args, **kwargs) -> asyncio.Future:
        loop = asyncio.get_event_loop()
        p_func = partial(func, *args, **kwargs)
        return loop.run_in_executor(executor=None, func=p_func)

    return _async_wrapper


def get_ip() -> str:
    host_ip = os.environ.get("HOST_IP")
    if host_ip:
        return host_ip

    # IP is not set, try to get it from the network interface

    # try ipv4
    s = socket.socket(socket.AF_INET, socket.SOCK_DGRAM)
    try:
        s.connect(("8.8.8.8", 80))  # Doesn't need to be reachable
        return s.getsockname()[0]
    except Exception:
        pass

    # try ipv6
    try:
        s = socket.socket(socket.AF_INET6, socket.SOCK_DGRAM)
        # Google's public DNS server, see
        # https://developers.google.com/speed/public-dns/docs/using#addresses
        s.connect(("2001:4860:4860::8888", 80))  # Doesn't need to be reachable
        return s.getsockname()[0]
    except Exception:
        pass

    warnings.warn(
        "Failed to get the IP address, using 0.0.0.0 by default."
        "The value can be set by the environment variable HOST_IP.",
        stacklevel=2)
    return "0.0.0.0"


def get_distributed_init_method(ip: str, port: int) -> str:
    # Brackets are not permitted in ipv4 addresses,
    # see https://github.com/python/cpython/issues/103848
    return f"tcp://[{ip}]:{port}" if ":" in ip else f"tcp://{ip}:{port}"


def get_open_port() -> int:
    # try ipv4
    try:
        with socket.socket(socket.AF_INET, socket.SOCK_STREAM) as s:
            s.bind(("", 0))
            return s.getsockname()[1]
    except OSError:
        # try ipv6
        with socket.socket(socket.AF_INET6, socket.SOCK_STREAM) as s:
            s.bind(("", 0))
            return s.getsockname()[1]


def set_cuda_visible_devices(device_ids: List[int]) -> None:
    os.environ["CUDA_VISIBLE_DEVICES"] = ",".join(map(str, device_ids))


def chunk_list(lst, chunk_size):
    """Yield successive chunk_size chunks from lst."""
    return [lst[i:i + chunk_size] for i in range(0, len(lst), chunk_size)]


def cdiv(a: int, b: int) -> int:
    """Ceiling division."""
    return -(a // -b)


@lru_cache(maxsize=None)
def get_nvcc_cuda_version() -> Optional[Version]:
    cuda_home = os.environ.get('CUDA_HOME')
    if not cuda_home:
        cuda_home = '/usr/local/cuda'
        if os.path.isfile(cuda_home + '/bin/nvcc'):
            logger.info(f'CUDA_HOME is not found in the environment. '
                        f'Using {cuda_home} as CUDA_HOME.')
        else:
            logger.warning(
                f'Not found nvcc in {cuda_home}. Skip cuda version check!')
            return None
    nvcc_output = subprocess.check_output([cuda_home + "/bin/nvcc", "-V"],
                                          universal_newlines=True)
    output = nvcc_output.split()
    release_idx = output.index("release") + 1
    nvcc_cuda_version = parse(output[release_idx].split(",")[0])
    return nvcc_cuda_version


def _generate_random_fp8_e5m2(
    tensor: torch.tensor,
    low: float,
    high: float,
) -> None:
    # NOTE(zhaoyang): Due to NaN and Inf representation for fp8 data type,
    # it may occur Inf or NaN if we directly use torch.randint
    # to generate random data for fp8 data.
    # For example, s.11111.00 in fp8e5m2 format represents Inf.
    #     | E4M3        | E5M2
    #-----|-------------|-------------------
    # Inf | N/A         | s.11111.00
    # NaN | s.1111.111  | s.11111.{01,10,11}
    from vllm._C import cache_ops
    tensor_tmp = torch.empty_like(tensor, dtype=torch.float16)
    tensor_tmp.uniform_(low, high)
    cache_ops.convert_fp8_e5m2(tensor_tmp, tensor)
    del tensor_tmp


def create_kv_caches_with_random(
    num_blocks: int,
    block_size: int,
    num_layers: int,
    num_heads: int,
    head_size: int,
    cache_dtype: Optional[Union[str, torch.dtype]],
    model_dtype: Optional[Union[str, torch.dtype]] = None,
    seed: Optional[int] = 0,
    device: Optional[str] = "cuda",
) -> Tuple[List[torch.Tensor], List[torch.Tensor]]:
    torch.random.manual_seed(seed)
    if torch.cuda.is_available():
        torch.cuda.manual_seed(seed)

    if isinstance(cache_dtype, str):
        if cache_dtype == "auto":
            if isinstance(model_dtype, str):
                torch_dtype = STR_DTYPE_TO_TORCH_DTYPE[model_dtype]
            elif isinstance(model_dtype, torch.dtype):
                torch_dtype = model_dtype
            else:
                raise ValueError(f"Invalid model dtype: {model_dtype}")
        elif cache_dtype in ["half", "bfloat16", "float"]:
            torch_dtype = STR_DTYPE_TO_TORCH_DTYPE[cache_dtype]
        elif cache_dtype == "fp8_e5m2":
            torch_dtype = torch.uint8
        else:
            raise ValueError(f"Invalid kv cache dtype: {cache_dtype}")
    elif isinstance(cache_dtype, torch.dtype):
        torch_dtype = cache_dtype
    else:
        raise ValueError(f"Invalid kv cache dtype: {cache_dtype}")

    scale = head_size**-0.5
    x = 16 // torch.tensor([], dtype=torch_dtype).element_size()
    key_cache_shape = (num_blocks, num_heads, head_size // x, block_size, x)
    key_caches = []
    for _ in range(num_layers):
        key_cache = torch.empty(size=key_cache_shape,
                                dtype=torch_dtype,
                                device=device)
        if cache_dtype == 'fp8_e5m2':
            _generate_random_fp8_e5m2(key_cache, -scale, scale)
        elif torch_dtype in [torch.half, torch.bfloat16, torch.float]:
            key_cache.uniform_(-scale, scale)
        else:
            raise ValueError(
                f"Does not support key cache of type {cache_dtype}")
        key_caches.append(key_cache)

    value_cache_shape = (num_blocks, num_heads, head_size, block_size)
    value_caches = []
    for _ in range(num_layers):
        value_cache = torch.empty(size=value_cache_shape,
                                  dtype=torch_dtype,
                                  device=device)
        if cache_dtype == 'fp8_e5m2':
            _generate_random_fp8_e5m2(value_cache, -scale, scale)
        elif torch_dtype in [torch.half, torch.bfloat16, torch.float]:
            value_cache.uniform_(-scale, scale)
        else:
            raise ValueError(
                f"Does not support value cache of type {cache_dtype}")
        value_caches.append(value_cache)
    return key_caches, value_caches


@lru_cache
def print_warning_once(msg: str) -> None:
    logger.warning(msg)


@lru_cache(maxsize=None)
def is_pin_memory_available() -> bool:

    if in_wsl():
        # Pinning memory in WSL is not supported.
        # https://docs.nvidia.com/cuda/wsl-user-guide/index.html#known-limitations-for-linux-cuda-applications
        print_warning_once("Using 'pin_memory=False' as WSL is detected. "
                           "This may slow down the performance.")
        return False
    elif is_neuron():
        print_warning_once("Pin memory is not supported on Neuron.")
        return False
    elif is_cpu():
        print_warning_once("Pin memory is not supported on CPU.")
        return False
    return True


class CudaMemoryProfiler:

    def __init__(self, device=None):
        self.device = device

    def current_memory_usage(self) -> float:
        # Return the memory usage in bytes.
        torch.cuda.reset_peak_memory_stats(self.device)
        mem = torch.cuda.max_memory_allocated(self.device)
        return mem

    def __enter__(self):
        self.initial_memory = self.current_memory_usage()
        # This allows us to call methods of the context manager if needed
        return self

    def __exit__(self, exc_type, exc_val, exc_tb):
        self.final_memory = self.current_memory_usage()
        self.consumed_memory = self.final_memory - self.initial_memory

        # Force garbage collection
        gc.collect()


def str_to_int_tuple(s: str) -> Tuple[int]:
    """Convert a string to a tuple of integers."""
    try:
        return tuple(map(int, s.split(",")))
    except ValueError as e:
        raise ValueError(
            "String must be a series of integers separated by commas "
            f"(e.g., 1, 2, 3). Given input: {s}") from e


def pad_to_max_length(x: List[int], max_len: int, pad: int) -> List[int]:
    assert len(x) <= max_len
    return x + [pad] * (max_len - len(x))


def make_tensor_with_pad(
    x: List[List[int]],
    max_len: int,
    pad: int,
    dtype: torch.dtype,
    device: Optional[Union[str, torch.device]],
) -> torch.Tensor:
    """Make a padded tensor of a 2D inputs.

    The padding is applied to the end of each inner list until it reaches
    `max_len`.
    """
    padded_x = [pad_to_max_length(x_i, max_len, pad) for x_i in x]
    return torch.tensor(padded_x, dtype=dtype, device=device)


def async_tensor_h2d(
    data: list,
    dtype: torch.dtype,
    target_device: Union[str, torch.device],
    pin_memory: bool,
) -> torch.Tensor:
    """Asynchronously create a tensor and copy it from host to device."""
    t = torch.tensor(data, dtype=dtype, pin_memory=pin_memory, device="cpu")
    return t.to(device=target_device, non_blocking=True)


def maybe_expand_dim(tensor: torch.Tensor,
                     target_dims: int,
                     size: int = 1) -> torch.Tensor:
    """Expand the tensor to the target_dims."""
    if tensor.ndim < target_dims:
        tensor = tensor.view(-1, *([size] * (target_dims - tensor.ndim)))
    return tensor<|MERGE_RESOLUTION|>--- conflicted
+++ resolved
@@ -119,17 +119,11 @@
 
 @lru_cache(maxsize=None)
 def is_cpu() -> bool:
-<<<<<<< HEAD
-    from importlib.metadata import version
-    is_cpu_flag = "cpu" in version("vllm")
-    return is_cpu_flag
-=======
     from importlib.metadata import PackageNotFoundError, version
     try:
         return "cpu" in version("vllm")
     except PackageNotFoundError:
         return False
->>>>>>> c64cf386
 
 
 @lru_cache(maxsize=None)
