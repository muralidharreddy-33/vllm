--- conflicted
+++ resolved
@@ -572,31 +572,6 @@
     init_hf_modules()
 
 
-<<<<<<< HEAD
-def nccl_integrity_check(filepath: str) -> int:
-    """
-    when the library is corrupted, we cannot catch
-    the exception in python. it will crash the process.
-    instead, we use the exit code of `ldd` to check
-    if the library is corrupted. if not, we will return
-    the version of the library.
-    """
-    exit_code = os.system(f"ldd {filepath} 2>&1 > /dev/null")
-    if exit_code != 0:
-        raise RuntimeError(f"Failed to load NCCL library from {filepath} .")
-    import ctypes
-
-    nccl = ctypes.CDLL(filepath)
-    version = ctypes.c_int()
-    nccl.ncclGetVersion.restype = ctypes.c_int
-    nccl.ncclGetVersion.argtypes = [ctypes.POINTER(ctypes.c_int)]
-    result = nccl.ncclGetVersion(ctypes.byref(version))
-    assert result == 0
-    return version.value
-
-
-=======
->>>>>>> 18c1f16d
 @lru_cache(maxsize=None)
 def find_library(lib_name: str) -> str:
     """
@@ -625,17 +600,13 @@
     return locs[0]
 
 
-<<<<<<< HEAD
 def find_nccl_library() -> str:
-=======
-def find_nccl_library():
     """
     We either use the library file specified by the `VLLM_NCCL_SO_PATH`
     environment variable, or we find the library file brought by PyTorch.
     After importing `torch`, `libnccl.so.2` or `librccl.so.1` can be
     found by `ctypes` automatically.
     """
->>>>>>> 18c1f16d
     so_file = envs.VLLM_NCCL_SO_PATH
 
     # manually load the nccl library
