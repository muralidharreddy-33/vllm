--- conflicted
+++ resolved
@@ -566,14 +566,10 @@
     elif is_neuron():
         print_warning_once("Pin memory is not supported on Neuron.")
         return False
-<<<<<<< HEAD
     elif is_hpu():
         print_warning_once("Pin memory is not supported on HPU.")
         return False
-    elif is_cpu():
-=======
     elif is_cpu() or is_openvino():
->>>>>>> 80ca1e6a
         return False
     return True
 
