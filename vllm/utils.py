import asyncio
import datetime
import enum
import gc
import glob
import os
import socket
import subprocess
import tempfile
import threading
import uuid
import warnings
<<<<<<< HEAD
import importlib
from collections import OrderedDict
=======
from collections import defaultdict
>>>>>>> cc466a32
from functools import lru_cache, partial
from platform import uname
from typing import (Any, AsyncIterator, Awaitable, Callable, Dict, Generic,
                    Hashable, List, Optional, OrderedDict, Tuple, TypeVar,
                    Union)

import psutil
import torch

import vllm.envs as envs
from vllm.logger import enable_trace_function_call, init_logger

T = TypeVar("T")
logger = init_logger(__name__)

STR_DTYPE_TO_TORCH_DTYPE = {
    "half": torch.half,
    "bfloat16": torch.bfloat16,
    "float": torch.float,
    "fp8": torch.uint8,
}


class Device(enum.Enum):
    GPU = enum.auto()
    CPU = enum.auto()


class Counter:

    def __init__(self, start: int = 0) -> None:
        self.counter = start

    def __next__(self) -> int:
        i = self.counter
        self.counter += 1
        return i

    def reset(self) -> None:
        self.counter = 0


class LRUCache(Generic[T]):

    def __init__(self, capacity: int):
        self.cache: OrderedDict[Hashable, T] = OrderedDict()
        self.capacity = capacity

    def __contains__(self, key: Hashable) -> bool:
        return key in self.cache

    def __len__(self) -> int:
        return len(self.cache)

    def __getitem__(self, key: Hashable) -> Optional[T]:
        return self.get(key)

    def __setitem__(self, key: Hashable, value: T) -> None:
        self.put(key, value)

    def __delitem__(self, key: Hashable) -> None:
        self.pop(key)

    def touch(self, key: Hashable) -> None:
        self.cache.move_to_end(key)

    def get(self,
            key: Hashable,
            default_value: Optional[T] = None) -> Optional[T]:
        if key in self.cache:
            value: Optional[T] = self.cache[key]
            self.cache.move_to_end(key)
        else:
            value = default_value
        return value

    def put(self, key: Hashable, value: T) -> None:
        self.cache[key] = value
        self.cache.move_to_end(key)
        self._remove_old_if_needed()

    def _on_remove(self, key: Hashable, value: Optional[T]):
        pass

    def remove_oldest(self):
        if not self.cache:
            return
        key, value = self.cache.popitem(last=False)
        self._on_remove(key, value)

    def _remove_old_if_needed(self) -> None:
        while len(self.cache) > self.capacity:
            self.remove_oldest()

    def pop(self,
            key: Hashable,
            default_value: Optional[T] = None) -> Optional[T]:
        run_on_remove = key in self.cache
        value: Optional[T] = self.cache.pop(key, default_value)
        if run_on_remove:
            self._on_remove(key, value)
        return value

    def clear(self):
        while len(self.cache) > 0:
            self.remove_oldest()
        self.cache.clear()


def is_hip() -> bool:
    return torch.version.hip is not None


@lru_cache(maxsize=None)
def is_cpu() -> bool:
    from importlib.metadata import PackageNotFoundError, version
    try:
        return "cpu" in version("vllm")
    except PackageNotFoundError:
        return False


@lru_cache(maxsize=None)
def is_neuron() -> bool:
    try:
        import transformers_neuronx
    except ImportError:
        transformers_neuronx = None
    return transformers_neuronx is not None

@lru_cache(maxsize=None)
def is_hpu() -> bool:
    return importlib.util.find_spec('habana_frameworks') is not None

@lru_cache(maxsize=None)
def get_max_shared_memory_bytes(gpu: int = 0) -> int:
    """Returns the maximum shared memory per thread block in bytes."""
    # NOTE: This import statement should be executed lazily since
    # the Neuron-X backend does not have the `cuda_utils` module.
    from vllm._C import cuda_utils

    max_shared_mem = (
        cuda_utils.get_max_shared_memory_per_block_device_attribute(gpu))
    # value 0 will cause MAX_SEQ_LEN become negative and test_attention.py
    # will fail
    assert max_shared_mem > 0, "max_shared_mem can not be zero"
    return int(max_shared_mem)


def get_cpu_memory() -> int:
    """Returns the total CPU memory of the node in bytes."""
    return psutil.virtual_memory().total


def random_uuid() -> str:
    return str(uuid.uuid4().hex)


@lru_cache(maxsize=None)
def get_vllm_instance_id():
    """
    If the environment variable VLLM_INSTANCE_ID is set, return it.
    Otherwise, return a random UUID.
    Instance id represents an instance of the VLLM. All processes in the same
    instance should have the same instance id.
    """
    return envs.VLLM_INSTANCE_ID or f"vllm-instance-{random_uuid()}"


@lru_cache(maxsize=None)
def in_wsl() -> bool:
    # Reference: https://github.com/microsoft/WSL/issues/4071
    return "microsoft" in " ".join(uname()).lower()


def make_async(func: Callable[..., T]) -> Callable[..., Awaitable[T]]:
    """Take a blocking function, and run it on in an executor thread.

    This function prevents the blocking function from blocking the
    asyncio event loop.
    The code in this function needs to be thread safe.
    """

    def _async_wrapper(*args, **kwargs) -> asyncio.Future:
        loop = asyncio.get_event_loop()
        p_func = partial(func, *args, **kwargs)
        return loop.run_in_executor(executor=None, func=p_func)

    return _async_wrapper


def merge_async_iterators(
        *iterators: AsyncIterator[T]) -> AsyncIterator[Tuple[int, T]]:
    """Merge multiple asynchronous iterators into a single iterator.

    This method handle the case where some iterators finish before others.
    When it yields, it yields a tuple (i, item) where i is the index of the
    iterator that yields the item.
    """
    queue: asyncio.Queue[Union[Tuple[int, T], Exception]] = asyncio.Queue()

    finished = [False] * len(iterators)

    async def producer(i: int, iterator: AsyncIterator[T]):
        try:
            async for item in iterator:
                await queue.put((i, item))
        except Exception as e:
            await queue.put(e)
        finished[i] = True

    _tasks = [
        asyncio.create_task(producer(i, iterator))
        for i, iterator in enumerate(iterators)
    ]

    async def consumer():
        try:
            while not all(finished) or not queue.empty():
                item = await queue.get()
                if isinstance(item, Exception):
                    raise item
                yield item
        except (Exception, asyncio.CancelledError) as e:
            for task in _tasks:
                # NOTE: Pass the error msg in cancel()
                # when only Python 3.9+ is supported.
                task.cancel()
            raise e
        await asyncio.gather(*_tasks)

    return consumer()


def get_ip() -> str:
    host_ip = envs.VLLM_HOST_IP
    if host_ip:
        return host_ip

    # IP is not set, try to get it from the network interface

    # try ipv4
    s = socket.socket(socket.AF_INET, socket.SOCK_DGRAM)
    try:
        s.connect(("8.8.8.8", 80))  # Doesn't need to be reachable
        return s.getsockname()[0]
    except Exception:
        pass

    # try ipv6
    try:
        s = socket.socket(socket.AF_INET6, socket.SOCK_DGRAM)
        # Google's public DNS server, see
        # https://developers.google.com/speed/public-dns/docs/using#addresses
        s.connect(("2001:4860:4860::8888", 80))  # Doesn't need to be reachable
        return s.getsockname()[0]
    except Exception:
        pass

    warnings.warn(
        "Failed to get the IP address, using 0.0.0.0 by default."
        "The value can be set by the environment variable"
        " VLLM_HOST_IP or HOST_IP.",
        stacklevel=2)
    return "0.0.0.0"


def get_distributed_init_method(ip: str, port: int) -> str:
    # Brackets are not permitted in ipv4 addresses,
    # see https://github.com/python/cpython/issues/103848
    return f"tcp://[{ip}]:{port}" if ":" in ip else f"tcp://{ip}:{port}"


def get_open_port() -> int:
    # try ipv4
    try:
        with socket.socket(socket.AF_INET, socket.SOCK_STREAM) as s:
            s.bind(("", 0))
            return s.getsockname()[1]
    except OSError:
        # try ipv6
        with socket.socket(socket.AF_INET6, socket.SOCK_STREAM) as s:
            s.bind(("", 0))
            return s.getsockname()[1]


def update_environment_variables(envs: Dict[str, str]):
    for k, v in envs.items():
        if k in os.environ and os.environ[k] != v:
            logger.warning(
                "Overwriting environment variable %s "
                "from '%s' to '%s'", k, os.environ[k], v)
        os.environ[k] = v


def chunk_list(lst, chunk_size):
    """Yield successive chunk_size chunks from lst."""
    return [lst[i:i + chunk_size] for i in range(0, len(lst), chunk_size)]


def cdiv(a: int, b: int) -> int:
    """Ceiling division."""
    return -(a // -b)


def _generate_random_fp8(
    tensor: torch.tensor,
    low: float,
    high: float,
) -> None:
    # NOTE(zhaoyang): Due to NaN and Inf representation for fp8 data type,
    # it may occur Inf or NaN if we directly use torch.randint
    # to generate random data for fp8 data.
    # For example, s.11111.00 in fp8e5m2 format represents Inf.
    #     | E4M3        | E5M2
    #-----|-------------|-------------------
    # Inf | N/A         | s.11111.00
    # NaN | s.1111.111  | s.11111.{01,10,11}
    from vllm import _custom_ops as ops
    tensor_tmp = torch.empty_like(tensor, dtype=torch.float16)
    tensor_tmp.uniform_(low, high)
    ops.convert_fp8(tensor_tmp, tensor)
    del tensor_tmp


def get_kv_cache_torch_dtype(
        cache_dtype: Optional[Union[str, torch.dtype]],
        model_dtype: Optional[Union[str, torch.dtype]] = None) -> torch.dtype:
    if isinstance(cache_dtype, str):
        if cache_dtype == "auto":
            if isinstance(model_dtype, str):
                torch_dtype = STR_DTYPE_TO_TORCH_DTYPE[model_dtype]
            elif isinstance(model_dtype, torch.dtype):
                torch_dtype = model_dtype
            else:
                raise ValueError(f"Invalid model dtype: {model_dtype}")
        elif cache_dtype in ["half", "bfloat16", "float"]:
            torch_dtype = STR_DTYPE_TO_TORCH_DTYPE[cache_dtype]
        elif cache_dtype == "fp8":
            torch_dtype = torch.uint8
        else:
            raise ValueError(f"Invalid kv cache dtype: {cache_dtype}")
    elif isinstance(cache_dtype, torch.dtype):
        torch_dtype = cache_dtype
    else:
        raise ValueError(f"Invalid kv cache dtype: {cache_dtype}")
    return torch_dtype


def create_kv_caches_with_random_flash(
    num_blocks: int,
    block_size: int,
    num_layers: int,
    num_heads: int,
    head_size: int,
    cache_dtype: Optional[Union[str, torch.dtype]],
    model_dtype: Optional[Union[str, torch.dtype]] = None,
    seed: int = 0,
    device: Optional[str] = "cuda",
) -> Tuple[List[torch.Tensor], List[torch.Tensor]]:
    assert cache_dtype != "fp8"
    torch.random.manual_seed(seed)
    if torch.cuda.is_available():
        torch.cuda.manual_seed(seed)

    torch_dtype = get_kv_cache_torch_dtype(cache_dtype, model_dtype)
    key_value_cache_shape = (num_blocks, 2, block_size, num_heads, head_size)
    scale = head_size**-0.5
    key_caches, value_caches = [], []
    for _ in range(num_layers):
        key_value_cache = torch.empty(size=key_value_cache_shape,
                                      dtype=torch_dtype,
                                      device=device)
        key_value_cache.uniform_(-scale, scale)
        key_caches.append(key_value_cache[:, 0])
        value_caches.append(key_value_cache[:, 1])
    return key_caches, value_caches


def create_kv_caches_with_random(
    num_blocks: int,
    block_size: int,
    num_layers: int,
    num_heads: int,
    head_size: int,
    cache_dtype: Optional[Union[str, torch.dtype]],
    model_dtype: Optional[Union[str, torch.dtype]] = None,
    seed: int = 0,
    device: Optional[str] = "cuda",
) -> Tuple[List[torch.Tensor], List[torch.Tensor]]:
    torch.random.manual_seed(seed)
    if torch.cuda.is_available():
        torch.cuda.manual_seed(seed)

    torch_dtype = get_kv_cache_torch_dtype(cache_dtype, model_dtype)

    scale = head_size**-0.5
    x = 16 // torch.tensor([], dtype=torch_dtype).element_size()
    key_cache_shape = (num_blocks, num_heads, head_size // x, block_size, x)
    key_caches = []
    for _ in range(num_layers):
        key_cache = torch.empty(size=key_cache_shape,
                                dtype=torch_dtype,
                                device=device)
        if cache_dtype in ["auto", "half", "bfloat16", "float"]:
            key_cache.uniform_(-scale, scale)
        elif cache_dtype == 'fp8':
            _generate_random_fp8(key_cache, -scale, scale)
        else:
            raise ValueError(
                f"Does not support key cache of type {cache_dtype}")
        key_caches.append(key_cache)

    value_cache_shape = (num_blocks, num_heads, head_size, block_size)
    value_caches = []
    for _ in range(num_layers):
        value_cache = torch.empty(size=value_cache_shape,
                                  dtype=torch_dtype,
                                  device=device)
        if cache_dtype in ["auto", "half", "bfloat16", "float"]:
            value_cache.uniform_(-scale, scale)
        elif cache_dtype == 'fp8':
            _generate_random_fp8(value_cache, -scale, scale)
        else:
            raise ValueError(
                f"Does not support value cache of type {cache_dtype}")
        value_caches.append(value_cache)
    return key_caches, value_caches


@lru_cache
def print_warning_once(msg: str) -> None:
    logger.warning(msg)


@lru_cache(maxsize=None)
def is_pin_memory_available() -> bool:

    if in_wsl():
        # Pinning memory in WSL is not supported.
        # https://docs.nvidia.com/cuda/wsl-user-guide/index.html#known-limitations-for-linux-cuda-applications
        print_warning_once("Using 'pin_memory=False' as WSL is detected. "
                           "This may slow down the performance.")
        return False
    elif is_neuron():
        print_warning_once("Pin memory is not supported on Neuron.")
        return False
<<<<<<< HEAD
    elif is_hpu():
        print_warning_once("Pin memory is not supported on HPU.")
=======
    elif is_cpu():
>>>>>>> cc466a32
        return False
    return True


class CudaMemoryProfiler:

    def __init__(self, device=None):
        self.device = device

    def current_memory_usage(self) -> float:
        # Return the memory usage in bytes.
        torch.cuda.reset_peak_memory_stats(self.device)
        mem = torch.cuda.max_memory_allocated(self.device)
        return mem

    def __enter__(self):
        self.initial_memory = self.current_memory_usage()
        # This allows us to call methods of the context manager if needed
        return self

    def __exit__(self, exc_type, exc_val, exc_tb):
        self.final_memory = self.current_memory_usage()
        self.consumed_memory = self.final_memory - self.initial_memory

        # Force garbage collection
        gc.collect()


<<<<<<< HEAD


class HabanaMemoryProfiler:

    def __init__(self, device=None):
        self.device = device

    def current_memory_usage() -> float:
        # Return the memory usage in bytes.
        free_hpu_memory, total_hpu_memory = torch.hpu.mem_get_info()
        return total_hpu_memory - free_hpu_memory
    
    def current_free_memory() -> float:
        # Return the memory usage in bytes.
        free_hpu_memory, _ = torch.hpu.mem_get_info()
        return free_hpu_memory
    
    def total_memory() -> float:
        # Return the memory usage in bytes.
        _, total_hpu_memory = torch.hpu.mem_get_info()
        return total_hpu_memory

    def __enter__(self):
        self.initial_memory = HabanaMemoryProfiler.current_memory_usage()
        # This allows us to call methods of the context manager if needed
        return self

    def __exit__(self, exc_type, exc_val, exc_tb):
        self.final_memory = HabanaMemoryProfiler.current_memory_usage()
        self.consumed_memory = self.final_memory - self.initial_memory

        # Force garbage collection
        gc.collect()

# Adapted from https://stackoverflow.com/a/49361727
def format_bytes(size):
    # 2**10 = 1024
    power = 2**10
    n = 0
    power_labels = {0 : '', 1: 'Ki', 2: 'Mi', 3: 'Gi', 4: 'Ti'}
    while abs(size) > power:
        size /= power
        n += 1
    return f'{size:.4g} {power_labels[n]+"B"}'
=======
def str_to_int_tuple(s: str) -> Tuple[int, ...]:
    """Convert a string to a tuple of integers."""
    try:
        return tuple(map(int, s.split(",")))
    except ValueError as e:
        raise ValueError(
            "String must be a series of integers separated by commas "
            f"(e.g., 1, 2, 3). Given input: {s}") from e
>>>>>>> cc466a32


def pad_to_max_length(x: List[int], max_len: int, pad: int) -> List[int]:
    assert len(x) <= max_len
    return x + [pad] * (max_len - len(x))


def make_tensor_with_pad(
    x: List[List[int]],
    max_len: int,
    pad: int,
    dtype: torch.dtype,
    device: Optional[Union[str, torch.device]],
) -> torch.Tensor:
    """Make a padded tensor of a 2D inputs.

    The padding is applied to the end of each inner list until it reaches
    `max_len`.
    """
    padded_x = [pad_to_max_length(x_i, max_len, pad) for x_i in x]
    return torch.tensor(padded_x, dtype=dtype, device=device)


def async_tensor_h2d(
    data: list,
    dtype: torch.dtype,
    target_device: Union[str, torch.device],
    pin_memory: bool,
) -> torch.Tensor:
    """Asynchronously create a tensor and copy it from host to device."""
    t = torch.tensor(data, dtype=dtype, pin_memory=pin_memory, device="cpu")
    return t.to(device=target_device, non_blocking=True)


def maybe_expand_dim(tensor: torch.Tensor,
                     target_dims: int,
                     size: int = 1) -> torch.Tensor:
    """Expand the tensor to the target_dims."""
    if tensor.ndim < target_dims:
        tensor = tensor.view(-1, *([size] * (target_dims - tensor.ndim)))
    return tensor


def merge_dicts(dict1: Dict[Any, List[Any]],
                dict2: Dict[Any, List[Any]]) -> Dict[Any, List[Any]]:
    """Merge 2 dicts that have key -> List of items.

    When a key conflicts, the values in dict1 is prioritized.
    """
    merged_dict = defaultdict(list)

    for key, value in dict1.items():
        merged_dict[key].extend(value)

    for key, value in dict2.items():
        merged_dict[key].extend(value)

    return dict(merged_dict)


def init_cached_hf_modules():
    """
    Lazy initialization of the Hugging Face modules.
    """
    from transformers.dynamic_module_utils import init_hf_modules
    init_hf_modules()


def nccl_integrity_check(filepath):
    """
    when the library is corrupted, we cannot catch
    the exception in python. it will crash the process.
    instead, we use the exit code of `ldd` to check
    if the library is corrupted. if not, we will return
    the version of the library.
    """
    exit_code = os.system(f"ldd {filepath} 2>&1 > /dev/null")
    if exit_code != 0:
        raise RuntimeError(f"Failed to load NCCL library from {filepath} .")
    import ctypes

    nccl = ctypes.CDLL(filepath)
    version = ctypes.c_int()
    nccl.ncclGetVersion.restype = ctypes.c_int
    nccl.ncclGetVersion.argtypes = [ctypes.POINTER(ctypes.c_int)]
    result = nccl.ncclGetVersion(ctypes.byref(version))
    assert result == 0
    return version.value


@lru_cache(maxsize=None)
def find_library(lib_name: str) -> str:
    """
    Find the library file in the system.
    `lib_name` is full filename, with both prefix and suffix.
    This function resolves `lib_name` to the full path of the library.
    """
    # Adapted from https://github.com/openai/triton/blob/main/third_party/nvidia/backend/driver.py#L19 # noqa
    # According to https://en.wikipedia.org/wiki/Filesystem_Hierarchy_Standard
    # `/sbin/ldconfig` should exist in all Linux systems.
    # `/sbin/ldconfig` searches the library in the system
    libs = subprocess.check_output(["/sbin/ldconfig", "-p"]).decode()
    # each line looks like the following:
    # libcuda.so.1 (libc6,x86-64) => /lib/x86_64-linux-gnu/libcuda.so.1
    locs = [line.split()[-1] for line in libs.splitlines() if lib_name in line]
    # `LD_LIBRARY_PATH` searches the library in the user-defined paths
    env_ld_library_path = envs.LD_LIBRARY_PATH
    if not locs and env_ld_library_path:
        locs = [
            os.path.join(dir, lib_name)
            for dir in env_ld_library_path.split(":")
            if os.path.exists(os.path.join(dir, lib_name))
        ]
    if not locs:
        raise ValueError(f"Cannot find {lib_name} in the system.")
    return locs[0]


def find_nccl_library():
    so_file = envs.VLLM_NCCL_SO_PATH
    VLLM_CONFIG_ROOT = envs.VLLM_CONFIG_ROOT

    # check if we have vllm-managed nccl
    vllm_nccl_path = None
    if torch.version.cuda is not None:
        cuda_major = torch.version.cuda.split(".")[0]
        path = os.path.expanduser(
            f"{VLLM_CONFIG_ROOT}/vllm/nccl/cu{cuda_major}/libnccl.so.*")
        files = glob.glob(path)
        vllm_nccl_path = files[0] if files else None

    # manually load the nccl library
    if so_file:
        logger.info(
            "Found nccl from environment variable VLLM_NCCL_SO_PATH=%s",
            so_file)
    else:
        if torch.version.cuda is not None:
            so_file = vllm_nccl_path or find_library("libnccl.so.2")
        elif torch.version.hip is not None:
            so_file = find_library("librccl.so.1")
        else:
            raise ValueError("NCCL only supports CUDA and ROCm backends.")
        logger.info("Found nccl from library %s", so_file)
    return so_file


def enable_trace_function_call_for_thread() -> None:
    """Set up function tracing for the current thread,
    if enabled via the VLLM_TRACE_FUNCTION environment variable
    """

    if envs.VLLM_TRACE_FUNCTION:
        tmp_dir = tempfile.gettempdir()
        filename = (f"VLLM_TRACE_FUNCTION_for_process_{os.getpid()}"
                    f"_thread_{threading.get_ident()}_"
                    f"at_{datetime.datetime.now()}.log").replace(" ", "_")
        log_path = os.path.join(tmp_dir, "vllm", get_vllm_instance_id(),
                                filename)
        os.makedirs(os.path.dirname(log_path), exist_ok=True)
        enable_trace_function_call(log_path)<|MERGE_RESOLUTION|>--- conflicted
+++ resolved
@@ -10,12 +10,8 @@
 import threading
 import uuid
 import warnings
-<<<<<<< HEAD
 import importlib
-from collections import OrderedDict
-=======
 from collections import defaultdict
->>>>>>> cc466a32
 from functools import lru_cache, partial
 from platform import uname
 from typing import (Any, AsyncIterator, Awaitable, Callable, Dict, Generic,
@@ -463,12 +459,10 @@
     elif is_neuron():
         print_warning_once("Pin memory is not supported on Neuron.")
         return False
-<<<<<<< HEAD
     elif is_hpu():
         print_warning_once("Pin memory is not supported on HPU.")
-=======
+        return False
     elif is_cpu():
->>>>>>> cc466a32
         return False
     return True
 
@@ -495,9 +489,6 @@
 
         # Force garbage collection
         gc.collect()
-
-
-<<<<<<< HEAD
 
 
 class HabanaMemoryProfiler:
@@ -532,6 +523,7 @@
         # Force garbage collection
         gc.collect()
 
+
 # Adapted from https://stackoverflow.com/a/49361727
 def format_bytes(size):
     # 2**10 = 1024
@@ -542,7 +534,8 @@
         size /= power
         n += 1
     return f'{size:.4g} {power_labels[n]+"B"}'
-=======
+
+
 def str_to_int_tuple(s: str) -> Tuple[int, ...]:
     """Convert a string to a tuple of integers."""
     try:
@@ -551,7 +544,6 @@
         raise ValueError(
             "String must be a series of integers separated by commas "
             f"(e.g., 1, 2, 3). Given input: {s}") from e
->>>>>>> cc466a32
 
 
 def pad_to_max_length(x: List[int], max_len: int, pad: int) -> List[int]:
