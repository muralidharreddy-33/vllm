# The vLLM Dockerfile is used to construct vLLM image that can be directly used
# to run the OpenAI compatible server.

# Please update any changes made here to
# docs/source/contributing/dockerfile/dockerfile.md and
# docs/source/assets/contributing/dockerfile-stages-dependency.png

ARG CUDA_VERSION=12.4.1
#################### BASE BUILD IMAGE ####################
# prepare basic build environment
FROM nvidia/cuda:${CUDA_VERSION}-devel-ubuntu20.04 AS base
ARG CUDA_VERSION=12.4.1
ARG PYTHON_VERSION=3.12
ARG TARGETPLATFORM
ENV DEBIAN_FRONTEND=noninteractive

<<<<<<< HEAD
# Install minimal dependencies and uv
RUN apt-get update -y \
    && apt-get install -y curl ca-certificates software-properties-common git sudo \
    && curl -LsSf https://astral.sh/uv/install.sh | sh

# Add uv to PATH and install Python
ENV PATH="/root/.local/bin:$PATH"
RUN uv python install ${PYTHON_VERSION}
ENV PATH="/root/.local/share/uv/python/install/current/bin:$PATH"
=======
# Install Python and other dependencies
RUN echo 'tzdata tzdata/Areas select America' | debconf-set-selections \
    && echo 'tzdata tzdata/Zones/America select Los_Angeles' | debconf-set-selections \
    && apt-get update -y \
    && apt-get install -y ccache software-properties-common git curl sudo \
    && add-apt-repository ppa:deadsnakes/ppa \
    && apt-get update -y \
    && apt-get install -y python${PYTHON_VERSION} python${PYTHON_VERSION}-dev python${PYTHON_VERSION}-venv \
    && update-alternatives --install /usr/bin/python3 python3 /usr/bin/python${PYTHON_VERSION} 1 \
    && update-alternatives --set python3 /usr/bin/python${PYTHON_VERSION} \
    && ln -sf /usr/bin/python${PYTHON_VERSION}-config /usr/bin/python3-config \
    && curl -sS https://bootstrap.pypa.io/get-pip.py | python${PYTHON_VERSION} \
    && python3 --version && python3 -m pip --version
# Install uv for faster pip installs
RUN --mount=type=cache,target=/root/.cache/pip \
    python3 -m pip install uv
>>>>>>> 34aad515

# Upgrade to GCC 10 to avoid https://gcc.gnu.org/bugzilla/show_bug.cgi?id=92519
# as it was causing spam when compiling the CUTLASS kernels
RUN apt-get install -y gcc-10 g++-10
RUN update-alternatives --install /usr/bin/gcc gcc /usr/bin/gcc-10 110 --slave /usr/bin/g++ g++ /usr/bin/g++-10
RUN <<EOF
gcc --version
EOF

# Workaround for https://github.com/openai/triton/issues/2507 and
# https://github.com/pytorch/pytorch/issues/107960 -- hopefully
# this won't be needed for future versions of this docker image
# or future versions of triton.
RUN ldconfig /usr/local/cuda-$(echo $CUDA_VERSION | cut -d. -f1,2)/compat/

WORKDIR /workspace

# Create and activate venv
RUN uv venv
ENV PATH="/workspace/.venv/bin:$PATH"

# arm64 (GH200) build follows the practice of "use existing pytorch" build,
# we need to install torch and torchvision from the nightly builds first,
# pytorch will not appear as a vLLM dependency in all of the following steps
# after this step
RUN --mount=type=cache,target=/root/.cache/uv \
    if [ "$TARGETPLATFORM" = "linux/arm64" ]; then \
<<<<<<< HEAD
        uv pip install --index-url https://download.pytorch.org/whl/nightly/cu126 "torch==2.7.0.dev20250121+cu126" "torchvision==0.22.0.dev20250121";  \
=======
        uv pip install --system --index-url https://download.pytorch.org/whl/nightly/cu126 "torch==2.7.0.dev20250121+cu126" "torchvision==0.22.0.dev20250121";  \
>>>>>>> 34aad515
    fi

COPY requirements-common.txt requirements-common.txt
COPY requirements-cuda.txt requirements-cuda.txt
<<<<<<< HEAD
RUN --mount=type=cache,target=/root/.cache/uv \
    uv pip install -r requirements-cuda.txt
=======
RUN --mount=type=cache,target=/root/.cache/pip \
    uv pip install --system -r requirements-cuda.txt
>>>>>>> 34aad515

# cuda arch list used by torch
# can be useful for both `dev` and `test`
# explicitly set the list to avoid issues with torch 2.2
# see https://github.com/pytorch/pytorch/pull/123243
ARG torch_cuda_arch_list='7.0 7.5 8.0 8.6 8.9 9.0+PTX'
ENV TORCH_CUDA_ARCH_LIST=${torch_cuda_arch_list}
# Override the arch list for flash-attn to reduce the binary size
ARG vllm_fa_cmake_gpu_arches='80-real;90-real'
ENV VLLM_FA_CMAKE_GPU_ARCHES=${vllm_fa_cmake_gpu_arches}
#################### BASE BUILD IMAGE ####################

#################### WHEEL BUILD IMAGE ####################
FROM base AS build
ARG TARGETPLATFORM

# install build dependencies
COPY requirements-build.txt requirements-build.txt

<<<<<<< HEAD
RUN --mount=type=cache,target=/root/.cache/uv \
    uv pip install -r requirements-build.txt
=======
RUN --mount=type=cache,target=/root/.cache/pip \
    uv pip install --system -r requirements-build.txt
>>>>>>> 34aad515

COPY . .
ARG GIT_REPO_CHECK=0
RUN --mount=type=bind,source=.git,target=.git \
    if [ "$GIT_REPO_CHECK" != "0" ]; then bash tools/check_repo.sh ; fi

# max jobs used by Ninja to build extensions
ARG max_jobs=2
ENV MAX_JOBS=${max_jobs}
# number of threads used by nvcc
ARG nvcc_threads=8
ENV NVCC_THREADS=$nvcc_threads

ARG USE_SCCACHE
ARG SCCACHE_BUCKET_NAME=vllm-build-sccache
ARG SCCACHE_REGION_NAME=us-west-2
ARG SCCACHE_S3_NO_CREDENTIALS=0
# if USE_SCCACHE is set, use sccache to speed up compilation
RUN --mount=type=cache,target=/root/.cache/uv \
    --mount=type=bind,source=.git,target=.git \
    if [ "$USE_SCCACHE" = "1" ]; then \
        echo "Installing sccache..." \
        && curl -L -o sccache.tar.gz https://github.com/mozilla/sccache/releases/download/v0.8.1/sccache-v0.8.1-x86_64-unknown-linux-musl.tar.gz \
        && tar -xzf sccache.tar.gz \
        && sudo mv sccache-v0.8.1-x86_64-unknown-linux-musl/sccache /usr/bin/sccache \
        && rm -rf sccache.tar.gz sccache-v0.8.1-x86_64-unknown-linux-musl \
        && export SCCACHE_BUCKET=${SCCACHE_BUCKET_NAME} \
        && export SCCACHE_REGION=${SCCACHE_REGION_NAME} \
        && export SCCACHE_S3_NO_CREDENTIALS=${SCCACHE_S3_NO_CREDENTIALS} \
        && export SCCACHE_IDLE_TIMEOUT=0 \
        && export CMAKE_BUILD_TYPE=Release \
        && sccache --show-stats \
        && python3 setup.py bdist_wheel --dist-dir=dist --py-limited-api=cp38 \
        && sccache --show-stats; \
    fi

ENV CCACHE_DIR=/root/.cache/ccache
RUN --mount=type=cache,target=/root/.cache/ccache \
    --mount=type=cache,target=/root/.cache/uv \
    --mount=type=bind,source=.git,target=.git  \
    if [ "$USE_SCCACHE" != "1" ]; then \
        # Clean any existing CMake artifacts
        rm -rf .deps && \
        mkdir -p .deps && \
        python3 setup.py bdist_wheel --dist-dir=dist --py-limited-api=cp38; \
    fi

# Check the size of the wheel if RUN_WHEEL_CHECK is true
COPY .buildkite/check-wheel-size.py check-wheel-size.py
# sync the default value with .buildkite/check-wheel-size.py
ARG VLLM_MAX_SIZE_MB=400
ENV VLLM_MAX_SIZE_MB=$VLLM_MAX_SIZE_MB
ARG RUN_WHEEL_CHECK=true
RUN if [ "$RUN_WHEEL_CHECK" = "true" ]; then \
        python3 check-wheel-size.py dist; \
    else \
        echo "Skipping wheel size check."; \
    fi
#################### EXTENSION Build IMAGE ####################

#################### DEV IMAGE ####################
FROM base as dev

COPY requirements-lint.txt requirements-lint.txt
COPY requirements-test.txt requirements-test.txt
COPY requirements-dev.txt requirements-dev.txt
<<<<<<< HEAD
RUN --mount=type=cache,target=/root/.cache/uv \
    uv pip install -r requirements-dev.txt
=======
RUN --mount=type=cache,target=/root/.cache/pip \
    uv pip install --system -r requirements-dev.txt
>>>>>>> 34aad515
#################### DEV IMAGE ####################

#################### vLLM installation IMAGE ####################
# image with vLLM installed
# TODO: Restore to base image after FlashInfer AOT wheel fixed
FROM nvidia/cuda:${CUDA_VERSION}-devel-ubuntu22.04 AS vllm-base
ARG CUDA_VERSION=12.4.1
ARG PYTHON_VERSION=3.12
WORKDIR /vllm-workspace
ENV DEBIAN_FRONTEND=noninteractive
ARG TARGETPLATFORM

RUN PYTHON_VERSION_STR=$(echo ${PYTHON_VERSION} | sed 's/\.//g') && \
    echo "export PYTHON_VERSION_STR=${PYTHON_VERSION_STR}" >> /etc/environment

<<<<<<< HEAD
# Install minimal dependencies and uv
RUN apt-get update -y \
    && apt-get install -y curl ca-certificates software-properties-common git sudo wget vim \
    && apt-get install -y ffmpeg libsm6 libxext6 libgl1 libibverbs-dev \
    && curl -LsSf https://astral.sh/uv/install.sh | sh

# Add uv to PATH and install Python
ENV PATH="/root/.local/bin:$PATH"
RUN uv python install ${PYTHON_VERSION}
ENV PATH="/root/.local/share/uv/python/install/current/bin:$PATH"
=======
# Install Python and other dependencies
RUN echo 'tzdata tzdata/Areas select America' | debconf-set-selections \
    && echo 'tzdata tzdata/Zones/America select Los_Angeles' | debconf-set-selections \
    && apt-get update -y \
    && apt-get install -y ccache software-properties-common git curl wget sudo vim python3-pip \
    && apt-get install -y ffmpeg libsm6 libxext6 libgl1 \
    && add-apt-repository ppa:deadsnakes/ppa \
    && apt-get update -y \
    && apt-get install -y python${PYTHON_VERSION} python${PYTHON_VERSION}-dev python${PYTHON_VERSION}-venv libibverbs-dev \
    && update-alternatives --install /usr/bin/python3 python3 /usr/bin/python${PYTHON_VERSION} 1 \
    && update-alternatives --set python3 /usr/bin/python${PYTHON_VERSION} \
    && ln -sf /usr/bin/python${PYTHON_VERSION}-config /usr/bin/python3-config \
    && curl -sS https://bootstrap.pypa.io/get-pip.py | python${PYTHON_VERSION} \
    && python3 --version && python3 -m pip --version
# Install uv for faster pip installs
RUN --mount=type=cache,target=/root/.cache/pip \
    python3 -m pip install uv
>>>>>>> 34aad515

# Workaround for https://github.com/openai/triton/issues/2507 and
# https://github.com/pytorch/pytorch/issues/107960 -- hopefully
# this won't be needed for future versions of this docker image
# or future versions of triton.
RUN ldconfig /usr/local/cuda-$(echo $CUDA_VERSION | cut -d. -f1,2)/compat/

# Create and activate venv
RUN uv venv
ENV PATH="/vllm-workspace/.venv/bin:$PATH"

# arm64 (GH200) build follows the practice of "use existing pytorch" build,
# we need to install torch and torchvision from the nightly builds first,
# pytorch will not appear as a vLLM dependency in all of the following steps
# after this step
RUN --mount=type=cache,target=/root/.cache/uv \
    if [ "$TARGETPLATFORM" = "linux/arm64" ]; then \
<<<<<<< HEAD
        uv pip install --index-url https://download.pytorch.org/whl/nightly/cu124 "torch==2.6.0.dev20241210+cu124" "torchvision==0.22.0.dev20241215";  \
=======
        uv pip install --system --index-url https://download.pytorch.org/whl/nightly/cu124 "torch==2.6.0.dev20241210+cu124" "torchvision==0.22.0.dev20241215";  \
>>>>>>> 34aad515
    fi

# Install vllm wheel first, so that torch etc will be installed.
RUN --mount=type=bind,from=build,src=/workspace/dist,target=/vllm-workspace/dist \
<<<<<<< HEAD
    --mount=type=cache,target=/root/.cache/uv \
    uv pip install dist/*.whl --verbose
=======
    --mount=type=cache,target=/root/.cache/pip \
    uv pip install --system dist/*.whl --verbose
>>>>>>> 34aad515

# If we need to build FlashInfer wheel before its release:
# $ export FLASHINFER_ENABLE_AOT=1
# $ # Note we remove 7.0 from the arch list compared to the list below, since FlashInfer only supports sm75+
# $ export TORCH_CUDA_ARCH_LIST='7.5 8.0 8.6 8.9 9.0+PTX'
# $ git clone https://github.com/flashinfer-ai/flashinfer.git --recursive
# $ cd flashinfer
# $ git checkout 524304395bd1d8cd7d07db083859523fcaa246a4
# $ rm -rf build
# $ python3 setup.py bdist_wheel --dist-dir=dist --verbose
# $ ls dist
# $ # upload the wheel to a public location, e.g. https://wheels.vllm.ai/flashinfer/524304395bd1d8cd7d07db083859523fcaa246a4/flashinfer_python-0.2.1.post1+cu124torch2.5-cp38-abi3-linux_x86_64.whl

RUN --mount=type=cache,target=/root/.cache/uv \
. /etc/environment && \
if [ "$TARGETPLATFORM" != "linux/arm64" ]; then \
<<<<<<< HEAD
    uv pip install https://github.com/flashinfer-ai/flashinfer/releases/download/v0.2.1.post1/flashinfer_python-0.2.1.post1+cu124torch2.5-cp38-abi3-linux_x86_64.whl ; \
=======
    uv pip install --system https://github.com/flashinfer-ai/flashinfer/releases/download/v0.2.1.post1/flashinfer_python-0.2.1.post1+cu124torch2.5-cp38-abi3-linux_x86_64.whl ; \
>>>>>>> 34aad515
fi
COPY examples examples

# Although we build Flashinfer with AOT mode, there's still
# some issues w.r.t. JIT compilation. Therefore we need to
# install build dependencies for JIT compilation.
# TODO: Remove this once FlashInfer AOT wheel is fixed
COPY requirements-build.txt requirements-build.txt
<<<<<<< HEAD
RUN --mount=type=cache,target=/root/.cache/uv \
    uv pip install -r requirements-build.txt
=======
RUN --mount=type=cache,target=/root/.cache/pip \
    uv pip install --system -r requirements-build.txt
>>>>>>> 34aad515

#################### vLLM installation IMAGE ####################

#################### TEST IMAGE ####################
# image to run unit testing suite
# note that this uses vllm installed by `pip`
FROM vllm-base AS test

ADD . /vllm-workspace/

# install development dependencies (for testing)
<<<<<<< HEAD
RUN --mount=type=cache,target=/root/.cache/uv \
    uv pip install -r requirements-dev.txt

# install development dependencies (for testing)
RUN --mount=type=cache,target=/root/.cache/uv \
    uv pip install -e tests/vllm_test_utils

# enable fast downloads from hf (for testing)
RUN --mount=type=cache,target=/root/.cache/uv \
    uv pip install hf_transfer
=======
RUN --mount=type=cache,target=/root/.cache/pip \
    uv pip install --system -r requirements-dev.txt

# install development dependencies (for testing)
RUN --mount=type=cache,target=/root/.cache/pip \
    uv pip install --system -e tests/vllm_test_utils

# enable fast downloads from hf (for testing)
RUN --mount=type=cache,target=/root/.cache/pip \
    uv pip install --system hf_transfer
>>>>>>> 34aad515
ENV HF_HUB_ENABLE_HF_TRANSFER 1

# Copy in the v1 package for testing (it isn't distributed yet)
COPY vllm/v1 /usr/local/lib/python3.12/dist-packages/vllm/v1

# doc requires source code
# we hide them inside `test_docs/` , so that this source code
# will not be imported by other tests
RUN mkdir test_docs
RUN mv docs test_docs/
RUN mv vllm test_docs/
#################### TEST IMAGE ####################

#################### OPENAI API SERVER ####################
# base openai image with additional requirements, for any subsequent openai-style images
FROM vllm-base AS vllm-openai-base

# install additional dependencies for openai api server
RUN --mount=type=cache,target=/root/.cache/uv \
    if [ "$TARGETPLATFORM" = "linux/arm64" ]; then \
<<<<<<< HEAD
        uv pip install accelerate hf_transfer 'modelscope!=1.15.0' 'bitsandbytes>=0.42.0' 'timm==0.9.10' boto3 runai-model-streamer runai-model-streamer[s3]; \
    else \
        uv pip install accelerate hf_transfer 'modelscope!=1.15.0' 'bitsandbytes>=0.45.0' 'timm==0.9.10' boto3 runai-model-streamer runai-model-streamer[s3]; \
=======
        uv pip install --system accelerate hf_transfer 'modelscope!=1.15.0' 'bitsandbytes>=0.42.0' 'timm==0.9.10' boto3 runai-model-streamer runai-model-streamer[s3]; \
    else \
        uv pip install --system accelerate hf_transfer 'modelscope!=1.15.0' 'bitsandbytes>=0.45.0' 'timm==0.9.10' boto3 runai-model-streamer runai-model-streamer[s3]; \
>>>>>>> 34aad515
    fi

ENV VLLM_USAGE_SOURCE production-docker-image

# define sagemaker first, so it is not default from `docker build`
FROM vllm-openai-base AS vllm-sagemaker

COPY examples/online_serving/sagemaker-entrypoint.sh .
RUN chmod +x sagemaker-entrypoint.sh
ENTRYPOINT ["./sagemaker-entrypoint.sh"]

FROM vllm-openai-base AS vllm-openai

ENTRYPOINT ["python3", "-m", "vllm.entrypoints.openai.api_server"]
#################### OPENAI API SERVER ####################<|MERGE_RESOLUTION|>--- conflicted
+++ resolved
@@ -14,7 +14,6 @@
 ARG TARGETPLATFORM
 ENV DEBIAN_FRONTEND=noninteractive
 
-<<<<<<< HEAD
 # Install minimal dependencies and uv
 RUN apt-get update -y \
     && apt-get install -y curl ca-certificates software-properties-common git sudo \
@@ -24,24 +23,6 @@
 ENV PATH="/root/.local/bin:$PATH"
 RUN uv python install ${PYTHON_VERSION}
 ENV PATH="/root/.local/share/uv/python/install/current/bin:$PATH"
-=======
-# Install Python and other dependencies
-RUN echo 'tzdata tzdata/Areas select America' | debconf-set-selections \
-    && echo 'tzdata tzdata/Zones/America select Los_Angeles' | debconf-set-selections \
-    && apt-get update -y \
-    && apt-get install -y ccache software-properties-common git curl sudo \
-    && add-apt-repository ppa:deadsnakes/ppa \
-    && apt-get update -y \
-    && apt-get install -y python${PYTHON_VERSION} python${PYTHON_VERSION}-dev python${PYTHON_VERSION}-venv \
-    && update-alternatives --install /usr/bin/python3 python3 /usr/bin/python${PYTHON_VERSION} 1 \
-    && update-alternatives --set python3 /usr/bin/python${PYTHON_VERSION} \
-    && ln -sf /usr/bin/python${PYTHON_VERSION}-config /usr/bin/python3-config \
-    && curl -sS https://bootstrap.pypa.io/get-pip.py | python${PYTHON_VERSION} \
-    && python3 --version && python3 -m pip --version
-# Install uv for faster pip installs
-RUN --mount=type=cache,target=/root/.cache/pip \
-    python3 -m pip install uv
->>>>>>> 34aad515
 
 # Upgrade to GCC 10 to avoid https://gcc.gnu.org/bugzilla/show_bug.cgi?id=92519
 # as it was causing spam when compiling the CUTLASS kernels
@@ -60,8 +41,11 @@
 WORKDIR /workspace
 
 # Create and activate venv
-RUN uv venv
-ENV PATH="/workspace/.venv/bin:$PATH"
+RUN uv venv --python ${PYTHON_VERSION} --seed /opt/venv
+# Use the virtual environment automatically
+ENV VIRTUAL_ENV=/opt/venv
+# Place entry points in the environment at the front of the path
+ENV PATH="/opt/venv/bin:$PATH"
 
 # arm64 (GH200) build follows the practice of "use existing pytorch" build,
 # we need to install torch and torchvision from the nightly builds first,
@@ -69,22 +53,13 @@
 # after this step
 RUN --mount=type=cache,target=/root/.cache/uv \
     if [ "$TARGETPLATFORM" = "linux/arm64" ]; then \
-<<<<<<< HEAD
         uv pip install --index-url https://download.pytorch.org/whl/nightly/cu126 "torch==2.7.0.dev20250121+cu126" "torchvision==0.22.0.dev20250121";  \
-=======
-        uv pip install --system --index-url https://download.pytorch.org/whl/nightly/cu126 "torch==2.7.0.dev20250121+cu126" "torchvision==0.22.0.dev20250121";  \
->>>>>>> 34aad515
     fi
 
 COPY requirements-common.txt requirements-common.txt
 COPY requirements-cuda.txt requirements-cuda.txt
-<<<<<<< HEAD
 RUN --mount=type=cache,target=/root/.cache/uv \
     uv pip install -r requirements-cuda.txt
-=======
-RUN --mount=type=cache,target=/root/.cache/pip \
-    uv pip install --system -r requirements-cuda.txt
->>>>>>> 34aad515
 
 # cuda arch list used by torch
 # can be useful for both `dev` and `test`
@@ -104,13 +79,8 @@
 # install build dependencies
 COPY requirements-build.txt requirements-build.txt
 
-<<<<<<< HEAD
 RUN --mount=type=cache,target=/root/.cache/uv \
     uv pip install -r requirements-build.txt
-=======
-RUN --mount=type=cache,target=/root/.cache/pip \
-    uv pip install --system -r requirements-build.txt
->>>>>>> 34aad515
 
 COPY . .
 ARG GIT_REPO_CHECK=0
@@ -177,13 +147,8 @@
 COPY requirements-lint.txt requirements-lint.txt
 COPY requirements-test.txt requirements-test.txt
 COPY requirements-dev.txt requirements-dev.txt
-<<<<<<< HEAD
 RUN --mount=type=cache,target=/root/.cache/uv \
     uv pip install -r requirements-dev.txt
-=======
-RUN --mount=type=cache,target=/root/.cache/pip \
-    uv pip install --system -r requirements-dev.txt
->>>>>>> 34aad515
 #################### DEV IMAGE ####################
 
 #################### vLLM installation IMAGE ####################
@@ -199,7 +164,6 @@
 RUN PYTHON_VERSION_STR=$(echo ${PYTHON_VERSION} | sed 's/\.//g') && \
     echo "export PYTHON_VERSION_STR=${PYTHON_VERSION_STR}" >> /etc/environment
 
-<<<<<<< HEAD
 # Install minimal dependencies and uv
 RUN apt-get update -y \
     && apt-get install -y curl ca-certificates software-properties-common git sudo wget vim \
@@ -210,25 +174,6 @@
 ENV PATH="/root/.local/bin:$PATH"
 RUN uv python install ${PYTHON_VERSION}
 ENV PATH="/root/.local/share/uv/python/install/current/bin:$PATH"
-=======
-# Install Python and other dependencies
-RUN echo 'tzdata tzdata/Areas select America' | debconf-set-selections \
-    && echo 'tzdata tzdata/Zones/America select Los_Angeles' | debconf-set-selections \
-    && apt-get update -y \
-    && apt-get install -y ccache software-properties-common git curl wget sudo vim python3-pip \
-    && apt-get install -y ffmpeg libsm6 libxext6 libgl1 \
-    && add-apt-repository ppa:deadsnakes/ppa \
-    && apt-get update -y \
-    && apt-get install -y python${PYTHON_VERSION} python${PYTHON_VERSION}-dev python${PYTHON_VERSION}-venv libibverbs-dev \
-    && update-alternatives --install /usr/bin/python3 python3 /usr/bin/python${PYTHON_VERSION} 1 \
-    && update-alternatives --set python3 /usr/bin/python${PYTHON_VERSION} \
-    && ln -sf /usr/bin/python${PYTHON_VERSION}-config /usr/bin/python3-config \
-    && curl -sS https://bootstrap.pypa.io/get-pip.py | python${PYTHON_VERSION} \
-    && python3 --version && python3 -m pip --version
-# Install uv for faster pip installs
-RUN --mount=type=cache,target=/root/.cache/pip \
-    python3 -m pip install uv
->>>>>>> 34aad515
 
 # Workaround for https://github.com/openai/triton/issues/2507 and
 # https://github.com/pytorch/pytorch/issues/107960 -- hopefully
@@ -237,8 +182,11 @@
 RUN ldconfig /usr/local/cuda-$(echo $CUDA_VERSION | cut -d. -f1,2)/compat/
 
 # Create and activate venv
-RUN uv venv
-ENV PATH="/vllm-workspace/.venv/bin:$PATH"
+RUN uv venv --python ${PYTHON_VERSION} --seed /opt/venv
+# Use the virtual environment automatically
+ENV VIRTUAL_ENV=/opt/venv
+# Place entry points in the environment at the front of the path
+ENV PATH="/opt/venv/bin:$PATH"
 
 # arm64 (GH200) build follows the practice of "use existing pytorch" build,
 # we need to install torch and torchvision from the nightly builds first,
@@ -246,22 +194,13 @@
 # after this step
 RUN --mount=type=cache,target=/root/.cache/uv \
     if [ "$TARGETPLATFORM" = "linux/arm64" ]; then \
-<<<<<<< HEAD
         uv pip install --index-url https://download.pytorch.org/whl/nightly/cu124 "torch==2.6.0.dev20241210+cu124" "torchvision==0.22.0.dev20241215";  \
-=======
-        uv pip install --system --index-url https://download.pytorch.org/whl/nightly/cu124 "torch==2.6.0.dev20241210+cu124" "torchvision==0.22.0.dev20241215";  \
->>>>>>> 34aad515
     fi
 
 # Install vllm wheel first, so that torch etc will be installed.
 RUN --mount=type=bind,from=build,src=/workspace/dist,target=/vllm-workspace/dist \
-<<<<<<< HEAD
     --mount=type=cache,target=/root/.cache/uv \
     uv pip install dist/*.whl --verbose
-=======
-    --mount=type=cache,target=/root/.cache/pip \
-    uv pip install --system dist/*.whl --verbose
->>>>>>> 34aad515
 
 # If we need to build FlashInfer wheel before its release:
 # $ export FLASHINFER_ENABLE_AOT=1
@@ -278,11 +217,7 @@
 RUN --mount=type=cache,target=/root/.cache/uv \
 . /etc/environment && \
 if [ "$TARGETPLATFORM" != "linux/arm64" ]; then \
-<<<<<<< HEAD
     uv pip install https://github.com/flashinfer-ai/flashinfer/releases/download/v0.2.1.post1/flashinfer_python-0.2.1.post1+cu124torch2.5-cp38-abi3-linux_x86_64.whl ; \
-=======
-    uv pip install --system https://github.com/flashinfer-ai/flashinfer/releases/download/v0.2.1.post1/flashinfer_python-0.2.1.post1+cu124torch2.5-cp38-abi3-linux_x86_64.whl ; \
->>>>>>> 34aad515
 fi
 COPY examples examples
 
@@ -291,13 +226,8 @@
 # install build dependencies for JIT compilation.
 # TODO: Remove this once FlashInfer AOT wheel is fixed
 COPY requirements-build.txt requirements-build.txt
-<<<<<<< HEAD
 RUN --mount=type=cache,target=/root/.cache/uv \
     uv pip install -r requirements-build.txt
-=======
-RUN --mount=type=cache,target=/root/.cache/pip \
-    uv pip install --system -r requirements-build.txt
->>>>>>> 34aad515
 
 #################### vLLM installation IMAGE ####################
 
@@ -309,7 +239,6 @@
 ADD . /vllm-workspace/
 
 # install development dependencies (for testing)
-<<<<<<< HEAD
 RUN --mount=type=cache,target=/root/.cache/uv \
     uv pip install -r requirements-dev.txt
 
@@ -320,18 +249,6 @@
 # enable fast downloads from hf (for testing)
 RUN --mount=type=cache,target=/root/.cache/uv \
     uv pip install hf_transfer
-=======
-RUN --mount=type=cache,target=/root/.cache/pip \
-    uv pip install --system -r requirements-dev.txt
-
-# install development dependencies (for testing)
-RUN --mount=type=cache,target=/root/.cache/pip \
-    uv pip install --system -e tests/vllm_test_utils
-
-# enable fast downloads from hf (for testing)
-RUN --mount=type=cache,target=/root/.cache/pip \
-    uv pip install --system hf_transfer
->>>>>>> 34aad515
 ENV HF_HUB_ENABLE_HF_TRANSFER 1
 
 # Copy in the v1 package for testing (it isn't distributed yet)
@@ -352,15 +269,9 @@
 # install additional dependencies for openai api server
 RUN --mount=type=cache,target=/root/.cache/uv \
     if [ "$TARGETPLATFORM" = "linux/arm64" ]; then \
-<<<<<<< HEAD
         uv pip install accelerate hf_transfer 'modelscope!=1.15.0' 'bitsandbytes>=0.42.0' 'timm==0.9.10' boto3 runai-model-streamer runai-model-streamer[s3]; \
     else \
         uv pip install accelerate hf_transfer 'modelscope!=1.15.0' 'bitsandbytes>=0.45.0' 'timm==0.9.10' boto3 runai-model-streamer runai-model-streamer[s3]; \
-=======
-        uv pip install --system accelerate hf_transfer 'modelscope!=1.15.0' 'bitsandbytes>=0.42.0' 'timm==0.9.10' boto3 runai-model-streamer runai-model-streamer[s3]; \
-    else \
-        uv pip install --system accelerate hf_transfer 'modelscope!=1.15.0' 'bitsandbytes>=0.45.0' 'timm==0.9.10' boto3 runai-model-streamer runai-model-streamer[s3]; \
->>>>>>> 34aad515
     fi
 
 ENV VLLM_USAGE_SOURCE production-docker-image
