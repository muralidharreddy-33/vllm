#include <torch/extension.h>
#include <ATen/cuda/CUDAContext.h>
#include <c10/cuda/CUDAGuard.h>

#include "cuda_compat.h"
#include "dispatch_utils.h"
#include "quantization/int8_kvcache/quant_utils.cuh"
#include "quantization/fp8_e5m2_kvcache/quant_utils.cuh"

#include <algorithm>
#include <cassert>
#include <map>
#include <vector>
#include "quant_utils.cuh"

enum kv_cache_dtype {AUTO, FP8_E5M2, INT8};

void swap_blocks(
  torch::Tensor& src,
  torch::Tensor& dst,
  const std::map<int64_t, int64_t>& block_mapping) {
  torch::Device src_device = src.device();
  torch::Device dst_device = dst.device();
  cudaMemcpyKind memcpy_type;
  if (src_device.is_cuda() && dst_device.is_cuda()) {
    TORCH_CHECK(
      src_device.index() == dst_device.index(),
      "src and dst must be on the same GPU");
    memcpy_type = cudaMemcpyDeviceToDevice;
  } else if (src_device.is_cuda() && dst_device.is_cpu()) {
    memcpy_type = cudaMemcpyDeviceToHost;
  } else if (src_device.is_cpu() && dst_device.is_cuda()) {
    memcpy_type = cudaMemcpyHostToDevice;
  } else {
    TORCH_CHECK(false, "Invalid device combination");
  }

  char *src_ptr = static_cast<char*>(src.data_ptr());
  char *dst_ptr = static_cast<char*>(dst.data_ptr());

  const int64_t block_size_in_bytes = src.element_size() * src[0].numel();
  const at::cuda::OptionalCUDAGuard device_guard(src_device.is_cuda() ? src_device : dst_device);
  const cudaStream_t stream = at::cuda::getCurrentCUDAStream();
  // NOTE(woosuk): This can be slow if the number of blocks is large.
  for (const auto& pair : block_mapping) {
    int64_t src_block_number = pair.first;
    int64_t dst_block_number = pair.second;
    int64_t src_offset = src_block_number * block_size_in_bytes;
    int64_t dst_offset = dst_block_number * block_size_in_bytes;
    cudaMemcpyAsync(
      dst_ptr + dst_offset,
      src_ptr + src_offset,
      block_size_in_bytes,
      memcpy_type,
      stream);
  }
}

namespace vllm {

// Grid: (num_layers, num_pairs)
template<typename scalar_t>
__global__ void copy_blocks_kernel(
  int64_t* key_cache_ptrs,
  int64_t* value_cache_ptrs,
  const int64_t* __restrict__ block_mapping,
  const int numel_per_block) {
  const int layer_idx = blockIdx.x;
  const int pair_idx = blockIdx.y;

  scalar_t* key_cache = reinterpret_cast<scalar_t*>(key_cache_ptrs[layer_idx]);
  scalar_t* value_cache = reinterpret_cast<scalar_t*>(value_cache_ptrs[layer_idx]);
  int64_t src_block_number = block_mapping[2 * pair_idx];
  int64_t dst_block_number = block_mapping[2 * pair_idx + 1];

  const int64_t src_block_offset = src_block_number * numel_per_block;
  const int64_t dst_block_offset = dst_block_number * numel_per_block;
  for (int i = threadIdx.x; i < numel_per_block; i += blockDim.x) {
    int64_t src_offset = src_block_offset + i;
    int64_t dst_offset = dst_block_offset + i;
    key_cache[dst_offset] = key_cache[src_offset];
  }
  for (int i = threadIdx.x; i < numel_per_block; i += blockDim.x) {
    int64_t src_offset = src_block_offset + i;
    int64_t dst_offset = dst_block_offset + i;
    value_cache[dst_offset] = value_cache[src_offset];
  }
}

} // namespace vllm

void copy_blocks(
  std::vector<torch::Tensor>& key_caches,
  std::vector<torch::Tensor>& value_caches,
  const std::map<int64_t, std::vector<int64_t>>& block_mapping) {
  int num_layers = key_caches.size();
  TORCH_CHECK(num_layers == value_caches.size());
  if (num_layers == 0) {
    return;
  }
  torch::Device cache_device = key_caches[0].device();
  TORCH_CHECK(cache_device.is_cuda());

  // Create data structures for the kernel.
  // Create an array of pointers to the key and value caches.
  int64_t key_cache_ptrs[num_layers];
  int64_t value_cache_ptrs[num_layers];
  for (int layer_idx = 0; layer_idx < num_layers; ++layer_idx) {
    key_cache_ptrs[layer_idx] = reinterpret_cast<int64_t>(key_caches[layer_idx].data_ptr());
    value_cache_ptrs[layer_idx] = reinterpret_cast<int64_t>(value_caches[layer_idx].data_ptr());
  }
  // Create block mapping array.
  std::vector<int64_t> block_mapping_vec;
  for (const auto& pair : block_mapping) {
    int64_t src_block_number = pair.first;
    for (int64_t dst_block_number : pair.second) {
      block_mapping_vec.push_back(src_block_number);
      block_mapping_vec.push_back(dst_block_number);
    }
  }
  int64_t* block_mapping_array = block_mapping_vec.data();
  int num_pairs = block_mapping_vec.size() / 2;

  // Move the data structures to the GPU.
  // NOTE: This synchronizes the CPU and GPU.
  torch::Tensor key_cache_ptrs_tensor = torch::from_blob(
    key_cache_ptrs, {num_layers}, torch::kInt64).to(cache_device);
  torch::Tensor value_cache_ptrs_tensor = torch::from_blob(
    value_cache_ptrs, {num_layers}, torch::kInt64).to(cache_device);
  torch::Tensor block_mapping_tensor = torch::from_blob(
    block_mapping_array, {2 * num_pairs}, torch::kInt64).to(cache_device);

  // Launch the kernel.
  const int numel_per_block = key_caches[0][0].numel();
  dim3 grid(num_layers, num_pairs);
  dim3 block(std::min(1024, numel_per_block));
  const at::cuda::OptionalCUDAGuard device_guard(cache_device);
  const cudaStream_t stream = at::cuda::getCurrentCUDAStream();
<<<<<<< HEAD
  VLLM_DISPATCH_QUANT_TYPES(
=======
  VLLM_DISPATCH_FLOATING_AND_BYTE_TYPES(
>>>>>>> 40728714
    key_caches[0].scalar_type(), "copy_blocks_kernel", ([&] {
      vllm::copy_blocks_kernel<scalar_t><<<grid, block, 0, stream>>>(
        key_cache_ptrs_tensor.data_ptr<int64_t>(),
        value_cache_ptrs_tensor.data_ptr<int64_t>(),
        block_mapping_tensor.data_ptr<int64_t>(),
        numel_per_block);
    }));
}


namespace vllm {

<<<<<<< HEAD
template<typename attn_dtype, typename cache_dtype, bool use_quant>  // cache_dtype can be int8_t, vllm_floating_types for now
__global__ void reshape_and_cache_kernel(
  const attn_dtype* __restrict__ key,     // [num_tokens, num_heads, head_size]
  const attn_dtype* __restrict__ value,   // [num_tokens, num_heads, head_size]
  cache_dtype* __restrict__ key_cache,     // [num_blocks, num_heads, head_size/x, block_size, x]
  cache_dtype* __restrict__ value_cache,   // [num_blocks, num_heads, head_size, block_size]
  const int64_t* __restrict__ slot_mapping, // [num_tokens]
=======
template<typename scalar_t, typename cache_t, kv_cache_dtype KV_CACHE_DTYPE>
__global__ void reshape_and_cache_kernel(
  const scalar_t* __restrict__ key,           // [num_tokens, num_heads, head_size]
  const scalar_t* __restrict__ value,         // [num_tokens, num_heads, head_size]
  cache_t* __restrict__ key_cache,            // [num_blocks, num_heads, head_size/x, block_size, x]
  cache_t* __restrict__ value_cache,          // [num_blocks, num_heads, head_size, block_size]
  const int64_t* __restrict__ slot_mapping,   // [num_tokens]
>>>>>>> 40728714
  const int key_stride,
  const int value_stride,
  const int num_heads,
  const int head_size,
  const int block_size,
  const int x,
  const float k_scale,
  const float k_zp,
  const float v_scale,
  const float v_zp) {
  const int64_t token_idx = blockIdx.x;
  const int64_t slot_idx = slot_mapping[token_idx];
  if (slot_idx < 0) {
    // Padding token that should be ignored.
    return;
  }

  const int64_t block_idx = slot_idx / block_size;
  const int64_t block_offset = slot_idx % block_size;

  const int n = num_heads * head_size;
  for (int i = threadIdx.x; i < n; i += blockDim.x) {
    const int64_t src_key_idx = token_idx * key_stride + i;
    const int64_t src_value_idx = token_idx * value_stride + i;

    const int head_idx = i / head_size;
    const int head_offset = i % head_size;
    const int x_idx = head_offset / x;
    const int x_offset = head_offset % x;

    const int64_t tgt_key_idx = block_idx * num_heads * (head_size / x) * block_size * x
                            + head_idx * (head_size / x) * block_size * x
                            + x_idx * block_size * x
                            + block_offset * x
                            + x_offset;
    const int64_t tgt_value_idx = block_idx * num_heads * head_size * block_size
<<<<<<< HEAD
                              + head_idx * head_size * block_size
                              + head_offset * block_size
                              + block_offset;
    // TODO (Lin Pengyun): use vector reading and quantization to improve IO ultilization
    if constexpr (use_quant) {
      attn_dtype tgt_key = key[src_key_idx];
      key_cache[tgt_key_idx] = quant(tgt_key, k_scale, k_zp);
      attn_dtype tgt_value = value[src_value_idx];
      value_cache[tgt_value_idx] = quant(tgt_value, v_scale, v_zp);
    } else {
      key_cache[tgt_key_idx] = key[src_key_idx];
      value_cache[tgt_value_idx] = value[src_value_idx];
=======
                                  + head_idx * head_size * block_size
                                  + head_offset * block_size
                                  + block_offset;
    scalar_t tgt_key = key[src_key_idx];
    scalar_t tgt_value = value[src_value_idx];
    if constexpr (KV_CACHE_DTYPE == FP8_E5M2) {
#ifdef ENABLE_FP8_E5M2
      key_cache[tgt_key_idx] = fp8_e5m2_unscaled::vec_conversion<uint8_t, scalar_t>(tgt_key);
      value_cache[tgt_value_idx] = fp8_e5m2_unscaled::vec_conversion<uint8_t, scalar_t>(tgt_value);
#else
      assert(false);
#endif
    } else if constexpr (KV_CACHE_DTYPE == INT8) {
      key_cache[tgt_key_idx] = int8::quant(tgt_key, k_scale, k_zp);
      value_cache[tgt_value_idx] = int8::quant(tgt_value, v_scale, v_zp);
    } else {
      key_cache[tgt_key_idx] = tgt_key;
      value_cache[tgt_value_idx] = tgt_value;
>>>>>>> 40728714
    }
  }
}
} // namespace vllm

#define CALL_RESHAPE_AND_CACHE(KV_T, CACHE_T, KV_CACHE_DTYPE)                                      \
  vllm::reshape_and_cache_kernel<KV_T, CACHE_T, KV_CACHE_DTYPE><<<grid, block, 0, stream>>>(       \
    reinterpret_cast<KV_T*>(key.data_ptr()),                                                       \
    reinterpret_cast<KV_T*>(value.data_ptr()),                                                     \
    reinterpret_cast<CACHE_T*>(key_cache.data_ptr()),                                              \
    reinterpret_cast<CACHE_T*>(value_cache.data_ptr()),                                            \
    slot_mapping.data_ptr<int64_t>(),                                                              \
    key_stride,                                                                                    \
    value_stride,                                                                                  \
    num_heads,                                                                                     \
    head_size,                                                                                     \
    block_size,                                                                                    \
    x,                                                                                             \
    k_scale,                                                                                       \
    k_zp,                                                                                          \
    v_scale,                                                                                       \
    v_zp);

void reshape_and_cache(
  torch::Tensor& key,           // [num_tokens, num_heads, head_size]
  torch::Tensor& value,         // [num_tokens, num_heads, head_size]
  torch::Tensor& key_cache,     // [num_blocks, num_heads, head_size/x, block_size, x]
  torch::Tensor& value_cache,   // [num_blocks, num_heads, head_size, block_size]
  torch::Tensor& slot_mapping,  // [num_tokens]
<<<<<<< HEAD
  bool use_quant = false,
  const float k_scale = 1.0f,
  const float k_zp = 0.0f,
  const float v_scale = 1.0f,
  const float v_zp = 0.0f
  )
=======
  const std::string& kv_cache_dtype,
  const float k_scale = 1.0f,
  const float k_zp = 0.0f,
  const float v_scale = 1.0f,
  const float v_zp = 0.0f)
>>>>>>> 40728714
{
  int num_tokens = key.size(0);
  int num_heads = key.size(1);
  int head_size = key.size(2);
  int block_size = key_cache.size(3);
  int x = key_cache.size(4);

  int key_stride = key.stride(0);
  int value_stride = value.stride(0);

  dim3 grid(num_tokens);
  dim3 block(std::min(num_heads * head_size, 512));
  const at::cuda::OptionalCUDAGuard device_guard(device_of(key));
  const cudaStream_t stream = at::cuda::getCurrentCUDAStream();
<<<<<<< HEAD
  VLLM_DISPATCH_FLOATING_TYPES(
    key.scalar_type(),
    "reshape_and_cache_kernel",
    [&] {
      if (use_quant) {
        vllm::reshape_and_cache_kernel<scalar_t, int8_t, true><<<grid, block, 0, stream>>>(
            key.data_ptr<scalar_t>(),
            value.data_ptr<scalar_t>(),
            key_cache.data_ptr<int8_t>(),
            value_cache.data_ptr<int8_t>(),
            slot_mapping.data_ptr<int64_t>(),
            key_stride,
            value_stride,
            num_heads,
            head_size,
            block_size,
            x,
            k_scale,
            k_zp,
            v_scale,
            v_zp);
      } else {
        vllm::reshape_and_cache_kernel<scalar_t, scalar_t, false><<<grid, block, 0, stream>>>(
            key.data_ptr<scalar_t>(),
            value.data_ptr<scalar_t>(),
            key_cache.data_ptr<scalar_t>(),
            value_cache.data_ptr<scalar_t>(),
            slot_mapping.data_ptr<int64_t>(),
            key_stride,
            value_stride,
            num_heads,
            head_size,
            block_size,
            x,
            k_scale,
            k_zp,
            v_scale,
            v_zp);
      }
    });
=======
  if (kv_cache_dtype == "auto") {
    if (key.dtype() == at::ScalarType::Float) {
      CALL_RESHAPE_AND_CACHE(float, float, AUTO);
    } else if (key.dtype() == at::ScalarType::Half) {
      CALL_RESHAPE_AND_CACHE(uint16_t, uint16_t, AUTO);
    } else if (key.dtype() == at::ScalarType::BFloat16) {
      CALL_RESHAPE_AND_CACHE(__nv_bfloat16, __nv_bfloat16, AUTO);
    }
  } else if (kv_cache_dtype == "fp8_e5m2") {
    if (key.dtype() == at::ScalarType::Float) {
      CALL_RESHAPE_AND_CACHE(float, uint8_t, FP8_E5M2);
    } else if (key.dtype() == at::ScalarType::Half) {
      CALL_RESHAPE_AND_CACHE(uint16_t, uint8_t, FP8_E5M2);
    } else if (key.dtype() == at::ScalarType::BFloat16) {
      CALL_RESHAPE_AND_CACHE(__nv_bfloat16, uint8_t, FP8_E5M2);
    }
  } else if (kv_cache_dtype == "int8") {
    if (key.dtype() == at::ScalarType::Float) {
      CALL_RESHAPE_AND_CACHE(float, int8_t, INT8);
    } else if (key.dtype() == at::ScalarType::Half) {
      CALL_RESHAPE_AND_CACHE(uint16_t, int8_t, INT8);
    } else if (key.dtype() == at::ScalarType::BFloat16) {
      CALL_RESHAPE_AND_CACHE(__nv_bfloat16, int8_t, INT8);
    }
  } else {
    TORCH_CHECK(false, "Unsupported data type of kv cache: ", kv_cache_dtype);
  }
>>>>>>> 40728714
}

namespace vllm {

// Grid: (num_blocks, block_size).
template<typename scalar_t>
__global__ void gather_cached_kv_kernel(
  scalar_t* __restrict__ key,             // [num_tokens, [stride], num_heads, head_size]
  scalar_t* __restrict__ value,           // [num_tokens, [stride], num_heads, head_size]
  const scalar_t* __restrict__ key_cache,   // [num_blocks, num_heads, head_size/x, block_size, x]
  const scalar_t* __restrict__ value_cache,   // [num_blocks, num_heads, head_size, block_size]
  const int* __restrict__ slot_mapping,   // [num_tokens]
  const int key_stride,
  const int value_stride,
  const int num_heads,
  const int head_size,
  const int block_size,
  const int x) {
    const int token_idx = blockIdx.x;
    const int slot_idx = slot_mapping[token_idx];
    const int block_idx = slot_idx / block_size;
    const int block_offset = slot_idx % block_size;

    const int num_tokens = num_heads * head_size;
    for (int i = threadIdx.x; i < num_tokens; i += blockDim.x) {
      const int tgt_key_idx = token_idx * key_stride + i;
      const int tgt_value_idx = token_idx * value_stride + i;

      const int head_idx = i / head_size;
      const int head_offset = i % head_size;
      const int x_idx = head_offset / x;  // the offset of the [head_size/x] dimension
      const int x_offset = head_offset % x;

      const int src_key_idx = block_idx * num_heads * (head_size / x) * block_size * x
                              + head_idx * (head_size / x) * block_size * x
                              + x_idx * block_size * x
                              + block_offset * x
                              + x_offset;
      const int src_value_idx = block_idx * num_heads * head_size * block_size
                                + head_idx * head_size * block_size
                                + head_offset * block_size
                                + block_offset;

      key[tgt_key_idx] = VLLM_LDG(&key_cache[src_key_idx]);
      value[tgt_value_idx] = VLLM_LDG(&value_cache[src_value_idx]);
    }
}

template <typename scalar_t>
__global__ void gather_cached_kv_kernel_optimized(
    scalar_t *__restrict__ key,             // [num_tokens, [stride], num_heads, head_size]
    scalar_t *__restrict__ value,           // [num_tokens, [stride], num_heads, head_size]
    const scalar_t *__restrict__ key_cache, // [num_blocks, num_heads, head_size/x, block_size, x]
    const scalar_t *__restrict__ value_cache, // [num_blocks, num_heads, head_size, block_size]
    const int *__restrict__ slot_mapping,   // [num_tokens]
    const int key_stride,
    const int value_stride,
    const int num_heads,
    const int head_size,
    const int block_size,
    const int x)
{
    const int token_idx = blockIdx.x;
    const int slot_idx = slot_mapping[token_idx];
    const int block_idx = slot_idx / block_size;
    const int block_offset = slot_idx % block_size;

    const int dim = num_heads * head_size;
    assert(dim % 4 == 0);  // this is true for known use cases
    const int unroll_factor = 4;
    const int unrolled_dim = dim / unroll_factor;

    for (int i = threadIdx.x; i < unrolled_dim; i += blockDim.x)
    {
        int tgt_key_indices[unroll_factor];
        int tgt_value_indices[unroll_factor];
        int src_key_indices[unroll_factor];
        int src_value_indices[unroll_factor];
        scalar_t keys_to_store[unroll_factor];
        scalar_t values_to_store[unroll_factor];

        #pragma unroll
        for (int j = 0; j < unroll_factor; ++j)
        {
            int index = i + j * unrolled_dim;

            const int tgt_key_idx = token_idx * key_stride + index;
            const int tgt_value_idx = token_idx * value_stride + index;

            const int head_idx = index / head_size;
            const int head_offset = index % head_size;
            const int x_idx = head_offset / x;
            const int x_offset = head_offset % x;

            const int src_key_idx = block_idx * num_heads * (head_size / x) * block_size * x
                                    + head_idx * (head_size / x) * block_size * x
                                    + x_idx * block_size * x
                                    + block_offset * x
                                    + x_offset;
            const int src_value_idx = block_idx * num_heads * head_size * block_size
                                      + head_idx * head_size * block_size
                                      + head_offset * block_size
                                      + block_offset;

            tgt_key_indices[j] = tgt_key_idx;
            tgt_value_indices[j] = tgt_value_idx;
            src_key_indices[j] = src_key_idx;
            src_value_indices[j] = src_value_idx;

            keys_to_store[j] = VLLM_LDG(&key_cache[src_key_idx]);
            values_to_store[j] = VLLM_LDG(&value_cache[src_value_idx]);
        }

        #pragma unroll
        for (int j = 0; j < unroll_factor; ++j)
        {
            key[tgt_key_indices[j]] = keys_to_store[j];
            value[tgt_value_indices[j]] = values_to_store[j];
        }
    }
}

} // namespace vllm

void gather_cached_kv(
  torch::Tensor& key,           // [out] [num_tokens, num_heads, head_size]
  torch::Tensor& value,         // [out] [num_tokens, num_heads, head_size]
  torch::Tensor& key_cache,     // [in]  [num_blocks, num_heads, head_size/x, block_size, x]
  torch::Tensor& value_cache,   // [in]  [num_blocks, num_heads, head_size, block_size]
  torch::Tensor& slot_mapping)  // [in]  [num_tokens]
{
  int num_tokens = key.size(0);
  int num_heads = key.size(1);
  int head_size = key.size(2);
  int block_size = key_cache.size(3);
  int x = key_cache.size(4);

  int key_stride = key.stride(0);
  int value_stride = value.stride(0);

  dim3 grid(num_tokens);
  dim3 block(std::min(num_heads * head_size, 512));
  const at::cuda::OptionalCUDAGuard device_guard(device_of(key));
  const cudaStream_t stream = at::cuda::getCurrentCUDAStream();
  VLLM_DISPATCH_FLOATING_AND_BYTE_TYPES(
    key.scalar_type(),
    "gather_cached_kv_kernel_optimized",
    [&] {
      vllm::gather_cached_kv_kernel_optimized<scalar_t><<<grid, block, 0, stream>>>(
        key.data_ptr<scalar_t>(),
        value.data_ptr<scalar_t>(),
        key_cache.data_ptr<scalar_t>(),
        value_cache.data_ptr<scalar_t>(),
        slot_mapping.data_ptr<int>(),
        key_stride,
        value_stride,
        num_heads,
        head_size,
        block_size,
        x);
    });
}

namespace vllm {

template<typename Tout, typename Tin>
__global__ void convert_fp8_e5m2_kernel(
  const Tin* __restrict__ src_cache,
  Tout* __restrict__ dst_cache,
  const int64_t block_stride) {
  const int64_t block_idx = blockIdx.x;
  for (int i = threadIdx.x; i < block_stride; i += blockDim.x) {
    int64_t idx = block_idx * block_stride + i;
#ifdef ENABLE_FP8_E5M2
    dst_cache[idx] = fp8_e5m2_unscaled::vec_conversion<Tout, Tin>(src_cache[idx]);
#else
    assert(false);
#endif
  }
}

} // namespace vllm

#define CALL_CONVERT_FP8_E5M2(Tout, Tin)                                 \
  vllm::convert_fp8_e5m2_kernel<Tout, Tin><<<grid, block, 0, stream>>>(  \
    reinterpret_cast<Tin*>(src_cache.data_ptr()),                        \
    reinterpret_cast<Tout*>(dst_cache.data_ptr()),                       \
    block_stride);

void convert_fp8_e5m2(
  torch::Tensor& src_cache,
  torch::Tensor& dst_cache)
{
  int64_t num_blocks = src_cache.size(0);
  int64_t block_stride = src_cache.stride(0);

  dim3 grid(num_blocks);
  dim3 block(std::min(block_stride, int64_t(512)));
  const cudaStream_t stream = at::cuda::getCurrentCUDAStream();

  if (src_cache.dtype() == at::ScalarType::Float) {
    CALL_CONVERT_FP8_E5M2(uint8_t, float);
  } else if (src_cache.dtype() == at::ScalarType::Half) {
    CALL_CONVERT_FP8_E5M2(uint8_t, uint16_t);
  } else if (src_cache.dtype() == at::ScalarType::BFloat16) {
    CALL_CONVERT_FP8_E5M2(uint8_t, __nv_bfloat16);
  } else if (dst_cache.dtype() == at::ScalarType::Float) {
    CALL_CONVERT_FP8_E5M2(float, uint8_t);
  } else if (dst_cache.dtype() == at::ScalarType::Half) {
    CALL_CONVERT_FP8_E5M2(uint16_t, uint8_t);
  } else if (dst_cache.dtype() == at::ScalarType::BFloat16) {
    CALL_CONVERT_FP8_E5M2(__nv_bfloat16, uint8_t);
  }
}<|MERGE_RESOLUTION|>--- conflicted
+++ resolved
@@ -11,7 +11,6 @@
 #include <cassert>
 #include <map>
 #include <vector>
-#include "quant_utils.cuh"
 
 enum kv_cache_dtype {AUTO, FP8_E5M2, INT8};
 
@@ -136,11 +135,7 @@
   dim3 block(std::min(1024, numel_per_block));
   const at::cuda::OptionalCUDAGuard device_guard(cache_device);
   const cudaStream_t stream = at::cuda::getCurrentCUDAStream();
-<<<<<<< HEAD
-  VLLM_DISPATCH_QUANT_TYPES(
-=======
   VLLM_DISPATCH_FLOATING_AND_BYTE_TYPES(
->>>>>>> 40728714
     key_caches[0].scalar_type(), "copy_blocks_kernel", ([&] {
       vllm::copy_blocks_kernel<scalar_t><<<grid, block, 0, stream>>>(
         key_cache_ptrs_tensor.data_ptr<int64_t>(),
@@ -153,15 +148,6 @@
 
 namespace vllm {
 
-<<<<<<< HEAD
-template<typename attn_dtype, typename cache_dtype, bool use_quant>  // cache_dtype can be int8_t, vllm_floating_types for now
-__global__ void reshape_and_cache_kernel(
-  const attn_dtype* __restrict__ key,     // [num_tokens, num_heads, head_size]
-  const attn_dtype* __restrict__ value,   // [num_tokens, num_heads, head_size]
-  cache_dtype* __restrict__ key_cache,     // [num_blocks, num_heads, head_size/x, block_size, x]
-  cache_dtype* __restrict__ value_cache,   // [num_blocks, num_heads, head_size, block_size]
-  const int64_t* __restrict__ slot_mapping, // [num_tokens]
-=======
 template<typename scalar_t, typename cache_t, kv_cache_dtype KV_CACHE_DTYPE>
 __global__ void reshape_and_cache_kernel(
   const scalar_t* __restrict__ key,           // [num_tokens, num_heads, head_size]
@@ -169,7 +155,6 @@
   cache_t* __restrict__ key_cache,            // [num_blocks, num_heads, head_size/x, block_size, x]
   cache_t* __restrict__ value_cache,          // [num_blocks, num_heads, head_size, block_size]
   const int64_t* __restrict__ slot_mapping,   // [num_tokens]
->>>>>>> 40728714
   const int key_stride,
   const int value_stride,
   const int num_heads,
@@ -206,20 +191,6 @@
                             + block_offset * x
                             + x_offset;
     const int64_t tgt_value_idx = block_idx * num_heads * head_size * block_size
-<<<<<<< HEAD
-                              + head_idx * head_size * block_size
-                              + head_offset * block_size
-                              + block_offset;
-    // TODO (Lin Pengyun): use vector reading and quantization to improve IO ultilization
-    if constexpr (use_quant) {
-      attn_dtype tgt_key = key[src_key_idx];
-      key_cache[tgt_key_idx] = quant(tgt_key, k_scale, k_zp);
-      attn_dtype tgt_value = value[src_value_idx];
-      value_cache[tgt_value_idx] = quant(tgt_value, v_scale, v_zp);
-    } else {
-      key_cache[tgt_key_idx] = key[src_key_idx];
-      value_cache[tgt_value_idx] = value[src_value_idx];
-=======
                                   + head_idx * head_size * block_size
                                   + head_offset * block_size
                                   + block_offset;
@@ -238,7 +209,6 @@
     } else {
       key_cache[tgt_key_idx] = tgt_key;
       value_cache[tgt_value_idx] = tgt_value;
->>>>>>> 40728714
     }
   }
 }
@@ -268,20 +238,11 @@
   torch::Tensor& key_cache,     // [num_blocks, num_heads, head_size/x, block_size, x]
   torch::Tensor& value_cache,   // [num_blocks, num_heads, head_size, block_size]
   torch::Tensor& slot_mapping,  // [num_tokens]
-<<<<<<< HEAD
-  bool use_quant = false,
-  const float k_scale = 1.0f,
-  const float k_zp = 0.0f,
-  const float v_scale = 1.0f,
-  const float v_zp = 0.0f
-  )
-=======
   const std::string& kv_cache_dtype,
   const float k_scale = 1.0f,
   const float k_zp = 0.0f,
   const float v_scale = 1.0f,
   const float v_zp = 0.0f)
->>>>>>> 40728714
 {
   int num_tokens = key.size(0);
   int num_heads = key.size(1);
@@ -296,48 +257,6 @@
   dim3 block(std::min(num_heads * head_size, 512));
   const at::cuda::OptionalCUDAGuard device_guard(device_of(key));
   const cudaStream_t stream = at::cuda::getCurrentCUDAStream();
-<<<<<<< HEAD
-  VLLM_DISPATCH_FLOATING_TYPES(
-    key.scalar_type(),
-    "reshape_and_cache_kernel",
-    [&] {
-      if (use_quant) {
-        vllm::reshape_and_cache_kernel<scalar_t, int8_t, true><<<grid, block, 0, stream>>>(
-            key.data_ptr<scalar_t>(),
-            value.data_ptr<scalar_t>(),
-            key_cache.data_ptr<int8_t>(),
-            value_cache.data_ptr<int8_t>(),
-            slot_mapping.data_ptr<int64_t>(),
-            key_stride,
-            value_stride,
-            num_heads,
-            head_size,
-            block_size,
-            x,
-            k_scale,
-            k_zp,
-            v_scale,
-            v_zp);
-      } else {
-        vllm::reshape_and_cache_kernel<scalar_t, scalar_t, false><<<grid, block, 0, stream>>>(
-            key.data_ptr<scalar_t>(),
-            value.data_ptr<scalar_t>(),
-            key_cache.data_ptr<scalar_t>(),
-            value_cache.data_ptr<scalar_t>(),
-            slot_mapping.data_ptr<int64_t>(),
-            key_stride,
-            value_stride,
-            num_heads,
-            head_size,
-            block_size,
-            x,
-            k_scale,
-            k_zp,
-            v_scale,
-            v_zp);
-      }
-    });
-=======
   if (kv_cache_dtype == "auto") {
     if (key.dtype() == at::ScalarType::Float) {
       CALL_RESHAPE_AND_CACHE(float, float, AUTO);
@@ -365,7 +284,6 @@
   } else {
     TORCH_CHECK(false, "Unsupported data type of kv cache: ", kv_cache_dtype);
   }
->>>>>>> 40728714
 }
 
 namespace vllm {
