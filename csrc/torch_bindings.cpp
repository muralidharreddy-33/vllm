#include "cache.h"
#include "cuda_utils.h"
#include "ops.h"
#include "core/registration.h"

#include <torch/library.h>

// Note on op signatures:
// The X_meta signatures are for the meta functions corresponding to op X.
// They must be kept in sync with the signature for X. Generally, only
// functions that return Tensors require a meta function.
//
// See the following links for detailed docs on op registration and function
// schemas.
// https://docs.google.com/document/d/1_W62p8WJOQQUzPsJYa7s701JXt0qf2OfLub2sbkHOaU/edit#heading=h.ptttacy8y1u9
// https://github.com/pytorch/pytorch/blob/main/aten/src/ATen/native/README.md#annotations

TORCH_LIBRARY_EXPAND(TORCH_EXTENSION_NAME, ops) {
  // vLLM custom ops

  // Attention ops
  // Compute the attention between an input query and the cached
  // keys/values using PagedAttention.
  ops.def(
      "paged_attention_v1("
      "    Tensor! out, Tensor query, Tensor key_cache,"
      "    Tensor value_cache, int num_kv_heads, float scale,"
      "    Tensor block_tables, Tensor seq_lens, int block_size,"
      "    int max_seq_len, Tensor? alibi_slopes,"
      "    str kv_cache_dtype, float k_scale, float v_scale,"
      "    int tp_rank, int blocksparse_local_blocks,"
      "    int blocksparse_vert_stride, int blocksparse_block_size,"
      "    int blocksparse_head_sliding_step) -> ()");
  ops.impl("paged_attention_v1", torch::kCUDA, &paged_attention_v1);

  // PagedAttention V2.
  ops.def(
      "paged_attention_v2("
      "    Tensor! out, Tensor! exp_sums, Tensor! max_logits,"
      "    Tensor! tmp_out, Tensor query, Tensor key_cache,"
      "    Tensor value_cache, int num_kv_heads, float scale,"
      "    Tensor block_tables, Tensor seq_lens, int block_size,"
      "    int max_seq_len, Tensor? alibi_slopes,"
      "    str kv_cache_dtype, float k_scale, float v_scale,"
      "    int tp_rank, int blocksparse_local_blocks,"
      "    int blocksparse_vert_stride, int blocksparse_block_size,"
      "    int blocksparse_head_sliding_step) -> ()");
  ops.impl("paged_attention_v2", torch::kCUDA, &paged_attention_v2);

  // Activation ops
  // Activation function used in SwiGLU.
  ops.def("silu_and_mul(Tensor! out, Tensor input) -> ()");
  ops.impl("silu_and_mul", torch::kCUDA, &silu_and_mul);

  // Activation function used in GeGLU with `none` approximation.
  ops.def("gelu_and_mul(Tensor! out, Tensor input) -> ()");
  ops.impl("gelu_and_mul", torch::kCUDA, &gelu_and_mul);

  // Activation function used in GeGLU with `tanh` approximation.
  ops.def("gelu_tanh_and_mul(Tensor! out, Tensor input) -> ()");
  ops.impl("gelu_tanh_and_mul", torch::kCUDA, &gelu_tanh_and_mul);

  // GELU implementation used in GPT-2.
  ops.def("gelu_new(Tensor! out, Tensor input) -> ()");
  ops.impl("gelu_new", torch::kCUDA, &gelu_new);

  // Approximate GELU implementation.
  ops.def("gelu_fast(Tensor! out, Tensor input) -> ()");
  ops.impl("gelu_fast", torch::kCUDA, &gelu_fast);

  // Quick GELU implementation.
  ops.def("gelu_quick(Tensor! out, Tensor input) -> ()");
  ops.impl("gelu_quick", torch::kCUDA, &gelu_quick);

  // prepare_inputs advance_step
  ops.def(
      "advance_step(int num_seqs, int num_queries, int block_size, "
      "Tensor! input_tokens, Tensor sampled_token_ids, "
      "Tensor! input_positions, Tensor! seq_lens, Tensor! slot_mapping, "
      "Tensor block_tables) -> ()");
  ops.impl("advance_step", torch::kCUDA, &advance_step);

  // Layernorm
  // Apply Root Mean Square (RMS) Normalization to the input tensor.
  ops.def(
      "rms_norm(Tensor! out, Tensor input, Tensor weight, float epsilon) -> "
      "()");
  ops.impl("rms_norm", torch::kCUDA, &rms_norm);

  // In-place fused Add and RMS Normalization.
  ops.def(
      "fused_add_rms_norm(Tensor! input, Tensor! residual, Tensor weight, "
      "float epsilon) -> ()");
  ops.impl("fused_add_rms_norm", torch::kCUDA, &fused_add_rms_norm);

  // Rotary embedding
  // Apply GPT-NeoX or GPT-J style rotary embedding to query and key.
  ops.def(
      "rotary_embedding(Tensor positions, Tensor! query,"
      "                 Tensor! key, int head_size,"
      "                 Tensor cos_sin_cache, bool is_neox) -> ()");
  ops.impl("rotary_embedding", torch::kCUDA, &rotary_embedding);

  // Apply GPT-NeoX or GPT-J style rotary embedding to query and key
  // (supports multiple loras).
  ops.def(
      "batched_rotary_embedding(Tensor positions, Tensor! query,"
      "                         Tensor! key, int head_size,"
      "                         Tensor cos_sin_cache, bool is_neox,"
      "                         int rot_dim,"
      "                         Tensor cos_sin_cache_offsets) -> ()");
  ops.impl("batched_rotary_embedding", torch::kCUDA, &batched_rotary_embedding);

  // Quantization ops
#ifndef USE_ROCM
  // Quantized GEMM for AQLM.
  ops.def(
      "aqlm_gemm(Tensor input, Tensor codes, Tensor codebooks, "
      "Tensor scales, int[] codebook_partition_sizes, Tensor? bias) "
      "-> Tensor");
  ops.impl("aqlm_gemm", torch::kCUDA, &aqlm_gemm);

  // Decompression method for AQLM.
  ops.def(
      "aqlm_dequant(Tensor codes, Tensor codebooks, "
      "int[] codebook_partition_sizes) -> Tensor");
  ops.impl("aqlm_dequant", torch::kCUDA, &aqlm_dequant);

  // Quantized GEMM for AWQ.
  ops.def(
      "awq_gemm(Tensor _in_feats, Tensor _kernel, Tensor _scaling_factors, "
      "Tensor _zeros, int split_k_iters) -> Tensor");
  ops.impl("awq_gemm", torch::kCUDA, &awq_gemm);

  // Dequantization for AWQ.
  ops.def(
      "awq_dequantize(Tensor _kernel, Tensor _scaling_factors, "
      "Tensor _zeros, int split_k_iters, int thx, int thy) -> Tensor");
  ops.impl("awq_dequantize", torch::kCUDA, &awq_dequantize);

  // Note about marlin kernel 'workspace' arguments:
  // Technically these should be mutable since they are modified by the kernel.
  // But since they are set back to zero once the kernel is finished we can
  // hand wave and say that they have no net effect.
  //
  // The reason to mark 'workspace' as immutable is so that they don't interfere
  // with using ScalarType arguments in the ops. If they are marked as mutable,
  // pytorch throws an assert in
  // 'torch._higher_order_ops._register_effectful_op' that prevents these
  // kernels from being torch.compile'd.
  // See the following document for more info on custom types and ops that use
  // custom types:
  // https://docs.google.com/document/d/18fBMPuOJ0fY5ZQ6YyrHUppw9FA332CpNtgB6SOIgyuA

  // Marlin (Dense) Optimized Quantized GEMM for GPTQ.
  ops.def(
      "marlin_gemm(Tensor a, Tensor b_q_weight, Tensor b_scales, "
      "Tensor! workspace, int size_m, int size_n, int size_k) -> Tensor");
  ops.impl("marlin_gemm", torch::kCUDA, &marlin_gemm);

  // Marlin_24 (Sparse) Optimized Quantized GEMM for GPTQ.
  ops.def(
      "gptq_marlin_24_gemm(Tensor a, Tensor b_q_weight, Tensor b_meta, "
      "Tensor b_scales, Tensor workspace, "
      "__torch__.torch.classes._core_C.ScalarType b_q_type, "
      "int size_m, int size_n, int size_k) -> Tensor");
  ops.impl("gptq_marlin_24_gemm", torch::kCUDA, &gptq_marlin_24_gemm);

  // Machete (Dense) Optimized Mixed Precision GEMM for Hopper.
  ops.def("machete_supported_schedules", &machete::supported_schedules);
  ops.def(
      "machete_gemm(Tensor A, Tensor B,"
      "             __torch__.torch.classes._core_C.ScalarType btype,"
      "             Tensor? scales, Tensor? zeros, int? group_size,"
      "             Tensor? C, float? alpha, float? beta, str? schedule)"
      "-> Tensor");
  ops.impl("machete_gemm", torch::kCUDA, &machete::gemm);
  ops.def(
      "machete_prepack_B(Tensor B,"
      "                  __torch__.torch.classes._core_C.ScalarType btype)"
      "-> Tensor");
  ops.impl("machete_prepack_B", torch::kCUDA, &machete::prepack_B);

  // gptq_marlin Optimized Quantized GEMM for GPTQ.
  ops.def(
      "gptq_marlin_gemm(Tensor a, Tensor b_q_weight, Tensor b_scales, "
      "Tensor b_zeros, Tensor g_idx, Tensor perm, Tensor workspace, "
      "__torch__.torch.classes._core_C.ScalarType b_q_type, "
      "int size_m, int size_n, int size_k, bool is_k_full, "
      "bool has_zp, bool use_fp32_reduce) -> Tensor");
  ops.impl("gptq_marlin_gemm", torch::kCUDA, &gptq_marlin_gemm);

  // gptq_marlin repack from GPTQ.
  ops.def(
      "gptq_marlin_repack(Tensor b_q_weight, Tensor perm, "
      "SymInt size_k, SymInt size_n, int num_bits) -> Tensor");
  ops.impl("gptq_marlin_repack", torch::kCUDA, &gptq_marlin_repack);
  ops.impl("gptq_marlin_repack", torch::kMeta, &gptq_marlin_repack_meta);

  // awq_marlin repack from AWQ.
  ops.def(
      "awq_marlin_repack(Tensor b_q_weight, SymInt size_k, "
      "SymInt size_n, int num_bits) -> Tensor");
  ops.impl("awq_marlin_repack", torch::kCUDA, &awq_marlin_repack);
  ops.impl("awq_marlin_repack", torch::kMeta, &awq_marlin_repack_meta);

  // Dequantization for GGML.
  ops.def("ggml_dequantize(Tensor W, int type, int m, int n) -> Tensor");
  ops.impl("ggml_dequantize", torch::kCUDA, &ggml_dequantize);

  // mmvq kernel for GGML.
  ops.def(
      "ggml_mul_mat_vec_a8(Tensor W, Tensor X, int type, int row) "
      "-> Tensor");
  ops.impl("ggml_mul_mat_vec_a8", torch::kCUDA, &ggml_mul_mat_vec_a8);

  // mmq kernel for GGML.
  ops.def("ggml_mul_mat_a8(Tensor W, Tensor X, int type, int row) -> Tensor");
  ops.impl("ggml_mul_mat_a8", torch::kCUDA, &ggml_mul_mat_a8);

  // fp8_marlin Optimized Quantized GEMM for FP8 weight-only.
  ops.def(
      "fp8_marlin_gemm(Tensor a, Tensor b_q_weight, Tensor b_scales, "
      "Tensor! workspace, int num_bits, int size_m, int size_n, "
      "int size_k) -> Tensor");
  ops.impl("fp8_marlin_gemm", torch::kCUDA, &fp8_marlin_gemm);

  // marlin_qqq_gemm for QQQ.
  ops.def(
      "marlin_qqq_gemm(Tensor a, Tensor b_q_weight, "
      "Tensor s_tok, Tensor s_ch, Tensor s_group, "
      "Tensor! workspace, int size_m, int size_n, "
      "int size_k) -> Tensor");
  ops.impl("marlin_qqq_gemm", torch::kCUDA, &marlin_qqq_gemm);

  // CUTLASS w8a8 GEMM, supporting symmetric per-tensor or per-row/column
  // quantization, as well as bias
  ops.def(
      "cutlass_scaled_mm(Tensor! out, Tensor a,"
      "                  Tensor b, Tensor a_scales,"
      "                  Tensor b_scales, Tensor? bias) -> ()");
  ops.impl("cutlass_scaled_mm", torch::kCUDA, &cutlass_scaled_mm);

  // CUTLASS w8a8 GEMM, supporting asymmetric per-tensor or per-row/column
  // quantization.
  ops.def(
      "cutlass_scaled_mm_azp(Tensor! out, Tensor a,"
      "                  Tensor b, Tensor a_scales,"
      "                  Tensor b_scales, Tensor azp_adj,"
      "                  Tensor? azp, Tensor? bias) -> ()");
  ops.impl("cutlass_scaled_mm_azp", torch::kCUDA, &cutlass_scaled_mm_azp);

  // Check if cutlass scaled_mm is supported for CUDA devices of the given
  // capability
  ops.def("cutlass_scaled_mm_supports_fp8(int cuda_device_capability) -> bool");
  ops.impl("cutlass_scaled_mm_supports_fp8", &cutlass_scaled_mm_supports_fp8);

  // Mamba selective scan kernel
  ops.def(
      "selective_scan_fwd(Tensor! u, Tensor! delta,"
      "Tensor! A, Tensor! B, Tensor! C,"
      "Tensor? D_, Tensor? z_, Tensor? delta_bias_,"
      "bool delta_softplus,"
      "Tensor? index_, Tensor(a! -> *)? x) -> Tensor(a)[]");
  ops.impl("selective_scan_fwd", torch::kCUDA, &selective_scan_fwd);

  ops.def(
      "causal_conv1d_update(Tensor! x,"
      "Tensor! conv_state,"
      "Tensor! weight,"
      "Tensor? bias_,"
      "bool silu_activation) -> Tensor");
  ops.impl("causal_conv1d_update", torch::kCUDA, &causal_conv1d_update);

  ops.def(
      "causal_conv1d_fwd(Tensor! x, Tensor! weight,"
      "Tensor? bias_,"
      "Tensor? seq_idx_,"
      "Tensor? initial_states_,"
      "Tensor? final_states_out_,"
      "bool silu_activation) -> Tensor");
  ops.impl("causal_conv1d_fwd", torch::kCUDA, &causal_conv1d_fwd);
#endif

  // Quantized GEMM for GPTQ.
  // Note: even though the C++ inferred schema is correct for this op, it seems
  // to prevent the meta function registry.
  ops.def(
      "gptq_gemm(Tensor a, Tensor b_q_weight, Tensor b_gptq_qzeros, "
      "Tensor b_gptq_scales, Tensor b_g_idx, bool use_exllama, int bit) "
      "-> Tensor");
  ops.impl("gptq_gemm", torch::kCUDA, &gptq_gemm);

  // Post processing for GPTQ.
  ops.def("gptq_shuffle(Tensor! q_weight, Tensor q_perm, int bit) -> ()");
  ops.impl("gptq_shuffle", torch::kCUDA, &gptq_shuffle);

  // Compute FP8 quantized tensor for given scaling factor.
  ops.def(
      "static_scaled_fp8_quant(Tensor! out, Tensor input, Tensor scale) -> ()");
  ops.impl("static_scaled_fp8_quant", torch::kCUDA, &static_scaled_fp8_quant);

  // Compute dynamic-per-tensor FP8 quantized tensor and scaling factor.
  ops.def(
      "dynamic_scaled_fp8_quant(Tensor! out, Tensor input, Tensor! scale) -> "
      "()");
  ops.impl("dynamic_scaled_fp8_quant", torch::kCUDA, &dynamic_scaled_fp8_quant);

  // Compute dynamic-per-token FP8 quantized tensor and scaling factor.
  ops.def(
      "dynamic_per_token_scaled_fp8_quant(Tensor! out, Tensor input, "
      "Tensor! scale, Tensor? scale_ub) -> "
      "()");
  ops.impl("dynamic_per_token_scaled_fp8_quant", torch::kCUDA,
           &dynamic_per_token_scaled_fp8_quant);

  // Aligning the number of tokens to be processed by each expert such
  // that it is divisible by the block size.
  ops.def(
      "moe_align_block_size(Tensor topk_ids, int num_experts,"
      "                     int block_size, Tensor! sorted_token_ids,"
      "                     Tensor! experts_ids,"
      "                     Tensor! num_tokens_post_pad) -> ()");
  ops.impl("moe_align_block_size", torch::kCUDA, &moe_align_block_size);

  // Compute int8 quantized tensor for given scaling factor.
  ops.def(
      "static_scaled_int8_quant(Tensor! out, Tensor input, Tensor scale) -> "
      "()");
  ops.impl("static_scaled_int8_quant", torch::kCUDA, &static_scaled_int8_quant);

  // Compute int8 quantized tensor and scaling factor
  ops.def(
      "dynamic_scaled_int8_quant(Tensor! out, Tensor input, Tensor! scale) -> "
      "()");
  ops.impl("dynamic_scaled_int8_quant", torch::kCUDA,
           &dynamic_scaled_int8_quant);
}

TORCH_LIBRARY_EXPAND(CONCAT(TORCH_EXTENSION_NAME, _cache_ops), cache_ops) {
  // Cache ops
  // Swap in (out) the cache blocks from src to dst.
  cache_ops.def(
      "swap_blocks(Tensor src, Tensor! dst, Tensor block_mapping) -> ()");
  cache_ops.impl("swap_blocks", torch::kCUDA, &swap_blocks);

  // Copy the cache blocks from src to dst.
  cache_ops.def(
      "copy_blocks(Tensor(a!)[] key_caches, Tensor[](b!) value_caches, "
      "Tensor block_mapping) -> ()");
  cache_ops.impl("copy_blocks", torch::kCUDA, &copy_blocks);

  // Reshape the key and value tensors and cache them.
  cache_ops.def(
      "reshape_and_cache(Tensor key, Tensor value,"
      "                  Tensor! key_cache, Tensor! value_cache,"
      "                  Tensor slot_mapping,"
      "                  str kv_cache_dtype,"
      "                  float k_scale, float v_scale) -> ()");
  cache_ops.impl("reshape_and_cache", torch::kCUDA, &reshape_and_cache);

  // Reshape the key and value tensors and cache them.
  cache_ops.def(
      "reshape_and_cache_flash(Tensor key, Tensor value,"
      "                        Tensor! key_cache,"
      "                        Tensor! value_cache,"
      "                        Tensor slot_mapping,"
      "                        str kv_cache_dtype,"
      "                        float k_scale, float v_scale) -> ()");
  cache_ops.impl("reshape_and_cache_flash", torch::kCUDA,
                 &reshape_and_cache_flash);

  // Convert the key and value cache to fp8 data type.
  cache_ops.def(
      "convert_fp8(Tensor! dst_cache, Tensor src_cache, float scale, "
      "str kv_cache_dtype) -> ()");
  cache_ops.impl("convert_fp8", torch::kCUDA, &convert_fp8);
}

TORCH_LIBRARY_EXPAND(CONCAT(TORCH_EXTENSION_NAME, _cuda_utils), cuda_utils) {
  // Cuda utils

  // Gets the specified device attribute.
  cuda_utils.def("get_device_attribute(int attribute, int device_id) -> int");
  cuda_utils.impl("get_device_attribute", &get_device_attribute);

  // Gets the maximum shared memory per block device attribute.
  cuda_utils.def(
      "get_max_shared_memory_per_block_device_attribute(int device_id) -> int");
  cuda_utils.impl("get_max_shared_memory_per_block_device_attribute",
                  &get_max_shared_memory_per_block_device_attribute);
}

#ifndef USE_ROCM
TORCH_LIBRARY_EXPAND(CONCAT(TORCH_EXTENSION_NAME, _custom_ar), custom_ar) {
  // Custom all-reduce kernels
  custom_ar.def(
      "init_custom_ar(Tensor meta, Tensor rank_data, "
      "str[] handles, int[] offsets, int rank, "
      "bool full_nvlink) -> int");
  custom_ar.impl("init_custom_ar", torch::kCUDA, &init_custom_ar);

<<<<<<< HEAD
=======
  custom_ar.def(
      "should_custom_ar(Tensor inp, int max_size, int world_size, "
      "bool full_nvlink) -> bool");
  custom_ar.impl("should_custom_ar", torch::kCUDA, &should_custom_ar);

>>>>>>> 8baa4549
  custom_ar.def("all_reduce_reg(int fa, Tensor inp, Tensor! out) -> ()");
  custom_ar.impl("all_reduce_reg", torch::kCUDA, &all_reduce_reg);

  custom_ar.def(
      "all_reduce_unreg(int fa, Tensor inp, Tensor reg_buffer, Tensor! out) -> "
      "()");
  custom_ar.impl("all_reduce_unreg", torch::kCUDA, &all_reduce_unreg);

  custom_ar.def("dispose", &dispose);
  custom_ar.def("meta_size", &meta_size);

  custom_ar.def(
      "register_buffer(int fa, Tensor t, str[] handles, "
      "int[] offsets) -> ()");
  custom_ar.impl("register_buffer", torch::kCUDA, &register_buffer);

  custom_ar.def("get_graph_buffer_ipc_meta", &get_graph_buffer_ipc_meta);
  custom_ar.def("register_graph_buffers", &register_graph_buffers);
}
#endif

REGISTER_EXTENSION(TORCH_EXTENSION_NAME)<|MERGE_RESOLUTION|>--- conflicted
+++ resolved
@@ -400,14 +400,6 @@
       "bool full_nvlink) -> int");
   custom_ar.impl("init_custom_ar", torch::kCUDA, &init_custom_ar);
 
-<<<<<<< HEAD
-=======
-  custom_ar.def(
-      "should_custom_ar(Tensor inp, int max_size, int world_size, "
-      "bool full_nvlink) -> bool");
-  custom_ar.impl("should_custom_ar", torch::kCUDA, &should_custom_ar);
-
->>>>>>> 8baa4549
   custom_ar.def("all_reduce_reg(int fa, Tensor inp, Tensor! out) -> ()");
   custom_ar.impl("all_reduce_reg", torch::kCUDA, &all_reduce_reg);
 
