#include "cache.h"
#include "cuda_utils.h"
#include "ops.h"
#include "core/registration.h"

#include <torch/library.h>

// Note on op signatures:
// The X_meta signatures are for the meta functions corresponding to op X.
// They must be kept in sync with the signature for X. Generally, only
// functions that return Tensors require a meta function.
//
// See the following links for detailed docs on op registration and function
// schemas.
// https://docs.google.com/document/d/1_W62p8WJOQQUzPsJYa7s701JXt0qf2OfLub2sbkHOaU/edit#heading=h.ptttacy8y1u9
// https://github.com/pytorch/pytorch/blob/main/aten/src/ATen/native/README.md#annotations

TORCH_LIBRARY_EXPAND(TORCH_EXTENSION_NAME, ops) {
  // vLLM custom ops

  ops.def("weak_ref_tensor(Tensor input) -> Tensor");
  ops.impl("weak_ref_tensor", torch::kCUDA, &weak_ref_tensor);

  // Attention ops
  // Compute the attention between an input query and the cached
  // keys/values using PagedAttention.
  ops.def(
      "paged_attention_v1("
      "    Tensor! out, Tensor query, Tensor key_cache,"
      "    Tensor value_cache, int num_kv_heads, float scale,"
      "    Tensor block_tables, Tensor seq_lens, int block_size,"
      "    int max_seq_len, Tensor? alibi_slopes,"
      "    str kv_cache_dtype, float k_scale, float v_scale,"
      "    int tp_rank, int blocksparse_local_blocks,"
      "    int blocksparse_vert_stride, int blocksparse_block_size,"
      "    int blocksparse_head_sliding_step) -> ()");
  ops.impl("paged_attention_v1", torch::kCUDA, &paged_attention_v1);

  // PagedAttention V2.
  ops.def(
      "paged_attention_v2("
      "    Tensor! out, Tensor! exp_sums, Tensor! max_logits,"
      "    Tensor! tmp_out, Tensor query, Tensor key_cache,"
      "    Tensor value_cache, int num_kv_heads, float scale,"
      "    Tensor block_tables, Tensor seq_lens, int block_size,"
      "    int max_seq_len, Tensor? alibi_slopes,"
      "    str kv_cache_dtype, float k_scale, float v_scale,"
      "    int tp_rank, int blocksparse_local_blocks,"
      "    int blocksparse_vert_stride, int blocksparse_block_size,"
      "    int blocksparse_head_sliding_step) -> ()");
  ops.impl("paged_attention_v2", torch::kCUDA, &paged_attention_v2);

  // Activation ops
  // Activation function used in SwiGLU.
  ops.def("silu_and_mul(Tensor! out, Tensor input) -> ()");
  ops.impl("silu_and_mul", torch::kCUDA, &silu_and_mul);

  // Activation function used in GeGLU with `none` approximation.
  ops.def("gelu_and_mul(Tensor! out, Tensor input) -> ()");
  ops.impl("gelu_and_mul", torch::kCUDA, &gelu_and_mul);

  // Activation function used in GeGLU with `tanh` approximation.
  ops.def("gelu_tanh_and_mul(Tensor! out, Tensor input) -> ()");
  ops.impl("gelu_tanh_and_mul", torch::kCUDA, &gelu_tanh_and_mul);

  // FATReLU implementation.
  ops.def("fatrelu_and_mul(Tensor! out, Tensor input, float threshold) -> ()");
  ops.impl("fatrelu_and_mul", torch::kCUDA, &fatrelu_and_mul);

  // GELU implementation used in GPT-2.
  ops.def("gelu_new(Tensor! out, Tensor input) -> ()");
  ops.impl("gelu_new", torch::kCUDA, &gelu_new);

  // Approximate GELU implementation.
  ops.def("gelu_fast(Tensor! out, Tensor input) -> ()");
  ops.impl("gelu_fast", torch::kCUDA, &gelu_fast);

  // Quick GELU implementation.
  ops.def("gelu_quick(Tensor! out, Tensor input) -> ()");
  ops.impl("gelu_quick", torch::kCUDA, &gelu_quick);

  // prepare_inputs advance_step
  ops.def(
      "advance_step_flashattn(int num_seqs, int num_queries, int block_size, "
      "Tensor! input_tokens, Tensor sampled_token_ids, "
      "Tensor! input_positions, Tensor! seq_lens, Tensor! slot_mapping, "
      "Tensor block_tables) -> ()");
  ops.impl("advance_step_flashattn", torch::kCUDA, &advance_step_flashattn);

  ops.def(
      "advance_step_flashinfer("
      "    int num_seqs, int num_queries, int block_size,"
      "    Tensor! input_tokens, Tensor sampled_token_ids,"
      "    Tensor! input_positions, Tensor! seq_lens, Tensor! slot_mapping,"
      "    Tensor block_tables, Tensor! paged_kv_indices,"
      "    Tensor! paged_kv_indptr, Tensor! paged_kv_last_page_len,"
      "    Tensor! block_table_bounds"
      ") -> ()");
  ops.impl("advance_step_flashinfer", torch::kCUDA, &advance_step_flashinfer);

  // Layernorm
  // Apply Root Mean Square (RMS) Normalization to the input tensor.
  ops.def(
      "rms_norm(Tensor! out, Tensor input, Tensor weight, float epsilon) -> "
      "()");
  ops.impl("rms_norm", torch::kCUDA, &rms_norm);

  // In-place fused Add and RMS Normalization.
  ops.def(
      "fused_add_rms_norm(Tensor! input, Tensor! residual, Tensor weight, "
      "float epsilon) -> ()");
  ops.impl("fused_add_rms_norm", torch::kCUDA, &fused_add_rms_norm);

  // Rotary embedding
  // Apply GPT-NeoX or GPT-J style rotary embedding to query and key.
  ops.def(
      "rotary_embedding(Tensor positions, Tensor! query,"
      "                 Tensor! key, int head_size,"
      "                 Tensor cos_sin_cache, bool is_neox) -> ()");
  ops.impl("rotary_embedding", torch::kCUDA, &rotary_embedding);

  // Apply GPT-NeoX or GPT-J style rotary embedding to query and key
  // (supports multiple loras).
  ops.def(
      "batched_rotary_embedding(Tensor positions, Tensor! query,"
      "                         Tensor! key, int head_size,"
      "                         Tensor cos_sin_cache, bool is_neox,"
      "                         int rot_dim,"
      "                         Tensor cos_sin_cache_offsets) -> ()");
  ops.impl("batched_rotary_embedding", torch::kCUDA, &batched_rotary_embedding);

  // Quantization ops
#ifndef USE_ROCM
  // Quantized GEMM for AQLM.
  ops.def(
      "aqlm_gemm(Tensor input, Tensor codes, Tensor codebooks, "
      "Tensor scales, int[] codebook_partition_sizes, Tensor? bias) "
      "-> Tensor");
  ops.impl("aqlm_gemm", torch::kCUDA, &aqlm_gemm);

  // Decompression method for AQLM.
  ops.def(
      "aqlm_dequant(Tensor codes, Tensor codebooks, "
      "int[] codebook_partition_sizes) -> Tensor");
  ops.impl("aqlm_dequant", torch::kCUDA, &aqlm_dequant);

  // Quantized GEMM for AWQ.
  ops.def(
      "awq_gemm(Tensor _in_feats, Tensor _kernel, Tensor _scaling_factors, "
      "Tensor _zeros, SymInt split_k_iters) -> Tensor");
  ops.impl("awq_gemm", torch::kCUDA, &awq_gemm);

  // Dequantization for AWQ.
  ops.def(
      "awq_dequantize(Tensor _kernel, Tensor _scaling_factors, "
      "Tensor _zeros, SymInt split_k_iters, int thx, int thy) -> Tensor");
  ops.impl("awq_dequantize", torch::kCUDA, &awq_dequantize);

  // Note about marlin kernel 'workspace' arguments:
  // Technically these should be mutable since they are modified by the kernel.
  // But since they are set back to zero once the kernel is finished we can
  // hand wave and say that they have no net effect.
  //
  // The reason to mark 'workspace' as immutable is so that they don't interfere
  // with using ScalarType arguments in the ops. If they are marked as mutable,
  // pytorch throws an assert in
  // 'torch._higher_order_ops._register_effectful_op' that prevents these
  // kernels from being torch.compile'd.
  // See the following document for more info on custom types and ops that use
  // custom types:
  // https://docs.google.com/document/d/18fBMPuOJ0fY5ZQ6YyrHUppw9FA332CpNtgB6SOIgyuA

  // Marlin (Dense) Optimized Quantized GEMM for GPTQ.
  ops.def(
      "marlin_gemm(Tensor a, Tensor b_q_weight, Tensor b_scales, "
      "Tensor! workspace, SymInt size_m, SymInt size_n, SymInt size_k) -> "
      "Tensor");
  // conditionally compiled so impl in source file

  // Marlin_24 (Sparse) Optimized Quantized GEMM for GPTQ.
  ops.def(
      "gptq_marlin_24_gemm(Tensor a, Tensor b_q_weight, Tensor b_meta, "
      "Tensor b_scales, Tensor workspace, "
      "int b_q_type, "
      "SymInt size_m, SymInt size_n, SymInt size_k) -> Tensor");
  //  conditionally compiled so impl in source file

  // Machete (Dense) Optimized Mixed Precision GEMM for Hopper.
  ops.def("machete_supported_schedules(int btype) -> str[]");
  ops.def(
      "machete_gemm(Tensor A, Tensor B, int btype, "
      "             Tensor? scales, Tensor? zeros, int? group_size, "
      "             Tensor? C, float? alpha, float? beta, str? schedule)"
      "-> Tensor");
  ops.def("machete_prepack_B(Tensor B, int btype) -> Tensor");
  // conditionally compiled so impl registration is in source file

  ops.def("permute_cols(Tensor A, Tensor perm) -> Tensor");
  ops.impl("permute_cols", torch::kCUDA, &permute_cols);

  // gptq_marlin Optimized Quantized GEMM for GPTQ.
  ops.def(
      "gptq_marlin_gemm(Tensor a, Tensor b_q_weight, Tensor b_scales, "
      "Tensor b_zeros, Tensor g_idx, Tensor perm, Tensor workspace, "
      "int b_q_type, "
      "SymInt size_m, SymInt size_n, SymInt size_k, bool is_k_full, "
      "bool has_zp, bool use_fp32_reduce) -> Tensor");
  // conditionally compiled so impl registration is in source file

  // gptq_marlin repack from GPTQ.
  ops.def(
      "gptq_marlin_repack(Tensor b_q_weight, Tensor perm, "
      "SymInt size_k, SymInt size_n, int num_bits) -> Tensor");
  // conditionally compiled so impl registrations are in source file

  // awq_marlin repack from AWQ.
<<<<<<< HEAD
  ops.def("awq_marlin_repack", &awq_marlin_repack);
  ops.impl("awq_marlin_repack", torch::kCUDA, &awq_marlin_repack);
#endif
=======
  ops.def(
      "awq_marlin_repack(Tensor b_q_weight, SymInt size_k, "
      "SymInt size_n, int num_bits) -> Tensor");
  // conditionally compiled so impl registrations are in source file
>>>>>>> b67feb12

  // Dequantization for GGML.
  ops.def("ggml_dequantize(Tensor W, int type, SymInt m, SymInt n) -> Tensor");
  ops.impl("ggml_dequantize", torch::kCUDA, &ggml_dequantize);

  // mmvq kernel for GGML.
  ops.def(
      "ggml_mul_mat_vec_a8(Tensor W, Tensor X, int type, SymInt row) "
      "-> Tensor");
  ops.impl("ggml_mul_mat_vec_a8", torch::kCUDA, &ggml_mul_mat_vec_a8);

  // mmq kernel for GGML.
  ops.def(
      "ggml_mul_mat_a8(Tensor W, Tensor X, int type, SymInt row) -> Tensor");
  ops.impl("ggml_mul_mat_a8", torch::kCUDA, &ggml_mul_mat_a8);

#ifndef USE_ROCM
  // fp8_marlin Optimized Quantized GEMM for FP8 weight-only.
  ops.def(
      "fp8_marlin_gemm(Tensor a, Tensor b_q_weight, Tensor b_scales, "
      "Tensor! workspace, int num_bits, SymInt size_m, SymInt size_n, "
      "SymInt size_k) -> Tensor");
  // conditionally compiled so impl registration is in source file

  // marlin_qqq_gemm for QQQ.
  ops.def(
      "marlin_qqq_gemm(Tensor a, Tensor b_q_weight, "
      "Tensor s_tok, Tensor s_ch, Tensor s_group, "
      "Tensor! workspace, SymInt size_m, SymInt size_n, "
      "SymInt size_k) -> Tensor");
  // conditionally compiled so impl registration is in source file

  // CUTLASS w8a8 GEMM, supporting symmetric per-tensor or per-row/column
  // quantization, as well as bias
  ops.def(
      "cutlass_scaled_mm(Tensor! out, Tensor a,"
      "                  Tensor b, Tensor a_scales,"
      "                  Tensor b_scales, Tensor? bias) -> ()");
  ops.impl("cutlass_scaled_mm", torch::kCUDA, &cutlass_scaled_mm);

  // CUTLASS w8a8 GEMM, supporting asymmetric per-tensor or per-row/column
  // quantization.
  ops.def(
      "cutlass_scaled_mm_azp(Tensor! out, Tensor a,"
      "                  Tensor b, Tensor a_scales,"
      "                  Tensor b_scales, Tensor azp_adj,"
      "                  Tensor? azp, Tensor? bias) -> ()");
  ops.impl("cutlass_scaled_mm_azp", torch::kCUDA, &cutlass_scaled_mm_azp);

  // Check if cutlass scaled_mm is supported for CUDA devices of the given
  // capability
  ops.def("cutlass_scaled_mm_supports_fp8(int cuda_device_capability) -> bool");
  ops.impl("cutlass_scaled_mm_supports_fp8", &cutlass_scaled_mm_supports_fp8);

  // Mamba selective scan kernel
  ops.def(
      "selective_scan_fwd(Tensor! u, Tensor! delta,"
      "Tensor! A, Tensor! B, Tensor! C,"
      "Tensor? D_, Tensor!? z_, Tensor? delta_bias_,"
      "bool delta_softplus,"
      "Tensor? query_start_loc,"
      "Tensor? cache_indices,"
      "Tensor? has_initial_state,"
      "Tensor! ssm_states,"
      "int pad_slot_id) -> ()");
  ops.impl("selective_scan_fwd", torch::kCUDA, &selective_scan_fwd);

  ops.def(
      "causal_conv1d_update(Tensor! x,"
      "Tensor! conv_state,"
      "Tensor! weight,"
      "Tensor? bias_,"
      "bool silu_activation,"
      "Tensor? cache_seqlens_,"
      "Tensor? conv_state_indices,"
      "int pad_slot_id) -> ()");
  ops.impl("causal_conv1d_update", torch::kCUDA, &causal_conv1d_update);

  ops.def(
      "causal_conv1d_fwd(Tensor! x, Tensor! weight,"
      "Tensor? bias_,"
      "Tensor!? conv_states,"
      "Tensor? query_start_loc,"
      "Tensor? cache_indices,"
      "Tensor? has_initial_state,"
      "bool silu_activation,"
      "int pad_slot_id) -> ()");
  ops.impl("causal_conv1d_fwd", torch::kCUDA, &causal_conv1d_fwd);
#endif

  // Quantized GEMM for GPTQ.
  // Note: even though the C++ inferred schema is correct for this op, it seems
  // to prevent the meta function registry.
  ops.def(
      "gptq_gemm(Tensor a, Tensor b_q_weight, Tensor b_gptq_qzeros, "
      "Tensor b_gptq_scales, Tensor b_g_idx, bool use_exllama, int bit) "
      "-> Tensor");
  ops.impl("gptq_gemm", torch::kCUDA, &gptq_gemm);

  // Post processing for GPTQ.
  ops.def("gptq_shuffle(Tensor! q_weight, Tensor q_perm, int bit) -> ()");
  ops.impl("gptq_shuffle", torch::kCUDA, &gptq_shuffle);

  // Compute FP8 quantized tensor for given scaling factor.
  ops.def(
      "static_scaled_fp8_quant(Tensor! out, Tensor input, Tensor scale) -> ()");
  ops.impl("static_scaled_fp8_quant", torch::kCUDA, &static_scaled_fp8_quant);

  // Compute dynamic-per-tensor FP8 quantized tensor and scaling factor.
  ops.def(
      "dynamic_scaled_fp8_quant(Tensor! out, Tensor input, Tensor! scale) -> "
      "()");
  ops.impl("dynamic_scaled_fp8_quant", torch::kCUDA, &dynamic_scaled_fp8_quant);

  // Compute dynamic-per-token FP8 quantized tensor and scaling factor.
  ops.def(
      "dynamic_per_token_scaled_fp8_quant(Tensor! out, Tensor input, "
      "Tensor! scale, Tensor? scale_ub) -> "
      "()");
  ops.impl("dynamic_per_token_scaled_fp8_quant", torch::kCUDA,
           &dynamic_per_token_scaled_fp8_quant);

  // Compute int8 quantized tensor for given scaling factor.
  ops.def(
      "static_scaled_int8_quant(Tensor! out, Tensor input, Tensor scale,"
      "Tensor? azp) -> ()");
  ops.impl("static_scaled_int8_quant", torch::kCUDA, &static_scaled_int8_quant);

  // Compute int8 quantized tensor and scaling factor
  ops.def(
      "dynamic_scaled_int8_quant(Tensor! out, Tensor input, Tensor! scale, "
      "Tensor!? azp) -> ()");
  ops.impl("dynamic_scaled_int8_quant", torch::kCUDA,
           &dynamic_scaled_int8_quant);
}

TORCH_LIBRARY_EXPAND(CONCAT(TORCH_EXTENSION_NAME, _cache_ops), cache_ops) {
  // Cache ops
  // Swap in (out) the cache blocks from src to dst.
  cache_ops.def(
      "swap_blocks(Tensor src, Tensor! dst, Tensor block_mapping) -> ()");
  cache_ops.impl("swap_blocks", torch::kCUDA, &swap_blocks);

  // Copy the cache blocks from src to dst.
  cache_ops.def(
      "copy_blocks(Tensor(a!)[] key_caches, Tensor[](b!) value_caches, "
      "Tensor block_mapping) -> ()");
  cache_ops.impl("copy_blocks", torch::kCUDA, &copy_blocks);

  // Reshape the key and value tensors and cache them.
  cache_ops.def(
      "reshape_and_cache(Tensor key, Tensor value,"
      "                  Tensor! key_cache, Tensor! value_cache,"
      "                  Tensor slot_mapping,"
      "                  str kv_cache_dtype,"
      "                  float k_scale, float v_scale) -> ()");
  cache_ops.impl("reshape_and_cache", torch::kCUDA, &reshape_and_cache);

  // Reshape the key and value tensors and cache them.
  cache_ops.def(
      "reshape_and_cache_flash(Tensor key, Tensor value,"
      "                        Tensor! key_cache,"
      "                        Tensor! value_cache,"
      "                        Tensor slot_mapping,"
      "                        str kv_cache_dtype,"
      "                        float k_scale, float v_scale) -> ()");
  cache_ops.impl("reshape_and_cache_flash", torch::kCUDA,
                 &reshape_and_cache_flash);

  // Convert the key and value cache to fp8 data type.
  cache_ops.def(
      "convert_fp8(Tensor! dst_cache, Tensor src_cache, float scale, "
      "str kv_cache_dtype) -> ()");
  cache_ops.impl("convert_fp8", torch::kCUDA, &convert_fp8);
}

TORCH_LIBRARY_EXPAND(CONCAT(TORCH_EXTENSION_NAME, _cuda_utils), cuda_utils) {
  // Cuda utils

  // Gets the specified device attribute.
  cuda_utils.def("get_device_attribute(int attribute, int device_id) -> int");
  cuda_utils.impl("get_device_attribute", &get_device_attribute);

  // Gets the maximum shared memory per block device attribute.
  cuda_utils.def(
      "get_max_shared_memory_per_block_device_attribute(int device_id) -> int");
  cuda_utils.impl("get_max_shared_memory_per_block_device_attribute",
                  &get_max_shared_memory_per_block_device_attribute);
}

#ifndef USE_ROCM
TORCH_LIBRARY_EXPAND(CONCAT(TORCH_EXTENSION_NAME, _custom_ar), custom_ar) {
  // Custom all-reduce kernels
  custom_ar.def(
      "init_custom_ar(Tensor meta, Tensor rank_data, "
      "str[] handles, int[] offsets, int rank, "
      "bool full_nvlink) -> int");
  custom_ar.impl("init_custom_ar", torch::kCUDA, &init_custom_ar);

  custom_ar.def("all_reduce_reg(int fa, Tensor inp, Tensor! out) -> ()");
  custom_ar.impl("all_reduce_reg", torch::kCUDA, &all_reduce_reg);

  custom_ar.def(
      "all_reduce_unreg(int fa, Tensor inp, Tensor reg_buffer, Tensor! out) -> "
      "()");
  custom_ar.impl("all_reduce_unreg", torch::kCUDA, &all_reduce_unreg);

  custom_ar.def("dispose", &dispose);
  custom_ar.def("meta_size", &meta_size);

  custom_ar.def(
      "register_buffer(int fa, Tensor t, str[] handles, "
      "int[] offsets) -> ()");
  custom_ar.impl("register_buffer", torch::kCUDA, &register_buffer);

  custom_ar.def("get_graph_buffer_ipc_meta", &get_graph_buffer_ipc_meta);
  custom_ar.def("register_graph_buffers", &register_graph_buffers);
}
#endif

REGISTER_EXTENSION(TORCH_EXTENSION_NAME)<|MERGE_RESOLUTION|>--- conflicted
+++ resolved
@@ -214,16 +214,10 @@
   // conditionally compiled so impl registrations are in source file
 
   // awq_marlin repack from AWQ.
-<<<<<<< HEAD
-  ops.def("awq_marlin_repack", &awq_marlin_repack);
-  ops.impl("awq_marlin_repack", torch::kCUDA, &awq_marlin_repack);
-#endif
-=======
   ops.def(
       "awq_marlin_repack(Tensor b_q_weight, SymInt size_k, "
       "SymInt size_n, int num_bits) -> Tensor");
   // conditionally compiled so impl registrations are in source file
->>>>>>> b67feb12
 
   // Dequantization for GGML.
   ops.def("ggml_dequantize(Tensor W, int type, SymInt m, SymInt n) -> Tensor");
