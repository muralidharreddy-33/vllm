#pragma once

#include <torch/all.h>

<<<<<<< HEAD
void paged_attention(
    torch::Tensor& out, torch::Tensor& exp_sums, torch::Tensor& max_logits,
    torch::Tensor& tmp_out, torch::Tensor& query, torch::Tensor& key_cache,
    torch::Tensor& value_cache, int64_t num_kv_heads, double scale,
    torch::Tensor& block_tables, torch::Tensor& context_lens,
    int64_t block_size, int64_t max_context_len,
    const std::optional<torch::Tensor>& alibi_slopes,
    const std::string& kv_cache_dtype, double k_scale, double v_scale);
=======
void paged_attention(torch::Tensor& out, torch::Tensor& exp_sums,
                     torch::Tensor& max_logits, torch::Tensor& tmp_out,
                     torch::Tensor& query, torch::Tensor& key_cache,
                     torch::Tensor& value_cache, int64_t num_kv_heads,
                     double scale, torch::Tensor& block_tables,
                     torch::Tensor& context_lens, int64_t block_size,
                     int64_t max_context_len,
                     const std::optional<torch::Tensor>& alibi_slopes,
                     const std::string& kv_cache_dtype, torch::Tensor& k_scale,
                     torch::Tensor& v_scale);
>>>>>>> 6dd94dbe
<|MERGE_RESOLUTION|>--- conflicted
+++ resolved
@@ -2,16 +2,6 @@
 
 #include <torch/all.h>
 
-<<<<<<< HEAD
-void paged_attention(
-    torch::Tensor& out, torch::Tensor& exp_sums, torch::Tensor& max_logits,
-    torch::Tensor& tmp_out, torch::Tensor& query, torch::Tensor& key_cache,
-    torch::Tensor& value_cache, int64_t num_kv_heads, double scale,
-    torch::Tensor& block_tables, torch::Tensor& context_lens,
-    int64_t block_size, int64_t max_context_len,
-    const std::optional<torch::Tensor>& alibi_slopes,
-    const std::string& kv_cache_dtype, double k_scale, double v_scale);
-=======
 void paged_attention(torch::Tensor& out, torch::Tensor& exp_sums,
                      torch::Tensor& max_logits, torch::Tensor& tmp_out,
                      torch::Tensor& query, torch::Tensor& key_cache,
@@ -21,5 +11,4 @@
                      int64_t max_context_len,
                      const std::optional<torch::Tensor>& alibi_slopes,
                      const std::string& kv_cache_dtype, torch::Tensor& k_scale,
-                     torch::Tensor& v_scale);
->>>>>>> 6dd94dbe
+                     torch::Tensor& v_scale);