--- conflicted
+++ resolved
@@ -233,18 +233,11 @@
     float* __restrict__ exp_sums,  // [num_seqs, num_heads, max_num_partitions]
     float* __restrict__ max_logits,  // [num_seqs, num_heads,
                                      // max_num_partitions]
-<<<<<<< HEAD
     scalar_t* __restrict__ out,    // [num_seqs, num_heads, max_num_partitions,
                                    // head_size]
     OUTT* __restrict__ final_out,  // [num_seqs, num_heads, head_size]
     int max_ctx_blocks, const float* k_scale_ptr, const float* v_scale_ptr,
     const float* __restrict__ fp8_out_scale_ptr) {
-=======
-    scalar_t* __restrict__ out,  // [num_seqs, num_heads, max_num_partitions,
-                                 // head_size]
-    scalar_t* __restrict__ final_out,  // [num_seqs, num_heads, head_size]
-    int max_ctx_blocks, const float* k_scale_ptr, const float* v_scale_ptr) {
->>>>>>> 2bc3fbba
   constexpr int NWARPS = NUM_THREADS / WARP_SIZE;
   const int warpid = threadIdx.x / WARP_SIZE;
   const int laneid = threadIdx.x % WARP_SIZE;
@@ -999,18 +992,11 @@
     float* __restrict__ exp_sums,  // [num_seqs, num_heads, max_num_partitions]
     float* __restrict__ max_logits,  // [num_seqs, num_heads,
                                      // max_num_partitions]
-<<<<<<< HEAD
     scalar_t* __restrict__ out,    // [num_seqs, num_heads, max_num_partitions,
                                    // head_size]
     OUTT* __restrict__ final_out,  // [num_seqs, num_heads, head_size]
-    int max_ctx_blocks, const float* k_scale_ptr, const float* v_scale_ptr,
+    int max_ctx_blocks, const float* k_scale, const float* v_scale,
     const float* __restrict__ fp8_out_scale_ptr) {
-=======
-    scalar_t* __restrict__ out,  // [num_seqs, num_heads, max_num_partitions,
-                                 // head_size]
-    scalar_t* __restrict__ final_out,  // [num_seqs, num_heads, head_size]
-    int max_ctx_blocks, const float* k_scale, const float* v_scale) {
->>>>>>> 2bc3fbba
   UNREACHABLE_CODE
 }
 
@@ -1040,7 +1026,6 @@
           block_tables_ptr, context_lens_ptr, max_num_blocks_per_seq,         \
           alibi_slopes_ptr, q_stride, kv_block_stride, kv_head_stride,        \
           exp_sums_ptr, max_logits_ptr, tmp_out_ptr, out_ptr, max_ctx_blocks, \
-<<<<<<< HEAD
           k_scale_ptr, v_scale_ptr, fp8_out_scale_ptr);
 
 #define LAUNCH_CUSTOM_REDUCTION(NPAR_LOOPS)                          \
@@ -1049,9 +1034,6 @@
       <<<reduce_grid, reduce_block, 0, stream>>>(                    \
           out_ptr, exp_sums_ptr, max_logits_ptr, tmp_out_ptr,        \
           context_lens_ptr, max_num_partitions, fp8_out_scale_ptr);
-=======
-          k_scale_ptr, v_scale_ptr);
->>>>>>> 2bc3fbba
 
 template <typename T, typename KVT, vllm::Fp8KVCacheDataType KV_DTYPE,
           int BLOCK_SIZE, int HEAD_SIZE, typename OUTT, int PARTITION_SIZE>
@@ -1061,12 +1043,8 @@
     torch::Tensor& value_cache, const int num_kv_heads, float scale,
     torch::Tensor& block_tables, torch::Tensor& context_lens,
     int max_context_len, const std::optional<torch::Tensor>& alibi_slopes,
-<<<<<<< HEAD
     torch::Tensor& k_scale, torch::Tensor& v_scale,
     const c10::optional<torch::Tensor>& fp8_out_scale) {
-=======
-    torch::Tensor& k_scale, torch::Tensor& v_scale) {
->>>>>>> 2bc3fbba
   int num_seqs = query.size(0);
   int num_heads = query.size(1);
   int head_size = query.size(2);
@@ -1089,8 +1067,6 @@
   KVT* value_cache_ptr = reinterpret_cast<KVT*>(value_cache.data_ptr());
   int* block_tables_ptr = block_tables.data_ptr<int>();
   int* context_lens_ptr = context_lens.data_ptr<int>();
-  const float* k_scale_ptr = reinterpret_cast<const float*>(k_scale.data_ptr());
-  const float* v_scale_ptr = reinterpret_cast<const float*>(v_scale.data_ptr());
 
   const float* k_scale_ptr = reinterpret_cast<const float*>(k_scale.data_ptr());
   const float* v_scale_ptr = reinterpret_cast<const float*>(v_scale.data_ptr());
@@ -1291,12 +1267,8 @@
     int64_t block_size, int64_t max_context_len,
     const std::optional<torch::Tensor>& alibi_slopes,
     const std::string& kv_cache_dtype, torch::Tensor& k_scale,
-<<<<<<< HEAD
     torch::Tensor& v_scale, const c10::optional<torch::Tensor>& fp8_out_scale,
     int64_t partition_size) {
-=======
-    torch::Tensor& v_scale) {
->>>>>>> 2bc3fbba
   const int head_size = query.size(2);
   if (kv_cache_dtype == "auto") {
     if (query.dtype() == at::ScalarType::Half) {
