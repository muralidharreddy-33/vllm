#include <torch/all.h>
#include <ATen/cuda/CUDAContext.h>
#include <c10/cuda/CUDAGuard.h>

#include <ATen/ATen.h>
#include <THC/THCAtomics.cuh>

#include "../cuda_compat.h"
#include "../dispatch_utils.h"

#define CEILDIV(x, y) (((x) + (y) - 1) / (y))

namespace vllm {
namespace moe {

namespace {
__device__ __forceinline__ int32_t index(int32_t total_col, int32_t row,
                                         int32_t col) {
  // don't worry about overflow because num_experts is relatively small
  return row * total_col + col;
}
}  // namespace

template <typename scalar_t>
__global__ void moe_align_block_size_kernel(scalar_t* __restrict__ topk_ids,
                                            int32_t* sorted_token_ids,
                                            int32_t* expert_ids,
                                            int32_t* total_tokens_post_pad,
                                            int32_t num_experts,
                                            int32_t block_size, size_t numel) {
  const size_t tokens_per_thread = CEILDIV(numel, blockDim.x);
  const size_t start_idx = threadIdx.x * tokens_per_thread;

  extern __shared__ int32_t shared_mem[];

  int32_t* tokens_cnts =
      shared_mem;  // 2d tensor with shape (blockDim.x + 1, num_experts)
  int32_t* cumsum =
      shared_mem +
      (blockDim.x + 1) * num_experts;  // 1d tensor with shape (num_experts + 1)

  for (int i = 0; i < num_experts; ++i) {
    tokens_cnts[index(num_experts, threadIdx.x + 1, i)] = 0;
  }

  /**
   * In the first step we compute token_cnts[thread_index + 1][expert_index],
   * which counts how many tokens in the token shard of thread_index are
   * assigned to expert expert_index.
   */
  for (int i = start_idx; i < numel && i < start_idx + tokens_per_thread; ++i) {
    ++tokens_cnts[index(num_experts, threadIdx.x + 1, topk_ids[i])];
  }

  __syncthreads();

  // For each expert we accumulate the token counts from the different threads.
  for (int eid = threadIdx.x; eid < num_experts; eid += blockDim.x) {
    tokens_cnts[index(num_experts, 0, eid)] = 0;
    for (int i = 1; i <= blockDim.x; ++i) {
      tokens_cnts[index(num_experts, i, eid)] +=
          tokens_cnts[index(num_experts, i - 1, eid)];
    }
  }

  __syncthreads();

  // We accumulate the token counts of all experts in thread 0.
  if (threadIdx.x == 0) {
    cumsum[0] = 0;
    for (int i = 1; i <= num_experts; ++i) {
      cumsum[i] = cumsum[i - 1] +
                  CEILDIV(tokens_cnts[index(num_experts, blockDim.x, i - 1)],
                          block_size) *
                      block_size;
    }
    *total_tokens_post_pad = cumsum[num_experts];
  }

  __syncthreads();

  /**
   * For each expert, each thread processes the tokens of the corresponding
   * blocks and stores the corresponding expert_id for each block.
   */
  for (int eid = threadIdx.x; eid < num_experts; eid += blockDim.x) {
    for (int i = cumsum[eid]; i < cumsum[eid + 1]; i += block_size) {
      expert_ids[i / block_size] = eid;
    }
  }

  /**
   * Each thread processes a token shard, calculating the index of each token
   * after sorting by expert number. Given the example topk_ids =
   * [0,1,2,1,2,3,0,3,4] and block_size = 4, then the output would be [0, 6, *,
   * *, 1, 3, *, *, 2, 4, *, *, 5, 7, *, *, 8, *, *, *], where * represents a
   * padding value(preset in python).
   */
  for (int i = start_idx; i < numel && i < start_idx + tokens_per_thread; ++i) {
    int32_t expert_id = topk_ids[i];
    /** The cumsum[expert_id] stores the starting index of the tokens that the
     * expert with expert_id needs to process, and
     * tokens_cnts[threadIdx.x][expert_id] stores the indices of the tokens
     * processed by the expert with expert_id within the current thread's token
     * shard.
     */
    int32_t rank_post_pad =
        tokens_cnts[index(num_experts, threadIdx.x, expert_id)] +
        cumsum[expert_id];
    sorted_token_ids[rank_post_pad] = i;
    ++tokens_cnts[index(num_experts, threadIdx.x, expert_id)];
  }
}

// TODO(simon): this is temporarily adapted from
// https://github.com/sgl-project/sglang/commit/31548116a8dc8c6df7e146e0587335a59fc5b9d7
// we did this to unblock Deepseek V3 but there should be a better
// implementation to manage shared memory.
template <typename scalar_t>
__global__ void moe_align_block_size_global_mem_kernel(
    scalar_t* __restrict__ topk_ids, int32_t* sorted_token_ids,
    int32_t* expert_ids, int32_t* total_tokens_post_pad, int32_t num_experts,
    int32_t block_size, size_t numel, int32_t* tokens_cnts, int32_t* cumsum) {
  const size_t tokens_per_thread = CEILDIV(numel, blockDim.x);
  const size_t start_idx = threadIdx.x * tokens_per_thread;

  for (int i = 0; i < num_experts; ++i) {
    tokens_cnts[index(num_experts, threadIdx.x + 1, i)] = 0;
  }

  /**
   * In the first step we compute token_cnts[thread_index + 1][expert_index],
   * which counts how many tokens in the token shard of thread_index are
   * assigned to expert expert_index.
   */
  for (int i = start_idx; i < numel && i < start_idx + tokens_per_thread; ++i) {
    ++tokens_cnts[index(num_experts, threadIdx.x + 1, topk_ids[i])];
  }

  __syncthreads();

  // For each expert we accumulate the token counts from the different threads.
  if (threadIdx.x < num_experts) {
    tokens_cnts[index(num_experts, 0, threadIdx.x)] = 0;
    for (int i = 1; i <= blockDim.x; ++i) {
      tokens_cnts[index(num_experts, i, threadIdx.x)] +=
          tokens_cnts[index(num_experts, i - 1, threadIdx.x)];
    }
  }

  __syncthreads();

  // We accumulate the token counts of all experts in thread 0.
  if (threadIdx.x == 0) {
    cumsum[0] = 0;
    for (int i = 1; i <= num_experts; ++i) {
      cumsum[i] = cumsum[i - 1] +
                  CEILDIV(tokens_cnts[index(num_experts, blockDim.x, i - 1)],
                          block_size) *
                      block_size;
    }
    *total_tokens_post_pad = cumsum[num_experts];
  }

  __syncthreads();

  /**
   * For each expert, each thread processes the tokens of the corresponding
   * blocks and stores the corresponding expert_id for each block.
   */
  if (threadIdx.x < num_experts) {
    for (int i = cumsum[threadIdx.x]; i < cumsum[threadIdx.x + 1];
         i += block_size) {
      expert_ids[i / block_size] = threadIdx.x;
    }
  }

  /**
   * Each thread processes a token shard, calculating the index of each token
   * after sorting by expert number. Given the example topk_ids =
   * [0,1,2,1,2,3,0,3,4] and block_size = 4, then the output would be [0, 6, *,
   * *, 1, 3, *, *, 2, 4, *, *, 5, 7, *, *, 8, *, *, *], where * represents a
   * padding value(preset in python).
   */
  for (int i = start_idx; i < numel && i < start_idx + tokens_per_thread; ++i) {
    int32_t expert_id = topk_ids[i];
    /** The cumsum[expert_id] stores the starting index of the tokens that the
     * expert with expert_id needs to process, and
     * tokens_cnts[threadIdx.x][expert_id] stores the indices of the tokens
     * processed by the expert with expert_id within the current thread's token
     * shard.
     */
    int32_t rank_post_pad =
        tokens_cnts[index(num_experts, threadIdx.x, expert_id)] +
        cumsum[expert_id];
    sorted_token_ids[rank_post_pad] = i;
    ++tokens_cnts[index(num_experts, threadIdx.x, expert_id)];
  }
}

template <typename scalar_t, int TOPK>
__global__ void moe_sum_kernel(
    scalar_t* __restrict__ out,          // [..., d]
    const scalar_t* __restrict__ input,  // [..., topk, d]
    const int d) {
  const int64_t token_idx = blockIdx.x;
  for (int64_t idx = threadIdx.x; idx < d; idx += blockDim.x) {
    scalar_t x = 0.0;
#pragma unroll
    for (int k = 0; k < TOPK; ++k) {
      x += VLLM_LDG(&input[token_idx * TOPK * d + k * d + idx]);
    }
    out[token_idx * d + idx] = x;
  }
}

}  // namespace moe
}  // namespace vllm

void moe_align_block_size(torch::Tensor topk_ids, int64_t num_experts,
                          int64_t block_size, torch::Tensor sorted_token_ids,
                          torch::Tensor experts_ids,
                          torch::Tensor num_tokens_post_pad) {
  const cudaStream_t stream = at::cuda::getCurrentCUDAStream();
<<<<<<< HEAD
  VLLM_DISPATCH_INTEGRAL_TYPES(
      topk_ids.scalar_type(), "moe_align_block_size_kernel", [&] {
        // calc needed amount of shared mem for `tokens_cnts` and `cumsum`
        // tensors
        const int32_t num_thread = WARP_SIZE;
        const int32_t shared_mem =
            ((num_thread + 1) * num_experts + (num_experts + 1)) *
            sizeof(int32_t);

        // set dynamic shared mem
        auto kernel = vllm::moe::moe_align_block_size_kernel<scalar_t>;
        AT_CUDA_CHECK(VLLM_DevFuncAttribute_SET_MaxDynamicSharedMemorySize(
            (void*)kernel, shared_mem));
        kernel<<<1, num_thread, shared_mem, stream>>>(
            topk_ids.data_ptr<scalar_t>(), sorted_token_ids.data_ptr<int32_t>(),
            experts_ids.data_ptr<int32_t>(),
            num_tokens_post_pad.data_ptr<int32_t>(), num_experts, block_size,
            topk_ids.numel());
      });
=======

  // If we have very large number of experts, we can no longer use shared
  // memory.
  // TODO(simon): the right solution should be calculating the exact right
  // amount of shared memory and use that. The num_experts >= 256 is just a
  // temporary solution to unblock Deepseek V3.
  if (num_experts >= 256) {
    VLLM_DISPATCH_INTEGRAL_TYPES(
        topk_ids.scalar_type(), "moe_align_block_size_global_mem_kernel", [&] {
          // calc needed amount of shared mem for `tokens_cnts` and `cumsum`
          // tensors
          const int32_t num_thread = max((int32_t)num_experts, WARP_SIZE);

          const int32_t mem_tokens_cnts =
              ((num_experts + 1) * num_experts) * sizeof(int32_t);
          const int32_t mem_cumsum = (num_experts + 1) * sizeof(int32_t);
          // allocate global memory
          int32_t* tokens_cnts;
          int32_t* cumsum;
          cudaMalloc(&tokens_cnts, mem_tokens_cnts);
          cudaMalloc(&cumsum, mem_cumsum);

          auto kernel =
              vllm::moe::moe_align_block_size_global_mem_kernel<scalar_t>;
          kernel<<<1, num_thread, 0, stream>>>(
              topk_ids.data_ptr<scalar_t>(),
              sorted_token_ids.data_ptr<int32_t>(),
              experts_ids.data_ptr<int32_t>(),
              num_tokens_post_pad.data_ptr<int32_t>(), num_experts, block_size,
              topk_ids.numel(), tokens_cnts, cumsum);
          cudaFree(tokens_cnts);
          cudaFree(cumsum);
        });
  } else {
    VLLM_DISPATCH_INTEGRAL_TYPES(
        topk_ids.scalar_type(), "moe_align_block_size_kernel", [&] {
          // calc needed amount of shared mem for `tokens_cnts` and `cumsum`
          // tensors
          const int32_t num_thread = max((int32_t)num_experts, WARP_SIZE);
          const int32_t shared_mem =
              ((num_thread + 1) * num_experts + (num_experts + 1)) *
              sizeof(int32_t);

          // set dynamic shared mem
          auto kernel = vllm::moe::moe_align_block_size_kernel<scalar_t>;
          AT_CUDA_CHECK(VLLM_DevFuncAttribute_SET_MaxDynamicSharedMemorySize(
              (void*)kernel, shared_mem));
          kernel<<<1, num_thread, shared_mem, stream>>>(
              topk_ids.data_ptr<scalar_t>(),
              sorted_token_ids.data_ptr<int32_t>(),
              experts_ids.data_ptr<int32_t>(),
              num_tokens_post_pad.data_ptr<int32_t>(), num_experts, block_size,
              topk_ids.numel());
        });
  }
>>>>>>> 4ca5d40a
}

void moe_sum(torch::Tensor& input,   // [num_tokens, topk, hidden_size]
             torch::Tensor& output)  // [num_tokens, hidden_size]
{
  const int hidden_size = input.size(-1);
  const int num_tokens = output.numel() / hidden_size;
  const int topk = input.size(1);

  dim3 grid(num_tokens);
  dim3 block(std::min(hidden_size, 1024));
  const at::cuda::OptionalCUDAGuard device_guard(device_of(output));
  const cudaStream_t stream = at::cuda::getCurrentCUDAStream();

  switch (topk) {
    case 2:
      VLLM_DISPATCH_FLOATING_TYPES(input.scalar_type(), "moe_sum_kernel", [&] {
        vllm::moe::moe_sum_kernel<scalar_t, 2><<<grid, block, 0, stream>>>(
            output.data_ptr<scalar_t>(), input.data_ptr<scalar_t>(),
            hidden_size);
      });
      break;

    case 3:
      VLLM_DISPATCH_FLOATING_TYPES(input.scalar_type(), "moe_sum_kernel", [&] {
        vllm::moe::moe_sum_kernel<scalar_t, 3><<<grid, block, 0, stream>>>(
            output.data_ptr<scalar_t>(), input.data_ptr<scalar_t>(),
            hidden_size);
      });
      break;

    case 4:
      VLLM_DISPATCH_FLOATING_TYPES(input.scalar_type(), "moe_sum_kernel", [&] {
        vllm::moe::moe_sum_kernel<scalar_t, 4><<<grid, block, 0, stream>>>(
            output.data_ptr<scalar_t>(), input.data_ptr<scalar_t>(),
            hidden_size);
      });
      break;

    default:
      at::sum_out(output, input, 1);
      break;
  }
}<|MERGE_RESOLUTION|>--- conflicted
+++ resolved
@@ -140,11 +140,11 @@
   __syncthreads();
 
   // For each expert we accumulate the token counts from the different threads.
-  if (threadIdx.x < num_experts) {
-    tokens_cnts[index(num_experts, 0, threadIdx.x)] = 0;
+  for (int eid = threadIdx.x; eid < num_experts; eid += blockDim.x) {
+    tokens_cnts[index(num_experts, 0, eid)] = 0;
     for (int i = 1; i <= blockDim.x; ++i) {
-      tokens_cnts[index(num_experts, i, threadIdx.x)] +=
-          tokens_cnts[index(num_experts, i - 1, threadIdx.x)];
+      tokens_cnts[index(num_experts, i, eid)] +=
+          tokens_cnts[index(num_experts, i - 1, eid)];
     }
   }
 
@@ -168,10 +168,9 @@
    * For each expert, each thread processes the tokens of the corresponding
    * blocks and stores the corresponding expert_id for each block.
    */
-  if (threadIdx.x < num_experts) {
-    for (int i = cumsum[threadIdx.x]; i < cumsum[threadIdx.x + 1];
-         i += block_size) {
-      expert_ids[i / block_size] = threadIdx.x;
+  for (int eid = threadIdx.x; eid < num_experts; eid += blockDim.x) {
+    for (int i = cumsum[eid]; i < cumsum[eid + 1]; i += block_size) {
+      expert_ids[i / block_size] = eid;
     }
   }
 
@@ -222,7 +221,6 @@
                           torch::Tensor experts_ids,
                           torch::Tensor num_tokens_post_pad) {
   const cudaStream_t stream = at::cuda::getCurrentCUDAStream();
-<<<<<<< HEAD
   VLLM_DISPATCH_INTEGRAL_TYPES(
       topk_ids.scalar_type(), "moe_align_block_size_kernel", [&] {
         // calc needed amount of shared mem for `tokens_cnts` and `cumsum`
@@ -242,63 +240,6 @@
             num_tokens_post_pad.data_ptr<int32_t>(), num_experts, block_size,
             topk_ids.numel());
       });
-=======
-
-  // If we have very large number of experts, we can no longer use shared
-  // memory.
-  // TODO(simon): the right solution should be calculating the exact right
-  // amount of shared memory and use that. The num_experts >= 256 is just a
-  // temporary solution to unblock Deepseek V3.
-  if (num_experts >= 256) {
-    VLLM_DISPATCH_INTEGRAL_TYPES(
-        topk_ids.scalar_type(), "moe_align_block_size_global_mem_kernel", [&] {
-          // calc needed amount of shared mem for `tokens_cnts` and `cumsum`
-          // tensors
-          const int32_t num_thread = max((int32_t)num_experts, WARP_SIZE);
-
-          const int32_t mem_tokens_cnts =
-              ((num_experts + 1) * num_experts) * sizeof(int32_t);
-          const int32_t mem_cumsum = (num_experts + 1) * sizeof(int32_t);
-          // allocate global memory
-          int32_t* tokens_cnts;
-          int32_t* cumsum;
-          cudaMalloc(&tokens_cnts, mem_tokens_cnts);
-          cudaMalloc(&cumsum, mem_cumsum);
-
-          auto kernel =
-              vllm::moe::moe_align_block_size_global_mem_kernel<scalar_t>;
-          kernel<<<1, num_thread, 0, stream>>>(
-              topk_ids.data_ptr<scalar_t>(),
-              sorted_token_ids.data_ptr<int32_t>(),
-              experts_ids.data_ptr<int32_t>(),
-              num_tokens_post_pad.data_ptr<int32_t>(), num_experts, block_size,
-              topk_ids.numel(), tokens_cnts, cumsum);
-          cudaFree(tokens_cnts);
-          cudaFree(cumsum);
-        });
-  } else {
-    VLLM_DISPATCH_INTEGRAL_TYPES(
-        topk_ids.scalar_type(), "moe_align_block_size_kernel", [&] {
-          // calc needed amount of shared mem for `tokens_cnts` and `cumsum`
-          // tensors
-          const int32_t num_thread = max((int32_t)num_experts, WARP_SIZE);
-          const int32_t shared_mem =
-              ((num_thread + 1) * num_experts + (num_experts + 1)) *
-              sizeof(int32_t);
-
-          // set dynamic shared mem
-          auto kernel = vllm::moe::moe_align_block_size_kernel<scalar_t>;
-          AT_CUDA_CHECK(VLLM_DevFuncAttribute_SET_MaxDynamicSharedMemorySize(
-              (void*)kernel, shared_mem));
-          kernel<<<1, num_thread, shared_mem, stream>>>(
-              topk_ids.data_ptr<scalar_t>(),
-              sorted_token_ids.data_ptr<int32_t>(),
-              experts_ids.data_ptr<int32_t>(),
-              num_tokens_post_pad.data_ptr<int32_t>(), num_experts, block_size,
-              topk_ids.numel());
-        });
-  }
->>>>>>> 4ca5d40a
 }
 
 void moe_sum(torch::Tensor& input,   // [num_tokens, topk, hidden_size]
