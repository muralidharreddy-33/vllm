--- conflicted
+++ resolved
@@ -48,27 +48,19 @@
     &rotary_embedding,
     "Apply GPT-NeoX or GPT-J style rotary embedding to query and key");
 
-  // Quantization ops
+// Quantization ops
 #ifndef USE_ROCM
   ops.def("awq_gemm", &awq_gemm, "Quantized GEMM for AWQ");
-<<<<<<< HEAD
   ops.def("marlin_gemm", &marlin_gemm, "Marlin Optimized Quantized GEMM for GPTQ");
-=======
   ops.def("awq_dequantize", &awq_dequantize, "Dequantization for AWQ");
->>>>>>> fe6d09ae
-#endif
   ops.def("gptq_gemm", &gptq_gemm, "Quantized GEMM for GPTQ");
   ops.def("gptq_shuffle", &gptq_shuffle, "Post processing for GPTQ");
   ops.def("squeezellm_gemm", &squeezellm_gemm, "Quantized GEMM for SqueezeLLM");
-<<<<<<< HEAD
-  
-=======
   ops.def(
     "moe_align_block_size",
     &moe_align_block_size,
     "Aligning the number of tokens to be processed by each expert such that it is divisible by the block size.");
 
->>>>>>> fe6d09ae
   // Cache ops
   pybind11::module cache_ops = m.def_submodule("cache_ops", "vLLM cache ops");
   cache_ops.def(
