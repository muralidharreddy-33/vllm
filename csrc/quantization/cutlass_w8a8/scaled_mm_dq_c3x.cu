--- conflicted
+++ resolved
@@ -51,14 +51,11 @@
 
 namespace {
 
-<<<<<<< HEAD
 uint32_t next_pow_2(uint32_t const num) {
   if (num <= 1) return num;
   return 1 << (CHAR_BIT * sizeof(num) - __builtin_clz(num - 1));
 }
 
-=======
->>>>>>> f6dcaef4
 // A wrapper for the GEMM kernel that is used to guard against compilation on
 // architectures that will never use the kernel. The purpose of this is to
 // reduce the size of the compiled binary.
@@ -68,9 +65,9 @@
 struct enable_sm90_or_later : Kernel {
   template <typename... Args>
   CUTLASS_DEVICE void operator()(Args&&... args) {
-#if defined __CUDA_ARCH__ && __CUDA_ARCH__ >= 900
+  #if defined __CUDA_ARCH__ && __CUDA_ARCH__ >= 900
     Kernel::operator()(std::forward<Args>(args)...);
-#endif
+  #endif
   }
 };
 
