// clang-format will break include orders
// clang-format off
#include <cudaTypedefs.h>

#if defined CUDA_VERSION && CUDA_VERSION >= 12000

#include <torch/all.h>

#include <ATen/cuda/CUDAContext.h>

#include <iostream>
#include <sstream>
#include <vector>

#include "cutlass/cutlass.h"

#include "cute/tensor.hpp"
#include "cute/atom/mma_atom.hpp"
#include "cutlass/numeric_types.h"

#include "cutlass/util/device_memory.h"

#include "cutlass/gemm/device/gemm_universal_adapter.h"
#include "cutlass/gemm/kernel/gemm_universal.hpp"
#include "cutlass/epilogue/collective/collective_builder.hpp"
#include "cutlass/gemm/collective/collective_builder.hpp"

#include "broadcast_load_epilogue_c3x.hpp"
#include "common.hpp"
// clang-format on

using namespace cute;

/*
   This file defines quantized GEMM operations using the CUTLASS 3.x API, for
   NVIDIA GPUs with sm90a (Hopper) or later.

   Epilogue functions can be defined to post-process the output before it is
   written to GPU memory.
   Epilogues must contain a public type named EVTCompute of type Sm90EVT,
   as well as a static prepare_args function that constructs an
   EVTCompute::Arguments struct.
*/

namespace {

uint32_t next_pow_2(uint32_t const num) {
  if (num <= 1) return num;
  return 1 << (CHAR_BIT * sizeof(num) - __builtin_clz(num - 1));
}

// A wrapper for the GEMM kernel that is used to guard against compilation on
// architectures that will never use the kernel. The purpose of this is to
// reduce the size of the compiled binary.
// __CUDA_ARCH__ is not defined in host code, so this lets us smuggle the ifdef
// into code that will be executed on the device where it is defined.
template <typename Kernel>
struct enable_sm90_or_later : Kernel {
  template <typename... Args>
  CUTLASS_DEVICE void operator()(Args&&... args) {
  #if defined __CUDA_ARCH__ && __CUDA_ARCH__ >= 900
    Kernel::operator()(std::forward<Args>(args)...);
  #endif
  }
};

/*
 * This class provides the common ScaleA and ScaleB descriptors for the
 * ScaledEpilogue and ScaledEpilogueBias classes.
 */
template <typename ElementAcc, typename ElementD, typename EpilogueDescriptor>
struct ScaledEpilogueBase {
 protected:
  using Accum = cutlass::epilogue::fusion::Sm90AccFetch;

  using ScaleA = cutlass::epilogue::fusion::Sm90ColOrScalarBroadcast<
      0 /*Stages*/, typename EpilogueDescriptor::TileShape, float,
      Stride<Int<1>, Int<0>, Int<0>>>;

  using ScaleBDescriptor =
      cutlass::epilogue::collective::detail::RowBroadcastDescriptor<
          EpilogueDescriptor, float>;

  using ScaleB = cutlass::epilogue::fusion::Sm90RowOrScalarBroadcast<
      ScaleBDescriptor::Stages, typename EpilogueDescriptor::TileShape,
      typename ScaleBDescriptor::Element, Stride<Int<0>, Int<1>, Int<0>>>;
};

/*
   This epilogue function defines a quantized GEMM operation similar to
   torch.scaled_mm_.

   A and B may be both either int8 or fp8_e4m3. A can be
   quantized per-tensor or per-row. B can be quantized per-tensor or per-column.
   Any combination of per-tensor and per-row or column is supported.
   A and B must have symmetric quantization (zero point == 0).

   So the GEMM operation is D = (a_scales * A) (b_scales * B), where the
   scales are applied elementwise with numpy-style broadcasting.

   ScaleA and ScaleB define the epilogue functions that apply the scales for
   the A and B operands respectively. These scales may be either per-tensor or
   per row or column.
*/
template <typename ElementAcc, typename ElementD, typename EpilogueDescriptor>
struct ScaledEpilogue
    : private ScaledEpilogueBase<ElementAcc, ElementD, EpilogueDescriptor> {
 private:
  using SUPER = ScaledEpilogueBase<ElementAcc, ElementD, EpilogueDescriptor>;
  using Accum = typename SUPER::Accum;
  using ScaleA = typename SUPER::ScaleA;
  using ScaleB = typename SUPER::ScaleB;

  using Compute0 = cutlass::epilogue::fusion::Sm90Compute<
      cutlass::multiplies, float, float,
      cutlass::FloatRoundStyle::round_to_nearest>;

  using EVTCompute0 =
      cutlass::epilogue::fusion::Sm90EVT<Compute0, ScaleB, Accum>;

  using Compute1 = cutlass::epilogue::fusion::Sm90Compute<
      cutlass::multiplies, ElementD, float,
      cutlass::FloatRoundStyle::round_to_nearest>;

 public:
  using EVTCompute =
      cutlass::epilogue::fusion::Sm90EVT<Compute1, ScaleA, EVTCompute0>;
  using ArgumentType = typename EVTCompute::Arguments;

  static ArgumentType prepare_args(torch::Tensor const& a_scales,
                                   torch::Tensor const& b_scales) {
    using ScaleA_Args = typename ScaleA::Arguments;
    using ScaleB_Args = typename ScaleB::Arguments;

    ScaleA_Args a_args{a_scales.data_ptr<float>(), a_scales.numel() != 1, {}};
    ScaleB_Args b_args{b_scales.data_ptr<float>(), b_scales.numel() != 1, {}};

    return ArgumentType{a_args, {b_args}};
  }
};

template <typename ElementAcc, typename ElementD, typename EpilogueDescriptor>
struct ScaledEpilogueBias
    : private ScaledEpilogueBase<ElementAcc, ElementD, EpilogueDescriptor> {
 private:
  using SUPER = ScaledEpilogueBase<ElementAcc, ElementD, EpilogueDescriptor>;
  using Accum = typename SUPER::Accum;
  using ScaleA = typename SUPER::ScaleA;
  using ScaleB = typename SUPER::ScaleB;

  using Compute0 = cutlass::epilogue::fusion::Sm90Compute<
      cutlass::multiplies, float, float,
      cutlass::FloatRoundStyle::round_to_nearest>;

  using EVTCompute0 =
      cutlass::epilogue::fusion::Sm90EVT<Compute0, ScaleB, Accum>;

  using Compute1 = cutlass::epilogue::fusion::Sm90Compute<
      cutlass::multiply_add, ElementD, float,
      cutlass::FloatRoundStyle::round_to_nearest>;

  using Bias = cutlass::epilogue::fusion::Sm90RowBroadcast<
      0 /*Stages*/, typename EpilogueDescriptor::TileShape, float,
      Stride<Int<0>, Int<1>, Int<0>>, 128 / sizeof_bits_v<float>, false>;

 public:
  using EVTCompute =
      cutlass::epilogue::fusion::Sm90EVT<Compute1, ScaleA, EVTCompute0, Bias>;
  using ArgumentType = typename EVTCompute::Arguments;

  static ArgumentType prepare_args(torch::Tensor const& a_scales,
                                   torch::Tensor const& b_scales,
                                   torch::Tensor const& bias) {
    using ScaleA_Args = typename ScaleA::Arguments;
    using ScaleB_Args = typename ScaleB::Arguments;
    using Bias_Args = typename Bias::Arguments;

    ScaleA_Args a_args{a_scales.data_ptr<float>(), a_scales.numel() != 1, {}};
    ScaleB_Args b_args{b_scales.data_ptr<float>(), b_scales.numel() != 1, {}};
    Bias_Args bias_args{bias.data_ptr<float>()};

    return ArgumentType{a_args, {b_args}, bias_args};
  }
};

template <typename ElementAB_, typename ElementD_,
          template <typename, typename, typename> typename Epilogue_,
          typename TileShape, typename ClusterShape, typename KernelSchedule,
          typename EpilogueSchedule>
struct cutlass_3x_gemm {
  using ElementAB = ElementAB_;
  using ElementD = ElementD_;
  using ElementAcc =
      typename std::conditional<std::is_same_v<ElementAB, int8_t>, int32_t,
                                float>::type;

  using EpilogueDescriptor =
      cutlass::epilogue::collective::detail::EpilogueDescriptor<
          TileShape, cutlass::epilogue::collective::EpilogueTileAuto, ElementD,
          ElementD, EpilogueSchedule>;

  using Epilogue = Epilogue_<ElementAcc, ElementD, EpilogueDescriptor>;

  using StrideD = Stride<int64_t, Int<1>, Int<0>>;
  using ElementC = void;
  using StrideC = StrideD;

  using EVTCompute = typename Epilogue::EVTCompute;

  using CollectiveEpilogue =
      typename cutlass::epilogue::collective::CollectiveBuilder<
          cutlass::arch::Sm90, cutlass::arch::OpClassTensorOp, TileShape,
          ClusterShape, cutlass::epilogue::collective::EpilogueTileAuto,
          ElementAcc, float, ElementC, StrideC, 4, ElementD, StrideD, 4,
          EpilogueSchedule, EVTCompute>::CollectiveOp;

  static constexpr size_t CEStorageSize =
      sizeof(typename CollectiveEpilogue::SharedStorage);
  using Stages = typename cutlass::gemm::collective::StageCountAutoCarveout<
      static_cast<int>(CEStorageSize)>;

  // clang-format off
  using CollectiveMainloop =
      typename cutlass::gemm::collective::CollectiveBuilder<
          cutlass::arch::Sm90, cutlass::arch::OpClassTensorOp, 
          ElementAB, cutlass::layout::RowMajor, 16, 
          ElementAB, cutlass::layout::ColumnMajor, 16, 
          ElementAcc, TileShape, ClusterShape,
          Stages,
          KernelSchedule>::CollectiveOp;
  // clang-format on

  using KernelType = enable_sm90_or_later<cutlass::gemm::kernel::GemmUniversal<
      cute::Shape<int, int, int, int>, CollectiveMainloop, CollectiveEpilogue,
      cutlass::gemm::PersistentScheduler>>;

  struct GemmKernel : public KernelType {};
};

template <typename Gemm, typename... EpilogueArgs>
void cutlass_gemm_caller(torch::Tensor& out, torch::Tensor const& a,
                         torch::Tensor const& b,
                         EpilogueArgs&&... epilogue_params) {
  using ElementAB = typename Gemm::ElementAB;
  using ElementD = typename Gemm::ElementD;

  int32_t m = a.size(0);
  int32_t n = b.size(1);
  int32_t k = a.size(1);

  int64_t lda = a.stride(0);
  int64_t ldb = b.stride(1);
  int64_t ldc = out.stride(0);

  using StrideA = Stride<int64_t, Int<1>, Int<0>>;
  using StrideB = Stride<int64_t, Int<1>, Int<0>>;
  using StrideC = typename Gemm::StrideC;

  StrideA a_stride{lda, Int<1>{}, Int<0>{}};
  StrideB b_stride{ldb, Int<1>{}, Int<0>{}};
  StrideC c_stride{ldc, Int<1>{}, Int<0>{}};

  using GemmKernel = typename Gemm::GemmKernel;
  typename GemmKernel::ProblemShape prob_shape{m, n, k, 1};

  auto a_ptr = static_cast<ElementAB*>(a.data_ptr());
  auto b_ptr = static_cast<ElementAB*>(b.data_ptr());
  typename GemmKernel::MainloopArguments mainloop_args{a_ptr, a_stride, b_ptr,
                                                       b_stride};

  auto c_ptr = static_cast<ElementD*>(out.data_ptr());
  typename GemmKernel::EpilogueArguments epilogue_args{
      Gemm::Epilogue::prepare_args(
          std::forward<EpilogueArgs>(epilogue_params)...),
      c_ptr, c_stride, c_ptr, c_stride};

  typename GemmKernel::Arguments args{cutlass::gemm::GemmUniversalMode::kGemm,
                                      prob_shape, mainloop_args, epilogue_args};

  // Launch the CUTLASS GEMM kernel.
  using GemmOp = cutlass::gemm::device::GemmUniversalAdapter<GemmKernel>;
  GemmOp gemm_op;
  CUTLASS_CHECK(gemm_op.can_implement(args));

  size_t workspace_size = gemm_op.get_workspace_size(args);
  cutlass::device_memory::allocation<uint8_t> workspace(workspace_size);

  auto stream = at::cuda::getCurrentCUDAStream(a.get_device());

  cutlass::Status status = gemm_op.run(args, workspace.get(), stream);
  CUTLASS_CHECK(status);
}

template <typename InType, typename OutType,
          template <typename, typename, typename> typename Epilogue>
struct sm90_fp8_config_default {
  // M in (128, inf)
  static_assert(std::is_same<InType, cutlass::float_e4m3_t>());
  using KernelSchedule =
      cutlass::gemm::KernelTmaWarpSpecializedPingpongFP8FastAccum;
  using EpilogueSchedule = typename cutlass::epilogue::TmaWarpSpecialized;
  using TileShape = Shape<_128, _128, _128>;
  using ClusterShape = Shape<_2, _1, _1>;
  using Cutlass3xGemm =
      cutlass_3x_gemm<InType, OutType, Epilogue, TileShape, ClusterShape,
                      KernelSchedule, EpilogueSchedule>;
};

template <typename InType, typename OutType,
          template <typename, typename, typename> typename Epilogue>
struct sm90_fp8_config_M128 {
  // M in (64, 128]
  static_assert(std::is_same<InType, cutlass::float_e4m3_t>());
  using KernelSchedule =
      cutlass::gemm::KernelTmaWarpSpecializedPingpongFP8FastAccum;
  using EpilogueSchedule = typename cutlass::epilogue::TmaWarpSpecialized;
  using TileShape = Shape<_64, _128, _128>;
  using ClusterShape = Shape<_2, _1, _1>;
  using Cutlass3xGemm =
      cutlass_3x_gemm<InType, OutType, Epilogue, TileShape, ClusterShape,
                      KernelSchedule, EpilogueSchedule>;
};

template <typename InType, typename OutType,
          template <typename, typename, typename> typename Epilogue>
struct sm90_fp8_config_M64 {
  // M in [1, 64]
  static_assert(std::is_same<InType, cutlass::float_e4m3_t>());
  using KernelSchedule =
      cutlass::gemm::KernelTmaWarpSpecializedPingpongFP8FastAccum;
  using EpilogueSchedule = typename cutlass::epilogue::TmaWarpSpecialized;
  using TileShape = Shape<_64, _64, _128>;
  using ClusterShape = Shape<_1, _8, _1>;

  using Cutlass3xGemm =
      cutlass_3x_gemm<InType, OutType, Epilogue, TileShape, ClusterShape,
                      KernelSchedule, EpilogueSchedule>;
};

template <typename InType, typename OutType,
          template <typename, typename, typename> typename Epilogue>
struct sm90_int8_config_default {
  // For M > 128 and any N
  static_assert(std::is_same<InType, int8_t>());
  using KernelSchedule =
      typename cutlass::gemm::KernelTmaWarpSpecializedPingpong;
  using EpilogueSchedule = typename cutlass::epilogue::TmaWarpSpecialized;
  using TileShape = Shape<_128, _128, _128>;
  using ClusterShape = Shape<_2, _1, _1>;
  using Cutlass3xGemm =
      cutlass_3x_gemm<InType, OutType, Epilogue, TileShape, ClusterShape,
                      KernelSchedule, EpilogueSchedule>;
};

template <typename InType, typename OutType,
          template <typename, typename, typename> typename Epilogue>
struct sm90_int8_config_M128 {
  // For M in (64, 128] and any N
  static_assert(std::is_same<InType, int8_t>());
  using KernelSchedule =
      typename cutlass::gemm::KernelTmaWarpSpecializedPingpong;
  using EpilogueSchedule = typename cutlass::epilogue::TmaWarpSpecialized;
  using TileShape = Shape<_64, _128, _128>;
  using ClusterShape = Shape<_2, _1, _1>;
  using Cutlass3xGemm =
      cutlass_3x_gemm<InType, OutType, Epilogue, TileShape, ClusterShape,
                      KernelSchedule, EpilogueSchedule>;
};

template <typename InType, typename OutType,
          template <typename, typename, typename> typename Epilogue>
struct sm90_int8_config_M64 {
  // For M in (32, 64] and any N
  static_assert(std::is_same<InType, int8_t>());
  using KernelSchedule = typename cutlass::gemm::KernelTmaWarpSpecialized;
  using EpilogueSchedule = typename cutlass::epilogue::TmaWarpSpecialized;
  using TileShape = Shape<_64, _64, _256>;
  using ClusterShape = Shape<_1, _1, _1>;
  using Cutlass3xGemm =
      cutlass_3x_gemm<InType, OutType, Epilogue, TileShape, ClusterShape,
                      KernelSchedule, EpilogueSchedule>;
};

template <typename InType, typename OutType,
          template <typename, typename, typename> typename Epilogue>
struct sm90_int8_config_M32_NBig {
  // For M in [1, 32] and N >= 8192
  static_assert(std::is_same<InType, int8_t>());
  using KernelSchedule = typename cutlass::gemm::KernelTmaWarpSpecialized;
  using EpilogueSchedule = typename cutlass::epilogue::TmaWarpSpecialized;
  using TileShape = Shape<_64, _128, _256>;
  using ClusterShape = Shape<_1, _4, _1>;
  using Cutlass3xGemm =
      cutlass_3x_gemm<InType, OutType, Epilogue, TileShape, ClusterShape,
                      KernelSchedule, EpilogueSchedule>;
};

template <typename InType, typename OutType,
          template <typename, typename, typename> typename Epilogue>
struct sm90_int8_config_M32_NSmall {
  // For M in [1, 32] and N < 8192
  static_assert(std::is_same<InType, int8_t>());
  using KernelSchedule = typename cutlass::gemm::KernelTmaWarpSpecialized;
  using EpilogueSchedule = typename cutlass::epilogue::TmaWarpSpecialized;
  using TileShape = Shape<_64, _64, _256>;
  using ClusterShape = Shape<_1, _8, _1>;
  using Cutlass3xGemm =
      cutlass_3x_gemm<InType, OutType, Epilogue, TileShape, ClusterShape,
                      KernelSchedule, EpilogueSchedule>;
};

}  // namespace

template <typename InType, typename OutType,
          template <typename, typename, typename> typename Epilogue,
          typename... EpilogueArgs>
void cutlass_gemm_sm90_fp8_dispatch(torch::Tensor& out, torch::Tensor const& a,
                                    torch::Tensor const& b,
                                    EpilogueArgs&&... args) {
  static_assert(std::is_same<InType, cutlass::float_e4m3_t>());
  TORCH_CHECK(a.dtype() == torch::kFloat8_e4m3fn);
  TORCH_CHECK(b.dtype() == torch::kFloat8_e4m3fn);

  using Cutlass3xGemmDefault =
      typename sm90_fp8_config_default<InType, OutType,
                                       Epilogue>::Cutlass3xGemm;
  using Cutlass3xGemmM64 =
      typename sm90_fp8_config_M64<InType, OutType, Epilogue>::Cutlass3xGemm;
  using Cutlass3xGemmM128 =
      typename sm90_fp8_config_M128<InType, OutType, Epilogue>::Cutlass3xGemm;

  uint32_t const m = a.size(0);
  uint32_t const mp2 =
      std::max(static_cast<uint32_t>(64), next_pow_2(m));  // next power of 2

  if (mp2 <= 64) {
    // m in [1, 64]
    return cutlass_gemm_caller<Cutlass3xGemmM64>(
        out, a, b, std::forward<EpilogueArgs>(args)...);
  } else if (mp2 <= 128) {
    // m in (64, 128]
    return cutlass_gemm_caller<Cutlass3xGemmM128>(
        out, a, b, std::forward<EpilogueArgs>(args)...);
  } else {
    // m in (128, inf)
    return cutlass_gemm_caller<Cutlass3xGemmDefault>(
        out, a, b, std::forward<EpilogueArgs>(args)...);
  }
}

<<<<<<< HEAD
template <template <typename, typename, typename> typename Epilogue,
          typename... EpilogueArgs>
void cutlass_scaled_mm_sm90_epilogue(torch::Tensor& out, torch::Tensor const& a,
                                     torch::Tensor const& b,
                                     EpilogueArgs&&... epilogue_args) {
=======
template <typename InType, typename OutType,
          template <typename, typename, typename> typename Epilogue,
          typename... EpilogueArgs>
void cutlass_gemm_sm90_int8_dispatch(torch::Tensor& out, torch::Tensor const& a,
                                     torch::Tensor const& b,
                                     EpilogueArgs&&... args) {
  static_assert(std::is_same<InType, int8_t>());
  TORCH_CHECK(a.dtype() == torch::kInt8);
  TORCH_CHECK(b.dtype() == torch::kInt8);

  using Cutlass3xGemmDefault =
      typename sm90_int8_config_default<InType, OutType,
                                        Epilogue>::Cutlass3xGemm;
  using Cutlass3xGemmM128 =
      typename sm90_int8_config_M128<InType, OutType, Epilogue>::Cutlass3xGemm;
  using Cutlass3xGemmM64 =
      typename sm90_int8_config_M64<InType, OutType, Epilogue>::Cutlass3xGemm;
  using Cutlass3xGemmM32NBig =
      typename sm90_int8_config_M32_NBig<InType, OutType,
                                         Epilogue>::Cutlass3xGemm;
  using Cutlass3xGemmM32NSmall =
      typename sm90_int8_config_M32_NSmall<InType, OutType,
                                           Epilogue>::Cutlass3xGemm;

  uint32_t const n = out.size(1);
  bool const is_small_n = n < 8192;

  uint32_t const m = a.size(0);
  uint32_t const mp2 =
      std::max(static_cast<uint32_t>(32), next_pow_2(m));  // next power of 2

  if (mp2 <= 32) {
    // m in [1, 32]
    if (is_small_n) {
      return cutlass_gemm_caller<Cutlass3xGemmM32NSmall>(
          out, a, b, std::forward<EpilogueArgs>(args)...);
    } else {
      return cutlass_gemm_caller<Cutlass3xGemmM32NBig>(
          out, a, b, std::forward<EpilogueArgs>(args)...);
    }
  } else if (mp2 <= 64) {
    // m in (32, 64]
    return cutlass_gemm_caller<Cutlass3xGemmM64>(
        out, a, b, std::forward<EpilogueArgs>(args)...);
  } else if (mp2 <= 128) {
    // m in (64, 128]
    return cutlass_gemm_caller<Cutlass3xGemmM128>(
        out, a, b, std::forward<EpilogueArgs>(args)...);
  } else {
    // m in (128, inf)
    return cutlass_gemm_caller<Cutlass3xGemmDefault>(
        out, a, b, std::forward<EpilogueArgs>(args)...);
  }
}

void cutlass_scaled_mm_sm90(torch::Tensor& out, torch::Tensor const& a,
                            torch::Tensor const& b,
                            torch::Tensor const& a_scales,
                            torch::Tensor const& b_scales) {
  TORCH_CHECK(a_scales.dtype() == torch::kFloat32);
  TORCH_CHECK(b_scales.dtype() == torch::kFloat32);

>>>>>>> ad137cd1
  if (a.dtype() == torch::kInt8) {
    TORCH_CHECK(b.dtype() == torch::kInt8);

    if (out.dtype() == torch::kBFloat16) {
<<<<<<< HEAD
      return cutlass_gemm_caller<
          cutlass_3x_gemm<int8_t, cutlass::bfloat16_t, Epilogue, TileShape,
                          ClusterShape, KernelSchedule, EpilogueSchedule>>(
          out, a, b, std::forward<EpilogueArgs>(epilogue_args)...);
    } else {
      TORCH_CHECK(out.dtype() == torch::kFloat16);

      return cutlass_gemm_caller<
          cutlass_3x_gemm<int8_t, cutlass::half_t, Epilogue, TileShape,
                          ClusterShape, KernelSchedule, EpilogueSchedule>>(
          out, a, b, std::forward<EpilogueArgs>(epilogue_args)...);
=======
      return cutlass_gemm_sm90_int8_dispatch<int8_t, cutlass::bfloat16_t,
                                             ScaledEpilogue>(
          out, a, b, a_scales, b_scales);
    } else {
      TORCH_CHECK(out.dtype() == torch::kFloat16);
      return cutlass_gemm_sm90_int8_dispatch<int8_t, cutlass::half_t,
                                             ScaledEpilogue>(
          out, a, b, a_scales, b_scales);
>>>>>>> ad137cd1
    }
  } else {
    TORCH_CHECK(a.dtype() == torch::kFloat8_e4m3fn);
    TORCH_CHECK(b.dtype() == torch::kFloat8_e4m3fn);

    if (out.dtype() == torch::kBFloat16) {
      return cutlass_gemm_sm90_fp8_dispatch<cutlass::float_e4m3_t,
                                            cutlass::bfloat16_t, Epilogue>(
          out, a, b, std::forward<EpilogueArgs>(epilogue_args)...);
    } else {
      TORCH_CHECK(out.dtype() == torch::kFloat16);
      return cutlass_gemm_sm90_fp8_dispatch<cutlass::float_e4m3_t,
                                            cutlass::half_t, Epilogue>(
          out, a, b, std::forward<EpilogueArgs>(epilogue_args)...);
    }
  }
}

void cutlass_scaled_mm_sm90(torch::Tensor& c, torch::Tensor const& a,
                            torch::Tensor const& b,
                            torch::Tensor const& a_scales,
                            torch::Tensor const& b_scales,
                            c10::optional<torch::Tensor> const& bias) {
  TORCH_CHECK(a_scales.dtype() == torch::kFloat32);
  TORCH_CHECK(b_scales.dtype() == torch::kFloat32);
  if (bias) {
    TORCH_CHECK(bias->dtype() == torch::kFloat32);
    return cutlass_scaled_mm_sm90_epilogue<ScaledEpilogueBias>(
        c, a, b, a_scales, b_scales, *bias);
  } else {
    return cutlass_scaled_mm_sm90_epilogue<ScaledEpilogue>(c, a, b, a_scales,
                                                           b_scales);
  }
}

#endif<|MERGE_RESOLUTION|>--- conflicted
+++ resolved
@@ -448,13 +448,6 @@
   }
 }
 
-<<<<<<< HEAD
-template <template <typename, typename, typename> typename Epilogue,
-          typename... EpilogueArgs>
-void cutlass_scaled_mm_sm90_epilogue(torch::Tensor& out, torch::Tensor const& a,
-                                     torch::Tensor const& b,
-                                     EpilogueArgs&&... epilogue_args) {
-=======
 template <typename InType, typename OutType,
           template <typename, typename, typename> typename Epilogue,
           typename... EpilogueArgs>
@@ -510,40 +503,22 @@
   }
 }
 
-void cutlass_scaled_mm_sm90(torch::Tensor& out, torch::Tensor const& a,
-                            torch::Tensor const& b,
-                            torch::Tensor const& a_scales,
-                            torch::Tensor const& b_scales) {
-  TORCH_CHECK(a_scales.dtype() == torch::kFloat32);
-  TORCH_CHECK(b_scales.dtype() == torch::kFloat32);
-
->>>>>>> ad137cd1
+template <template <typename, typename, typename> typename Epilogue,
+          typename... EpilogueArgs>
+void cutlass_scaled_mm_sm90_epilogue(torch::Tensor& out, torch::Tensor const& a,
+                                     torch::Tensor const& b,
+                                     EpilogueArgs&&... epilogue_args) {
   if (a.dtype() == torch::kInt8) {
     TORCH_CHECK(b.dtype() == torch::kInt8);
 
     if (out.dtype() == torch::kBFloat16) {
-<<<<<<< HEAD
-      return cutlass_gemm_caller<
-          cutlass_3x_gemm<int8_t, cutlass::bfloat16_t, Epilogue, TileShape,
-                          ClusterShape, KernelSchedule, EpilogueSchedule>>(
+      return cutlass_gemm_sm90_int8_dispatch<int8_t, cutlass::bfloat16_t,
+                                             Epilogue>(
           out, a, b, std::forward<EpilogueArgs>(epilogue_args)...);
     } else {
       TORCH_CHECK(out.dtype() == torch::kFloat16);
-
-      return cutlass_gemm_caller<
-          cutlass_3x_gemm<int8_t, cutlass::half_t, Epilogue, TileShape,
-                          ClusterShape, KernelSchedule, EpilogueSchedule>>(
+      return cutlass_gemm_sm90_int8_dispatch<int8_t, cutlass::half_t, Epilogue>(
           out, a, b, std::forward<EpilogueArgs>(epilogue_args)...);
-=======
-      return cutlass_gemm_sm90_int8_dispatch<int8_t, cutlass::bfloat16_t,
-                                             ScaledEpilogue>(
-          out, a, b, a_scales, b_scales);
-    } else {
-      TORCH_CHECK(out.dtype() == torch::kFloat16);
-      return cutlass_gemm_sm90_int8_dispatch<int8_t, cutlass::half_t,
-                                             ScaledEpilogue>(
-          out, a, b, a_scales, b_scales);
->>>>>>> ad137cd1
     }
   } else {
     TORCH_CHECK(a.dtype() == torch::kFloat8_e4m3fn);
