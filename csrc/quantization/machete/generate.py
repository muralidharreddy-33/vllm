import itertools
import math
import os
import shutil
from collections.abc import Iterable
from dataclasses import dataclass
from typing import List, Optional, Tuple, Union

import jinja2
# yapf conflicts with isort for this block
# yapf: disable
from vllm_cutlass_library_extension import (DataType, EpilogueScheduleTag,
                                            EpilogueScheduleType,
                                            MixedInputKernelScheduleType,
                                            TileSchedulerTag,
                                            TileSchedulerType, VLLMDataType,
                                            VLLMDataTypeNames, VLLMDataTypeTag,
                                            VLLMKernelScheduleTag)

# yapf: enable

#
#   Generator templating
#

DISPATCH_TEMPLATE = """
#include "../machete_mm_launcher.cuh"

namespace machete {
using GemmDispatcher_ = GemmDispatcher<
    {{DataTypeTag[type_config.element_a]}},  // ElementA
    {{DataTypeTag[type_config.element_b]}},  // ElementB
    {{DataTypeTag[type_config.element_d]}},  // ElementD
    {{DataTypeTag[type_config.accumulator]}}, // Accumulator
    {{DataTypeTag[type_config.element_b_scale]}}, // Scales
    {{DataTypeTag[type_config.element_b_zeropoint]}}>; // Zeropoints

{% for s in schedules %}extern torch::Tensor 
impl_{{type_name}}_sch_{{ gen_sch_name(s) }}(PyTorchArguments args);
{% endfor %}
template <>
torch::Tensor GemmDispatcher_::dispatch(PyTorchArguments args) {
  [[maybe_unused]] auto M = args.A.size(0);
  [[maybe_unused]] auto N = args.B.size(1);
  [[maybe_unused]] auto K = args.A.size(1);
    
  if (!args.schedule) {
    {%- for cond, s in heuristic %}
    {%if cond is not none%}if ({{cond}})
    {%- else %}else
    {%- endif %}
        return impl_{{ type_name }}_sch_{{ gen_sch_name(s) }}(args);{% endfor %}
  }

  {% for s in schedules %}
  if (*args.schedule == "{{ gen_sch_name(s) }}") {
    return impl_{{ type_name }}_sch_{{ gen_sch_name(s) }}(args);
  }
  {% endfor %}
  TORCH_CHECK_NOT_IMPLEMENTED(false, "machete_gemm(..) is not implemented for "
                                     "schedule = ", *args.schedule);
}

template <>
std::vector<std::string> GemmDispatcher_::supported_schedules() {
  return { 
    {% for s in schedules -%}
    "{{ gen_sch_name(s) }}"{{ ",
    " if not loop.last }}{%- endfor %}
  };
}

}; // namespace machete
"""

IMPL_TEMPLATE = """
#include "../machete_mm_launcher.cuh"

namespace machete {
template <typename Config, bool with_C, bool with_scales, bool with_zeropoints>
using Kernel = MacheteKernelTemplate<
    {{DataTypeTag[type_config.element_a]}},  // ElementA
    {{DataTypeTag[type_config.element_b]}},  // ElementB
    {{DataTypeTag[type_config.element_d]}},  // ElementD
    {{DataTypeTag[type_config.accumulator]}}, // Accumulator
    {{DataTypeTag[type_config.element_b_scale]}}, // Scales
    {{DataTypeTag[type_config.element_b_zeropoint]}}, // Zeropoints
    cutlass::gemm::KernelTmaWarpSpecializedCooperativeMixedInput,
    Config, with_C, with_scales, with_zeropoints>;

{% for sch in schedules %}
{% set schedule_name = gen_sch_name(sch) -%}
struct sch_{{schedule_name}} {
  using TileShapeNM = Shape<{{
      to_cute_constant(sch.tile_shape_mn)|join(', ')}}>;
  using ClusterShape = Shape<{{
      to_cute_constant(sch.cluster_shape_mnk)|join(', ')}}>;
  // TODO: Reimplement
  // using KernelSchedule   = {{KernelScheduleTag[sch.kernel_schedule]}};
  using EpilogueSchedule = {{EpilogueScheduleTag[sch.epilogue_schedule]}};
  using TileScheduler    = {{TileSchedulerTag[sch.tile_scheduler]}};
  using EpilogueTileType = cutlass::epilogue::collective::EpilogueTileAuto;
};

torch::Tensor 
impl_{{type_name}}_sch_{{schedule_name}}(PyTorchArguments args) {
  bool with_C = args.C.has_value(), with_scales = args.scales.has_value(),
       with_zeropoints = args.zeros.has_value();

  {% for s in specializations %}
  if (with_C == {{s.with_C|lower}}
      && with_zeropoints == {{s.with_zeropoints|lower}}
      && with_scales == {{s.with_scales|lower}}) {
      return run_impl<Kernel<sch_{{schedule_name}}, {{s.with_C|lower}},
        {{s.with_scales|lower}}, {{s.with_zeropoints|lower}}>>(args);
  }{% endfor %}

  TORCH_CHECK_NOT_IMPLEMENTED(
      false, "for the sake of compile times and binary size machete_mm(..) is "
      " not implemented for with_C=", with_C, ", with_scales=", with_scales, 
      ", with_zeropoints=", with_zeropoints, 
      " (for {{type_name}}_sch_{{schedule_name}})");
}
{% endfor %}

}; // namespace machete
"""

PREPACK_TEMPLATE = """
#include "../machete_prepack_launcher.cuh"

namespace machete {
using PrepackBDispatcher_ = PrepackBDispatcher<
  {{DataTypeTag[type_config.element_a]}}, // ElementA
  {{DataTypeTag[type_config.element_b]}}, // ElementB
  {{DataTypeTag[type_config.element_d]}}, // ElementD
  {{DataTypeTag[type_config.accumulator]}}, // Accumulator
  {{DataTypeTag[type_config.element_b_scale]}}, // Scales
  {{DataTypeTag[type_config.element_b_zeropoint]}}>; // Zeropoints

using PrepackedLayoutB = PrepackedLayoutBTemplate<
  {{DataTypeTag[type_config.element_a]}}, // ElementA
  {{DataTypeTag[type_config.element_b]}}, // ElementB
  {{DataTypeTag[type_config.element_d]}}, // ElementD
  {{DataTypeTag[type_config.accumulator]}}, // Accumulator
  cutlass::layout::ColumnMajor,
  cutlass::gemm::KernelTmaWarpSpecializedCooperativeMixedInput>;

template <>
torch::Tensor PrepackBDispatcher_::dispatch(torch::Tensor B) {
  return prepack_impl<PrepackedLayoutB>(B);
}
}; // namespace machete
"""

TmaMI = MixedInputKernelScheduleType.TmaWarpSpecializedCooperativeMixedInput
TmaCoop = EpilogueScheduleType.TmaWarpSpecializedCooperative


@dataclass(frozen=True)
class ScheduleConfig:
    tile_shape_mn: Tuple[int, int]
    cluster_shape_mnk: Tuple[int, int, int]
    kernel_schedule: MixedInputKernelScheduleType
    epilogue_schedule: EpilogueScheduleType
    tile_scheduler: TileSchedulerType


@dataclass
class TypeConfig:
    element_a: DataType
    element_b: Union[DataType, VLLMDataType]
    element_b_scale: DataType
    element_b_zeropoint: DataType
    element_d: DataType
    accumulator: DataType


@dataclass
class Specialization:
    with_C: bool
    with_zeropoints: bool
    with_scales: bool


@dataclass
class ImplConfig:
    type_config: TypeConfig
    schedule_configs: List[ScheduleConfig]
    specializations: List[Specialization]
    heuristic: List[Tuple[Optional[str], ScheduleConfig]]


def generate_schedule_name(schedule_config: ScheduleConfig) -> str:
    tile_shape = (
        f"{schedule_config.tile_shape_mn[0]}x{schedule_config.tile_shape_mn[1]}"
    )
    cluster_shape = (f"{schedule_config.cluster_shape_mnk[0]}" +
                     f"x{schedule_config.cluster_shape_mnk[1]}" +
                     f"x{schedule_config.cluster_shape_mnk[2]}")
    kernel_schedule = VLLMKernelScheduleTag[schedule_config.kernel_schedule]\
        .split("::")[-1]
    epilogue_schedule = EpilogueScheduleTag[
        schedule_config.epilogue_schedule].split("::")[-1]
    tile_scheduler = TileSchedulerTag[schedule_config.tile_scheduler]\
        .split("::")[-1]

    return (f"{tile_shape}_{cluster_shape}_{kernel_schedule}" +
            f"_{epilogue_schedule}_{tile_scheduler}")


# mostly unique shorter schedule_name
def generate_terse_schedule_name(schedule_config: ScheduleConfig) -> str:
    kernel_terse_names_replace = {
        "KernelTmaWarpSpecializedCooperativeMixedInput_": "TmaMI_",
        "TmaWarpSpecializedCooperative_": "TmaCoop_",
        "StreamKScheduler": "streamK",
    }

    schedule_name = generate_schedule_name(schedule_config)
    for orig, terse in kernel_terse_names_replace.items():
        schedule_name = schedule_name.replace(orig, terse)
    return schedule_name


# unique type_name
def generate_type_signature(kernel_type_config: TypeConfig):
    element_a = VLLMDataTypeNames[kernel_type_config.element_a]
    element_b = VLLMDataTypeNames[kernel_type_config.element_b]
    element_d = VLLMDataTypeNames[kernel_type_config.element_d]
    accumulator = VLLMDataTypeNames[kernel_type_config.accumulator]
    element_scale = VLLMDataTypeNames[kernel_type_config.element_b_scale]
    element_zeropoint = VLLMDataTypeNames[
        kernel_type_config.element_b_zeropoint]

    return (f"{element_a}{element_b}{element_d}"
            f"{accumulator}{element_scale}{element_zeropoint}")


# non-unique shorter type_name
def generate_terse_type_signature(kernel_type_config: TypeConfig):
    element_a = VLLMDataTypeNames[kernel_type_config.element_a]
    element_b = VLLMDataTypeNames[kernel_type_config.element_b]

    return f"{element_a}{element_b}"


def is_power_of_two(n):
    return (n != 0) and (n & (n - 1) == 0)


def to_cute_constant(value: List[int]):

    def _to_cute_constant(value: int):
        if is_power_of_two(value):
            return f"_{value}"
        else:
            return f"Int<{value}>"

    if isinstance(value, Iterable):
        return [_to_cute_constant(value) for value in value]
    else:
        return _to_cute_constant(value)


template_globals = {
    "DataTypeTag": VLLMDataTypeTag,
    "KernelScheduleTag": VLLMKernelScheduleTag,
    "EpilogueScheduleTag": EpilogueScheduleTag,
    "TileSchedulerTag": TileSchedulerTag,
    "to_cute_constant": to_cute_constant,
    "gen_sch_name": generate_terse_schedule_name,
}


def create_template(template_str):
    template = jinja2.Template(template_str)
    template.globals.update(template_globals)
    return template


mm_dispatch_template = create_template(DISPATCH_TEMPLATE)
mm_impl_template = create_template(IMPL_TEMPLATE)
prepack_dispatch_template = create_template(PREPACK_TEMPLATE)


def create_sources(impl_config: ImplConfig, num_impl_files=1):
    sources = []

    type_name = generate_type_signature(impl_config.type_config)
    terse_type_name = generate_terse_type_signature(impl_config.type_config)

    sources.append((
        f"machete_mm_{terse_type_name}",
        mm_dispatch_template.render(type_name=type_name,
                                    type_config=impl_config.type_config,
                                    schedules=impl_config.schedule_configs,
                                    heuristic=impl_config.heuristic),
    ))

    sources.append((
        f"machete_prepack_{terse_type_name}",
        prepack_dispatch_template.render(
            type_name=type_name,
            type_config=impl_config.type_config,
        ),
    ))

    num_schedules = len(impl_config.schedule_configs)
    schedules_per_file = math.ceil(num_schedules / num_impl_files)
    for part, i in enumerate(range(0, num_schedules, schedules_per_file)):
        file_schedules = impl_config.schedule_configs[i:i + schedules_per_file]

        sources.append((
            f"machete_mm_{terse_type_name}_impl_part{part}",
            mm_impl_template.render(
                type_name=type_name,
                type_config=impl_config.type_config,
                schedules=file_schedules,
                specializations=impl_config.specializations,
            ),
        ))
    return sources


def generate():
    # See csrc/quantization/machete/Readme.md, the Codegeneration for more info
    # about how this works
    SCRIPT_DIR = os.path.dirname(__file__)

    schedule_common_params = dict(
        kernel_schedule=TmaMI,
        epilogue_schedule=TmaCoop,
        tile_scheduler=TileSchedulerType.StreamK,
    )

    # For now we use the same heuristic for all types
    # Heuristic is currently tuned for H100s
    default_heuristic = [
        #### M = 257+
        (
            "M > 256 && K <= 16384 && N <= 4096",
            ScheduleConfig(
                tile_shape_mn=(128, 128),
                cluster_shape_mnk=(2, 1, 1),
                **schedule_common_params  # type: ignore
            )),
        (
            "M > 256",
            ScheduleConfig(
                tile_shape_mn=(128, 256),
                cluster_shape_mnk=(2, 1, 1),
                **schedule_common_params  # type: ignore
            )),
        #### M = 129-256
        (
            "M > 128 && K <= 4096 && N <= 4096",
            ScheduleConfig(
                tile_shape_mn=(128, 64),
                cluster_shape_mnk=(2, 1, 1),
                **schedule_common_params  # type: ignore
            )),
        (
            "M > 128 && K <= 8192 && N <= 8192",
            ScheduleConfig(
                tile_shape_mn=(128, 128),
                cluster_shape_mnk=(2, 1, 1),
                **schedule_common_params  # type: ignore
            )),
        (
            "M > 128",
            ScheduleConfig(
                tile_shape_mn=(128, 256),
                cluster_shape_mnk=(2, 1, 1),
                **schedule_common_params  # type: ignore
            )),
        #### M = 65-128
        (
            "M > 64 && K <= 4069 && N <= 4069",
            ScheduleConfig(
                tile_shape_mn=(128, 32),
                cluster_shape_mnk=(2, 1, 1),
                **schedule_common_params  # type: ignore
            )),
        (
            "M > 64 && K <= 4069 && N <= 8192",
            ScheduleConfig(
                tile_shape_mn=(128, 64),
                cluster_shape_mnk=(2, 1, 1),
                **schedule_common_params  # type: ignore
            )),
        (
            "M > 64 && K >= 8192 && N >= 12288",
            ScheduleConfig(
                tile_shape_mn=(256, 128),
                cluster_shape_mnk=(2, 1, 1),
                **schedule_common_params  # type: ignore
            )),
        (
            "M > 64",
            ScheduleConfig(
                tile_shape_mn=(128, 128),
                cluster_shape_mnk=(2, 1, 1),
                **schedule_common_params  # type: ignore
            )),
        #### M = 33-64
        (
            "M > 32 && K <= 6144 && N <= 6144",
            ScheduleConfig(
                tile_shape_mn=(128, 16),
                cluster_shape_mnk=(1, 1, 1),
                **schedule_common_params  # type: ignore
            )),
        (
            "M > 32 && K >= 16384 && N >= 12288",
            ScheduleConfig(
                tile_shape_mn=(256, 64),
                cluster_shape_mnk=(2, 1, 1),
                **schedule_common_params  # type: ignore
            )),
        (
            "M > 32",
            ScheduleConfig(
                tile_shape_mn=(128, 64),
                cluster_shape_mnk=(2, 1, 1),
                **schedule_common_params  # type: ignore
            )),
        #### M = 17-32
        (
            "M > 16 && K <= 12288 && N <= 8192",
            ScheduleConfig(
                tile_shape_mn=(128, 32),
                cluster_shape_mnk=(2, 1, 1),
                **schedule_common_params  # type: ignore
            )),
        (
            "M > 16",
            ScheduleConfig(
                tile_shape_mn=(256, 32),
                cluster_shape_mnk=(2, 1, 1),
                **schedule_common_params  # type: ignore
            )),
        #### M = 1-16
        (
            "N >= 26624",
            ScheduleConfig(
                tile_shape_mn=(256, 16),
                cluster_shape_mnk=(1, 1, 1),
                **schedule_common_params  # type: ignore
            )),
        (
            None,
            ScheduleConfig(
                tile_shape_mn=(128, 16),
                cluster_shape_mnk=(1, 1, 1),
                **schedule_common_params  # type: ignore
            )),
    ]

<<<<<<< HEAD
    schedules = list(set([x[1] for x in default_heuristic]))
=======
    # Do not use schedules = list(set(...)) because we need to make sure
    # the output list is deterministic; otherwise the generated kernel file
    # will be non-deterministic and causes ccache miss.
    schedules = []
    for _, schedule_config in default_heuristic:
        if schedule_config not in schedules:
            schedules.append(schedule_config)
>>>>>>> 38e60f40

    impl_configs = []

    GPTQ_kernel_type_configs = list(
        (TypeConfig(
            element_a=element_a,
            element_b=element_b,
            element_b_scale=element_a,
            element_b_zeropoint=element_a,
            element_d=element_a,
            accumulator=DataType.f32,
        ) for element_b in (VLLMDataType.u4b8, VLLMDataType.u8b128)
         for element_a in (DataType.f16, DataType.bf16)))

    GPTQ_kernel_specializations = [
        Specialization(with_C=False, with_zeropoints=False, with_scales=True)
    ]

    impl_configs += [
        ImplConfig(x[0], x[1], x[2], x[3])
        for x in zip(GPTQ_kernel_type_configs, itertools.repeat(schedules),
                     itertools.repeat(GPTQ_kernel_specializations),
                     itertools.repeat(default_heuristic))
    ]

    AWQ_kernel_type_configs = list(
        (TypeConfig(
            element_a=element_a,
            element_b=element_b,
            element_b_scale=element_a,
            element_b_zeropoint=element_a,
            element_d=element_a,
            accumulator=DataType.f32,
        ) for element_b in (DataType.u4, DataType.u8)
         for element_a in (DataType.f16, DataType.bf16)))

    AWQ_kernel_specializations = [
        Specialization(with_C=False, with_zeropoints=True, with_scales=True)
    ]

    impl_configs += [
        ImplConfig(x[0], x[1], x[2], x[3])
        for x in zip(AWQ_kernel_type_configs, itertools.repeat(schedules),
                     itertools.repeat(AWQ_kernel_specializations),
                     itertools.repeat(default_heuristic))
    ]

    output_dir = os.path.join(SCRIPT_DIR, "generated")

    # Delete the "generated" directory if it exists
    if os.path.exists(output_dir):
        shutil.rmtree(output_dir)

    # Create the "generated" directory
    os.makedirs(output_dir)

    # Render each group of configurations into separate files
    for impl_config in impl_configs:
        for filename, code in create_sources(impl_config):
            filepath = os.path.join(output_dir, f"{filename}.cu")
            with open(filepath, "w") as output_file:
                output_file.write(code)
            print(f"Rendered template to {filepath}")


if __name__ == "__main__":
    generate()<|MERGE_RESOLUTION|>--- conflicted
+++ resolved
@@ -457,9 +457,6 @@
             )),
     ]
 
-<<<<<<< HEAD
-    schedules = list(set([x[1] for x in default_heuristic]))
-=======
     # Do not use schedules = list(set(...)) because we need to make sure
     # the output list is deterministic; otherwise the generated kernel file
     # will be non-deterministic and causes ccache miss.
@@ -467,7 +464,6 @@
     for _, schedule_config in default_heuristic:
         if schedule_config not in schedules:
             schedules.append(schedule_config)
->>>>>>> 38e60f40
 
     impl_configs = []
 
