--- conflicted
+++ resolved
@@ -211,11 +211,7 @@
     printf("  num_seqs = %d\n", num_seqs);
     printf("  num_queries = %d\n", num_queries);
     printf("  block_size = %d\n", block_size);
-<<<<<<< HEAD
-    printf("  block_tables.stride(0) = %ld\n", block_tables.stride(0));
-=======
     printf("  block_tables.stride(0) = %zu\n", block_tables.stride(0));
->>>>>>> e01ab595
   }
   // Verify all tensors
   verify_tensor("input_tokens", input_tokens, num_seqs, -1, at::kLong);
