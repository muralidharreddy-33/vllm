--- conflicted
+++ resolved
@@ -19,13 +19,9 @@
 prometheus-fastapi-instrumentator >= 7.0.0
 tiktoken >= 0.6.0  # Required for DBRX tokenizer
 lm-format-enforcer >= 0.10.9, < 0.11
-<<<<<<< HEAD
+outlines == 0.1.11 # Requires pytorch
 llguidance>=0.4.0
-outlines == 0.1.9
-=======
-outlines == 0.1.11 # Requires pytorch
 lark == 1.2.2 
->>>>>>> bf0d97d7
 xgrammar >= 0.1.6; platform_machine == "x86_64"
 typing_extensions >= 4.10
 filelock >= 3.16.1 # need to contain https://github.com/tox-dev/filelock/pull/317
