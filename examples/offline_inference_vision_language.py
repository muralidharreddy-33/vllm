"""
This example shows how to use vLLM for running offline inference 
with the correct prompt format on vision language models.

For most models, the prompt format should follow corresponding examples
on HuggingFace model repository.
"""
from transformers import AutoTokenizer

from vllm import LLM, SamplingParams
from vllm.assets.image import ImageAsset
from vllm.assets.video import VideoAsset
from vllm.utils import FlexibleArgumentParser

# NOTE: The default `max_num_seqs` and `max_model_len` may result in OOM on
# lower-end GPUs.
# Unless specified, these settings have been tested to work on a single L4.


# LLaVA-1.5
def run_llava(question: str, modality: str):
    assert modality == "image"

    prompt = f"USER: <image>\n{question}\nASSISTANT:"

    llm = LLM(model="llava-hf/llava-1.5-7b-hf", max_model_len=4096)
    stop_token_ids = None
    return llm, prompt, stop_token_ids


# LLaVA-1.6/LLaVA-NeXT
def run_llava_next(question: str, modality: str):
    assert modality == "image"

    prompt = f"[INST] <image>\n{question} [/INST]"
    llm = LLM(model="llava-hf/llava-v1.6-mistral-7b-hf", max_model_len=8192)
    stop_token_ids = None
    return llm, prompt, stop_token_ids


# LlaVA-NeXT-Video
# Currently only support for video input
def run_llava_next_video(question: str, modality: str):
    assert modality == "video"

    prompt = f"USER: <video>\n{question} ASSISTANT:"
    llm = LLM(model="llava-hf/LLaVA-NeXT-Video-7B-hf", max_model_len=8192)
    stop_token_ids = None
    return llm, prompt, stop_token_ids


# LLaVA-OneVision
def run_llava_onevision(question: str, modality: str):

    if modality == "video":
        prompt = f"<|im_start|>user <video>\n{question}<|im_end|> \
        <|im_start|>assistant\n"

    elif modality == "image":
        prompt = f"<|im_start|>user <image>\n{question}<|im_end|> \
        <|im_start|>assistant\n"

    llm = LLM(model="llava-hf/llava-onevision-qwen2-7b-ov-hf",
              max_model_len=16384)
    stop_token_ids = None
    return llm, prompt, stop_token_ids


# Fuyu
def run_fuyu(question: str, modality: str):
    assert modality == "image"

    prompt = f"{question}\n"
    llm = LLM(model="adept/fuyu-8b", max_model_len=2048, max_num_seqs=2)
    stop_token_ids = None
    return llm, prompt, stop_token_ids


# Phi-3-Vision
def run_phi3v(question: str, modality: str):
    assert modality == "image"

    prompt = f"<|user|>\n<|image_1|>\n{question}<|end|>\n<|assistant|>\n"  # noqa: E501
    # Note: The default setting of max_num_seqs (256) and
    # max_model_len (128k) for this model may cause OOM.
    # You may lower either to run this example on lower-end GPUs.

    # In this example, we override max_num_seqs to 5 while
    # keeping the original context length of 128k.

    # num_crops is an override kwarg to the multimodal image processor;
    # For some models, e.g., Phi-3.5-vision-instruct, it is recommended
    # to use 16 for single frame scenarios, and 4 for multi-frame.
    #
    # Generally speaking, a larger value for num_crops results in more
    # tokens per image instance, because it may scale the image more in
    # the image preprocessing. Some references in the model docs and the
    # formula for image tokens after the preprocessing
    # transform can be found below.
    #
    # https://huggingface.co/microsoft/Phi-3.5-vision-instruct#loading-the-model-locally
    # https://huggingface.co/microsoft/Phi-3.5-vision-instruct/blob/main/processing_phi3_v.py#L194
    llm = LLM(
        model="microsoft/Phi-3-vision-128k-instruct",
        trust_remote_code=True,
        max_model_len=4096,
        max_num_seqs=2,
        # Note - mm_processor_kwargs can also be passed to generate/chat calls
        mm_processor_kwargs={"num_crops": 16},
    )
    stop_token_ids = None
    return llm, prompt, stop_token_ids


# PaliGemma
def run_paligemma(question: str, modality: str):
    assert modality == "image"

    # PaliGemma has special prompt format for VQA
    prompt = "caption en"
    llm = LLM(model="google/paligemma-3b-mix-224")
    stop_token_ids = None
    return llm, prompt, stop_token_ids


# Chameleon
def run_chameleon(question: str, modality: str):
    assert modality == "image"

    prompt = f"{question}<image>"
    llm = LLM(model="facebook/chameleon-7b", max_model_len=4096)
    stop_token_ids = None
    return llm, prompt, stop_token_ids


# MiniCPM-V
def run_minicpmv(question: str, modality: str):
    assert modality == "image"

    # 2.0
    # The official repo doesn't work yet, so we need to use a fork for now
    # For more details, please see: See: https://github.com/vllm-project/vllm/pull/4087#issuecomment-2250397630 # noqa
    # model_name = "HwwwH/MiniCPM-V-2"

    # 2.5
    # model_name = "openbmb/MiniCPM-Llama3-V-2_5"

    #2.6
    model_name = "openbmb/MiniCPM-V-2_6"
    tokenizer = AutoTokenizer.from_pretrained(model_name,
                                              trust_remote_code=True)
    llm = LLM(
        model=model_name,
        max_model_len=4096,
        max_num_seqs=2,
        trust_remote_code=True,
    )
    # NOTE The stop_token_ids are different for various versions of MiniCPM-V
    # 2.0
    # stop_token_ids = [tokenizer.eos_id]

    # 2.5
    # stop_token_ids = [tokenizer.eos_id, tokenizer.eot_id]

    # 2.6
    stop_tokens = ['<|im_end|>', '<|endoftext|>']
    stop_token_ids = [tokenizer.convert_tokens_to_ids(i) for i in stop_tokens]

    messages = [{
        'role': 'user',
        'content': f'(<image>./</image>)\n{question}'
    }]
    prompt = tokenizer.apply_chat_template(messages,
                                           tokenize=False,
                                           add_generation_prompt=True)
    return llm, prompt, stop_token_ids


# InternVL
def run_internvl(question: str, modality: str):
    assert modality == "image"

    model_name = "OpenGVLab/InternVL2-2B"

    llm = LLM(
        model=model_name,
        trust_remote_code=True,
        max_model_len=4096,
    )

    tokenizer = AutoTokenizer.from_pretrained(model_name,
                                              trust_remote_code=True)
    messages = [{'role': 'user', 'content': f"<image>\n{question}"}]
    prompt = tokenizer.apply_chat_template(messages,
                                           tokenize=False,
                                           add_generation_prompt=True)

    # Stop tokens for InternVL
    # models variants may have different stop tokens
    # please refer to the model card for the correct "stop words":
    # https://huggingface.co/OpenGVLab/InternVL2-2B#service
    stop_tokens = ["<|endoftext|>", "<|im_start|>", "<|im_end|>", "<|end|>"]
    stop_token_ids = [tokenizer.convert_tokens_to_ids(i) for i in stop_tokens]
    return llm, prompt, stop_token_ids


# NVLM-D
def run_nvlm_d(question: str, modality: str):
    assert modality == "image"

    model_name = "nvidia/NVLM-D-72B"

    # Adjust this as necessary to fit in GPU
    llm = LLM(
        model=model_name,
        trust_remote_code=True,
        max_model_len=4096,
        tensor_parallel_size=4,
    )

    tokenizer = AutoTokenizer.from_pretrained(model_name,
                                              trust_remote_code=True)
    messages = [{'role': 'user', 'content': f"<image>\n{question}"}]
    prompt = tokenizer.apply_chat_template(messages,
                                           tokenize=False,
                                           add_generation_prompt=True)
    stop_token_ids = None
    return llm, prompt, stop_token_ids


# BLIP-2
def run_blip2(question: str, modality: str):
    assert modality == "image"

    # BLIP-2 prompt format is inaccurate on HuggingFace model repository.
    # See https://huggingface.co/Salesforce/blip2-opt-2.7b/discussions/15#64ff02f3f8cf9e4f5b038262 #noqa
    prompt = f"Question: {question} Answer:"
    llm = LLM(model="Salesforce/blip2-opt-2.7b")
    stop_token_ids = None
    return llm, prompt, stop_token_ids


# Qwen
def run_qwen_vl(question: str, modality: str):
    assert modality == "image"

    llm = LLM(
        model="Qwen/Qwen-VL",
        trust_remote_code=True,
        max_model_len=1024,
        max_num_seqs=2,
    )

    prompt = f"{question}Picture 1: <img></img>\n"
    stop_token_ids = None
    return llm, prompt, stop_token_ids


# Qwen2-VL
def run_qwen2_vl(question: str, modality: str):
    assert modality == "image"

    model_name = "Qwen/Qwen2-VL-7B-Instruct"

    # Tested on L40
    llm = LLM(
        model=model_name,
        max_model_len=8192,
        max_num_seqs=5,
    )

    prompt = ("<|im_start|>system\nYou are a helpful assistant.<|im_end|>\n"
              "<|im_start|>user\n<|vision_start|><|image_pad|><|vision_end|>"
              f"{question}<|im_end|>\n"
              "<|im_start|>assistant\n")
    stop_token_ids = None
    return llm, prompt, stop_token_ids


<<<<<<< HEAD
# Pixtral
def run_pixtral(question, modality):
    assert modality == "image"

    model_name = "mistral-community/pixtral-12b"

    llm = LLM(
        model=model_name,
        max_model_len=10000,
        max_num_seqs=16,
        enforce_eager=True,
    )

    prompt = f"<s>[INST]{question}\n[IMG][/INST]"
    stop_token_ids = None
    return llm, prompt, stop_token_ids


# LLama
def run_mllama(question, modality):
=======
# LLama 3.2
def run_mllama(question: str, modality: str):
>>>>>>> cf1d62a6
    assert modality == "image"

    model_name = "meta-llama/Llama-3.2-11B-Vision-Instruct"

    # Note: The default setting of max_num_seqs (256) and
    # max_model_len (131072) for this model may cause OOM.
    # You may lower either to run this example on lower-end GPUs.

    # The configuration below has been confirmed to launch on a single L40 GPU.
    llm = LLM(
        model=model_name,
        max_model_len=4096,
        max_num_seqs=16,
        enforce_eager=True,
    )

    prompt = f"<|image|><|begin_of_text|>{question}"
    stop_token_ids = None
    return llm, prompt, stop_token_ids


# Molmo
def run_molmo(question, modality):
    assert modality == "image"

    model_name = "allenai/Molmo-7B-D-0924"

    llm = LLM(
        model=model_name,
        trust_remote_code=True,
        dtype="bfloat16",
    )

    prompt = question
    stop_token_ids = None
    return llm, prompt, stop_token_ids


# GLM-4v
def run_glm4v(question: str, modality: str):
    assert modality == "image"
    model_name = "THUDM/glm-4v-9b"

    llm = LLM(model=model_name,
              max_model_len=2048,
              max_num_seqs=2,
              trust_remote_code=True,
              enforce_eager=True)
    prompt = question
    stop_token_ids = [151329, 151336, 151338]
    return llm, prompt, stop_token_ids


model_example_map = {
    "llava": run_llava,
    "llava-next": run_llava_next,
    "llava-next-video": run_llava_next_video,
    "llava-onevision": run_llava_onevision,
    "fuyu": run_fuyu,
    "phi3_v": run_phi3v,
    "paligemma": run_paligemma,
    "chameleon": run_chameleon,
    "minicpmv": run_minicpmv,
    "blip-2": run_blip2,
    "internvl_chat": run_internvl,
    "NVLM_D": run_nvlm_d,
    "qwen_vl": run_qwen_vl,
    "qwen2_vl": run_qwen2_vl,
    "pixtral": run_pixtral,
    "mllama": run_mllama,
    "molmo": run_molmo,
    "glm4v": run_glm4v,
}


def get_multi_modal_input(args):
    """
    return {
        "data": image or video,
        "question": question,
    }
    """
    if args.modality == "image":
        # Input image and question
        image = ImageAsset("cherry_blossom") \
            .pil_image.convert("RGB")
        img_question = "What is the content of this image?"

        return {
            "data": image,
            "question": img_question,
        }

    if args.modality == "video":
        # Input video and question
        video = VideoAsset(name="sample_demo_1.mp4",
                           num_frames=args.num_frames).np_ndarrays
        vid_question = "Why is this video funny?"

        return {
            "data": video,
            "question": vid_question,
        }

    msg = f"Modality {args.modality} is not supported."
    raise ValueError(msg)


def main(args):
    model = args.model_type
    if model not in model_example_map:
        raise ValueError(f"Model type {model} is not supported.")

    modality = args.modality
    mm_input = get_multi_modal_input(args)
    data = mm_input["data"]
    question = mm_input["question"]

    llm, prompt, stop_token_ids = model_example_map[model](question, modality)

    # We set temperature to 0.2 so that outputs can be different
    # even when all prompts are identical when running batch inference.
    sampling_params = SamplingParams(temperature=0.2,
                                     max_tokens=64,
                                     stop_token_ids=stop_token_ids)

    assert args.num_prompts > 0
    if args.num_prompts == 1:
        # Single inference
        inputs = {
            "prompt": prompt,
            "multi_modal_data": {
                modality: data
            },
        }

    else:
        # Batch inference
        inputs = [{
            "prompt": prompt,
            "multi_modal_data": {
                modality: data
            },
        } for _ in range(args.num_prompts)]

    outputs = llm.generate(inputs, sampling_params=sampling_params)

    for o in outputs:
        generated_text = o.outputs[0].text
        print(generated_text)


if __name__ == "__main__":
    parser = FlexibleArgumentParser(
        description='Demo on using vLLM for offline inference with '
        'vision language models')
    parser.add_argument('--model-type',
                        '-m',
                        type=str,
                        default="llava",
                        choices=model_example_map.keys(),
                        help='Huggingface "model_type".')
    parser.add_argument('--num-prompts',
                        type=int,
                        default=4,
                        help='Number of prompts to run.')
    parser.add_argument('--modality',
                        type=str,
                        default="image",
                        choices=['image', 'video'],
                        help='Modality of the input.')
    parser.add_argument('--num-frames',
                        type=int,
                        default=16,
                        help='Number of frames to extract from the video.')
    args = parser.parse_args()
    main(args)<|MERGE_RESOLUTION|>--- conflicted
+++ resolved
@@ -277,9 +277,8 @@
     return llm, prompt, stop_token_ids
 
 
-<<<<<<< HEAD
 # Pixtral
-def run_pixtral(question, modality):
+def run_pixtral(question: str, modality: str):
     assert modality == "image"
 
     model_name = "mistral-community/pixtral-12b"
@@ -296,12 +295,8 @@
     return llm, prompt, stop_token_ids
 
 
-# LLama
-def run_mllama(question, modality):
-=======
 # LLama 3.2
 def run_mllama(question: str, modality: str):
->>>>>>> cf1d62a6
     assert modality == "image"
 
     model_name = "meta-llama/Llama-3.2-11B-Vision-Instruct"
