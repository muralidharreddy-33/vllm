--- conflicted
+++ resolved
@@ -455,13 +455,8 @@
   commands:
   - pytest -v -s ./compile/test_basic_correctness.py
   - pytest -v -s ./compile/test_wrapper.py
-<<<<<<< HEAD
   - VLLM_TEST_SAME_HOST=1 torchrun --nproc-per-node=4 distributed/test_same_node.py | grep 'Same node test passed'
-  - TARGET_TEST_SUITE=L4 pytest basic_correctness/ -v -s -m distributed_2_gpus
-=======
-  - VLLM_TEST_SAME_HOST=1 torchrun --nproc-per-node=4 distributed/test_same_node.py | grep -q 'Same node test passed'
   - TARGET_TEST_SUITE=L4 pytest basic_correctness/ -v -s -m 'distributed(num_gpus=2)'
->>>>>>> f092153f
   # Avoid importing model tests that cause CUDA reinitialization error
   - pytest models/encoder_decoder/language/test_bart.py -v -s -m 'distributed(num_gpus=2)'
   - pytest models/encoder_decoder/vision_language/test_broadcast.py -v -s -m 'distributed(num_gpus=2)'
