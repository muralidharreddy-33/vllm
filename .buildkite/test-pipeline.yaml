--- conflicted
+++ resolved
@@ -93,10 +93,6 @@
 - label: Models Test
   #mirror_hardwares: [amd]
   commands:
-<<<<<<< HEAD
-    - bash ../.buildkite/download-images.sh
-=======
->>>>>>> 89c92078
     - pytest -v -s models -m \"not llava\"
 
 - label: Llava Test
