--- conflicted
+++ resolved
@@ -49,13 +49,8 @@
 # requirements.txt files and should be kept consistent.  The ROCm torch
 # versions are derived from Dockerfile.rocm
 #
-<<<<<<< HEAD
-set(TORCH_SUPPORTED_VERSION_CUDA "2.4.0")
-set(TORCH_SUPPORTED_VERSION_ROCM "2.6.0")
-=======
 set(TORCH_SUPPORTED_VERSION_CUDA "2.5.1")
 set(TORCH_SUPPORTED_VERSION_ROCM "2.5.1")
->>>>>>> 96d999fb
 
 #
 # Try to find python package with an executable that exactly matches
