cmake_minimum_required(VERSION 3.26)

# When building directly using CMake, make sure you run the install step
# (it places the .so files in the correct location).
#
# Example:
# mkdir build && cd build
# cmake -G Ninja -DVLLM_PYTHON_EXECUTABLE=`which python3` -DCMAKE_INSTALL_PREFIX=.. ..
# cmake --build . --target install
#
# If you want to only build one target, make sure to install it manually:
# cmake --build . --target _C
# cmake --install . --component _C
project(vllm_extensions LANGUAGES CXX)

# CUDA by default, can be overridden by using -DVLLM_TARGET_DEVICE=... (used by setup.py)
set(VLLM_TARGET_DEVICE "cuda" CACHE STRING "Target device backend for vLLM")

message(STATUS "Build type: ${CMAKE_BUILD_TYPE}")
message(STATUS "Target device: ${VLLM_TARGET_DEVICE}")

include(${CMAKE_CURRENT_LIST_DIR}/cmake/utils.cmake)

# Suppress potential warnings about unused manually-specified variables
set(ignoreMe "${VLLM_PYTHON_PATH}")

# Prevent installation of dependencies (cutlass) by default.
install(CODE "set(CMAKE_INSTALL_LOCAL_ONLY TRUE)" ALL_COMPONENTS)

#
# Supported python versions.  These versions will be searched in order, the
# first match will be selected.  These should be kept in sync with setup.py.
#
set(PYTHON_SUPPORTED_VERSIONS "3.9" "3.10" "3.11" "3.12")

# Supported NVIDIA architectures.
set(CUDA_SUPPORTED_ARCHS "7.0;7.2;7.5;8.0;8.6;8.7;8.9;9.0")

# Supported AMD GPU architectures.
set(HIP_SUPPORTED_ARCHS "gfx906;gfx908;gfx90a;gfx940;gfx941;gfx942;gfx1030;gfx1100;gfx1101")

#
# Supported/expected torch versions for CUDA/ROCm.
#
# Currently, having an incorrect pytorch version results in a warning
# rather than an error.
#
# Note: the CUDA torch version is derived from pyproject.toml and various
# requirements.txt files and should be kept consistent.  The ROCm torch
# versions are derived from Dockerfile.rocm
#
set(TORCH_SUPPORTED_VERSION_CUDA "2.5.1")
set(TORCH_SUPPORTED_VERSION_ROCM "2.5.1")

#
# Try to find python package with an executable that exactly matches
# `VLLM_PYTHON_EXECUTABLE` and is one of the supported versions.
#
if (VLLM_PYTHON_EXECUTABLE)
  find_python_from_executable(${VLLM_PYTHON_EXECUTABLE} "${PYTHON_SUPPORTED_VERSIONS}")
else()
  message(FATAL_ERROR
    "Please set VLLM_PYTHON_EXECUTABLE to the path of the desired python version"
    " before running cmake configure.")
endif()

#
# Update cmake's `CMAKE_PREFIX_PATH` with torch location.
#
append_cmake_prefix_path("torch" "torch.utils.cmake_prefix_path")

# Ensure the 'nvcc' command is in the PATH
find_program(NVCC_EXECUTABLE nvcc)
if (CUDA_FOUND AND NOT NVCC_EXECUTABLE)
    message(FATAL_ERROR "nvcc not found")
endif()

#
# Import torch cmake configuration.
# Torch also imports CUDA (and partially HIP) languages with some customizations,
# so there is no need to do this explicitly with check_language/enable_language,
# etc.
#
find_package(Torch REQUIRED)

#
# Forward the non-CUDA device extensions to external CMake scripts.
#
if (NOT VLLM_TARGET_DEVICE STREQUAL "cuda" AND
    NOT VLLM_TARGET_DEVICE STREQUAL "rocm")
    if (VLLM_TARGET_DEVICE STREQUAL "cpu")
        include(${CMAKE_CURRENT_LIST_DIR}/cmake/cpu_extension.cmake)
    else()
        return()
    endif()
    return()
endif()

#
# Set up GPU language and check the torch version and warn if it isn't
# what is expected.
#
if (NOT HIP_FOUND AND CUDA_FOUND)
  set(VLLM_GPU_LANG "CUDA")

  if (NOT Torch_VERSION VERSION_EQUAL ${TORCH_SUPPORTED_VERSION_CUDA})
    message(WARNING "Pytorch version ${TORCH_SUPPORTED_VERSION_CUDA} "
      "expected for CUDA build, saw ${Torch_VERSION} instead.")
  endif()
elseif(HIP_FOUND)
  set(VLLM_GPU_LANG "HIP")

  # Importing torch recognizes and sets up some HIP/ROCm configuration but does
  # not let cmake recognize .hip files. In order to get cmake to understand the
  # .hip extension automatically, HIP must be enabled explicitly.
  enable_language(HIP)

  # ROCm 5.X and 6.X
  if (ROCM_VERSION_DEV_MAJOR GREATER_EQUAL 5 AND
      NOT Torch_VERSION VERSION_EQUAL ${TORCH_SUPPORTED_VERSION_ROCM})
    message(WARNING "Pytorch version >= ${TORCH_SUPPORTED_VERSION_ROCM} "
      "expected for ROCm build, saw ${Torch_VERSION} instead.")
  endif()
else()
  message(FATAL_ERROR "Can't find CUDA or HIP installation.")
endif()


if(VLLM_GPU_LANG STREQUAL "CUDA")
  #
  # For cuda we want to be able to control which architectures we compile for on
  # a per-file basis in order to cut down on compile time. So here we extract
  # the set of architectures we want to compile for and remove the from the
  # CMAKE_CUDA_FLAGS so that they are not applied globally.
  #
  clear_cuda_arches(CUDA_ARCH_FLAGS)
  extract_unique_cuda_archs_ascending(CUDA_ARCHS "${CUDA_ARCH_FLAGS}")
  message(STATUS "CUDA target architectures: ${CUDA_ARCHS}")
  # Filter the target architectures by the supported supported archs
  # since for some files we will build for all CUDA_ARCHS.
  cuda_archs_loose_intersection(CUDA_ARCHS
    "${CUDA_SUPPORTED_ARCHS}" "${CUDA_ARCHS}")
  message(STATUS "CUDA supported target architectures: ${CUDA_ARCHS}")
else()
  #
  # For other GPU targets override the GPU architectures detected by cmake/torch
  # and filter them by the supported versions for the current language.
  # The final set of arches is stored in `VLLM_GPU_ARCHES`.
  #
  override_gpu_arches(VLLM_GPU_ARCHES
    ${VLLM_GPU_LANG}
    "${${VLLM_GPU_LANG}_SUPPORTED_ARCHS}")
endif()

#
# Query torch for additional GPU compilation flags for the given
# `VLLM_GPU_LANG`.
# The final set of arches is stored in `VLLM_GPU_FLAGS`.
#
get_torch_gpu_compiler_flags(VLLM_GPU_FLAGS ${VLLM_GPU_LANG})

#
# Set nvcc parallelism.
#
if(NVCC_THREADS AND VLLM_GPU_LANG STREQUAL "CUDA")
  list(APPEND VLLM_GPU_FLAGS "--threads=${NVCC_THREADS}")
endif()


#
# Use FetchContent for C++ dependencies that are compiled as part of vLLM's build process.
# setup.py will override FETCHCONTENT_BASE_DIR to play nicely with sccache.
# Each dependency that produces build artifacts should override its BINARY_DIR to avoid
# conflicts between build types. It should instead be set to ${CMAKE_BINARY_DIR}/<dependency>.
#
include(FetchContent)
file(MAKE_DIRECTORY ${FETCHCONTENT_BASE_DIR}) # Ensure the directory exists
message(STATUS "FetchContent base directory: ${FETCHCONTENT_BASE_DIR}")

#
# Define other extension targets
#

#
# _C extension
#

set(VLLM_EXT_SRC
  "csrc/cache_kernels.cu"
  "csrc/attention/paged_attention_v1.cu"
  "csrc/attention/paged_attention_v2.cu"
  "csrc/pos_encoding_kernels.cu"
  "csrc/activation_kernels.cu"
  "csrc/layernorm_kernels.cu"
  "csrc/layernorm_quant_kernels.cu"
  "csrc/quantization/gptq/q_gemm.cu"
  "csrc/quantization/compressed_tensors/int8_quant_kernels.cu"
  "csrc/quantization/fp8/common.cu"
  "csrc/quantization/fused_kernels/fused_layernorm_dynamic_per_token_quant.cu"
  "csrc/quantization/gguf/gguf_kernel.cu"
  "csrc/quantization/activation_kernels.cu"
  "csrc/cuda_utils_kernels.cu"
  "csrc/prepare_inputs/advance_step.cu"
  "csrc/torch_bindings.cpp")

if(VLLM_GPU_LANG STREQUAL "CUDA")
  SET(CUTLASS_ENABLE_HEADERS_ONLY ON CACHE BOOL "Enable only the header library")

  # Set CUTLASS_REVISION manually -- its revision detection doesn't work in this case.
  set(CUTLASS_REVISION "v3.6.0" CACHE STRING "CUTLASS revision to use")

  # Use the specified CUTLASS source directory for compilation if VLLM_CUTLASS_SRC_DIR is provided
  if (DEFINED ENV{VLLM_CUTLASS_SRC_DIR})
    set(VLLM_CUTLASS_SRC_DIR $ENV{VLLM_CUTLASS_SRC_DIR})
  endif()

  if(VLLM_CUTLASS_SRC_DIR)
    if(NOT IS_ABSOLUTE VLLM_CUTLASS_SRC_DIR)
      get_filename_component(VLLM_CUTLASS_SRC_DIR "${VLLM_CUTLASS_SRC_DIR}" ABSOLUTE)
    endif()
    message(STATUS "The VLLM_CUTLASS_SRC_DIR is set, using ${VLLM_CUTLASS_SRC_DIR} for compilation")
    FetchContent_Declare(cutlass SOURCE_DIR ${VLLM_CUTLASS_SRC_DIR})
  else()
    FetchContent_Declare(
        cutlass
        GIT_REPOSITORY https://github.com/nvidia/cutlass.git
        GIT_TAG 8aa95dbb888be6d81c6fbf7169718c5244b53227
        GIT_PROGRESS TRUE

        # Speed up CUTLASS download by retrieving only the specified GIT_TAG instead of the history.
        # Important: If GIT_SHALLOW is enabled then GIT_TAG works only with branch names and tags.
        # So if the GIT_TAG above is updated to a commit hash, GIT_SHALLOW must be set to FALSE
        GIT_SHALLOW FALSE
    )
  endif()
  FetchContent_MakeAvailable(cutlass)

  list(APPEND VLLM_EXT_SRC
    "csrc/mamba/mamba_ssm/selective_scan_fwd.cu"
    "csrc/mamba/causal_conv1d/causal_conv1d.cu"
    "csrc/quantization/aqlm/gemm_kernels.cu"
    "csrc/quantization/awq/gemm_kernels.cu"
    "csrc/custom_all_reduce.cu"
    "csrc/permute_cols.cu"
<<<<<<< HEAD
    "csrc/quantization/cutlass_w8a8/scaled_mm_entry.cu") 
=======
    "csrc/quantization/cutlass_w8a8/scaled_mm_entry.cu"
    "csrc/sparse/cutlass/sparse_scaled_mm_entry.cu"
    "csrc/sparse/cutlass/sparse_compressor_entry.cu"
    "csrc/cutlass_extensions/common.cpp")
>>>>>>> ca5f54a9

  set_gencode_flags_for_srcs(
    SRCS "${VLLM_EXT_SRC}"
    CUDA_ARCHS "${CUDA_ARCHS}")

  # Only build Marlin kernels if we are building for at least some compatible archs.
  # Keep building Marlin for 9.0 as there are some group sizes and shapes that
  # are not supported by Machete yet.
  cuda_archs_loose_intersection(MARLIN_ARCHS "8.0;8.6;8.7;8.9;9.0" ${CUDA_ARCHS})
  if (MARLIN_ARCHS)
    set(MARLIN_SRCS
       "csrc/quantization/fp8/fp8_marlin.cu"
       "csrc/quantization/marlin/dense/marlin_cuda_kernel.cu"
       "csrc/quantization/marlin/sparse/marlin_24_cuda_kernel.cu"
       "csrc/quantization/marlin/qqq/marlin_qqq_gemm_kernel.cu"
       "csrc/quantization/gptq_marlin/gptq_marlin.cu"
       "csrc/quantization/gptq_marlin/gptq_marlin_repack.cu"
       "csrc/quantization/gptq_marlin/awq_marlin_repack.cu")
    set_gencode_flags_for_srcs(
      SRCS "${MARLIN_SRCS}"
      CUDA_ARCHS "${MARLIN_ARCHS}")
    list(APPEND VLLM_EXT_SRC "${MARLIN_SRCS}")
    message(STATUS "Building Marlin kernels for archs: ${MARLIN_ARCHS}")
  else()
    message(STATUS "Not building Marlin kernels as no compatible archs found"
                   " in CUDA target architectures")
  endif()

  #
  # The cutlass_scaled_mm cutlass_scaled_sparse_mm, and cutlass_compressor kernels
  # For Hopper (c3x, i.e. CUTLASS 3.x) require
  # CUDA 12.0 or later (and only work on Hopper, 9.0/9.0a for now).
  cuda_archs_loose_intersection(SCALED_MM_3X_ARCHS "9.0;9.0a" "${CUDA_ARCHS}")
  if(${CMAKE_CUDA_COMPILER_VERSION} VERSION_GREATER 12.0 AND SCALED_MM_3X_ARCHS)
    set(SRCS "csrc/quantization/cutlass_w8a8/scaled_mm_c3x.cu"
             "csrc/sparse/cutlass/sparse_compressor_c3x.cu"
             "csrc/sparse/cutlass/sparse_scaled_mm_c3x.cu")
    set_gencode_flags_for_srcs(
      SRCS "${SRCS}"
      CUDA_ARCHS "${SCALED_MM_3X_ARCHS}")
    list(APPEND VLLM_EXT_SRC "${SRCS}")
    list(APPEND VLLM_GPU_FLAGS "-DENABLE_SCALED_MM_C3X=1")
    message(STATUS "Building scaled_mm_c3x for archs: ${SCALED_MM_3X_ARCHS}")
  else()
    if (NOT ${CMAKE_CUDA_COMPILER_VERSION} VERSION_GREATER 12.0 AND SCALED_MM_3X_ARCHS)
      message(STATUS "Not building cutlass_c3x kernels as CUDA Compiler version is "
                     "not >= 12.0, we recommend upgrading to CUDA 12.0 or "
                     "later if you intend on running FP8 sparse or quantized models on "
                     "Hopper.")
    else()
      message(STATUS "Not building cutlass_c3x as no compatible archs found "
                     "in CUDA target architectures")
    endif()

    # clear SCALED_MM_3X_ARCHS so the scaled_mm_c2x kernels know we didn't
    # build any 3x kernels
    set(SCALED_MM_3X_ARCHS)
  endif()

  #
  # For the cutlass_scaled_mm kernels we want to build the c2x (CUTLASS 2.x)
  # kernels for the remaining archs that are not already built for 3x.
  cuda_archs_loose_intersection(SCALED_MM_2X_ARCHS
    "7.5;8.0;8.6;8.7;8.9;9.0" "${CUDA_ARCHS}")
  # subtract out the archs that are already built for 3x
  list(REMOVE_ITEM SCALED_MM_2X_ARCHS ${SCALED_MM_3X_ARCHS})
  if (SCALED_MM_2X_ARCHS)
    set(SRCS "csrc/quantization/cutlass_w8a8/scaled_mm_c2x.cu")
    set_gencode_flags_for_srcs(
      SRCS "${SRCS}"
      CUDA_ARCHS "${SCALED_MM_2X_ARCHS}")
    list(APPEND VLLM_EXT_SRC "${SRCS}")
    list(APPEND VLLM_GPU_FLAGS "-DENABLE_SCALED_MM_C2X=1")
    message(STATUS "Building scaled_mm_c2x for archs: ${SCALED_MM_2X_ARCHS}")
  else()
    if (SCALED_MM_3X_ARCHS)
      message(STATUS "Not building scaled_mm_c2x as all archs are already built"
                     " for and covered by scaled_mm_c3x")
    else()
      message(STATUS "Not building scaled_mm_c2x as no compatible archs found "
                    "in CUDA target architectures")
    endif()
  endif()


  #
  # Machete kernels

  # The machete kernels only work on hopper and require CUDA 12.0 or later.
  # Only build Machete kernels if we are building for something compatible with sm90a
  cuda_archs_loose_intersection(MACHETE_ARCHS "9.0a" "${CUDA_ARCHS}")
  if(${CMAKE_CUDA_COMPILER_VERSION} VERSION_GREATER 12.0 AND MACHETE_ARCHS)
    #
    # For the Machete kernels we automatically generate sources for various
    # preselected input type pairs and schedules.
    # Generate sources:
    set(MACHETE_GEN_SCRIPT
      ${CMAKE_CURRENT_SOURCE_DIR}/csrc/quantization/machete/generate.py)
    file(MD5 ${MACHETE_GEN_SCRIPT} MACHETE_GEN_SCRIPT_HASH)

    message(STATUS "Machete generation script hash: ${MACHETE_GEN_SCRIPT_HASH}")
    message(STATUS "Last run machete generate script hash: $CACHE{MACHETE_GEN_SCRIPT_HASH}")

    if (NOT DEFINED CACHE{MACHETE_GEN_SCRIPT_HASH}
        OR NOT $CACHE{MACHETE_GEN_SCRIPT_HASH} STREQUAL ${MACHETE_GEN_SCRIPT_HASH})
      execute_process(
        COMMAND ${CMAKE_COMMAND} -E env
        PYTHONPATH=${CMAKE_CURRENT_SOURCE_DIR}/csrc/cutlass_extensions/:${CUTLASS_DIR}/python/:${VLLM_PYTHON_PATH}:$PYTHONPATH
          ${Python_EXECUTABLE} ${MACHETE_GEN_SCRIPT}
        RESULT_VARIABLE machete_generation_result
        OUTPUT_VARIABLE machete_generation_output
        OUTPUT_FILE ${CMAKE_CURRENT_BINARY_DIR}/machete_generation.log
        ERROR_FILE ${CMAKE_CURRENT_BINARY_DIR}/machete_generation.log
      )

      if (NOT machete_generation_result EQUAL 0)
        message(FATAL_ERROR "Machete generation failed."
                            " Result: \"${machete_generation_result}\""
                            "\nCheck the log for details: "
                            "${CMAKE_CURRENT_BINARY_DIR}/machete_generation.log")
      else()
        set(MACHETE_GEN_SCRIPT_HASH ${MACHETE_GEN_SCRIPT_HASH}
            CACHE STRING "Last run machete generate script hash" FORCE)
        message(STATUS "Machete generation completed successfully.")
      endif()
    else()
      message(STATUS "Machete generation script has not changed, skipping generation.")
    endif()

    # Add machete generated sources
    file(GLOB MACHETE_GEN_SOURCES "csrc/quantization/machete/generated/*.cu")
    list(APPEND VLLM_EXT_SRC ${MACHETE_GEN_SOURCES})

    # forward compatible
    set_gencode_flags_for_srcs(
      SRCS "${MACHETE_GEN_SOURCES}"
      CUDA_ARCHS "${MACHETE_ARCHS}")

    list(APPEND VLLM_EXT_SRC
      csrc/quantization/machete/machete_pytorch.cu)

    message(STATUS "Building Machete kernels for archs: ${MACHETE_ARCHS}")
  else()
    if (NOT ${CMAKE_CUDA_COMPILER_VERSION} VERSION_GREATER 12.0
        AND MACHETE_ARCHS)
      message(STATUS "Not building Machete kernels as CUDA Compiler version is "
                     "not >= 12.0, we recommend upgrading to CUDA 12.0 or "
                     "later if you intend on running w4a16 quantized models on "
                     "Hopper.")
    else()
      message(STATUS "Not building Machete kernels as no compatible archs "
                     "found in CUDA target architectures")
    endif()
  endif()
# if CUDA endif
endif()

message(STATUS "Enabling C extension.")
define_gpu_extension_target(
  _C
  DESTINATION vllm
  LANGUAGE ${VLLM_GPU_LANG}
  SOURCES ${VLLM_EXT_SRC}
  COMPILE_FLAGS ${VLLM_GPU_FLAGS}
  ARCHITECTURES ${VLLM_GPU_ARCHES}
  INCLUDE_DIRECTORIES ${CUTLASS_INCLUDE_DIR};${CUTLASS_TOOLS_UTIL_INCLUDE_DIR}
  USE_SABI 3
  WITH_SOABI)

# If CUTLASS is compiled on NVCC >= 12.5, it by default uses
# cudaGetDriverEntryPointByVersion as a wrapper to avoid directly calling the
# driver API. This causes problems when linking with earlier versions of CUDA.
# Setting this variable sidesteps the issue by calling the driver directly.
target_compile_definitions(_C PRIVATE CUTLASS_ENABLE_DIRECT_CUDA_DRIVER_CALL=1)

#
# _moe_C extension
#

set(VLLM_MOE_EXT_SRC
  "csrc/moe/torch_bindings.cpp"
  "csrc/moe/moe_align_sum_kernels.cu"
  "csrc/moe/topk_softmax_kernels.cu")

set_gencode_flags_for_srcs(
  SRCS "${VLLM_MOE_EXT_SRC}"
  CUDA_ARCHS "${CUDA_ARCHS}")

if(VLLM_GPU_LANG STREQUAL "CUDA")
  cuda_archs_loose_intersection(MARLIN_MOE_ARCHS "8.0;8.6;8.7;8.9;9.0" "${CUDA_ARCHS}")
  if (MARLIN_MOE_ARCHS)
    set(MARLIN_MOE_SRC
        "csrc/moe/marlin_kernels/marlin_moe_kernel.h"
        "csrc/moe/marlin_kernels/marlin_moe_kernel_ku4b8.h"
        "csrc/moe/marlin_kernels/marlin_moe_kernel_ku4b8.cu"
        "csrc/moe/marlin_kernels/marlin_moe_kernel_ku8b128.h"
        "csrc/moe/marlin_kernels/marlin_moe_kernel_ku8b128.cu"
        "csrc/moe/marlin_kernels/marlin_moe_kernel_ku4.h"
        "csrc/moe/marlin_kernels/marlin_moe_kernel_ku4.cu"
        "csrc/moe/marlin_moe_ops.cu")

    set_gencode_flags_for_srcs(
      SRCS "${MARLIN_MOE_SRC}"
      CUDA_ARCHS "${MARLIN_MOE_ARCHS}")

    list(APPEND VLLM_MOE_EXT_SRC "${MARLIN_MOE_SRC}")
    message(STATUS "Building Marlin MOE kernels for archs: ${MARLIN_MOE_ARCHS}")
  else()
    message(STATUS "Not building Marlin MOE kernels as no compatible archs found"
                   " in CUDA target architectures")
  endif()
endif()

message(STATUS "Enabling moe extension.")
define_gpu_extension_target(
  _moe_C
  DESTINATION vllm
  LANGUAGE ${VLLM_GPU_LANG}
  SOURCES ${VLLM_MOE_EXT_SRC}
  COMPILE_FLAGS ${VLLM_GPU_FLAGS}
  ARCHITECTURES ${VLLM_GPU_ARCHES}
  USE_SABI 3
  WITH_SOABI)

if(VLLM_GPU_LANG STREQUAL "HIP")
  #
  # _rocm_C extension
  #
  set(VLLM_ROCM_EXT_SRC
    "csrc/rocm/torch_bindings.cpp"
    "csrc/rocm/attention.cu")

  define_gpu_extension_target(
    _rocm_C
    DESTINATION vllm
    LANGUAGE ${VLLM_GPU_LANG}
    SOURCES ${VLLM_ROCM_EXT_SRC}
    COMPILE_FLAGS ${VLLM_GPU_FLAGS}
    ARCHITECTURES ${VLLM_GPU_ARCHES}
    USE_SABI 3
    WITH_SOABI)
endif()

# vllm-flash-attn currently only supported on CUDA
if (NOT VLLM_TARGET_DEVICE STREQUAL "cuda")
  return()
endif ()

# vLLM flash attention requires VLLM_GPU_ARCHES to contain the set of target
# arches in the CMake syntax (75-real, 89-virtual, etc), since we clear the
# arches in the CUDA case (and instead set the gencodes on a per file basis)
# we need to manually set VLLM_GPU_ARCHES here.
if(VLLM_GPU_LANG STREQUAL "CUDA")
  foreach(_ARCH ${CUDA_ARCHS})
    string(REPLACE "." "" _ARCH "${_ARCH}")
    list(APPEND VLLM_GPU_ARCHES "${_ARCH}-real")
  endforeach()
endif()

#
# Build vLLM flash attention from source
#
# IMPORTANT: This has to be the last thing we do, because vllm-flash-attn uses the same macros/functions as vLLM.
# Because functions all belong to the global scope, vllm-flash-attn's functions overwrite vLLMs.
# They should be identical but if they aren't, this is a massive footgun.
#
# The vllm-flash-attn install rules are nested under vllm to make sure the library gets installed in the correct place.
# To only install vllm-flash-attn, use --component vllm_flash_attn_c.
# If no component is specified, vllm-flash-attn is still installed.

# If VLLM_FLASH_ATTN_SRC_DIR is set, vllm-flash-attn is installed from that directory instead of downloading.
# This is to enable local development of vllm-flash-attn within vLLM.
# It can be set as an environment variable or passed as a cmake argument.
# The environment variable takes precedence.
if (DEFINED ENV{VLLM_FLASH_ATTN_SRC_DIR})
  set(VLLM_FLASH_ATTN_SRC_DIR $ENV{VLLM_FLASH_ATTN_SRC_DIR})
endif()

if(VLLM_FLASH_ATTN_SRC_DIR)
  FetchContent_Declare(vllm-flash-attn SOURCE_DIR ${VLLM_FLASH_ATTN_SRC_DIR})
else()
  FetchContent_Declare(
          vllm-flash-attn
          GIT_REPOSITORY https://github.com/vllm-project/flash-attention.git
          GIT_TAG 04325b6798bcc326c86fb35af62d05a9c8c8eceb
          GIT_PROGRESS TRUE
          # Don't share the vllm-flash-attn build between build types
          BINARY_DIR ${CMAKE_BINARY_DIR}/vllm-flash-attn
  )
endif()

# Set the parent build flag so that the vllm-flash-attn library does not redo compile flag and arch initialization.
set(VLLM_PARENT_BUILD ON)

# Ensure the vllm/vllm_flash_attn directory exists before installation
install(CODE "file(MAKE_DIRECTORY \"\${CMAKE_INSTALL_PREFIX}/vllm/vllm_flash_attn\")" COMPONENT vllm_flash_attn_c)

# Make sure vllm-flash-attn install rules are nested under vllm/
install(CODE "set(CMAKE_INSTALL_LOCAL_ONLY FALSE)" COMPONENT vllm_flash_attn_c)
install(CODE "set(OLD_CMAKE_INSTALL_PREFIX \"\${CMAKE_INSTALL_PREFIX}\")" COMPONENT vllm_flash_attn_c)
install(CODE "set(CMAKE_INSTALL_PREFIX \"\${CMAKE_INSTALL_PREFIX}/vllm/\")" COMPONENT vllm_flash_attn_c)

# Fetch the vllm-flash-attn library
FetchContent_MakeAvailable(vllm-flash-attn)
message(STATUS "vllm-flash-attn is available at ${vllm-flash-attn_SOURCE_DIR}")

# Restore the install prefix
install(CODE "set(CMAKE_INSTALL_PREFIX \"\${OLD_CMAKE_INSTALL_PREFIX}\")" COMPONENT vllm_flash_attn_c)
install(CODE "set(CMAKE_INSTALL_LOCAL_ONLY TRUE)" COMPONENT vllm_flash_attn_c)

# Copy over the vllm-flash-attn python files
install(
        DIRECTORY ${vllm-flash-attn_SOURCE_DIR}/vllm_flash_attn/
        DESTINATION vllm/vllm_flash_attn
        COMPONENT vllm_flash_attn_c
        FILES_MATCHING PATTERN "*.py"
)

# Nothing after vllm-flash-attn, see comment about macros above<|MERGE_RESOLUTION|>--- conflicted
+++ resolved
@@ -242,14 +242,10 @@
     "csrc/quantization/awq/gemm_kernels.cu"
     "csrc/custom_all_reduce.cu"
     "csrc/permute_cols.cu"
-<<<<<<< HEAD
-    "csrc/quantization/cutlass_w8a8/scaled_mm_entry.cu") 
-=======
     "csrc/quantization/cutlass_w8a8/scaled_mm_entry.cu"
     "csrc/sparse/cutlass/sparse_scaled_mm_entry.cu"
     "csrc/sparse/cutlass/sparse_compressor_entry.cu"
     "csrc/cutlass_extensions/common.cpp")
->>>>>>> ca5f54a9
 
   set_gencode_flags_for_srcs(
     SRCS "${VLLM_EXT_SRC}"
