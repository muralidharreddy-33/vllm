cmake_minimum_required(VERSION 3.26)

# When building directly using CMake, make sure you run the install step
# (it places the .so files in the correct location).
#
# Example:
# mkdir build && cd build
# cmake -G Ninja -DVLLM_PYTHON_EXECUTABLE=`which python3` -DCMAKE_INSTALL_PREFIX=.. ..
# cmake --build . --target install
#
# If you want to only build one target, make sure to install it manually:
# cmake --build . --target _C
# cmake --install . --component _C
project(vllm_extensions LANGUAGES CXX)

# CUDA by default, can be overridden by using -DVLLM_TARGET_DEVICE=... (used by setup.py)
set(VLLM_TARGET_DEVICE "cuda" CACHE STRING "Target device backend for vLLM")

message(STATUS "Build type: ${CMAKE_BUILD_TYPE}")
message(STATUS "Target device: ${VLLM_TARGET_DEVICE}")

include(${CMAKE_CURRENT_LIST_DIR}/cmake/utils.cmake)

# Suppress potential warnings about unused manually-specified variables
set(ignoreMe "${VLLM_PYTHON_PATH}")

# Prevent installation of dependencies (cutlass) by default.
install(CODE "set(CMAKE_INSTALL_LOCAL_ONLY TRUE)" ALL_COMPONENTS)

#
# Supported python versions.  These versions will be searched in order, the
# first match will be selected.  These should be kept in sync with setup.py.
#
set(PYTHON_SUPPORTED_VERSIONS "3.9" "3.10" "3.11" "3.12")

# Supported NVIDIA architectures.
set(CUDA_SUPPORTED_ARCHS "7.0;7.2;7.5;8.0;8.6;8.7;8.9;9.0")

# Supported AMD GPU architectures.
set(HIP_SUPPORTED_ARCHS "gfx906;gfx908;gfx90a;gfx940;gfx941;gfx942;gfx1030;gfx1100;gfx1101")

#
# Supported/expected torch versions for CUDA/ROCm.
#
# Currently, having an incorrect pytorch version results in a warning
# rather than an error.
#
# Note: the CUDA torch version is derived from pyproject.toml and various
# requirements.txt files and should be kept consistent.  The ROCm torch
# versions are derived from Dockerfile.rocm
#
set(TORCH_SUPPORTED_VERSION_CUDA "2.5.1")
set(TORCH_SUPPORTED_VERSION_ROCM "2.5.1")

#
# Try to find python package with an executable that exactly matches
# `VLLM_PYTHON_EXECUTABLE` and is one of the supported versions.
#
if (VLLM_PYTHON_EXECUTABLE)
  find_python_from_executable(${VLLM_PYTHON_EXECUTABLE} "${PYTHON_SUPPORTED_VERSIONS}")
else()
  message(FATAL_ERROR
    "Please set VLLM_PYTHON_EXECUTABLE to the path of the desired python version"
    " before running cmake configure.")
endif()

#
# Update cmake's `CMAKE_PREFIX_PATH` with torch location.
#
append_cmake_prefix_path("torch" "torch.utils.cmake_prefix_path")

# Ensure the 'nvcc' command is in the PATH
find_program(NVCC_EXECUTABLE nvcc)
if (CUDA_FOUND AND NOT NVCC_EXECUTABLE)
    message(FATAL_ERROR "nvcc not found")
endif()

#
# Import torch cmake configuration.
# Torch also imports CUDA (and partially HIP) languages with some customizations,
# so there is no need to do this explicitly with check_language/enable_language,
# etc.
#
find_package(Torch REQUIRED)

#
# Forward the non-CUDA device extensions to external CMake scripts.
#
if (NOT VLLM_TARGET_DEVICE STREQUAL "cuda" AND
    NOT VLLM_TARGET_DEVICE STREQUAL "rocm")
    if (VLLM_TARGET_DEVICE STREQUAL "cpu")
        include(${CMAKE_CURRENT_LIST_DIR}/cmake/cpu_extension.cmake)
    else()
        return()
    endif()
    return()
endif()

#
# Set up GPU language and check the torch version and warn if it isn't
# what is expected.
#
if (NOT HIP_FOUND AND CUDA_FOUND)
  set(VLLM_GPU_LANG "CUDA")

  if (NOT Torch_VERSION VERSION_EQUAL ${TORCH_SUPPORTED_VERSION_CUDA})
    message(WARNING "Pytorch version ${TORCH_SUPPORTED_VERSION_CUDA} "
      "expected for CUDA build, saw ${Torch_VERSION} instead.")
  endif()
elseif(HIP_FOUND)
  set(VLLM_GPU_LANG "HIP")

  # Importing torch recognizes and sets up some HIP/ROCm configuration but does
  # not let cmake recognize .hip files. In order to get cmake to understand the
  # .hip extension automatically, HIP must be enabled explicitly.
  enable_language(HIP)

  # ROCm 5.X and 6.X
  if (ROCM_VERSION_DEV_MAJOR GREATER_EQUAL 5 AND
      NOT Torch_VERSION VERSION_EQUAL ${TORCH_SUPPORTED_VERSION_ROCM})
    message(WARNING "Pytorch version >= ${TORCH_SUPPORTED_VERSION_ROCM} "
      "expected for ROCm build, saw ${Torch_VERSION} instead.")
  endif()
else()
  message(FATAL_ERROR "Can't find CUDA or HIP installation.")
endif()


if(VLLM_GPU_LANG STREQUAL "CUDA")
  #
  # For cuda we want to be able to control which architectures we compile for on
  # a per-file basis in order to cut down on compile time. So here we extract
  # the set of architectures we want to compile for and remove the from the
  # CMAKE_CUDA_FLAGS so that they are not applied globally.
  #
  clear_cuda_arches(CUDA_ARCH_FLAGS)
  extract_unique_cuda_archs_ascending(CUDA_ARCHS "${CUDA_ARCH_FLAGS}")
  message(STATUS "CUDA target architectures: ${CUDA_ARCHS}")
  # Filter the target architectures by the supported supported archs
  # since for some files we will build for all CUDA_ARCHS.
  cuda_archs_loose_intersection(CUDA_ARCHS
    "${CUDA_SUPPORTED_ARCHS}" "${CUDA_ARCHS}")
  message(STATUS "CUDA supported target architectures: ${CUDA_ARCHS}")
else()
  #
  # For other GPU targets override the GPU architectures detected by cmake/torch
  # and filter them by the supported versions for the current language.
  # The final set of arches is stored in `VLLM_GPU_ARCHES`.
  #
  override_gpu_arches(VLLM_GPU_ARCHES
    ${VLLM_GPU_LANG}
    "${${VLLM_GPU_LANG}_SUPPORTED_ARCHS}")
endif()

#
# Query torch for additional GPU compilation flags for the given
# `VLLM_GPU_LANG`.
# The final set of arches is stored in `VLLM_GPU_FLAGS`.
#
get_torch_gpu_compiler_flags(VLLM_GPU_FLAGS ${VLLM_GPU_LANG})

#
# Set nvcc parallelism.
#
if(NVCC_THREADS AND VLLM_GPU_LANG STREQUAL "CUDA")
  list(APPEND VLLM_GPU_FLAGS "--threads=${NVCC_THREADS}")
endif()


#
# Use FetchContent for C++ dependencies that are compiled as part of vLLM's build process.
# setup.py will override FETCHCONTENT_BASE_DIR to play nicely with sccache.
# Each dependency that produces build artifacts should override its BINARY_DIR to avoid
# conflicts between build types. It should instead be set to ${CMAKE_BINARY_DIR}/<dependency>.
#
include(FetchContent)
file(MAKE_DIRECTORY ${FETCHCONTENT_BASE_DIR}) # Ensure the directory exists
message(STATUS "FetchContent base directory: ${FETCHCONTENT_BASE_DIR}")

#
# Define other extension targets
#

#
# _C extension
#

set(VLLM_EXT_SRC
  "csrc/cache_kernels.cu"
  "csrc/attention/paged_attention_v1.cu"
  "csrc/attention/paged_attention_v2.cu"
  "csrc/pos_encoding_kernels.cu"
  "csrc/activation_kernels.cu"
  "csrc/layernorm_kernels.cu"
  "csrc/layernorm_quant_kernels.cu"
  "csrc/quantization/gptq/q_gemm.cu"
  "csrc/quantization/compressed_tensors/int8_quant_kernels.cu"
  "csrc/quantization/fp8/common.cu"
  "csrc/quantization/gguf/gguf_kernel.cu"
  "csrc/cuda_utils_kernels.cu"
  "csrc/prepare_inputs/advance_step.cu"
  "csrc/torch_bindings.cpp")

if(VLLM_GPU_LANG STREQUAL "CUDA")
  SET(CUTLASS_ENABLE_HEADERS_ONLY ON CACHE BOOL "Enable only the header library")

  # Set CUTLASS_REVISION manually -- its revision detection doesn't work in this case.
  set(CUTLASS_REVISION "v3.6.0" CACHE STRING "CUTLASS revision to use")

  # Use the specified CUTLASS source directory for compilation if VLLM_CUTLASS_SRC_DIR is provided
  if (DEFINED ENV{VLLM_CUTLASS_SRC_DIR})
    set(VLLM_CUTLASS_SRC_DIR $ENV{VLLM_CUTLASS_SRC_DIR})
  endif()

  if(VLLM_CUTLASS_SRC_DIR)
    if(NOT IS_ABSOLUTE VLLM_CUTLASS_SRC_DIR)
      get_filename_component(VLLM_CUTLASS_SRC_DIR "${VLLM_CUTLASS_SRC_DIR}" ABSOLUTE)
    endif()
    message(STATUS "The VLLM_CUTLASS_SRC_DIR is set, using ${VLLM_CUTLASS_SRC_DIR} for compilation")
    FetchContent_Declare(cutlass SOURCE_DIR ${VLLM_CUTLASS_SRC_DIR})
  else()
    FetchContent_Declare(
        cutlass
        GIT_REPOSITORY https://github.com/nvidia/cutlass.git
        GIT_TAG 8aa95dbb888be6d81c6fbf7169718c5244b53227
        GIT_PROGRESS TRUE

        # Speed up CUTLASS download by retrieving only the specified GIT_TAG instead of the history.
        # Important: If GIT_SHALLOW is enabled then GIT_TAG works only with branch names and tags.
        # So if the GIT_TAG above is updated to a commit hash, GIT_SHALLOW must be set to FALSE
<<<<<<< HEAD
        # GIT_SHALLOW FALSE
  )
=======
        GIT_SHALLOW TRUE
    )
  endif()
>>>>>>> dcdc3faf
  FetchContent_MakeAvailable(cutlass)

  list(APPEND VLLM_EXT_SRC
    "csrc/mamba/mamba_ssm/selective_scan_fwd.cu"
    "csrc/mamba/causal_conv1d/causal_conv1d.cu"
    "csrc/quantization/aqlm/gemm_kernels.cu"
    "csrc/quantization/awq/gemm_kernels.cu"
    "csrc/custom_all_reduce.cu"
    "csrc/permute_cols.cu"
    "csrc/quantization/cutlass_w8a8/scaled_mm_entry.cu"
    "csrc/sparse/cutlass/sparse_scaled_mm_entry.cu"
    "csrc/sparse/cutlass/sparse_compressor.cu")

  set_gencode_flags_for_srcs(
    SRCS "${VLLM_EXT_SRC}"
    CUDA_ARCHS "${CUDA_ARCHS}")

  # Only build Marlin kernels if we are building for at least some compatible archs.
  # Keep building Marlin for 9.0 as there are some group sizes and shapes that
  # are not supported by Machete yet.
  cuda_archs_loose_intersection(MARLIN_ARCHS "8.0;8.6;8.7;8.9;9.0" ${CUDA_ARCHS})
  if (MARLIN_ARCHS)
    set(MARLIN_SRCS
       "csrc/quantization/fp8/fp8_marlin.cu"
       "csrc/quantization/marlin/dense/marlin_cuda_kernel.cu"
       "csrc/quantization/marlin/sparse/marlin_24_cuda_kernel.cu"
       "csrc/quantization/marlin/qqq/marlin_qqq_gemm_kernel.cu"
       "csrc/quantization/gptq_marlin/gptq_marlin.cu"
       "csrc/quantization/gptq_marlin/gptq_marlin_repack.cu"
       "csrc/quantization/gptq_marlin/awq_marlin_repack.cu")
    set_gencode_flags_for_srcs(
      SRCS "${MARLIN_SRCS}"
      CUDA_ARCHS "${MARLIN_ARCHS}")
    list(APPEND VLLM_EXT_SRC "${MARLIN_SRCS}")
    message(STATUS "Building Marlin kernels for archs: ${MARLIN_ARCHS}")
  else()
    message(STATUS "Not building Marlin kernels as no compatible archs found"
                   " in CUDA target architectures")
  endif()

  #
  # The cutlass_scaled_mm cutlass_scaled_sparse_mm, and cutlass_compressor kernels
  # For Hopper (c3x, i.e. CUTLASS 3.x) require
  # CUDA 12.0 or later (and only work on Hopper, 9.0/9.0a for now).
  cuda_archs_loose_intersection(SCALED_MM_3X_ARCHS "9.0;9.0a" "${CUDA_ARCHS}")
  if(${CMAKE_CUDA_COMPILER_VERSION} VERSION_GREATER 12.0 AND SCALED_MM_3X_ARCHS)
    set(SRCS "csrc/quantization/cutlass_w8a8/scaled_mm_c3x.cu"
             "csrc/sparse/cutlass/sparse_compressor.cu"
             "csrc/sparse/cutlass/sparse_scaled_mm_c3x.cu")
    set_gencode_flags_for_srcs(
      SRCS "${SRCS}"
      CUDA_ARCHS "${SCALED_MM_3X_ARCHS}")
    list(APPEND VLLM_EXT_SRC "${SRCS}")
    list(APPEND VLLM_GPU_FLAGS "-DENABLE_SCALED_MM_C3X=1")
    message(STATUS "Building scaled_mm_c3x for archs: ${SCALED_MM_3X_ARCHS}")
  else()
    if (NOT ${CMAKE_CUDA_COMPILER_VERSION} VERSION_GREATER 12.0 AND SCALED_MM_3X_ARCHS)
      message(STATUS "Not building cutlass_c3x kernels as CUDA Compiler version is "
                     "not >= 12.0, we recommend upgrading to CUDA 12.0 or "
                     "later if you intend on running FP8 quantized models or sparse on "
                     "Hopper.")
    else()
      message(STATUS "Not building cutlass_c3x as no compatible archs found "
                     "in CUDA target architectures")
    endif()

    # clear SCALED_MM_3X_ARCHS so the scaled_mm_c2x kernels know we didn't
    # build any 3x kernels
    set(SCALED_MM_3X_ARCHS)
  endif()

  #
  # For the cutlass_scaled_mm kernels we want to build the c2x (CUTLASS 2.x)
  # kernels for the remaining archs that are not already built for 3x.
  cuda_archs_loose_intersection(SCALED_MM_2X_ARCHS 
    "7.5;8.0;8.6;8.7;8.9;9.0" "${CUDA_ARCHS}")
  # subtract out the archs that are already built for 3x
  list(REMOVE_ITEM SCALED_MM_2X_ARCHS ${SCALED_MM_3X_ARCHS})
  if (SCALED_MM_2X_ARCHS)
    set(SRCS "csrc/quantization/cutlass_w8a8/scaled_mm_c2x.cu")
    set_gencode_flags_for_srcs(
      SRCS "${SRCS}"
      CUDA_ARCHS "${SCALED_MM_2X_ARCHS}")
    list(APPEND VLLM_EXT_SRC "${SRCS}")
    list(APPEND VLLM_GPU_FLAGS "-DENABLE_SCALED_MM_C2X=1")
    message(STATUS "Building scaled_mm_c2x for archs: ${SCALED_MM_2X_ARCHS}")
  else()
    if (SCALED_MM_3X_ARCHS)
      message(STATUS "Not building scaled_mm_c2x as all archs are already built"
                     " for and covered by scaled_mm_c3x")
    else()
      message(STATUS "Not building scaled_mm_c2x as no compatible archs found "
                    "in CUDA target architectures")
    endif()
  endif()


  #
  # Machete kernels

  # The machete kernels only work on hopper and require CUDA 12.0 or later.
  # Only build Machete kernels if we are building for something compatible with sm90a
  cuda_archs_loose_intersection(MACHETE_ARCHS "9.0a" "${CUDA_ARCHS}")
  if(${CMAKE_CUDA_COMPILER_VERSION} VERSION_GREATER 12.0 AND MACHETE_ARCHS)
    #
    # For the Machete kernels we automatically generate sources for various
    # preselected input type pairs and schedules.
    # Generate sources:
    set(MACHETE_GEN_SCRIPT
      ${CMAKE_CURRENT_SOURCE_DIR}/csrc/quantization/machete/generate.py)
    file(MD5 ${MACHETE_GEN_SCRIPT} MACHETE_GEN_SCRIPT_HASH)

    message(STATUS "Machete generation script hash: ${MACHETE_GEN_SCRIPT_HASH}")
    message(STATUS "Last run machete generate script hash: $CACHE{MACHETE_GEN_SCRIPT_HASH}")

    if (NOT DEFINED CACHE{MACHETE_GEN_SCRIPT_HASH}
        OR NOT $CACHE{MACHETE_GEN_SCRIPT_HASH} STREQUAL ${MACHETE_GEN_SCRIPT_HASH})
      execute_process(
        COMMAND ${CMAKE_COMMAND} -E env
        PYTHONPATH=${CMAKE_CURRENT_SOURCE_DIR}/csrc/cutlass_extensions/:${CUTLASS_DIR}/python/:${VLLM_PYTHON_PATH}:$PYTHONPATH
          ${Python_EXECUTABLE} ${MACHETE_GEN_SCRIPT}
        RESULT_VARIABLE machete_generation_result
        OUTPUT_VARIABLE machete_generation_output
        OUTPUT_FILE ${CMAKE_CURRENT_BINARY_DIR}/machete_generation.log
        ERROR_FILE ${CMAKE_CURRENT_BINARY_DIR}/machete_generation.log
      )

      if (NOT machete_generation_result EQUAL 0)
        message(FATAL_ERROR "Machete generation failed."
                            " Result: \"${machete_generation_result}\""
                            "\nCheck the log for details: "
                            "${CMAKE_CURRENT_BINARY_DIR}/machete_generation.log")
      else()
        set(MACHETE_GEN_SCRIPT_HASH ${MACHETE_GEN_SCRIPT_HASH}
            CACHE STRING "Last run machete generate script hash" FORCE)
        message(STATUS "Machete generation completed successfully.")
      endif()
    else()
      message(STATUS "Machete generation script has not changed, skipping generation.")
    endif()

    # Add machete generated sources
    file(GLOB MACHETE_GEN_SOURCES "csrc/quantization/machete/generated/*.cu")
    list(APPEND VLLM_EXT_SRC ${MACHETE_GEN_SOURCES})

    # forward compatible
    set_gencode_flags_for_srcs(
      SRCS "${MACHETE_GEN_SOURCES}"
      CUDA_ARCHS "${MACHETE_ARCHS}")

    list(APPEND VLLM_EXT_SRC
      csrc/quantization/machete/machete_pytorch.cu)

    message(STATUS "Building Machete kernels for archs: ${MACHETE_ARCHS}")
  else()
    if (NOT ${CMAKE_CUDA_COMPILER_VERSION} VERSION_GREATER 12.0
        AND MACHETE_ARCHS)
      message(STATUS "Not building Machete kernels as CUDA Compiler version is "
                     "not >= 12.0, we recommend upgrading to CUDA 12.0 or "
                     "later if you intend on running w4a16 quantized models on "
                     "Hopper.")
    else()
      message(STATUS "Not building Machete kernels as no compatible archs "
                     "found in CUDA target architectures")
    endif()
  endif()
# if CUDA endif
endif()

message(STATUS "Enabling C extension.")
define_gpu_extension_target(
  _C
  DESTINATION vllm
  LANGUAGE ${VLLM_GPU_LANG}
  SOURCES ${VLLM_EXT_SRC}
  COMPILE_FLAGS ${VLLM_GPU_FLAGS}
  ARCHITECTURES ${VLLM_GPU_ARCHES}
  INCLUDE_DIRECTORIES ${CUTLASS_INCLUDE_DIR}
  USE_SABI 3
  WITH_SOABI)

# If CUTLASS is compiled on NVCC >= 12.5, it by default uses
# cudaGetDriverEntryPointByVersion as a wrapper to avoid directly calling the
# driver API. This causes problems when linking with earlier versions of CUDA.
# Setting this variable sidesteps the issue by calling the driver directly.
target_compile_definitions(_C PRIVATE CUTLASS_ENABLE_DIRECT_CUDA_DRIVER_CALL=1)

# include(nm_cutlass_c.cmake)
# build_nm_cutlass_c()

#
# _moe_C extension
#

set(VLLM_MOE_EXT_SRC
  "csrc/moe/torch_bindings.cpp"
  "csrc/moe/moe_align_sum_kernels.cu"
  "csrc/moe/topk_softmax_kernels.cu")

set_gencode_flags_for_srcs(
  SRCS "${VLLM_MOE_EXT_SRC}"
  CUDA_ARCHS "${CUDA_ARCHS}")

if(VLLM_GPU_LANG STREQUAL "CUDA")
  cuda_archs_loose_intersection(MARLIN_MOE_ARCHS "8.0;8.6;8.7;8.9;9.0" "${CUDA_ARCHS}")
  if (MARLIN_MOE_ARCHS)
    set(MARLIN_MOE_SRC
        "csrc/moe/marlin_kernels/marlin_moe_kernel.h"
        "csrc/moe/marlin_kernels/marlin_moe_kernel_ku4b8.h"
        "csrc/moe/marlin_kernels/marlin_moe_kernel_ku4b8.cu"
        "csrc/moe/marlin_kernels/marlin_moe_kernel_ku8b128.h"
        "csrc/moe/marlin_kernels/marlin_moe_kernel_ku8b128.cu"
        "csrc/moe/marlin_kernels/marlin_moe_kernel_ku4.h"
        "csrc/moe/marlin_kernels/marlin_moe_kernel_ku4.cu"
        "csrc/moe/marlin_moe_ops.cu")

    set_gencode_flags_for_srcs(
      SRCS "${MARLIN_MOE_SRC}"
      CUDA_ARCHS "${MARLIN_MOE_ARCHS}")

    list(APPEND VLLM_MOE_EXT_SRC "${MARLIN_MOE_SRC}")
    message(STATUS "Building Marlin MOE kernels for archs: ${MARLIN_MOE_ARCHS}")
  else()
    message(STATUS "Not building Marlin MOE kernels as no compatible archs found"
                   " in CUDA target architectures")
  endif()
endif()

message(STATUS "Enabling moe extension.")
define_gpu_extension_target(
  _moe_C
  DESTINATION vllm
  LANGUAGE ${VLLM_GPU_LANG}
  SOURCES ${VLLM_MOE_EXT_SRC}
  COMPILE_FLAGS ${VLLM_GPU_FLAGS}
  ARCHITECTURES ${VLLM_GPU_ARCHES}
  USE_SABI 3
  WITH_SOABI)

if(VLLM_GPU_LANG STREQUAL "HIP")
  #
  # _rocm_C extension
  #
  set(VLLM_ROCM_EXT_SRC
    "csrc/rocm/torch_bindings.cpp"
    "csrc/rocm/attention.cu")

  define_gpu_extension_target(
    _rocm_C
    DESTINATION vllm
    LANGUAGE ${VLLM_GPU_LANG}
    SOURCES ${VLLM_ROCM_EXT_SRC}
    COMPILE_FLAGS ${VLLM_GPU_FLAGS}
    ARCHITECTURES ${VLLM_GPU_ARCHES}
    USE_SABI 3
    WITH_SOABI)
endif()

# vllm-flash-attn currently only supported on CUDA
if (NOT VLLM_TARGET_DEVICE STREQUAL "cuda")
  return()
endif ()

# vLLM flash attention requires VLLM_GPU_ARCHES to contain the set of target
# arches in the CMake syntax (75-real, 89-virtual, etc), since we clear the
# arches in the CUDA case (and instead set the gencodes on a per file basis)
# we need to manually set VLLM_GPU_ARCHES here.
if(VLLM_GPU_LANG STREQUAL "CUDA")
  foreach(_ARCH ${CUDA_ARCHS})
    string(REPLACE "." "" _ARCH "${_ARCH}")
    list(APPEND VLLM_GPU_ARCHES "${_ARCH}-real")
  endforeach()
endif()

#
# Build vLLM flash attention from source
#
# IMPORTANT: This has to be the last thing we do, because vllm-flash-attn uses the same macros/functions as vLLM.
# Because functions all belong to the global scope, vllm-flash-attn's functions overwrite vLLMs.
# They should be identical but if they aren't, this is a massive footgun.
#
# The vllm-flash-attn install rules are nested under vllm to make sure the library gets installed in the correct place.
# To only install vllm-flash-attn, use --component vllm_flash_attn_c.
# If no component is specified, vllm-flash-attn is still installed.

# If VLLM_FLASH_ATTN_SRC_DIR is set, vllm-flash-attn is installed from that directory instead of downloading.
# This is to enable local development of vllm-flash-attn within vLLM.
# It can be set as an environment variable or passed as a cmake argument.
# The environment variable takes precedence.
if (DEFINED ENV{VLLM_FLASH_ATTN_SRC_DIR})
  set(VLLM_FLASH_ATTN_SRC_DIR $ENV{VLLM_FLASH_ATTN_SRC_DIR})
endif()

if(VLLM_FLASH_ATTN_SRC_DIR)
  FetchContent_Declare(vllm-flash-attn SOURCE_DIR ${VLLM_FLASH_ATTN_SRC_DIR})
else()
  FetchContent_Declare(
          vllm-flash-attn
          GIT_REPOSITORY https://github.com/vllm-project/flash-attention.git
          GIT_TAG 04325b6798bcc326c86fb35af62d05a9c8c8eceb
          GIT_PROGRESS TRUE
          # Don't share the vllm-flash-attn build between build types
          BINARY_DIR ${CMAKE_BINARY_DIR}/vllm-flash-attn
  )
endif()

# Set the parent build flag so that the vllm-flash-attn library does not redo compile flag and arch initialization.
set(VLLM_PARENT_BUILD ON)

# Ensure the vllm/vllm_flash_attn directory exists before installation
install(CODE "file(MAKE_DIRECTORY \"\${CMAKE_INSTALL_PREFIX}/vllm/vllm_flash_attn\")" COMPONENT vllm_flash_attn_c)

# Make sure vllm-flash-attn install rules are nested under vllm/
install(CODE "set(CMAKE_INSTALL_LOCAL_ONLY FALSE)" COMPONENT vllm_flash_attn_c)
install(CODE "set(OLD_CMAKE_INSTALL_PREFIX \"\${CMAKE_INSTALL_PREFIX}\")" COMPONENT vllm_flash_attn_c)
install(CODE "set(CMAKE_INSTALL_PREFIX \"\${CMAKE_INSTALL_PREFIX}/vllm/\")" COMPONENT vllm_flash_attn_c)

# Fetch the vllm-flash-attn library
FetchContent_MakeAvailable(vllm-flash-attn)
message(STATUS "vllm-flash-attn is available at ${vllm-flash-attn_SOURCE_DIR}")

# Restore the install prefix
install(CODE "set(CMAKE_INSTALL_PREFIX \"\${OLD_CMAKE_INSTALL_PREFIX}\")" COMPONENT vllm_flash_attn_c)
install(CODE "set(CMAKE_INSTALL_LOCAL_ONLY TRUE)" COMPONENT vllm_flash_attn_c)

# Copy over the vllm-flash-attn python files
install(
        DIRECTORY ${vllm-flash-attn_SOURCE_DIR}/vllm_flash_attn/
        DESTINATION vllm/vllm_flash_attn
        COMPONENT vllm_flash_attn_c
        FILES_MATCHING PATTERN "*.py"
)

# Nothing after vllm-flash-attn, see comment about macros above<|MERGE_RESOLUTION|>--- conflicted
+++ resolved
@@ -228,14 +228,9 @@
         # Speed up CUTLASS download by retrieving only the specified GIT_TAG instead of the history.
         # Important: If GIT_SHALLOW is enabled then GIT_TAG works only with branch names and tags.
         # So if the GIT_TAG above is updated to a commit hash, GIT_SHALLOW must be set to FALSE
-<<<<<<< HEAD
         # GIT_SHALLOW FALSE
-  )
-=======
-        GIT_SHALLOW TRUE
     )
   endif()
->>>>>>> dcdc3faf
   FetchContent_MakeAvailable(cutlass)
 
   list(APPEND VLLM_EXT_SRC
