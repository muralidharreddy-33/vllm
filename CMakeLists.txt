cmake_minimum_required(VERSION 3.26)

# When building directly using CMake, make sure you run the install step
# (it places the .so files in the correct location).
#
# Example:
# mkdir build && cd build
# cmake -G Ninja -DVLLM_PYTHON_EXECUTABLE=`which python3` -DCMAKE_INSTALL_PREFIX=.. ..
# cmake --build . --target install
#
# If you want to only build one target, make sure to install it manually:
# cmake --build . --target _C
# cmake --install . --component _C
project(vllm_extensions LANGUAGES CXX)

# CUDA by default, can be overridden by using -DVLLM_TARGET_DEVICE=... (used by setup.py)
set(VLLM_TARGET_DEVICE "cuda" CACHE STRING "Target device backend for vLLM")

message(STATUS "Build type: ${CMAKE_BUILD_TYPE}")
message(STATUS "Target device: ${VLLM_TARGET_DEVICE}")

include(${CMAKE_CURRENT_LIST_DIR}/cmake/utils.cmake)

# Suppress potential warnings about unused manually-specified variables
set(ignoreMe "${VLLM_PYTHON_PATH}")

# Prevent installation of dependencies (cutlass) by default.
install(CODE "set(CMAKE_INSTALL_LOCAL_ONLY TRUE)" ALL_COMPONENTS)

#
# Supported python versions.  These versions will be searched in order, the
# first match will be selected.  These should be kept in sync with setup.py.
#
set(PYTHON_SUPPORTED_VERSIONS "3.8" "3.9" "3.10" "3.11" "3.12")

# Supported NVIDIA architectures.
set(CUDA_SUPPORTED_ARCHS "7.0;7.5;8.0;8.6;8.9;9.0")

# Supported AMD GPU architectures.
set(HIP_SUPPORTED_ARCHS "gfx906;gfx908;gfx90a;gfx940;gfx941;gfx942;gfx1030;gfx1100")

#
# Supported/expected torch versions for CUDA/ROCm.
#
# Currently, having an incorrect pytorch version results in a warning
# rather than an error.
#
# Note: the CUDA torch version is derived from pyproject.toml and various
# requirements.txt files and should be kept consistent.  The ROCm torch
# versions are derived from Dockerfile.rocm
#
set(TORCH_SUPPORTED_VERSION_CUDA "2.4.0")
set(TORCH_SUPPORTED_VERSION_ROCM "2.5.0")

#
# Try to find python package with an executable that exactly matches
# `VLLM_PYTHON_EXECUTABLE` and is one of the supported versions.
#
if (VLLM_PYTHON_EXECUTABLE)
  find_python_from_executable(${VLLM_PYTHON_EXECUTABLE} "${PYTHON_SUPPORTED_VERSIONS}")
else()
  message(FATAL_ERROR
    "Please set VLLM_PYTHON_EXECUTABLE to the path of the desired python version"
    " before running cmake configure.")
endif()

#
# Update cmake's `CMAKE_PREFIX_PATH` with torch location.
#
append_cmake_prefix_path("torch" "torch.utils.cmake_prefix_path")

# Ensure the 'nvcc' command is in the PATH
find_program(NVCC_EXECUTABLE nvcc)
if (CUDA_FOUND AND NOT NVCC_EXECUTABLE)
    message(FATAL_ERROR "nvcc not found")
endif()

#
# Import torch cmake configuration.
# Torch also imports CUDA (and partially HIP) languages with some customizations,
# so there is no need to do this explicitly with check_language/enable_language,
# etc.
#
find_package(Torch REQUIRED)

#
message(STATUS "Enabling core extension.")

# Define _core_C extension
#  built for (almost) every target platform, (excludes TPU and Neuron)

set(VLLM_EXT_SRC
  "csrc/core/torch_bindings.cpp")

define_gpu_extension_target(
  _core_C
  DESTINATION vllm
  LANGUAGE CXX
  SOURCES ${VLLM_EXT_SRC}
  COMPILE_FLAGS ${CXX_COMPILE_FLAGS}
  USE_SABI 3
  WITH_SOABI)

#
# Forward the non-CUDA device extensions to external CMake scripts.
#
if (NOT VLLM_TARGET_DEVICE STREQUAL "cuda" AND
    NOT VLLM_TARGET_DEVICE STREQUAL "rocm")
    if (VLLM_TARGET_DEVICE STREQUAL "cpu")
        include(${CMAKE_CURRENT_LIST_DIR}/cmake/cpu_extension.cmake)
    else()
        return()
    endif()
    return()
endif()

#
# Set up GPU language and check the torch version and warn if it isn't
# what is expected.
#
if (NOT HIP_FOUND AND CUDA_FOUND)
  set(VLLM_GPU_LANG "CUDA")

  if (NOT Torch_VERSION VERSION_EQUAL ${TORCH_SUPPORTED_VERSION_CUDA})
    message(WARNING "Pytorch version ${TORCH_SUPPORTED_VERSION_CUDA} "
      "expected for CUDA build, saw ${Torch_VERSION} instead.")
  endif()
elseif(HIP_FOUND)
  set(VLLM_GPU_LANG "HIP")

  # Importing torch recognizes and sets up some HIP/ROCm configuration but does
  # not let cmake recognize .hip files. In order to get cmake to understand the
  # .hip extension automatically, HIP must be enabled explicitly.
  enable_language(HIP)

  # ROCm 5.X and 6.X
  if (ROCM_VERSION_DEV_MAJOR GREATER_EQUAL 5 AND
      NOT Torch_VERSION VERSION_EQUAL ${TORCH_SUPPORTED_VERSION_ROCM})
    message(WARNING "Pytorch version >= ${TORCH_SUPPORTED_VERSION_ROCM} "
      "expected for ROCm build, saw ${Torch_VERSION} instead.")
  endif()
else()
  message(FATAL_ERROR "Can't find CUDA or HIP installation.")
endif()


#
# For cuda we want to be able to control which architectures we compile for on 
# a per-file basis in order to cut down on compile time. So here we extract
# the set of architectures we want to compile for and remove the from the 
# CMAKE_CUDA_FLAGS so that they are not applied globally.
#
if(VLLM_GPU_LANG STREQUAL "CUDA")
  clear_cuda_arches(CUDA_ARCH_FLAGS)
  extract_unique_cuda_archs_ascending(CUDA_ARCHS "${CUDA_ARCH_FLAGS}")
  message(STATUS "CUDA target architectures: ${CUDA_ARCHS}")
endif()

#
# Override the GPU architectures detected by cmake/torch and filter them by
# the supported versions for the current language.
# The final set of arches is stored in `VLLM_GPU_ARCHES`.
#
override_gpu_arches(VLLM_GPU_ARCHES
  ${VLLM_GPU_LANG}
  "${${VLLM_GPU_LANG}_SUPPORTED_ARCHS}")

#
# Query torch for additional GPU compilation flags for the given
# `VLLM_GPU_LANG`.
# The final set of arches is stored in `VLLM_GPU_FLAGS`.
#
get_torch_gpu_compiler_flags(VLLM_GPU_FLAGS ${VLLM_GPU_LANG})

#
# Set nvcc parallelism.
#
if(NVCC_THREADS AND VLLM_GPU_LANG STREQUAL "CUDA")
  list(APPEND VLLM_GPU_FLAGS "--threads=${NVCC_THREADS}")
endif()


#
# Use FetchContent for C++ dependencies that are compiled as part of vLLM's build process.
# Configure it to place files in vllm/.deps, in order to play nicely with sccache.
#
include(FetchContent)
get_filename_component(PROJECT_ROOT_DIR "${CMAKE_CURRENT_SOURCE_DIR}" ABSOLUTE)
file(MAKE_DIRECTORY "${FETCHCONTENT_BASE_DIR}")
set(FETCHCONTENT_BASE_DIR "${PROJECT_ROOT_DIR}/.deps")
message(STATUS "FetchContent base directory: ${FETCHCONTENT_BASE_DIR}")

#
# Define other extension targets
#

#
# _C extension
#

set(VLLM_EXT_SRC
  "csrc/cache_kernels.cu"
  "csrc/attention/attention_kernels.cu"
  "csrc/pos_encoding_kernels.cu"
  "csrc/activation_kernels.cu"
  "csrc/layernorm_kernels.cu"
  "csrc/quantization/gptq/q_gemm.cu"
  "csrc/quantization/compressed_tensors/int8_quant_kernels.cu"
  "csrc/quantization/fp8/common.cu"
  "csrc/cuda_utils_kernels.cu"
  "csrc/moe_align_block_size_kernels.cu"
  "csrc/prepare_inputs/advance_step.cu"
  "csrc/torch_bindings.cpp")

if(VLLM_GPU_LANG STREQUAL "CUDA")
  SET(CUTLASS_ENABLE_HEADERS_ONLY ON CACHE BOOL "Enable only the header library")

  # Set CUTLASS_REVISION manually -- its revision detection doesn't work in this case.
  set(CUTLASS_REVISION "v3.5.1" CACHE STRING "CUTLASS revision to use")

  FetchContent_Declare(
        cutlass
        GIT_REPOSITORY https://github.com/nvidia/cutlass.git
        GIT_TAG v3.5.1
        GIT_PROGRESS TRUE

        # Speed up CUTLASS download by retrieving only the specified GIT_TAG instead of the history.
        # Important: If GIT_SHALLOW is enabled then GIT_TAG works only with branch names and tags.
        # So if the GIT_TAG above is updated to a commit hash, GIT_SHALLOW must be set to FALSE
        GIT_SHALLOW TRUE
  )
  FetchContent_MakeAvailable(cutlass)

  list(APPEND VLLM_EXT_SRC
    "csrc/mamba/mamba_ssm/selective_scan_fwd.cu"
    "csrc/mamba/causal_conv1d/causal_conv1d.cu"
    "csrc/quantization/aqlm/gemm_kernels.cu"
    "csrc/quantization/awq/gemm_kernels.cu"
    "csrc/quantization/gguf/gguf_kernel.cu"
    "csrc/custom_all_reduce.cu"
    "csrc/permute_cols.cu"
<<<<<<< HEAD
    "csrc/quantization/cutlass_w8a8/scaled_mm_entry.cu"
    "csrc/quantization/cutlass_w8a8/scaled_mm_c2x.cu"
    "csrc/quantization/cutlass_w8a8/scaled_mm_c3x.cu")
=======
    "csrc/quantization/cutlass_w8a8/scaled_mm_entry.cu")

  set_gencode_flags_for_srcs(
    SRCS "${VLLM_EXT_SRC}"
    CUDA_ARCHS "${CUDA_ARCHS}")

  # Only build Marlin kernels if we are building for at least some compatible archs.
  # Keep building Marlin for 9.0 as there are some group sizes and shapes that
  # are not supported by Machete yet.
  cuda_archs_loose_intersection(MARLIN_ARCHS "8.0;8.6;8.9;9.0" ${CUDA_ARCHS})
  if (MARLIN_ARCHS)
    set(MARLIN_SRCS 
       "csrc/quantization/fp8/fp8_marlin.cu"
       "csrc/quantization/marlin/dense/marlin_cuda_kernel.cu"
       "csrc/quantization/marlin/sparse/marlin_24_cuda_kernel.cu"
       "csrc/quantization/marlin/qqq/marlin_qqq_gemm_kernel.cu"
       "csrc/quantization/gptq_marlin/gptq_marlin.cu"
       "csrc/quantization/gptq_marlin/gptq_marlin_repack.cu"
       "csrc/quantization/gptq_marlin/awq_marlin_repack.cu")
    set_gencode_flags_for_srcs(
      SRCS "${MARLIN_SRCS}"
      CUDA_ARCHS "${MARLIN_ARCHS}")
    list(APPEND VLLM_EXT_SRC "${MARLIN_SRCS}")
    message(STATUS "Building Marlin kernels for archs: ${MARLIN_ARCHS}")
  else()
    message(STATUS "Not building Marlin kernels as no compatible archs found"
                   "in CUDA target architectures")
  endif()

  #
  # The cutlass_scaled_mm kernels for Hopper (c3x, i.e. CUTLASS 3.x) require
  # CUDA 12.0 or later (and only work on Hopper, 9.0/9.0a for now).
  cuda_archs_loose_intersection(SCALED_MM_3X_ARCHS "9.0;9.0a" "${CUDA_ARCHS}")
  if(${CMAKE_CUDA_COMPILER_VERSION} VERSION_GREATER 12.0 AND SCALED_MM_3X_ARCHS)
    set(SRCS "csrc/quantization/cutlass_w8a8/scaled_mm_c3x.cu")
    set_gencode_flags_for_srcs(
      SRCS "${SRCS}"
      CUDA_ARCHS "${SCALED_MM_3X_ARCHS}")
    list(APPEND VLLM_EXT_SRC "${SRCS}")
    list(APPEND VLLM_GPU_FLAGS "-DENABLE_SCALED_MM_C3X=1")
    message(STATUS "Building scaled_mm_c3x for archs: ${SCALED_MM_3X_ARCHS}")
  else()
    # clear SCALED_MM_3X_ARCHS so the scaled_mm_c2x kernels know we didn't 
    # build any 3x kernels
    set(SCALED_MM_3X_ARCHS)

    if (NOT ${CMAKE_CUDA_COMPILER_VERSION} VERSION_GREATER 12.0 AND SCALED_MM_3X_ARCHS)
      message(STATUS "Not building scaled_mm_c3x as CUDA Compiler version is "
                     "not >= 12.0, we recommend upgrading to CUDA 12.0 or "
                     "later if you intend on running FP8 quantized models on "
                     "Hopper.")
    else()
      message(STATUS "Not building scaled_mm_c3x as no compatible archs found "
                     "in CUDA target architectures")
    endif()
  endif()
>>>>>>> 38e60f40

  #
  # For the cutlass_scaled_mm kernels we want to build the c2x (CUTLASS 2.x)
  # kernels for the remaining archs that are not already built for 3x.
  cuda_archs_loose_intersection(SCALED_MM_2X_ARCHS 
    "7.5;8.0;8.6;8.9;9.0;9.0a" "${CUDA_ARCHS}")
  # subtract out the archs that are already built for 3x
  list(REMOVE_ITEM SCALED_MM_2X_ARCHS ${SCALED_MM_3X_ARCHS})
  if (SCALED_MM_2X_ARCHS)
    set(SRCS "csrc/quantization/cutlass_w8a8/scaled_mm_c2x.cu")
    set_gencode_flags_for_srcs(
      SRCS "${SRCS}"
      CUDA_ARCHS "${SCALED_MM_2X_ARCHS}")
    list(APPEND VLLM_EXT_SRC "${SRCS}")
    list(APPEND VLLM_GPU_FLAGS "-DENABLE_SCALED_MM_C2X=1")
    message(STATUS "Building scaled_mm_c2x for archs: ${SCALED_MM_2X_ARCHS}")
  else()
    if (SCALED_MM_3X_ARCHS)
      message(STATUS "Not building scaled_mm_c2x as all archs are already built"
                     " for and covered by scaled_mm_c3x")
    else()
      message(STATUS "Not building scaled_mm_c2x as no compatible archs found "
                    "in CUDA target architectures")
    endif()
  endif()


  #
  # Machete kernels

  # The machete kernels only work on hopper and require CUDA 12.0 or later.
  # Only build Machete kernels if we are building for something compatible with sm90a
  cuda_archs_loose_intersection(MACHETE_ARCHS "9.0a" "${CUDA_ARCHS}")
  if(${CMAKE_CUDA_COMPILER_VERSION} VERSION_GREATER 12.0 AND MACHETE_ARCHS)
    #
    # For the Machete kernels we automatically generate sources for various 
    # preselected input type pairs and schedules.
    # Generate sources:
    set(MACHETE_GEN_SCRIPT 
      ${CMAKE_CURRENT_SOURCE_DIR}/csrc/quantization/machete/generate.py)
    file(MD5 ${MACHETE_GEN_SCRIPT} MACHETE_GEN_SCRIPT_HASH)

    message(STATUS "Machete generation script hash: ${MACHETE_GEN_SCRIPT_HASH}")
    message(STATUS "Last run machete generate script hash: $CACHE{MACHETE_GEN_SCRIPT_HASH}")

    if (NOT DEFINED CACHE{MACHETE_GEN_SCRIPT_HASH}
        OR NOT $CACHE{MACHETE_GEN_SCRIPT_HASH} STREQUAL ${MACHETE_GEN_SCRIPT_HASH})
      execute_process(
        COMMAND ${CMAKE_COMMAND} -E env 
        PYTHONPATH=${CMAKE_CURRENT_SOURCE_DIR}/csrc/cutlass_extensions/:${CUTLASS_DIR}/python/:${VLLM_PYTHON_PATH}:$PYTHONPATH 
          ${Python_EXECUTABLE} ${MACHETE_GEN_SCRIPT}
        RESULT_VARIABLE machete_generation_result
        OUTPUT_VARIABLE machete_generation_output
        OUTPUT_FILE ${CMAKE_CURRENT_BINARY_DIR}/machete_generation.log
        ERROR_FILE ${CMAKE_CURRENT_BINARY_DIR}/machete_generation.log
      )

      if (NOT machete_generation_result EQUAL 0)
        message(FATAL_ERROR "Machete generation failed."
                            " Result: \"${machete_generation_result}\"" 
                            "\nCheck the log for details: "
                            "${CMAKE_CURRENT_BINARY_DIR}/machete_generation.log")
      else()
        set(MACHETE_GEN_SCRIPT_HASH ${MACHETE_GEN_SCRIPT_HASH} 
            CACHE STRING "Last run machete generate script hash" FORCE)
        message(STATUS "Machete generation completed successfully.")
      endif()
    else()
      message(STATUS "Machete generation script has not changed, skipping generation.")
    endif()

    # Add machete generated sources
    file(GLOB MACHETE_GEN_SOURCES "csrc/quantization/machete/generated/*.cu")
    list(APPEND VLLM_EXT_SRC ${MACHETE_GEN_SOURCES})

    # forward compatible
    set_gencode_flags_for_srcs(
      SRCS "${MACHETE_GEN_SOURCES}"
      CUDA_ARCHS "${MACHETE_ARCHS}")

    list(APPEND VLLM_EXT_SRC
      csrc/quantization/machete/machete_pytorch.cu)

    message(STATUS "Building Machete kernels for archs: ${MACHETE_ARCHS}")
  else()
    if (NOT ${CMAKE_CUDA_COMPILER_VERSION} VERSION_GREATER 12.0 
        AND MACHETE_ARCHS)
      message(STATUS "Not building Machete kernels as CUDA Compiler version is "
                     "not >= 12.0, we recommend upgrading to CUDA 12.0 or "
                     "later if you intend on running w4a16 quantized models on "
                     "Hopper.")
    else()
      message(STATUS "Not building Machete kernels as no compatible archs "
                     "found in CUDA target architectures")
    endif()
  endif()
# if CUDA endif
endif()

message(STATUS "Enabling C extension.")
define_gpu_extension_target(
  _C
  DESTINATION vllm
  LANGUAGE ${VLLM_GPU_LANG}
  SOURCES ${VLLM_EXT_SRC}
  COMPILE_FLAGS ${VLLM_GPU_FLAGS}
  ARCHITECTURES ${VLLM_GPU_ARCHES}
  INCLUDE_DIRECTORIES ${CUTLASS_INCLUDE_DIR}
  USE_SABI 3
  WITH_SOABI)

# If CUTLASS is compiled on NVCC >= 12.5, it by default uses 
# cudaGetDriverEntryPointByVersion as a wrapper to avoid directly calling the 
# driver API. This causes problems when linking with earlier versions of CUDA.
# Setting this variable sidesteps the issue by calling the driver directly.
target_compile_definitions(_C PRIVATE CUTLASS_ENABLE_DIRECT_CUDA_DRIVER_CALL=1)

#
# _moe_C extension
#

set(VLLM_MOE_EXT_SRC
  "csrc/moe/torch_bindings.cpp"
  "csrc/moe/topk_softmax_kernels.cu")

set_gencode_flags_for_srcs(
  SRCS "${VLLM_MOE_EXT_SRC}"
  CUDA_ARCHS "${CUDA_ARCHS}")

if(VLLM_GPU_LANG STREQUAL "CUDA")
  cuda_archs_loose_intersection(MARLIN_MOE_ARCHS "8.0;8.6;8.9;9.0" "${CUDA_ARCHS}")
  if (MARLIN_MOE_ARCHS)
    set(MARLIN_MOE_SRC
        "csrc/moe/marlin_kernels/marlin_moe_kernel.h"
        "csrc/moe/marlin_kernels/marlin_moe_kernel_ku4b8.h"
        "csrc/moe/marlin_kernels/marlin_moe_kernel_ku4b8.cu"
        "csrc/moe/marlin_kernels/marlin_moe_kernel_ku8b128.h"
        "csrc/moe/marlin_kernels/marlin_moe_kernel_ku8b128.cu"
        "csrc/moe/marlin_moe_ops.cu")

    set_gencode_flags_for_srcs(
      SRCS "${MARLIN_MOE_SRC}"
      CUDA_ARCHS "${MARLIN_MOE_ARCHS}")

    list(APPEND VLLM_MOE_EXT_SRC "${MARLIN_MOE_SRC}")
    message(STATUS "Building Marlin MOE kernels for archs: ${MARLIN_MOE_ARCHS}")
  else()
    message(STATUS "Not building Marlin MOE kernels as no compatible archs found"
                   "in CUDA target architectures")
  endif()
endif()

message(STATUS "Enabling moe extension.")
define_gpu_extension_target(
  _moe_C
  DESTINATION vllm
  LANGUAGE ${VLLM_GPU_LANG}
  SOURCES ${VLLM_MOE_EXT_SRC}
  COMPILE_FLAGS ${VLLM_GPU_FLAGS}
  ARCHITECTURES ${VLLM_GPU_ARCHES}
  USE_SABI 3
  WITH_SOABI)

if(VLLM_GPU_LANG STREQUAL "HIP")
  #
  # _rocm_C extension
  #
  set(VLLM_ROCM_EXT_SRC
    "csrc/rocm/torch_bindings.cpp"
    "csrc/rocm/attention.cu")

  define_gpu_extension_target(
    _rocm_C
    DESTINATION vllm
    LANGUAGE ${VLLM_GPU_LANG}
    SOURCES ${VLLM_ROCM_EXT_SRC}
    COMPILE_FLAGS ${VLLM_GPU_FLAGS}
    ARCHITECTURES ${VLLM_GPU_ARCHES}
    USE_SABI 3
    WITH_SOABI)
endif()

# vllm-flash-attn currently only supported on CUDA
if (NOT VLLM_TARGET_DEVICE STREQUAL "cuda")
  return()
endif ()

# vLLM flash attention requires VLLM_GPU_ARCHES to contain the set of target  
# arches in the CMake syntax (75-real, 89-virtual, etc), since we clear the 
# arches in the CUDA case (and instead set the gencodes on a per file basis) 
# we need to manually set VLLM_GPU_ARCHES here.
if(VLLM_GPU_LANG STREQUAL "CUDA")
  foreach(_ARCH ${CUDA_ARCHS})
    string(REPLACE "." "" _ARCH "${_ARCH}")
    list(APPEND VLLM_GPU_ARCHES "${_ARCH}-real")
  endforeach()
endif()

#
# Build vLLM flash attention from source
#
# IMPORTANT: This has to be the last thing we do, because vllm-flash-attn uses the same macros/functions as vLLM.
# Because functions all belong to the global scope, vllm-flash-attn's functions overwrite vLLMs.
# They should be identical but if they aren't, this is a massive footgun.
#
# The vllm-flash-attn install rules are nested under vllm to make sure the library gets installed in the correct place.
# To only install vllm-flash-attn, use --component vllm_flash_attn_c.
# If no component is specified, vllm-flash-attn is still installed.

# If VLLM_FLASH_ATTN_SRC_DIR is set, vllm-flash-attn is installed from that directory instead of downloading.
# This is to enable local development of vllm-flash-attn within vLLM.
# It can be set as an environment variable or passed as a cmake argument.
# The environment variable takes precedence.
if (DEFINED ENV{VLLM_FLASH_ATTN_SRC_DIR})
  set(VLLM_FLASH_ATTN_SRC_DIR $ENV{VLLM_FLASH_ATTN_SRC_DIR})
endif()

if(VLLM_FLASH_ATTN_SRC_DIR)
  FetchContent_Declare(vllm-flash-attn SOURCE_DIR ${VLLM_FLASH_ATTN_SRC_DIR})
else()
  FetchContent_Declare(
          vllm-flash-attn
          GIT_REPOSITORY https://github.com/vllm-project/flash-attention.git
          GIT_TAG 013f0c4fc47e6574060879d9734c1df8c5c273bd
          GIT_PROGRESS TRUE
  )
endif()

# Set the parent build flag so that the vllm-flash-attn library does not redo compile flag and arch initialization.
set(VLLM_PARENT_BUILD ON)

# Ensure the vllm/vllm_flash_attn directory exists before installation
install(CODE "file(MAKE_DIRECTORY \"\${CMAKE_INSTALL_PREFIX}/vllm/vllm_flash_attn\")" COMPONENT vllm_flash_attn_c)

# Make sure vllm-flash-attn install rules are nested under vllm/
install(CODE "set(CMAKE_INSTALL_LOCAL_ONLY FALSE)" COMPONENT vllm_flash_attn_c)
install(CODE "set(OLD_CMAKE_INSTALL_PREFIX \"\${CMAKE_INSTALL_PREFIX}\")" COMPONENT vllm_flash_attn_c)
install(CODE "set(CMAKE_INSTALL_PREFIX \"\${CMAKE_INSTALL_PREFIX}/vllm/\")" COMPONENT vllm_flash_attn_c)

# Fetch the vllm-flash-attn library
FetchContent_MakeAvailable(vllm-flash-attn)
message(STATUS "vllm-flash-attn is available at ${vllm-flash-attn_SOURCE_DIR}")

# Restore the install prefix
install(CODE "set(CMAKE_INSTALL_PREFIX \"\${OLD_CMAKE_INSTALL_PREFIX}\")" COMPONENT vllm_flash_attn_c)
install(CODE "set(CMAKE_INSTALL_LOCAL_ONLY TRUE)" COMPONENT vllm_flash_attn_c)

# Copy over the vllm-flash-attn python files
install(
        DIRECTORY ${vllm-flash-attn_SOURCE_DIR}/vllm_flash_attn/
        DESTINATION vllm/vllm_flash_attn
        COMPONENT vllm_flash_attn_c
        FILES_MATCHING PATTERN "*.py"
)

# Nothing after vllm-flash-attn, see comment about macros above<|MERGE_RESOLUTION|>--- conflicted
+++ resolved
@@ -239,11 +239,6 @@
     "csrc/quantization/gguf/gguf_kernel.cu"
     "csrc/custom_all_reduce.cu"
     "csrc/permute_cols.cu"
-<<<<<<< HEAD
-    "csrc/quantization/cutlass_w8a8/scaled_mm_entry.cu"
-    "csrc/quantization/cutlass_w8a8/scaled_mm_c2x.cu"
-    "csrc/quantization/cutlass_w8a8/scaled_mm_c3x.cu")
-=======
     "csrc/quantization/cutlass_w8a8/scaled_mm_entry.cu")
 
   set_gencode_flags_for_srcs(
@@ -300,7 +295,6 @@
                      "in CUDA target architectures")
     endif()
   endif()
->>>>>>> 38e60f40
 
   #
   # For the cutlass_scaled_mm kernels we want to build the c2x (CUTLASS 2.x)
