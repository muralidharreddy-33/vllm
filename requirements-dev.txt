# formatting
<<<<<<< HEAD
ruff==0.1.5
toml==0.10.2
yapf==0.32.0
=======
yapf==0.32.0
toml==0.10.2
tomli==2.0.1
ruff==0.1.5
codespell==2.2.6
>>>>>>> c530e2cf

# type checking
mypy==0.991
types-PyYAML
types-requests
types-setuptools

# testing
einops # required for MPT
flash_attn # required for HuggingFace's llama implementation
httpx
openai
pytest
pytest-asyncio
pytest-forked
ray
requests<|MERGE_RESOLUTION|>--- conflicted
+++ resolved
@@ -1,15 +1,9 @@
 # formatting
-<<<<<<< HEAD
-ruff==0.1.5
-toml==0.10.2
-yapf==0.32.0
-=======
 yapf==0.32.0
 toml==0.10.2
 tomli==2.0.1
 ruff==0.1.5
 codespell==2.2.6
->>>>>>> c530e2cf
 
 # type checking
 mypy==0.991
