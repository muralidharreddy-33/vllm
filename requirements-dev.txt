# formatting
yapf==0.32.0
<<<<<<< HEAD
pylint==2.8.2
pre-commit==3.5.0
=======
ruff==0.1.5
>>>>>>> 42c02f58

# type checking
mypy==0.991
types-PyYAML
types-requests
types-setuptools

# testing
pytest
pytest-forked
pytest-asyncio
<|MERGE_RESOLUTION|>--- conflicted
+++ resolved
@@ -1,11 +1,7 @@
 # formatting
 yapf==0.32.0
-<<<<<<< HEAD
-pylint==2.8.2
+ruff==0.1.5
 pre-commit==3.5.0
-=======
-ruff==0.1.5
->>>>>>> 42c02f58
 
 # type checking
 mypy==0.991
