import random
import time
from typing import List, Optional

import torch

from vllm import _custom_ops as ops
from vllm.utils import (STR_DTYPE_TO_TORCH_DTYPE, FlexibleArgumentParser,
<<<<<<< HEAD
                        create_kv_caches_with_random, is_hip)
=======
                        create_kv_caches_with_random, seed_everything)
>>>>>>> f2bd246c

NUM_BLOCKS = 1024 * 1024
PARTITION_SIZE = 512


@torch.inference_mode()
def main(
    version: str,
    num_seqs: int,
    seq_len: int,
    num_query_heads: int,
    num_kv_heads: int,
    head_size: int,
    use_alibi: bool,
    block_size: int,
    dtype: torch.dtype,
    seed: int,
    do_profile: bool,
    device: str = "cuda",
    kv_cache_dtype: Optional[str] = None,
) -> None:
    seed_everything(seed)

    scale = float(1.0 / (head_size**0.5))
    query = torch.empty(num_seqs,
                        num_query_heads,
                        head_size,
                        dtype=dtype,
                        device=device)
    query.uniform_(-scale, scale)

    assert num_query_heads % num_kv_heads == 0
    alibi_slopes = None
    if use_alibi:
        alibi_slopes = torch.randn(num_query_heads,
                                   dtype=torch.float,
                                   device=device)

    seq_lens = [seq_len for _ in range(num_seqs)]
    max_seq_len = max(seq_lens)
    seq_lens = torch.tensor(seq_lens, dtype=torch.int, device=device)

    # Create the block tables.
    max_num_blocks_per_seq = (max_seq_len + block_size - 1) // block_size
    block_tables_lst: List[List[int]] = []
    for _ in range(num_seqs):
        block_table = [
            random.randint(0, NUM_BLOCKS - 1)
            for _ in range(max_num_blocks_per_seq)
        ]
        block_tables_lst.append(block_table)

    block_tables = torch.tensor(block_tables_lst,
                                dtype=torch.int,
                                device=device)

    # Create the KV cache.
    key_caches, value_caches = create_kv_caches_with_random(NUM_BLOCKS,
                                                            block_size,
                                                            1,
                                                            num_kv_heads,
                                                            head_size,
                                                            kv_cache_dtype,
                                                            dtype,
                                                            device=device)
    key_cache, value_cache = key_caches[0], value_caches[0]

    # Prepare for the paged attention kernel.
    output = torch.empty_like(query)
    if version == "v2":
        if is_hip() and not args.custom_paged_attn:
            global PARTITION_SIZE
            PARTITION_SIZE = 1024
        num_partitions = ((max_seq_len + PARTITION_SIZE - 1) // PARTITION_SIZE)
        tmp_output = torch.empty(
            size=(num_seqs, num_query_heads, num_partitions, head_size),
            dtype=output.dtype,
            device=output.device,
        )
        exp_sums = torch.empty(
            size=(num_seqs, num_query_heads, num_partitions),
            dtype=torch.float32,
            device=output.device,
        )
        max_logits = torch.empty_like(exp_sums)

    def run_cuda_benchmark(num_iters: int, profile: bool = False) -> float:
        torch.cuda.synchronize()
        if profile:
            torch.cuda.cudart().cudaProfilerStart()
        start_time = time.perf_counter()

        # Using default kv_scale
        k_scale = v_scale = 1.0

        for _ in range(num_iters):
            if version == "v1":
                ops.paged_attention_v1(
                    output,
                    query,
                    key_cache,
                    value_cache,
                    num_kv_heads,
                    scale,
                    block_tables,
                    seq_lens,
                    block_size,
                    max_seq_len,
                    alibi_slopes,
                    kv_cache_dtype,
                    k_scale,
                    v_scale,
                )
            elif version == "v2":
                if not args.custom_paged_attn:
                    ops.paged_attention_v2(
                        output,
                        exp_sums,
                        max_logits,
                        tmp_output,
                        query,
                        key_cache,
                        value_cache,
                        num_kv_heads,
                        scale,
                        block_tables,
                        seq_lens,
                        block_size,
                        max_seq_len,
                        alibi_slopes,
                        kv_cache_dtype,
                        k_scale,
                        v_scale,
                    )
                else:
                    ops.paged_attention_rocm(
                        output,
                        exp_sums,
                        max_logits,
                        tmp_output,
                        query,
                        key_cache,
                        value_cache,
                        num_kv_heads,
                        scale,
                        block_tables,
                        seq_lens,
                        block_size,
                        max_seq_len,
                        alibi_slopes,
                        kv_cache_dtype,
                        k_scale,
                        v_scale,
                    )
            else:
                raise ValueError(f"Invalid version: {version}")
        torch.cuda.synchronize()

        end_time = time.perf_counter()
        if profile:
            torch.cuda.cudart().cudaProfilerStart()
        return (end_time - start_time) / num_iters

    # Warmup.
    print("Warming up...")
    run_benchmark = run_cuda_benchmark
    run_benchmark(num_iters=3, profile=False)

    # Benchmark.
    if do_profile:
        latency = run_benchmark(num_iters=1, profile=True)
    else:
        latency = run_benchmark(num_iters=1000, profile=False)
    print(f"Kernel running time: {latency * 1000000:.3f} us")


if __name__ == '__main__':
    parser = FlexibleArgumentParser(
        description="Benchmark the paged attention kernel.")
    parser.add_argument("--version",
                        type=str,
                        choices=["v1", "v2"],
                        default="v2")
    parser.add_argument("--batch-size", type=int, default=8)
    parser.add_argument("--seq-len", type=int, default=4096)
    parser.add_argument("--num-query-heads", type=int, default=64)
    parser.add_argument("--num-kv-heads", type=int, default=8)
    parser.add_argument("--head-size",
                        type=int,
                        choices=[64, 80, 96, 112, 120, 128, 192, 256],
                        default=128)
    parser.add_argument("--block-size", type=int, choices=[16, 32], default=16)
    parser.add_argument("--use-alibi", action="store_true")
    parser.add_argument("--dtype",
                        type=str,
                        choices=["half", "bfloat16", "float"],
                        default="half")
    parser.add_argument("--seed", type=int, default=0)
    parser.add_argument("--profile", action="store_true")
    parser.add_argument(
        "--kv-cache-dtype",
        type=str,
        choices=["auto", "fp8", "fp8_e5m2", "fp8_e4m3"],
        default="auto",
        help="Data type for kv cache storage. If 'auto', will use model "
        "data type. CUDA 11.8+ supports fp8 (=fp8_e4m3) and fp8_e5m2. "
        "ROCm (AMD GPU) supports fp8 (=fp8_e4m3)")
    parser.add_argument("--custom-paged-attn",
                        action="store_true",
                        help="Use custom paged attention")
    args = parser.parse_args()
    print(args)

    if args.num_query_heads % args.num_kv_heads != 0:
        raise ValueError("num_query_heads must be divisible by num_kv_heads")
    main(
        version=args.version,
        num_seqs=args.batch_size,
        seq_len=args.seq_len,
        num_query_heads=args.num_query_heads,
        num_kv_heads=args.num_kv_heads,
        head_size=args.head_size,
        block_size=args.block_size,
        use_alibi=args.use_alibi,
        dtype=STR_DTYPE_TO_TORCH_DTYPE[args.dtype],
        seed=args.seed,
        do_profile=args.profile,
        kv_cache_dtype=args.kv_cache_dtype,
    )<|MERGE_RESOLUTION|>--- conflicted
+++ resolved
@@ -6,11 +6,7 @@
 
 from vllm import _custom_ops as ops
 from vllm.utils import (STR_DTYPE_TO_TORCH_DTYPE, FlexibleArgumentParser,
-<<<<<<< HEAD
-                        create_kv_caches_with_random, is_hip)
-=======
-                        create_kv_caches_with_random, seed_everything)
->>>>>>> f2bd246c
+                        create_kv_caches_with_random, seed_everything, is_hip)
 
 NUM_BLOCKS = 1024 * 1024
 PARTITION_SIZE = 512
