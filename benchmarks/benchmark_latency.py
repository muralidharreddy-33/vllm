"""Benchmark the latency of processing a single batch of requests."""
import argparse
import time
from pathlib import Path
from typing import Optional

import numpy as np
import torch
from tqdm import tqdm

from vllm import LLM, SamplingParams


def main(args: argparse.Namespace):
    print(args)

    # NOTE(woosuk): If the request cannot be processed in a single batch,
    # the engine will automatically process the request in multiple batches.
<<<<<<< HEAD
    llm = LLM(
        model=args.model,
        tokenizer=args.tokenizer,
        quantization=args.quantization,
        tensor_parallel_size=args.tensor_parallel_size,
        trust_remote_code=args.trust_remote_code,
        dtype=args.dtype,
        enforce_eager=args.enforce_eager,
        kv_cache_dtype=args.kv_cache_dtype,
        quantization_param_path=args.quantization_param_path,
        device=args.device,
        ray_workers_use_nsight=args.ray_workers_use_nsight,
    )
=======
    llm = LLM(model=args.model,
              tokenizer=args.tokenizer,
              quantization=args.quantization,
              tensor_parallel_size=args.tensor_parallel_size,
              trust_remote_code=args.trust_remote_code,
              dtype=args.dtype,
              enforce_eager=args.enforce_eager,
              kv_cache_dtype=args.kv_cache_dtype,
              device=args.device,
              ray_workers_use_nsight=args.ray_workers_use_nsight,
              download_dir=args.download_dir)
>>>>>>> 45b6ef65

    sampling_params = SamplingParams(
        n=args.n,
        temperature=0.0 if args.use_beam_search else 1.0,
        top_p=1.0,
        use_beam_search=args.use_beam_search,
        ignore_eos=True,
        max_tokens=args.output_len,
    )
    print(sampling_params)
    dummy_prompt_token_ids = np.random.randint(10000,
                                               size=(args.batch_size,
                                                     args.input_len))
    dummy_prompt_token_ids = dummy_prompt_token_ids.tolist()

    def run_to_completion(profile_dir: Optional[str] = None):
        if profile_dir:
            with torch.profiler.profile(
                    activities=[
                        torch.profiler.ProfilerActivity.CPU,
                        torch.profiler.ProfilerActivity.CUDA,
                    ],
                    on_trace_ready=torch.profiler.tensorboard_trace_handler(
                        str(profile_dir))) as p:
                llm.generate(prompt_token_ids=dummy_prompt_token_ids,
                             sampling_params=sampling_params,
                             use_tqdm=False)
            print(p.key_averages())
        else:
            start_time = time.perf_counter()
            llm.generate(prompt_token_ids=dummy_prompt_token_ids,
                         sampling_params=sampling_params,
                         use_tqdm=False)
            end_time = time.perf_counter()
            latency = end_time - start_time
            return latency

    print("Warming up...")
    run_to_completion(profile_dir=None)

    if args.profile:
        profile_dir = args.profile_result_dir
        if not profile_dir:
            profile_dir = Path(
                "."
            ) / "vllm_benchmark_result" / f"latency_result_{time.time()}"
        print(f"Profiling (results will be saved to '{profile_dir}')...")
        run_to_completion(profile_dir=profile_dir)
        return

    # Benchmark.
    latencies = []
    for _ in tqdm(range(args.num_iters), desc="Profiling iterations"):
        latencies.append(run_to_completion(profile_dir=None))
    print(f'Avg latency: {np.mean(latencies)} seconds')


if __name__ == '__main__':
    parser = argparse.ArgumentParser(
        description='Benchmark the latency of processing a single batch of '
        'requests till completion.')
    parser.add_argument('--model', type=str, default='facebook/opt-125m')
    parser.add_argument('--tokenizer', type=str, default=None)
    parser.add_argument('--quantization',
                        '-q',
                        choices=['awq', 'gptq', 'squeezellm', None],
                        default=None)
    parser.add_argument('--tensor-parallel-size', '-tp', type=int, default=1)
    parser.add_argument('--input-len', type=int, default=32)
    parser.add_argument('--output-len', type=int, default=128)
    parser.add_argument('--batch-size', type=int, default=8)
    parser.add_argument('--n',
                        type=int,
                        default=1,
                        help='Number of generated sequences per prompt.')
    parser.add_argument('--use-beam-search', action='store_true')
    parser.add_argument('--num-iters',
                        type=int,
                        default=3,
                        help='Number of iterations to run.')
    parser.add_argument('--trust-remote-code',
                        action='store_true',
                        help='trust remote code from huggingface')
    parser.add_argument(
        '--dtype',
        type=str,
        default='auto',
        choices=['auto', 'half', 'float16', 'bfloat16', 'float', 'float32'],
        help='data type for model weights and activations. '
        'The "auto" option will use FP16 precision '
        'for FP32 and FP16 models, and BF16 precision '
        'for BF16 models.')
    parser.add_argument('--enforce-eager',
                        action='store_true',
                        help='enforce eager mode and disable CUDA graph')
    parser.add_argument(
        "--kv-cache-dtype",
        type=str,
        choices=['auto', 'fp8'],
        default='auto',
        help=
        'Data type for kv cache storage. If "auto", will use model data type. '
        'FP8_E5M2 (without scaling) is only supported on cuda version greater '
        'than 11.8. On ROCm (AMD GPU), FP8_E4M3 is instead supported for '
        'common inference criteria.')
    parser.add_argument(
        '--quantization-param-path',
        type=str,
        default=None,
        help='Path to the JSON file containing the KV cache scaling factors. '
        'This should generally be supplied, when KV cache dtype is FP8. '
        'Otherwise, KV cache scaling factors default to 1.0, which may cause '
        'accuracy issues. FP8_E5M2 (without scaling) is only supported on '
        'cuda version greater than 11.8. On ROCm (AMD GPU), FP8_E4M3 is '
        'instead supported for common inference criteria.')
    parser.add_argument(
        '--profile',
        action='store_true',
        help='profile the generation process of a single batch')
    parser.add_argument(
        '--profile-result-dir',
        type=str,
        default=None,
        help=('path to save the pytorch profiler output. Can be visualized '
              'with ui.perfetto.dev or Tensorboard.'))
    parser.add_argument(
        "--device",
        type=str,
        default="cuda",
        choices=["cuda"],
        help='device type for vLLM execution, supporting CUDA only currently.')
    parser.add_argument(
        "--ray-workers-use-nsight",
        action='store_true',
        help="If specified, use nsight to profile ray workers",
    )
    parser.add_argument('--download-dir',
                        type=str,
                        default=None,
                        help='directory to download and load the weights, '
                        'default to the default cache dir of huggingface')
    args = parser.parse_args()
    main(args)<|MERGE_RESOLUTION|>--- conflicted
+++ resolved
@@ -16,21 +16,6 @@
 
     # NOTE(woosuk): If the request cannot be processed in a single batch,
     # the engine will automatically process the request in multiple batches.
-<<<<<<< HEAD
-    llm = LLM(
-        model=args.model,
-        tokenizer=args.tokenizer,
-        quantization=args.quantization,
-        tensor_parallel_size=args.tensor_parallel_size,
-        trust_remote_code=args.trust_remote_code,
-        dtype=args.dtype,
-        enforce_eager=args.enforce_eager,
-        kv_cache_dtype=args.kv_cache_dtype,
-        quantization_param_path=args.quantization_param_path,
-        device=args.device,
-        ray_workers_use_nsight=args.ray_workers_use_nsight,
-    )
-=======
     llm = LLM(model=args.model,
               tokenizer=args.tokenizer,
               quantization=args.quantization,
@@ -42,7 +27,6 @@
               device=args.device,
               ray_workers_use_nsight=args.ray_workers_use_nsight,
               download_dir=args.download_dir)
->>>>>>> 45b6ef65
 
     sampling_params = SamplingParams(
         n=args.n,
