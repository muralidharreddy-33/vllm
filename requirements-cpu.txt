# Common dependencies
-r requirements-common.txt

# Dependencies for x86_64 CPUs
<<<<<<< HEAD
torch == 2.3.0+cpu
=======
torch == 2.4.0+cpu; platform_machine != "ppc64le"
torchvision; platform_machine != "ppc64le"   # required for the image processor of phi3v, this must be updated alongside torch
>>>>>>> 90bab18f
<|MERGE_RESOLUTION|>--- conflicted
+++ resolved
@@ -2,9 +2,5 @@
 -r requirements-common.txt
 
 # Dependencies for x86_64 CPUs
-<<<<<<< HEAD
-torch == 2.3.0+cpu
-=======
 torch == 2.4.0+cpu; platform_machine != "ppc64le"
-torchvision; platform_machine != "ppc64le"   # required for the image processor of phi3v, this must be updated alongside torch
->>>>>>> 90bab18f
+torchvision; platform_machine != "ppc64le"   # required for the image processor of phi3v, this must be updated alongside torch