--- conflicted
+++ resolved
@@ -34,13 +34,6 @@
 @pytest.mark.parametrize("num_scheduler_steps", NUM_SCHEDULER_STEPS)
 @pytest.mark.parametrize("num_prompts", NUM_PROMPTS)
 @pytest.mark.parametrize("num_logprobs", [None, 5])
-<<<<<<< HEAD
-@pytest.mark.asyncio
-async def test_multi_step(example_prompts, model: str, tp_size: int,
-                          pp_size: int, eager_mode: int,
-                          num_scheduler_steps: int, num_prompts: int,
-                          num_logprobs: Optional[int]):
-=======
 @pytest.mark.parametrize("is_async", [False, True])
 @pytest.mark.asyncio
 async def test_multi_step(
@@ -54,7 +47,6 @@
     is_async: bool,
     num_logprobs: Optional[int],
 ) -> None:
->>>>>>> 9da25a88
     """Test vLLM engine with multi-step scheduling in an OpenAI-protocol
     client/server environment.
 
@@ -107,11 +99,6 @@
     # was raised 3x to 720 *just for this test* due to
     # observed timeouts in GHA CI
     ref_completions = await completions_with_server_args(
-<<<<<<< HEAD
-        prompts, model, server_args + distributed_args, num_logprobs)
-    test_completions = await completions_with_server_args(
-        prompts, model, ms_server_args + distributed_args, num_logprobs)
-=======
         prompts,
         model,
         server_args + distributed_args,
@@ -123,7 +110,6 @@
         ms_server_args + distributed_args,
         num_logprobs,
         max_wait_seconds=5 * 240)
->>>>>>> 9da25a88
 
     # Assert multi-step scheduling produces identical tokens
     # to single-step scheduling.
