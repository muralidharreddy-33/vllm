import asyncio
import os
<<<<<<< HEAD
from typing import Any, Dict, List, Optional, Tuple
=======
from typing import Any, Callable, Dict, List, Optional, Tuple, Union
>>>>>>> 8d7aa9de

import pytest

from vllm.engine.arg_utils import AsyncEngineArgs, EngineArgs
from vllm.engine.async_llm_engine import AsyncLLMEngine
from vllm.engine.llm_engine import LLMEngine
from vllm.executor.uniproc_executor import UniProcExecutor
from vllm.sampling_params import SamplingParams


class Mock:
    ...


class CustomUniExecutor(UniProcExecutor):

    def collective_rpc(self,
<<<<<<< HEAD
                       method: str,
=======
                       method: Union[str, Callable],
>>>>>>> 8d7aa9de
                       timeout: Optional[float] = None,
                       args: Tuple = (),
                       kwargs: Optional[Dict] = None) -> List[Any]:
        # Drop marker to show that this was ran
        with open(".marker", "w"):
            ...
        return super().collective_rpc(method, timeout, args, kwargs)


CustomUniExecutorAsync = CustomUniExecutor


@pytest.mark.parametrize("model", ["facebook/opt-125m"])
def test_custom_executor_type_checking(model):
    with pytest.raises(ValueError):
        engine_args = EngineArgs(model=model,
                                 distributed_executor_backend=Mock)
        LLMEngine.from_engine_args(engine_args)
    with pytest.raises(ValueError):
        engine_args = AsyncEngineArgs(model=model,
                                      distributed_executor_backend=Mock)
        AsyncLLMEngine.from_engine_args(engine_args)


@pytest.mark.parametrize("model", ["facebook/opt-125m"])
def test_custom_executor(model, tmp_path):
    cwd = os.path.abspath(".")
    os.chdir(tmp_path)
    try:
        assert not os.path.exists(".marker")

        engine_args = EngineArgs(
<<<<<<< HEAD
            model=model, distributed_executor_backend=CustomUniExecutor)
=======
            model=model,
            distributed_executor_backend=CustomUniExecutor,
        )
>>>>>>> 8d7aa9de
        engine = LLMEngine.from_engine_args(engine_args)
        sampling_params = SamplingParams(max_tokens=1)

        engine.add_request("0", "foo", sampling_params)
        engine.step()

        assert os.path.exists(".marker")
    finally:
        os.chdir(cwd)


@pytest.mark.parametrize("model", ["facebook/opt-125m"])
def test_custom_executor_async(model, tmp_path):
    cwd = os.path.abspath(".")
    os.chdir(tmp_path)
    try:
        assert not os.path.exists(".marker")

        engine_args = AsyncEngineArgs(
            model=model, distributed_executor_backend=CustomUniExecutorAsync)
        engine = AsyncLLMEngine.from_engine_args(engine_args)
        sampling_params = SamplingParams(max_tokens=1)

        async def t():
            stream = await engine.add_request("0", "foo", sampling_params)
            async for x in stream:
                ...

        asyncio.run(t())

        assert os.path.exists(".marker")
    finally:
        os.chdir(cwd)<|MERGE_RESOLUTION|>--- conflicted
+++ resolved
@@ -1,10 +1,6 @@
 import asyncio
 import os
-<<<<<<< HEAD
-from typing import Any, Dict, List, Optional, Tuple
-=======
 from typing import Any, Callable, Dict, List, Optional, Tuple, Union
->>>>>>> 8d7aa9de
 
 import pytest
 
@@ -22,11 +18,7 @@
 class CustomUniExecutor(UniProcExecutor):
 
     def collective_rpc(self,
-<<<<<<< HEAD
-                       method: str,
-=======
                        method: Union[str, Callable],
->>>>>>> 8d7aa9de
                        timeout: Optional[float] = None,
                        args: Tuple = (),
                        kwargs: Optional[Dict] = None) -> List[Any]:
@@ -59,13 +51,9 @@
         assert not os.path.exists(".marker")
 
         engine_args = EngineArgs(
-<<<<<<< HEAD
-            model=model, distributed_executor_backend=CustomUniExecutor)
-=======
             model=model,
             distributed_executor_backend=CustomUniExecutor,
         )
->>>>>>> 8d7aa9de
         engine = LLMEngine.from_engine_args(engine_args)
         sampling_params = SamplingParams(max_tokens=1)
 
