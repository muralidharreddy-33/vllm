import pytest

from vllm.config import ModelConfig
from vllm.model_executor.layers.pooler import PoolingType
from vllm.platforms import current_platform


@pytest.mark.parametrize(("model_id", "expected_task"), [
    ("facebook/opt-125m", "generate"),
    ("intfloat/e5-mistral-7b-instruct", "embedding"),
])
def test_auto_task(model_id, expected_task):
    config = ModelConfig(
        model_id,
        task="auto",
        tokenizer=model_id,
        tokenizer_mode="auto",
        trust_remote_code=False,
        seed=0,
        dtype="float16",
    )

    assert config.task == expected_task


@pytest.mark.parametrize(("model_id", "bad_task"), [
    ("facebook/opt-125m", "embedding"),
    ("intfloat/e5-mistral-7b-instruct", "generate"),
])
def test_incorrect_task(model_id, bad_task):
    with pytest.raises(ValueError, match=r"does not support the .* task"):
        ModelConfig(
            model_id,
            task=bad_task,
            tokenizer=model_id,
            tokenizer_mode="auto",
            trust_remote_code=False,
            seed=0,
            dtype="float16",
        )


MODEL_IDS_EXPECTED = [
    ("Qwen/Qwen1.5-7B", 32768),
    ("mistralai/Mistral-7B-v0.1", 4096),
    ("mistralai/Mistral-7B-Instruct-v0.2", 32768),
]


@pytest.mark.parametrize("model_id_expected", MODEL_IDS_EXPECTED)
def test_disable_sliding_window(model_id_expected):
    model_id, expected = model_id_expected
    model_config = ModelConfig(
        model_id,
        task="auto",
        tokenizer=model_id,
        tokenizer_mode="auto",
        trust_remote_code=False,
        seed=0,
        dtype="float16",
        revision=None,
        disable_sliding_window=True,
    )
    assert model_config.max_model_len == expected


def test_get_sliding_window():
    TEST_SLIDING_WINDOW = 4096
    # Test that the sliding window is correctly computed.
    # For Qwen1.5/Qwen2, get_sliding_window() should be None
    # when use_sliding_window is False.
    qwen2_model_config = ModelConfig(
        "Qwen/Qwen1.5-7B",
        task="auto",
        tokenizer="Qwen/Qwen1.5-7B",
        tokenizer_mode="auto",
        trust_remote_code=False,
        seed=0,
        dtype="float16",
        revision=None,
    )

    qwen2_model_config.hf_config.use_sliding_window = False
    qwen2_model_config.hf_config.sliding_window = TEST_SLIDING_WINDOW
    assert qwen2_model_config.get_sliding_window() is None

    qwen2_model_config.hf_config.use_sliding_window = True
    assert qwen2_model_config.get_sliding_window() == TEST_SLIDING_WINDOW

    mistral_model_config = ModelConfig(
        "mistralai/Mistral-7B-v0.1",
        task="auto",
        tokenizer="mistralai/Mistral-7B-v0.1",
        tokenizer_mode="auto",
        trust_remote_code=False,
        seed=0,
        dtype="float16",
        revision=None,
    )
    mistral_model_config.hf_config.sliding_window = None
    assert mistral_model_config.get_sliding_window() is None

    mistral_model_config.hf_config.sliding_window = TEST_SLIDING_WINDOW
    assert mistral_model_config.get_sliding_window() == TEST_SLIDING_WINDOW


@pytest.mark.skipif(current_platform.is_rocm(),
                    reason="Xformers backend is not supported on ROCm.")
def test_get_pooling_config():
    model_id = "sentence-transformers/all-MiniLM-L12-v2"
    minilm_model_config = ModelConfig(
        model_id,
        task="auto",
        tokenizer=model_id,
        tokenizer_mode="auto",
        trust_remote_code=False,
        seed=0,
        dtype="float16",
        revision=None,
    )

    minilm_pooling_config = minilm_model_config._init_pooler_config(
        pooling_type=None,
        pooling_norm=None,
        pooling_returned_token_ids=None,
        pooling_softmax=None,
        pooling_step_tag_id=None)

    assert minilm_pooling_config.pooling_norm
    assert minilm_pooling_config.pooling_type == PoolingType.MEAN.name


@pytest.mark.skipif(current_platform.is_rocm(),
                    reason="Xformers backend is not supported on ROCm.")
def test_get_pooling_config_from_args():
    model_id = "sentence-transformers/all-MiniLM-L12-v2"
    minilm_model_config = ModelConfig(model_id,
                                      task="auto",
                                      tokenizer=model_id,
                                      tokenizer_mode="auto",
                                      trust_remote_code=False,
                                      seed=0,
                                      dtype="float16",
                                      revision=None)

    minilm_pooling_config = minilm_model_config._init_pooler_config(
        pooling_type='CLS',
        pooling_norm=True,
        pooling_returned_token_ids=None,
        pooling_softmax=None,
        pooling_step_tag_id=None)

    assert minilm_pooling_config.pooling_norm
    assert minilm_pooling_config.pooling_type == PoolingType.CLS.name


@pytest.mark.skipif(current_platform.is_rocm(),
                    reason="Xformers backend is not supported on ROCm.")
def test_get_bert_tokenization_sentence_transformer_config():
    bge_model_config = ModelConfig(
        model="BAAI/bge-base-en-v1.5",
        task="auto",
        tokenizer="BAAI/bge-base-en-v1.5",
        tokenizer_mode="auto",
        trust_remote_code=False,
        seed=0,
        dtype="float16",
        revision=None,
    )

    bert_bge_model_config = bge_model_config._get_encoder_config()

    assert bert_bge_model_config["max_seq_length"] == 512
    assert bert_bge_model_config["do_lower_case"]


def test_rope_customization():
    TEST_ROPE_SCALING = {"rope_type": "dynamic", "factor": 2.0}
    TEST_ROPE_THETA = 16_000_000.0
    LONGCHAT_ROPE_SCALING = {"rope_type": "linear", "factor": 8.0}

    llama_model_config = ModelConfig(
        "meta-llama/Meta-Llama-3-8B-Instruct",
        task="auto",
        tokenizer="meta-llama/Meta-Llama-3-8B-Instruct",
        tokenizer_mode="auto",
        trust_remote_code=False,
        dtype="float16",
        seed=0,
    )
    assert getattr(llama_model_config.hf_config, "rope_scaling", None) is None
    assert getattr(llama_model_config.hf_config, "rope_theta", None) == 500_000
    assert llama_model_config.max_model_len == 8192

    llama_model_config = ModelConfig(
        "meta-llama/Meta-Llama-3-8B-Instruct",
        task="auto",
        tokenizer="meta-llama/Meta-Llama-3-8B-Instruct",
        tokenizer_mode="auto",
        trust_remote_code=False,
        dtype="float16",
        seed=0,
        rope_scaling=TEST_ROPE_SCALING,
        rope_theta=TEST_ROPE_THETA,
    )
    assert getattr(llama_model_config.hf_config, "rope_scaling",
                   None) == TEST_ROPE_SCALING
    assert getattr(llama_model_config.hf_config, "rope_theta",
                   None) == TEST_ROPE_THETA
    assert llama_model_config.max_model_len == 16384

    longchat_model_config = ModelConfig(
        "lmsys/longchat-13b-16k",
        task="auto",
        tokenizer="lmsys/longchat-13b-16k",
        tokenizer_mode="auto",
        trust_remote_code=False,
        dtype="float16",
        seed=0,
    )
    # Check if LONGCHAT_ROPE_SCALING entries are in longchat_model_config
    assert all(
        longchat_model_config.hf_config.rope_scaling.get(key) == value
        for key, value in LONGCHAT_ROPE_SCALING.items())
    assert longchat_model_config.max_model_len == 16384

    longchat_model_config = ModelConfig(
        "lmsys/longchat-13b-16k",
        task="auto",
        tokenizer="lmsys/longchat-13b-16k",
        tokenizer_mode="auto",
        trust_remote_code=False,
        dtype="float16",
        seed=0,
        rope_scaling=TEST_ROPE_SCALING,
    )
    assert getattr(longchat_model_config.hf_config, "rope_scaling",
                   None) == TEST_ROPE_SCALING
    assert longchat_model_config.max_model_len == 4096


<<<<<<< HEAD
def test_hf_kwargs():
    HF_KWARGS = {"output_attentions": True}
    config = ModelConfig("Qwen/Qwen1.5-7B",
                         "Qwen/Qwen1.5-7B",
                         tokenizer_mode="auto",
                         trust_remote_code=False,
                         dtype="float16",
                         seed=0,
                         hf_kwargs=HF_KWARGS)
    assert config.hf_config.output_attentions is True
=======
@pytest.mark.parametrize(("model_id", "is_encoder_decoder"), [
    ("facebook/opt-125m", False),
    ("facebook/bart-base", True),
    ("meta-llama/Llama-3.2-1B", False),
    ("meta-llama/Llama-3.2-11B-Vision", True),
])
def test_is_encoder_decoder(model_id, is_encoder_decoder):
    config = ModelConfig(
        model_id,
        task="auto",
        tokenizer=model_id,
        tokenizer_mode="auto",
        trust_remote_code=False,
        dtype="float16",
        seed=0,
    )

    assert config.is_encoder_decoder == is_encoder_decoder


@pytest.mark.parametrize(("model_id", "uses_mrope"), [
    ("facebook/opt-125m", False),
    ("Qwen/Qwen2-VL-2B-Instruct", True),
])
def test_uses_mrope(model_id, uses_mrope):
    config = ModelConfig(
        model_id,
        task="auto",
        tokenizer=model_id,
        tokenizer_mode="auto",
        trust_remote_code=False,
        dtype="float16",
        seed=0,
    )

    assert config.uses_mrope == uses_mrope
>>>>>>> 8a4358ec
<|MERGE_RESOLUTION|>--- conflicted
+++ resolved
@@ -239,7 +239,6 @@
     assert longchat_model_config.max_model_len == 4096
 
 
-<<<<<<< HEAD
 def test_hf_kwargs():
     HF_KWARGS = {"output_attentions": True}
     config = ModelConfig("Qwen/Qwen1.5-7B",
@@ -250,7 +249,8 @@
                          seed=0,
                          hf_kwargs=HF_KWARGS)
     assert config.hf_config.output_attentions is True
-=======
+
+
 @pytest.mark.parametrize(("model_id", "is_encoder_decoder"), [
     ("facebook/opt-125m", False),
     ("facebook/bart-base", True),
@@ -286,5 +286,4 @@
         seed=0,
     )
 
-    assert config.uses_mrope == uses_mrope
->>>>>>> 8a4358ec
+    assert config.uses_mrope == uses_mrope