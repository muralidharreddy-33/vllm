--- conflicted
+++ resolved
@@ -27,23 +27,15 @@
 ) -> None:
     with vllm_runner(model, dtype=dtype) as vllm_model:
         vllm_outputs = vllm_model.classify(example_prompts)
+        # This test is for verifying whether the model's extra_repr
+        # can be printed correctly.
+        print(vllm_model.model.llm_engine.model_executor.driver_worker.
+              model_runner.model)
 
     with hf_runner(model,
                    dtype=dtype,
                    auto_cls=AutoModelForSequenceClassification) as hf_model:
         hf_outputs = hf_model.classify(example_prompts)
-
-<<<<<<< HEAD
-    with vllm_runner(model, task="embedding", dtype=dtype) as vllm_model:
-        vllm_outputs = vllm_model.classify(example_prompts)
-        # This test is for verifying whether the model's extra_repr
-        # can be printed correctly.
-        print(vllm_model.model.llm_engine.model_executor.driver_worker.
-              model_runner.model)
-
-=======
->>>>>>> 504ac53d
-    print(hf_outputs, vllm_outputs)
 
     # check logits difference
     for hf_output, vllm_output in zip(hf_outputs, vllm_outputs):
