--- conflicted
+++ resolved
@@ -6,11 +6,7 @@
 from PIL.Image import Image
 
 from vllm.inputs import InputContext, token_inputs
-<<<<<<< HEAD
 from vllm.multimodal import MultiModalKwargs
-=======
-from vllm.multimodal.base import MultiModalKwargs
->>>>>>> e0191a95
 from vllm.multimodal.utils import cached_get_tokenizer
 
 from .....conftest import IMAGE_ASSETS
