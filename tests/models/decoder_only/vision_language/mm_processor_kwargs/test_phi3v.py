"""Tests for phi3v's multimodal preprocessing kwargs."""
from typing import Optional

import pytest
from transformers import AutoTokenizer

from vllm.inputs import InputContext, InputProcessingContext
from vllm.model_executor.models.phi3v import _IMAGE_TOKEN_ID

from .....conftest import _ImageAssets
from ....utils import build_model_context

models = ["microsoft/Phi-3.5-vision-instruct"]


# Wrap lazy imports to avoid initializing CUDA during test collection
@pytest.fixture()
def processor_for_phi3v():
    from vllm.model_executor.models.phi3v import Phi3VMultiModalProcessor
    return Phi3VMultiModalProcessor


@pytest.fixture()
def get_max_phi3v_image_tokens():
    from vllm.model_executor.models.phi3v import get_max_phi3v_image_tokens
    return get_max_phi3v_image_tokens


@pytest.mark.parametrize("model", models)
@pytest.mark.parametrize("num_crops,expected_max_tokens", [
    (4, 781),
    (16, 2653),
])
def test_max_tokens_override(get_max_phi3v_image_tokens, model: str,
                             num_crops: int, expected_max_tokens: int):
    """Ensure get_max_phi3v_image_tokens handles num_crops properly."""
    # NOTE: mm_processor_kwargs on the context in this test is unused, since
    # this is testing the mapper directly. In practice, the processor kwargs
    # are wrapped in a closure when calling the max tokens func. We explicitly
    # do NOT use the mm_processor_kwargs in the model context here to ensure
    # that the max image tokens implementation is referencing a mix of the
    # kwargs to the function and the original mm_processor_kwargs in case
    # values are somehow updated and end up in a bad state.
    ctx = build_model_context(
        model_name=model,
        tokenizer_name=model,
        trust_remote_code=True,
        mm_processor_kwargs=None,
    )

    actual_max_tokens = get_max_phi3v_image_tokens(
        InputContext(ctx.model_config),
        num_crops=num_crops,
    )

    assert expected_max_tokens == actual_max_tokens


@pytest.mark.parametrize("model", models)
@pytest.mark.parametrize(
<<<<<<< HEAD
    "num_crops,expected_toks_per_img,num_imgs",
    [
        (4, 757, 1),
        (4, 757, 2),
        (16, 1921, 1),
        (16, 1921, 2),
        # the default num_crops of phi-3.5-vision is 4
        (None, 757, 2),
        (None, 757, 2),
    ])
=======
    "num_crops,expected_toks_per_img",
    [
        (4, 757),
        (16, 1921),
        # the default num_crops of phi-3.5-vision is 4
        (None, 757),
    ])
@pytest.mark.parametrize("num_imgs", [1, 2])
>>>>>>> 98356735
def test_processor_override(processor_for_phi3v, image_assets: _ImageAssets,
                            model: str, num_crops: Optional[int],
                            expected_toks_per_img: int, num_imgs: int):
    """Ensure input_processor_for_phi3v handles num_crops properly."""
    # Same as the previous test - don't initialize mm_processor_kwargs
    # in this test and assume that the kwargs will be correctly expanded by
    # the partial when calling the custom input processor.
    ctx = build_model_context(
        model_name=model,
        tokenizer_name=model,
        trust_remote_code=True,
    )
    tokenizer = AutoTokenizer.from_pretrained(model, trust_remote_code=True)
    ctx = InputProcessingContext(ctx.model_config, tokenizer)
    # Build the image str / prompt based on the number of images we pass
    img_str = "".join([f"<|image_{idx}|>\n" for idx in range(1, num_imgs + 1)])
    prompt = f"<|user|>\n{img_str}<|end|>\n<|assistant|>\n"
    images = [image_assets[0].pil_image] * num_imgs

    mm_data = {"image": images}
    mm_processor_kwargs = {}
    if num_crops is not None:
        mm_processor_kwargs = {"num_crops": num_crops}

    processor = processor_for_phi3v(ctx)
    processed_inputs = processor.apply(prompt, mm_data, mm_processor_kwargs)

    # Ensure we have the right number of placeholders per num_crops size
    img_tok_count = processed_inputs["prompt_token_ids"].count(_IMAGE_TOKEN_ID)
    assert img_tok_count == expected_toks_per_img * num_imgs<|MERGE_RESOLUTION|>--- conflicted
+++ resolved
@@ -58,18 +58,6 @@
 
 @pytest.mark.parametrize("model", models)
 @pytest.mark.parametrize(
-<<<<<<< HEAD
-    "num_crops,expected_toks_per_img,num_imgs",
-    [
-        (4, 757, 1),
-        (4, 757, 2),
-        (16, 1921, 1),
-        (16, 1921, 2),
-        # the default num_crops of phi-3.5-vision is 4
-        (None, 757, 2),
-        (None, 757, 2),
-    ])
-=======
     "num_crops,expected_toks_per_img",
     [
         (4, 757),
@@ -78,7 +66,6 @@
         (None, 757),
     ])
 @pytest.mark.parametrize("num_imgs", [1, 2])
->>>>>>> 98356735
 def test_processor_override(processor_for_phi3v, image_assets: _ImageAssets,
                             model: str, num_crops: Optional[int],
                             expected_toks_per_img: int, num_imgs: int):
