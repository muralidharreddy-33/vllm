--- conflicted
+++ resolved
@@ -64,16 +64,6 @@
     # will hurt multiprocessing backend with fork method (the default method).
 
     # max_model_len should be greater than image_feature_size
-<<<<<<< HEAD
-    with vllm_runner(
-            model,
-            max_model_len=2048,
-            max_num_seqs=1,  # FIXME: Fails on max_num_seqs=2
-            dtype=dtype,
-            tensor_parallel_size=tensor_parallel_size,
-            distributed_executor_backend=distributed_executor_backend,
-            enforce_eager=True) as vllm_model:
-=======
     with vllm_runner(model,
                      max_model_len=2048,
                      max_num_seqs=2,
@@ -81,7 +71,6 @@
                      tensor_parallel_size=tensor_parallel_size,
                      distributed_executor_backend=distributed_executor_backend,
                      enforce_eager=True) as vllm_model:
->>>>>>> 6d792d2f
         vllm_outputs_per_image = [
             vllm_model.generate_greedy_logprobs(prompts,
                                                 max_tokens,
