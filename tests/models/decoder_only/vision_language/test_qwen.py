import pathlib
from typing import Dict, List, Optional, Tuple, Type, Union

import pytest
import torch
from PIL.Image import Image

<<<<<<< HEAD
from vllm.config import ModelConfig
from vllm.inputs import InputContext, token_inputs
=======
from vllm.inputs import InputContext, LLMInputs
>>>>>>> 64840dfa
from vllm.multimodal.base import MultiModalInputs
from vllm.multimodal.utils import cached_get_tokenizer, rescale_image_size

from ....conftest import (IMAGE_ASSETS, HfRunner, ImageAsset, PromptImageInput,
                          VllmRunner, _ImageAssets)
from ...utils import build_model_context, check_logprobs_close

text_only_models = [
    "Qwen/Qwen-7B-Chat"  # Has no visual component
]

multimodal_models = ["Qwen/Qwen-VL"]

HF_IMAGE_PROMPTS = IMAGE_ASSETS.prompts({
    "stop_sign":
    "Picture 1: <img></img>\nWhat's the content of the image?: ",
    "cherry_blossom":
    "Picture 1: <img></img>\nWhat is the season?: ",
})

HF_MULTIIMAGE_IMAGE_PROMPT = "Picture 1: <img></img>\nPicture 2: <img></img>\nCan you compare these images?\n"  # noqa: E501
HF_MULTIIMAGE_IMAGE_PROMPT = "Picture 1: <img></img>\nPicture 2: <img></img>\nDescribe the two images in detail.\n"  # noqa: E501
### Multimodal preprocessing tests
SAMPLE_IMAGE = IMAGE_ASSETS[0].pil_image
# These values are specific to Qwen-VL/Chat; we can get these from the model
# config also, but they are hardcoded here to keep the parameterize/fixtures
# easy to read.
IMG_START_ID = 151857
IMG_END_ID = 151858
IMG_PAD_ID = 151859
TOKS_PER_IMG = 256
VIS_ENC_DIM = 4096
IMG_SIZE = 448


@pytest.fixture()
def input_mapper_for_qwen():
    # Lazy import to avoid initializing CUDA during test collection
    from vllm.model_executor.models.qwen import input_mapper_for_qwen
    return input_mapper_for_qwen


@pytest.fixture()
def input_processor_for_qwen():
    # Lazy import to avoid initializing CUDA during test collection
    from vllm.model_executor.models.qwen import input_processor_for_qwen
    return input_processor_for_qwen


@pytest.fixture()
def qwen_vl_context() -> InputContext:
    """Get an InputContext for Qwen-VL."""
    return build_model_context(model_name="Qwen/Qwen-VL",
                               trust_remote_code=True)


# Happy path tests for single/multi-image scenarios for the multimodal
# input processor and mapper, respectively
@pytest.mark.parametrize("num_images", [1, 2])
def test_input_processor_valid_mm_data(input_processor_for_qwen,
                                       qwen_vl_context: InputContext,
                                       num_images: int):
    """Happy cases for image inputs to Qwen's multimodal input processor."""
    prompt = "".join(
        [f"Picture {num}: <img></img>\n" for num in range(1, num_images + 1)])
    inputs = token_inputs(
        prompt=prompt,
        # When processing multimodal data for a multimodal model, the qwen
        # input processor will overwrite the provided prompt_token_ids with
        # the image prompts
        prompt_token_ids=[],
        multi_modal_data={"image": torch.rand(num_images, TOKS_PER_IMG, 4096)},
    )
    proc_inputs = input_processor_for_qwen(qwen_vl_context, inputs)
    assert isinstance(proc_inputs, dict)

    # Each image should have one start / stop and a fixed context of 256
    proc_tokens = proc_inputs["prompt_token_ids"]
    assert proc_tokens.count(IMG_START_ID) == num_images
    assert proc_tokens.count(IMG_END_ID) == num_images
    assert proc_tokens.count(IMG_PAD_ID) == num_images * TOKS_PER_IMG


@pytest.mark.parametrize(
    "img_data,expected_shape",
    [
        # single / multi-image
        (SAMPLE_IMAGE, (1, 3, IMG_SIZE, IMG_SIZE)),
        (2 * [SAMPLE_IMAGE], (2, 3, IMG_SIZE, IMG_SIZE)),
        # single / multi-image embeddings
        (torch.rand(
            (TOKS_PER_IMG, VIS_ENC_DIM)), (1, TOKS_PER_IMG, VIS_ENC_DIM)),
        (torch.rand(
            (1, TOKS_PER_IMG, VIS_ENC_DIM)), (1, TOKS_PER_IMG, VIS_ENC_DIM)),
        (torch.rand(
            (2, TOKS_PER_IMG, VIS_ENC_DIM)), (2, TOKS_PER_IMG, VIS_ENC_DIM)),
    ])
def test_input_mapper_valid_mm_data(input_mapper_for_qwen,
                                    qwen_vl_context: InputContext,
                                    img_data: Union[torch.Tensor, List[Image],
                                                    Image],
                                    expected_shape: List[int]):
    """Happy cases for image inputs to Qwen's multimodal input mapper."""
    mapped_img_data = input_mapper_for_qwen(qwen_vl_context, img_data)
    # Ensure that we get the appropriately shaped pixel_values
    # for images and image embeddings, respectively.
    assert isinstance(mapped_img_data, MultiModalInputs)
    assert "pixel_values" in mapped_img_data
    assert mapped_img_data["pixel_values"].shape == expected_shape


# Sad path tests for the multimodal input processor and mapper, respectively
@pytest.mark.parametrize("mm_data", [
    {
        "image": torch.rand((5))
    },
    {
        "image": torch.rand((5, 5, 5, 5, 5))
    },
])
def test_input_processor_invalid_mm_data(input_processor_for_qwen,
                                         qwen_vl_context: InputContext,
                                         mm_data: Dict[str, torch.Tensor]):
    """Test sad cases validated in Qwen's multimodal input processor."""
    tokenizer = cached_get_tokenizer(qwen_vl_context.model_config.tokenizer,
                                     trust_remote_code=True)
    prompt = "Picture 1: <img></img>\n"
    prompt_token_ids = tokenizer.encode(prompt)
    inputs = token_inputs(prompt=prompt,
                          prompt_token_ids=prompt_token_ids,
                          multi_modal_data=mm_data)
    # Should fail since we have too many or too few dimensions for embeddings
    with pytest.raises(ValueError):
        input_processor_for_qwen(qwen_vl_context, inputs)


@pytest.mark.parametrize(
    "img_data",
    [
        # Wrong context length
        torch.rand((1, TOKS_PER_IMG + 10, VIS_ENC_DIM)),
        # Wrong visual encoder output size
        torch.rand((1, TOKS_PER_IMG, VIS_ENC_DIM + 10)),
    ])
def test_input_mapper_invalid_mm_data(
    input_mapper_for_qwen,
    qwen_vl_context: InputContext,
    img_data: Union[torch.Tensor, List[Image], Image],
):
    """Sad cases validated in Qwen VL's multimodal input mapper."""
    with pytest.raises(ValueError):
        input_mapper_for_qwen(qwen_vl_context, img_data)


### End-to-end generation tests
def get_prompt_with_path(tmp_path: pathlib.PosixPath, prompt: str,
                         assets: Union[_ImageAssets, List[ImageAsset]]) -> str:
    """Given a temporary dir path, export one or more image assets into the
    tempdir & replace its contents with the local path to the string so that
    the HF version of Qwen-VL can resolve the path and load the image ni its
    forward() call.

    Args:
        tmp_path: Tempdir for test under consideration.
        prompt: Prompt with image placeholders.
        assets: List of image assets whose len equals the num placeholders.
    """
    # Ensure that the number of placeholders matches the number of assets;
    # If this is not true, the test is probably written incorrectly.
    assert prompt.count("<img></img>") == len(assets)

    # Replace the placeholders with local paths to the exported assets
    for asset in assets:
        image_tmp_path = tmp_path / f"{asset.name}.jpg"
        asset.pil_image.save(image_tmp_path)
        prompt = prompt.replace(
            "<img></img>",
            f"<img>{image_tmp_path}</img>",
            1,
        )
    return prompt


def run_test(
    hf_runner: Type[HfRunner],
    vllm_runner: Type[VllmRunner],
    inputs: List[Tuple[List[str], PromptImageInput]],
    model: str,
    *,
    dtype: str,
    max_tokens: int,
    num_logprobs: int,
    mm_limit: int,
    tensor_parallel_size: int,
    distributed_executor_backend: Optional[str] = None,
):
    """Inference result should be the same between hf and vllm.

    All the image fixtures for the test is under tests/images.
    For huggingface runner, we provide the PIL images as input.
    For vllm runner, we provide MultiModalDataDict objects
    and corresponding MultiModalConfig as input.
    Note, the text input is also adjusted to abide by vllm contract.
    The text output is sanitized to be able to compare with hf.
    """

    # NOTE: take care of the order. run vLLM first, and then run HF.
    # vLLM needs a fresh new process without cuda initialization.
    # if we run HF first, the cuda initialization will be done and it
    # will hurt multiprocessing backend with fork method (the default method).

    # max_model_len should be greater than image_feature_size
    # Qwen encodes each image into a fixed content size of 256
    with vllm_runner(model,
                     max_model_len=1024,
                     max_num_seqs=1,
                     dtype=dtype,
                     limit_mm_per_prompt={"image": mm_limit},
                     tensor_parallel_size=tensor_parallel_size,
                     distributed_executor_backend=distributed_executor_backend,
                     enforce_eager=True) as vllm_model:
        vllm_outputs_per_image = [
            vllm_model.generate_greedy_logprobs(prompts,
                                                max_tokens,
                                                num_logprobs=num_logprobs,
                                                images=images)
            for prompts, images in inputs
        ]

    with hf_runner(model, dtype=dtype) as hf_model:
        hf_outputs_per_image = [
            hf_model.generate_greedy_logprobs_limit(prompts,
                                                    max_tokens,
                                                    num_logprobs=num_logprobs,
                                                    images=images)
            for prompts, images in inputs
        ]

    for hf_outputs, vllm_outputs in zip(hf_outputs_per_image,
                                        vllm_outputs_per_image):

        check_logprobs_close(
            outputs_0_lst=hf_outputs,
            outputs_1_lst=vllm_outputs,
            name_0="hf",
            name_1="vllm",
        )


@pytest.mark.parametrize("model", multimodal_models)
@pytest.mark.parametrize(
    "size_factors",
    [
        # No image
        [],
        # Single-scale
        [1.0],
        # Single-scale, batched
        [1.0, 1.0, 1.0],
        # Multi-scale
        [0.25, 0.5, 1.0],
    ],
)
@pytest.mark.parametrize("dtype", ["bfloat16"])
@pytest.mark.parametrize("max_tokens", [8])
@pytest.mark.parametrize("num_logprobs", [5])
def test_multimodal_models_single_image(tmp_path: pathlib.PosixPath,
                                        hf_runner: Type[HfRunner],
                                        vllm_runner: Type[VllmRunner],
                                        image_assets: _ImageAssets, model: str,
                                        size_factors: List[float], dtype: str,
                                        max_tokens: int,
                                        num_logprobs: int) -> None:
    """Tests multimodal models with single image prompts."""
    images = [asset.pil_image for asset in image_assets]

    prompts = [
        get_prompt_with_path(tmp_path, prompt, [asset])
        for prompt, asset in zip(HF_IMAGE_PROMPTS, image_assets)
    ]

    inputs = [(
        [prompt for _ in size_factors],
        [rescale_image_size(image, factor) for factor in size_factors],
    ) for image, prompt in zip(images, prompts)]

    run_test(
        hf_runner,
        vllm_runner,
        inputs,
        model,
        dtype=dtype,
        max_tokens=max_tokens,
        num_logprobs=num_logprobs,
        mm_limit=1,
        tensor_parallel_size=1,
    )


@pytest.mark.parametrize("model", multimodal_models)
@pytest.mark.parametrize(
    "size_factors",
    [
        # No image
        [],
        # Single-scale
        [1.0],
        # Single-scale, batched
        [1.0, 1.0, 1.0],
        # Multi-scale
        [0.25, 0.5, 1.0],
    ],
)
@pytest.mark.parametrize("dtype", ["bfloat16"])
@pytest.mark.parametrize("max_tokens", [128])
@pytest.mark.parametrize("num_logprobs", [5])
def test_multimodal_models_multi_image(tmp_path: pathlib.PosixPath,
                                       hf_runner: Type[HfRunner],
                                       vllm_runner: Type[VllmRunner],
                                       image_assets: _ImageAssets, model: str,
                                       size_factors: List[float], dtype: str,
                                       max_tokens: int,
                                       num_logprobs: int) -> None:
    """Tests multimodal models with multi-image prompts."""
    images = [asset.pil_image for asset in image_assets]
    # Put all of the images into one prompt.
    prompt = get_prompt_with_path(tmp_path, HF_MULTIIMAGE_IMAGE_PROMPT,
                                  image_assets)
    inputs = [([prompt for _ in size_factors],
               [[rescale_image_size(image, factor) for image in images]
                for factor in size_factors])]

    run_test(
        hf_runner,
        vllm_runner,
        inputs,
        model,
        dtype=dtype,
        max_tokens=max_tokens,
        num_logprobs=num_logprobs,
        mm_limit=2,
        tensor_parallel_size=1,
    )


# Ensure that a text-only Qwen model can still be loaded and
# used for inference in VLLM without throwing.
@pytest.mark.parametrize("model", text_only_models)
@pytest.mark.parametrize("dtype", ["bfloat16"])
@pytest.mark.parametrize("max_tokens", [32])
@pytest.mark.parametrize("num_logprobs", [5])
def test_text_only_qwen_model_can_be_loaded_and_run(
    vllm_runner: Type[VllmRunner],
    example_prompts: List[str],
    model: str,
    *,
    dtype: str,
    max_tokens: int,
    num_logprobs: int,
):
    with vllm_runner(model, dtype=dtype) as vllm_model:
        vllm_model.generate_greedy_logprobs(
            example_prompts,
            max_tokens,
            num_logprobs=num_logprobs,
        )<|MERGE_RESOLUTION|>--- conflicted
+++ resolved
@@ -5,12 +5,7 @@
 import torch
 from PIL.Image import Image
 
-<<<<<<< HEAD
-from vllm.config import ModelConfig
 from vllm.inputs import InputContext, token_inputs
-=======
-from vllm.inputs import InputContext, LLMInputs
->>>>>>> 64840dfa
 from vllm.multimodal.base import MultiModalInputs
 from vllm.multimodal.utils import cached_get_tokenizer, rescale_image_size
 
