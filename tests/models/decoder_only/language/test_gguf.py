"""
Tests gguf models against unquantized models generations
Note: To pass the test, quantization higher than Q4 should be used
"""

import os
from typing import List, NamedTuple, Type

import pytest
from huggingface_hub import hf_hub_download
from transformers import AutoTokenizer

from tests.quantization.utils import is_quant_method_supported

from ....conftest import VllmRunner
from ...utils import check_logprobs_close

os.environ["TOKENIZERS_PARALLELISM"] = "true"

MAX_MODEL_LEN = 1024


class GGUFTestConfig(NamedTuple):
    original_model: str
    gguf_repo: str
    gguf_filename: str

    @property
    def gguf_model(self):
        return hf_hub_download(self.gguf_repo, filename=self.gguf_filename)


LLAMA_CONFIG = GGUFTestConfig(
    original_model="meta-llama/Llama-3.2-1B-Instruct",
    gguf_repo="bartowski/Llama-3.2-1B-Instruct-GGUF",
    gguf_filename="Llama-3.2-1B-Instruct-IQ4_XS.gguf",
)

QWEN2_CONFIG = GGUFTestConfig(
    original_model="Qwen/Qwen2.5-1.5B-Instruct",
    gguf_repo="Qwen/Qwen2.5-1.5B-Instruct-GGUF",
    gguf_filename="qwen2.5-1.5b-instruct-q6_k.gguf",
)

PHI3_CONFIG = GGUFTestConfig(
    original_model="microsoft/Phi-3.5-mini-instruct",
    gguf_repo="bartowski/Phi-3.5-mini-instruct-GGUF",
    gguf_filename="Phi-3.5-mini-instruct-IQ4_XS.gguf",
)

GPT2_CONFIG = GGUFTestConfig(
    original_model="openai-community/gpt2-large",
    gguf_repo="QuantFactory/gpt2-large-GGUF",
    gguf_filename="gpt2-large.Q4_K_M.gguf",
)

STABLELM_CONFIG = GGUFTestConfig(
    original_model="stabilityai/stablelm-3b-4e1t",
    gguf_repo="afrideva/stablelm-3b-4e1t-GGUF",
    gguf_filename="stablelm-3b-4e1t.q4_k_m.gguf",
)

STARCODER_CONFIG = GGUFTestConfig(
    original_model="bigcode/starcoder2-3b",
    gguf_repo="QuantFactory/starcoder2-3b-GGUF",
    gguf_filename="starcoder2-3b.Q6_K.gguf",
)

<<<<<<< HEAD
MODELS = [
    LLAMA_CONFIG,
    QWEN2_CONFIG,
    PHI3_CONFIG,
    GPT2_CONFIG,
    STABLELM_CONFIG,
=======
DOLPHIN_CONFIG = GGUFTestConfig(
    # Test VocabParallelEmbedding sharding issue.
    original_model="cognitivecomputations/TinyDolphin-2.8-1.1b",
    gguf_repo="tsunemoto/TinyDolphin-2.8-1.1b-GGUF",
    gguf_filename="tinydolphin-2.8-1.1b.Q6_K.gguf",
)

MODELS = [
    LLAMA_CONFIG, QWEN2_CONFIG, PHI3_CONFIG, GPT2_CONFIG, STABLELM_CONFIG,
    DOLPHIN_CONFIG
>>>>>>> 8d7aa9de
    # STARCODER_CONFIG, # broken
]


@pytest.mark.skipif(not is_quant_method_supported("gguf"),
                    reason="gguf is not supported on this GPU type.")
@pytest.mark.parametrize("model", MODELS)
@pytest.mark.parametrize("dtype", ["half"])
@pytest.mark.parametrize("max_tokens", [32])
@pytest.mark.parametrize("num_logprobs", [5])
@pytest.mark.parametrize("tp_size", [1, 2])
def test_models(
    num_gpus_available: int,
    vllm_runner: Type[VllmRunner],
    example_prompts: List[str],
    model: GGUFTestConfig,
    dtype: str,
    max_tokens: int,
    num_logprobs: int,
    tp_size: int,
) -> None:
    if num_gpus_available < tp_size:
        pytest.skip(f"Not enough GPUs for tensor parallelism {tp_size}")

    tokenizer = AutoTokenizer.from_pretrained(model.original_model)
    if tokenizer.chat_template is not None:
        messages = [[{
            'role': 'user',
            'content': prompt
        }] for prompt in example_prompts]
        example_prompts = tokenizer.apply_chat_template(
            messages, tokenize=False, add_generation_prompt=True)

    # Run unquantized model.
<<<<<<< HEAD
    with vllm_runner(model_name=model.original_model,
                     dtype=dtype,
                     max_model_len=MAX_MODEL_LEN,
                     tensor_parallel_size=tp_size) as original_model:
=======
    with vllm_runner(
            model_name=model.original_model,
            enforce_eager=True,  # faster tests
            dtype=dtype,
            max_model_len=MAX_MODEL_LEN,
            tensor_parallel_size=tp_size) as original_model:
>>>>>>> 8d7aa9de
        original_outputs = original_model.generate_greedy_logprobs(
            example_prompts[:-1], max_tokens, num_logprobs)

    # Run gguf model.
    with vllm_runner(model_name=model.gguf_model,
<<<<<<< HEAD
=======
                     enforce_eager=True,
>>>>>>> 8d7aa9de
                     tokenizer_name=model.original_model,
                     dtype=dtype,
                     max_model_len=MAX_MODEL_LEN,
                     tensor_parallel_size=tp_size) as gguf_model:
        gguf_outputs = gguf_model.generate_greedy_logprobs(
            example_prompts[:-1], max_tokens, num_logprobs)

    check_logprobs_close(
        outputs_0_lst=original_outputs,
        outputs_1_lst=gguf_outputs,
        name_0="original",
        name_1="gguf",
    )<|MERGE_RESOLUTION|>--- conflicted
+++ resolved
@@ -66,14 +66,6 @@
     gguf_filename="starcoder2-3b.Q6_K.gguf",
 )
 
-<<<<<<< HEAD
-MODELS = [
-    LLAMA_CONFIG,
-    QWEN2_CONFIG,
-    PHI3_CONFIG,
-    GPT2_CONFIG,
-    STABLELM_CONFIG,
-=======
 DOLPHIN_CONFIG = GGUFTestConfig(
     # Test VocabParallelEmbedding sharding issue.
     original_model="cognitivecomputations/TinyDolphin-2.8-1.1b",
@@ -84,7 +76,6 @@
 MODELS = [
     LLAMA_CONFIG, QWEN2_CONFIG, PHI3_CONFIG, GPT2_CONFIG, STABLELM_CONFIG,
     DOLPHIN_CONFIG
->>>>>>> 8d7aa9de
     # STARCODER_CONFIG, # broken
 ]
 
@@ -119,28 +110,18 @@
             messages, tokenize=False, add_generation_prompt=True)
 
     # Run unquantized model.
-<<<<<<< HEAD
-    with vllm_runner(model_name=model.original_model,
-                     dtype=dtype,
-                     max_model_len=MAX_MODEL_LEN,
-                     tensor_parallel_size=tp_size) as original_model:
-=======
     with vllm_runner(
             model_name=model.original_model,
             enforce_eager=True,  # faster tests
             dtype=dtype,
             max_model_len=MAX_MODEL_LEN,
             tensor_parallel_size=tp_size) as original_model:
->>>>>>> 8d7aa9de
         original_outputs = original_model.generate_greedy_logprobs(
             example_prompts[:-1], max_tokens, num_logprobs)
 
     # Run gguf model.
     with vllm_runner(model_name=model.gguf_model,
-<<<<<<< HEAD
-=======
                      enforce_eager=True,
->>>>>>> 8d7aa9de
                      tokenizer_name=model.original_model,
                      dtype=dtype,
                      max_model_len=MAX_MODEL_LEN,
