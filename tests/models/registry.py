# SPDX-License-Identifier: Apache-2.0

from dataclasses import dataclass, field
from typing import AbstractSet, Any, Literal, Mapping, Optional

import pytest
from packaging.version import Version
from transformers import __version__ as TRANSFORMERS_VERSION


@dataclass(frozen=True)
class _HfExamplesInfo:
    default: str
    """The default model to use for testing this architecture."""

    extras: Mapping[str, str] = field(default_factory=dict)
    """Extra models to use for testing this architecture."""

    tokenizer: Optional[str] = None
    """Set the tokenizer to load for this architecture."""

    tokenizer_mode: str = "auto"
    """Set the tokenizer type for this architecture."""

    speculative_model: Optional[str] = None
    """
    The default model to use for testing this architecture, which is only used
    for speculative decoding.
    """

    min_transformers_version: Optional[str] = None
    """
    The minimum version of HF Transformers that is required to run this model.
    """

    is_available_online: bool = True
    """
    Set this to ``False`` if the name of this architecture no longer exists on
    the HF repo. To maintain backwards compatibility, we have not removed them
    from the main model registry, so without this flag the registry tests will
    fail.
    """

    trust_remote_code: bool = False
    """The ``trust_remote_code`` level required to load the model."""

    hf_overrides: dict[str, Any] = field(default_factory=dict)
    """The ``hf_overrides`` required to load the model."""

    def check_transformers_version(
        self,
        *,
        on_fail: Literal["error", "skip"],
    ) -> None:
        """
        If the installed transformers version does not meet the requirements,
        perform the given action.
        """
        if self.min_transformers_version is None:
            return

        current_version = TRANSFORMERS_VERSION
        required_version = self.min_transformers_version
        if Version(current_version) < Version(required_version):
            msg = (
                f"You have `transformers=={current_version}` installed, but "
                f"`transformers>={required_version}` is required to run this "
                "model")

            if on_fail == "error":
                raise RuntimeError(msg)
            else:
                pytest.skip(msg)

    def check_available_online(
        self,
        *,
        on_fail: Literal["error", "skip"],
    ) -> None:
        """
        If the model is not available online, perform the given action.
        """
        if not self.is_available_online:
            msg = "Model is not available online"

            if on_fail == "error":
                raise RuntimeError(msg)
            else:
                pytest.skip(msg)


# yapf: disable
_TEXT_GENERATION_EXAMPLE_MODELS = {
    # [Decoder-only]
    "AquilaModel": _HfExamplesInfo("BAAI/AquilaChat-7B",
                                   trust_remote_code=True),
    "AquilaForCausalLM": _HfExamplesInfo("BAAI/AquilaChat2-7B",
                                         trust_remote_code=True),
    "ArcticForCausalLM": _HfExamplesInfo("Snowflake/snowflake-arctic-instruct",
                                         trust_remote_code=True),
    "BaiChuanForCausalLM": _HfExamplesInfo("baichuan-inc/Baichuan-7B",
                                         trust_remote_code=True),
    "BaichuanForCausalLM": _HfExamplesInfo("baichuan-inc/Baichuan2-7B-chat",
                                         trust_remote_code=True),
    "BambaForCausalLM": _HfExamplesInfo("ibm-ai-platform/Bamba-9B"),
    "BloomForCausalLM": _HfExamplesInfo("bigscience/bloomz-1b1"),
    "ChatGLMModel": _HfExamplesInfo("THUDM/chatglm3-6b",
                                    trust_remote_code=True),
    "CohereForCausalLM": _HfExamplesInfo("CohereForAI/c4ai-command-r-v01",
                                         trust_remote_code=True),
    "Cohere2ForCausalLM": _HfExamplesInfo("CohereForAI/c4ai-command-r7b-12-2024", # noqa: E501
                                         trust_remote_code=True),
    "DbrxForCausalLM": _HfExamplesInfo("databricks/dbrx-instruct"),
    "DeciLMForCausalLM": _HfExamplesInfo("Deci/DeciLM-7B-instruct",
                                         trust_remote_code=True),
    "DeepseekForCausalLM": _HfExamplesInfo("deepseek-ai/deepseek-llm-7b-chat"),
    "DeepseekV2ForCausalLM": _HfExamplesInfo("deepseek-ai/DeepSeek-V2-Lite-Chat",  # noqa: E501
                                         trust_remote_code=True),
    "DeepseekV3ForCausalLM": _HfExamplesInfo("deepseek-ai/DeepSeek-V3",  # noqa: E501
                                         trust_remote_code=True),
    "ExaoneForCausalLM": _HfExamplesInfo("LGAI-EXAONE/EXAONE-3.0-7.8B-Instruct"),  # noqa: E501
    "Fairseq2LlamaForCausalLM": _HfExamplesInfo("mgleize/fairseq2-dummy-Llama-3.2-1B"),  # noqa: E501
    "FalconForCausalLM": _HfExamplesInfo("tiiuae/falcon-7b"),
    "GemmaForCausalLM": _HfExamplesInfo("google/gemma-2b"),
    "Gemma2ForCausalLM": _HfExamplesInfo("google/gemma-2-9b"),
    "GlmForCausalLM": _HfExamplesInfo("THUDM/glm-4-9b-chat-hf"),
    "GPT2LMHeadModel": _HfExamplesInfo("gpt2"),
    "GPTBigCodeForCausalLM": _HfExamplesInfo("bigcode/starcoder"),
    "GPTJForCausalLM": _HfExamplesInfo("EleutherAI/gpt-j-6b"),
    "GPTNeoXForCausalLM": _HfExamplesInfo("EleutherAI/pythia-160m"),
    "GraniteForCausalLM": _HfExamplesInfo("ibm/PowerLM-3b"),
    "GraniteMoeForCausalLM": _HfExamplesInfo("ibm/PowerMoE-3b"),
    "InternLMForCausalLM": _HfExamplesInfo("internlm/internlm-chat-7b",
                                           trust_remote_code=True),
    "InternLM2ForCausalLM": _HfExamplesInfo("internlm/internlm2-chat-7b",
                                            trust_remote_code=True),
    "InternLM2VEForCausalLM": _HfExamplesInfo("OpenGVLab/Mono-InternVL-2B",
                                              trust_remote_code=True),
    "InternLM3ForCausalLM": _HfExamplesInfo("internlm/internlm3-8b-instruct",
                                            trust_remote_code=True),
    "JAISLMHeadModel": _HfExamplesInfo("inceptionai/jais-13b-chat"),
<<<<<<< HEAD
    "JambaForCausalLM": _HfExamplesInfo("ai21labs/AI21-Jamba-1.5-Mini"),
    "LlamaForCausalLM": _HfExamplesInfo("meta-llama/Llama-3.2-1B-Instruct"),
=======
    "JambaForCausalLM": _HfExamplesInfo("ai21labs/AI21-Jamba-1.5-Mini",
                                        extras={"tiny": "ai21labs/Jamba-tiny-dev"}),  # noqa: E501
    "LlamaForCausalLM": _HfExamplesInfo("meta-llama/Meta-Llama-3-8B"),
>>>>>>> d84cef76
    "LLaMAForCausalLM": _HfExamplesInfo("decapoda-research/llama-7b-hf",
                                        is_available_online=False),
    "MambaForCausalLM": _HfExamplesInfo("state-spaces/mamba-130m-hf"),
    "FalconMambaForCausalLM": _HfExamplesInfo("tiiuae/falcon-mamba-7b-instruct"),  # noqa: E501
    "MiniCPMForCausalLM": _HfExamplesInfo("openbmb/MiniCPM-2B-sft-bf16",
                                         trust_remote_code=True),
    "MiniCPM3ForCausalLM": _HfExamplesInfo("openbmb/MiniCPM3-4B",
                                         trust_remote_code=True),
    "MistralForCausalLM": _HfExamplesInfo("mistralai/Mistral-7B-Instruct-v0.1"),
    "MixtralForCausalLM": _HfExamplesInfo("mistralai/Mixtral-8x7B-Instruct-v0.1"),  # noqa: E501
    "QuantMixtralForCausalLM": _HfExamplesInfo("mistral-community/Mixtral-8x22B-v0.1-AWQ"),  # noqa: E501
    "MptForCausalLM": _HfExamplesInfo("mpt", is_available_online=False),
    "MPTForCausalLM": _HfExamplesInfo("mosaicml/mpt-7b"),
    "NemotronForCausalLM": _HfExamplesInfo("nvidia/Minitron-8B-Base"),
    "OlmoForCausalLM": _HfExamplesInfo("allenai/OLMo-1B-hf"),
    "Olmo2ForCausalLM": _HfExamplesInfo("shanearora/OLMo-7B-1124-hf"),
    "OlmoeForCausalLM": _HfExamplesInfo("allenai/OLMoE-1B-7B-0924-Instruct"),
    "OPTForCausalLM": _HfExamplesInfo("facebook/opt-iml-max-1.3b"),
    "OrionForCausalLM": _HfExamplesInfo("OrionStarAI/Orion-14B-Chat",
                                        trust_remote_code=True),
    "PersimmonForCausalLM": _HfExamplesInfo("adept/persimmon-8b-chat"),
    "PhiForCausalLM": _HfExamplesInfo("microsoft/phi-2"),
    "Phi3ForCausalLM": _HfExamplesInfo("microsoft/Phi-3-mini-4k-instruct"),
    "Phi3SmallForCausalLM": _HfExamplesInfo("microsoft/Phi-3-small-8k-instruct",
                                            trust_remote_code=True),
    "PhiMoEForCausalLM": _HfExamplesInfo("microsoft/Phi-3.5-MoE-instruct",
                                         trust_remote_code=True),
    "QWenLMHeadModel": _HfExamplesInfo("Qwen/Qwen-7B-Chat",
                                       trust_remote_code=True),
    "Qwen2ForCausalLM": _HfExamplesInfo("Qwen/Qwen2-7B-Instruct"),
    "Qwen2MoeForCausalLM": _HfExamplesInfo("Qwen/Qwen1.5-MoE-A2.7B-Chat"),
    "RWForCausalLM": _HfExamplesInfo("tiiuae/falcon-40b",
                                     is_available_online=False),
    "StableLMEpochForCausalLM": _HfExamplesInfo("stabilityai/stablelm-zephyr-3b",  # noqa: E501
                                                is_available_online=False),
    "StableLmForCausalLM": _HfExamplesInfo("stabilityai/stablelm-3b-4e1t"),
    "Starcoder2ForCausalLM": _HfExamplesInfo("bigcode/starcoder2-3b"),
    "SolarForCausalLM": _HfExamplesInfo("upstage/solar-pro-preview-instruct"),
    "TeleChat2ForCausalLM": _HfExamplesInfo("Tele-AI/TeleChat2-3B",
                                            trust_remote_code=True),
    "XverseForCausalLM": _HfExamplesInfo("xverse/XVERSE-7B-Chat",
                                         is_available_online=False,
                                         trust_remote_code=True),
    # [Encoder-decoder]
    "BartModel": _HfExamplesInfo("facebook/bart-base"),
    "BartForConditionalGeneration": _HfExamplesInfo("facebook/bart-large-cnn"),
    # Florence-2 uses BartFastTokenizer which can't be loaded from AutoTokenizer
    # Therefore, we borrow the BartTokenizer from the original Bart model
    "Florence2ForConditionalGeneration": _HfExamplesInfo("microsoft/Florence-2-base",  # noqa: E501
                                                         tokenizer="facebook/bart-base",
                                                         trust_remote_code=True),  # noqa: E501
}

_EMBEDDING_EXAMPLE_MODELS = {
    # [Text-only]
    "BertModel": _HfExamplesInfo("BAAI/bge-base-en-v1.5"),
    "Gemma2Model": _HfExamplesInfo("BAAI/bge-multilingual-gemma2"),
    "GritLM": _HfExamplesInfo("parasail-ai/GritLM-7B-vllm"),
    "InternLM2ForRewardModel": _HfExamplesInfo("internlm/internlm2-1_8b-reward",
                                               trust_remote_code=True),
    "JambaForSequenceClassification": _HfExamplesInfo("ai21labs/Jamba-tiny-reward-dev"),  # noqa: E501
    "LlamaModel": _HfExamplesInfo("llama", is_available_online=False),
    "MistralModel": _HfExamplesInfo("intfloat/e5-mistral-7b-instruct"),
    "Qwen2Model": _HfExamplesInfo("ssmits/Qwen2-7B-Instruct-embed-base"),
    "Qwen2ForRewardModel": _HfExamplesInfo("Qwen/Qwen2.5-Math-RM-72B"),
    "Qwen2ForProcessRewardModel": _HfExamplesInfo("Qwen/Qwen2.5-Math-PRM-7B"),
    "Qwen2ForSequenceClassification": _HfExamplesInfo("jason9693/Qwen2.5-1.5B-apeach"),  # noqa: E501
    "RobertaModel": _HfExamplesInfo("sentence-transformers/stsb-roberta-base-v2"),  # noqa: E501
    "RobertaForMaskedLM": _HfExamplesInfo("sentence-transformers/all-roberta-large-v1"),  # noqa: E501
    "XLMRobertaModel": _HfExamplesInfo("intfloat/multilingual-e5-large"),
    # [Multimodal]
    "LlavaNextForConditionalGeneration": _HfExamplesInfo("royokong/e5-v"),
    "Phi3VForCausalLM": _HfExamplesInfo("TIGER-Lab/VLM2Vec-Full",
                                         trust_remote_code=True),
    "Qwen2VLForConditionalGeneration": _HfExamplesInfo("MrLight/dse-qwen2-2b-mrl-v1"), # noqa: E501
    # The model on Huggingface is currently being updated,
    # hence I temporarily mark it as not available online
    "PrithviGeoSpatialMAE": _HfExamplesInfo("ibm-nasa-geospatial/Prithvi-EO-2.0-300M-TL-Sen1Floods11",  # noqa: E501
                                            is_available_online=False),
}

_CROSS_ENCODER_EXAMPLE_MODELS = {
    # [Text-only]
    "BertForSequenceClassification": _HfExamplesInfo("cross-encoder/ms-marco-MiniLM-L-6-v2"),  # noqa: E501
    "RobertaForSequenceClassification": _HfExamplesInfo("cross-encoder/quora-roberta-base"),  # noqa: E501
    "XLMRobertaForSequenceClassification": _HfExamplesInfo("BAAI/bge-reranker-v2-m3"),  # noqa: E501
}

_MULTIMODAL_EXAMPLE_MODELS = {
    # [Decoder-only]
    "AriaForConditionalGeneration": _HfExamplesInfo("rhymes-ai/Aria"),
    "Blip2ForConditionalGeneration": _HfExamplesInfo("Salesforce/blip2-opt-2.7b"),  # noqa: E501
    "ChameleonForConditionalGeneration": _HfExamplesInfo("facebook/chameleon-7b"),  # noqa: E501
    "DeepseekVLV2ForCausalLM": _HfExamplesInfo("deepseek-ai/deepseek-vl2-tiny",  # noqa: E501
                                               hf_overrides={"architectures": ["DeepseekVLV2ForCausalLM"]}),  # noqa: E501
    "FuyuForCausalLM": _HfExamplesInfo("adept/fuyu-8b"),
    "GLM4VForCausalLM": _HfExamplesInfo("THUDM/glm-4v-9b",
                                        trust_remote_code=True,
                                        hf_overrides={"architectures": ["GLM4VForCausalLM"]}),  # noqa: E501
    "H2OVLChatModel": _HfExamplesInfo("h2oai/h2ovl-mississippi-800m",
                                      extras={"2b": "h2oai/h2ovl-mississippi-2b"}),  # noqa: E501
    "InternVLChatModel": _HfExamplesInfo("OpenGVLab/InternVL2-1B",
                                         extras={"2B": "OpenGVLab/InternVL2-2B"},  # noqa: E501
                                         trust_remote_code=True),
    "Idefics3ForConditionalGeneration": _HfExamplesInfo("HuggingFaceM4/Idefics3-8B-Llama3",  # noqa: E501
                                                        {"tiny": "HuggingFaceTB/SmolVLM-256M-Instruct"}),  # noqa: E501
    "LlavaForConditionalGeneration": _HfExamplesInfo("llava-hf/llava-1.5-7b-hf",
                                                     extras={"mistral": "mistral-community/pixtral-12b"}),  # noqa: E501
    "LlavaNextForConditionalGeneration": _HfExamplesInfo("llava-hf/llava-v1.6-mistral-7b-hf"),  # noqa: E501
    "LlavaNextVideoForConditionalGeneration": _HfExamplesInfo("llava-hf/LLaVA-NeXT-Video-7B-hf"),  # noqa: E501
    "LlavaOnevisionForConditionalGeneration": _HfExamplesInfo("llava-hf/llava-onevision-qwen2-0.5b-ov-hf"),  # noqa: E501
    "MantisForConditionalGeneration": _HfExamplesInfo("TIGER-Lab/Mantis-8B-siglip-llama3",  # noqa: E501
                                                      hf_overrides={"architectures": ["MantisForConditionalGeneration"]}),  # noqa: E501
    "MiniCPMO": _HfExamplesInfo("openbmb/MiniCPM-o-2_6",
                                trust_remote_code=True),
    "MiniCPMV": _HfExamplesInfo("openbmb/MiniCPM-Llama3-V-2_5",
                                extras={"2.6": "openbmb/MiniCPM-V-2_6"},  # noqa: E501
                                trust_remote_code=True),
    "MolmoForCausalLM": _HfExamplesInfo("allenai/Molmo-7B-D-0924",
                                        extras={"olmo": "allenai/Molmo-7B-O-0924"},  # noqa: E501
                                        trust_remote_code=True),
    "NVLM_D": _HfExamplesInfo("nvidia/NVLM-D-72B",
                              trust_remote_code=True),
    "PaliGemmaForConditionalGeneration": _HfExamplesInfo("google/paligemma-3b-mix-224",  # noqa: E501
                                                         extras={"v2": "google/paligemma2-3b-ft-docci-448"}),  # noqa: E501
    "Phi3VForCausalLM": _HfExamplesInfo("microsoft/Phi-3-vision-128k-instruct",
                                        trust_remote_code=True),
    "PixtralForConditionalGeneration": _HfExamplesInfo("mistralai/Pixtral-12B-2409",  # noqa: E501
                                                       tokenizer_mode="mistral"),
    "QwenVLForConditionalGeneration": _HfExamplesInfo("Qwen/Qwen-VL",
                                                      extras={"chat": "Qwen/Qwen-VL-Chat"},  # noqa: E501
                                                      trust_remote_code=True,
                                                      hf_overrides={"architectures": ["QwenVLForConditionalGeneration"]}),  # noqa: E501
    "Qwen2AudioForConditionalGeneration": _HfExamplesInfo("Qwen/Qwen2-Audio-7B-Instruct"),  # noqa: E501
    "Qwen2VLForConditionalGeneration": _HfExamplesInfo("Qwen/Qwen2-VL-2B-Instruct"),  # noqa: E501
    "Qwen2_5_VLForConditionalGeneration": _HfExamplesInfo("Qwen/Qwen2.5-VL-3B-Instruct",  # noqa: E501
                                                          min_transformers_version="4.49"),  # noqa: E501
    "UltravoxModel": _HfExamplesInfo("fixie-ai/ultravox-v0_5-llama-3_2-1b",
                                     trust_remote_code=True),
    # [Encoder-decoder]
    "MllamaForConditionalGeneration": _HfExamplesInfo("meta-llama/Llama-3.2-11B-Vision-Instruct"),  # noqa: E501
    "WhisperForConditionalGeneration": _HfExamplesInfo("openai/whisper-large-v3"),  # noqa: E501
}

_SPECULATIVE_DECODING_EXAMPLE_MODELS = {
    "EAGLEModel": _HfExamplesInfo("JackFram/llama-68m",
                                  speculative_model="abhigoyal/vllm-eagle-llama-68m-random"),  # noqa: E501
    "MedusaModel": _HfExamplesInfo("JackFram/llama-68m",
                                   speculative_model="abhigoyal/vllm-medusa-llama-68m-random"),  # noqa: E501
    "MLPSpeculatorPreTrainedModel": _HfExamplesInfo("JackFram/llama-160m",
                                                    speculative_model="ibm-ai-platform/llama-160m-accelerator"),  # noqa: E501
}

_FALLBACK_MODEL = {
    "TransformersModel": _HfExamplesInfo("ArthurZ/Ilama-3.2-1B", trust_remote_code=True),  # noqa: E501
}

_EXAMPLE_MODELS = {
    **_TEXT_GENERATION_EXAMPLE_MODELS,
    **_EMBEDDING_EXAMPLE_MODELS,
    **_CROSS_ENCODER_EXAMPLE_MODELS,
    **_MULTIMODAL_EXAMPLE_MODELS,
    **_SPECULATIVE_DECODING_EXAMPLE_MODELS,
    **_FALLBACK_MODEL,
}


class HfExampleModels:
    def __init__(self, hf_models: Mapping[str, _HfExamplesInfo]) -> None:
        super().__init__()

        self.hf_models = hf_models

    def get_supported_archs(self) -> AbstractSet[str]:
        return self.hf_models.keys()

    def get_hf_info(self, model_arch: str) -> _HfExamplesInfo:
        return self.hf_models[model_arch]

    def find_hf_info(self, model_id: str) -> _HfExamplesInfo:
        for info in self.hf_models.values():
            if info.default == model_id:
                return info

        # Fallback to extras
        for info in self.hf_models.values():
            if any(extra == model_id for extra in info.extras.values()):
                return info

        raise ValueError(f"No example model defined for {model_id}")


HF_EXAMPLE_MODELS = HfExampleModels(_EXAMPLE_MODELS)<|MERGE_RESOLUTION|>--- conflicted
+++ resolved
@@ -139,14 +139,9 @@
     "InternLM3ForCausalLM": _HfExamplesInfo("internlm/internlm3-8b-instruct",
                                             trust_remote_code=True),
     "JAISLMHeadModel": _HfExamplesInfo("inceptionai/jais-13b-chat"),
-<<<<<<< HEAD
-    "JambaForCausalLM": _HfExamplesInfo("ai21labs/AI21-Jamba-1.5-Mini"),
-    "LlamaForCausalLM": _HfExamplesInfo("meta-llama/Llama-3.2-1B-Instruct"),
-=======
     "JambaForCausalLM": _HfExamplesInfo("ai21labs/AI21-Jamba-1.5-Mini",
                                         extras={"tiny": "ai21labs/Jamba-tiny-dev"}),  # noqa: E501
-    "LlamaForCausalLM": _HfExamplesInfo("meta-llama/Meta-Llama-3-8B"),
->>>>>>> d84cef76
+    "LlamaForCausalLM": _HfExamplesInfo("meta-llama/Llama-3.2-1B-Instruct"),
     "LLaMAForCausalLM": _HfExamplesInfo("decapoda-research/llama-7b-hf",
                                         is_available_online=False),
     "MambaForCausalLM": _HfExamplesInfo("state-spaces/mamba-130m-hf"),
