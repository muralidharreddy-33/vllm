--- conflicted
+++ resolved
@@ -181,36 +181,6 @@
             f"{exc_list}")
 
 
-<<<<<<< HEAD
-=======
-    with vllm_runner(model_id,
-                     max_model_len=2048,
-                     dtype=dtype,
-                     tensor_parallel_size=tensor_parallel_size,
-                     enforce_eager=True,
-                     distributed_executor_backend=distributed_executor_backend,
-                     **vlm_config.as_cli_args_dict()) as vllm_model:
-        vllm_outputs = vllm_model.generate_greedy(vllm_image_prompts,
-                                                  max_tokens,
-                                                  images=vllm_images)
-
-    check_outputs_equal(
-        hf_outputs,
-        [
-            vllm_to_hf_output(vllm_output, vlm_config, model_id)
-            for vllm_output in vllm_outputs
-        ],
-        name_0="hf",
-        name_1="vllm",
-    )
-
-
-# Since we use _attn_implementation="eager" for hf_runner, here is
-# numeric difference for longer context and test can't pass
-@pytest.mark.xfail(
-    reason="Inconsistent image processor being used due to lack "
-    "of support for dynamic image token replacement")
->>>>>>> cff6a1fe
 @pytest.mark.parametrize("model_and_config", model_and_vl_config)
 @pytest.mark.parametrize(
     "size_factors",
