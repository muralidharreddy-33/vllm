import contextlib
import gc
import tempfile
from collections import OrderedDict
from typing import Dict, List, TypedDict
from unittest.mock import MagicMock, patch

import pytest
import ray
import torch
import torch.nn as nn
from huggingface_hub import snapshot_download

import vllm
from vllm.config import LoRAConfig
from vllm.distributed import (destroy_distributed_environment,
                              destroy_model_parallel,
                              init_distributed_environment,
                              initialize_model_parallel)
from vllm.model_executor.layers.linear import (ColumnParallelLinear,
                                               MergedColumnParallelLinear,
                                               RowParallelLinear)
from vllm.model_executor.layers.logits_processor import LogitsProcessor
from vllm.model_executor.layers.sampler import Sampler
from vllm.model_executor.layers.vocab_parallel_embedding import ParallelLMHead
from vllm.model_executor.model_loader import get_model


class ContextIDInfo(TypedDict):
    lora_id: int
    context_length: str


class ContextInfo(TypedDict):
    lora: str
    context_length: str


LONG_LORA_INFOS: List[ContextIDInfo] = [{
    "lora_id": 1,
    "context_length": "16k",
}, {
    "lora_id": 2,
    "context_length": "16k",
}, {
    "lora_id": 3,
    "context_length": "32k",
}]


def cleanup():
    destroy_model_parallel()
    destroy_distributed_environment()
    with contextlib.suppress(AssertionError):
        torch.distributed.destroy_process_group()
    gc.collect()
    torch.cuda.empty_cache()
    ray.shutdown()


@pytest.fixture()
def should_do_global_cleanup_after_test(request) -> bool:
    """Allow subdirectories to skip global cleanup by overriding this fixture.
    This can provide a ~10x speedup for non-GPU unit tests since they don't need
    to initialize torch.
    """

    return not request.node.get_closest_marker("skip_global_cleanup")


@pytest.fixture(autouse=True)
def cleanup_fixture(should_do_global_cleanup_after_test: bool):
    yield
    if should_do_global_cleanup_after_test:
        cleanup()


@pytest.fixture
def dist_init():
    temp_file = tempfile.mkstemp()[1]
    init_distributed_environment(
        world_size=1,
        rank=0,
        distributed_init_method=f"file://{temp_file}",
        local_rank=0,
        backend="nccl",
    )
    initialize_model_parallel(1, 1)
    yield
    cleanup()


@pytest.fixture
def dist_init_torch_only():
    if torch.distributed.is_initialized():
        return
    temp_file = tempfile.mkstemp()[1]
    torch.distributed.init_process_group(
        backend="nccl",
        world_size=1,
        rank=0,
        init_method=f"file://{temp_file}",
    )


@pytest.fixture
def dummy_model() -> nn.Module:
    model = nn.Sequential(
        OrderedDict([
            ("dense1", ColumnParallelLinear(764, 100)),
            ("dense2", RowParallelLinear(100, 50)),
            (
                "layer1",
                nn.Sequential(
                    OrderedDict([
                        ("dense1", ColumnParallelLinear(100, 10)),
                        ("dense2", RowParallelLinear(10, 50)),
                    ])),
            ),
            ("act2", nn.ReLU()),
            ("output", ColumnParallelLinear(50, 10)),
            ("outact", nn.Sigmoid()),
            # Special handling for lm_head & sampler
            ("lm_head", ParallelLMHead(512, 10)),
            ("logits_processor", LogitsProcessor(512)),
            ("sampler", Sampler())
        ]))
    model.config = MagicMock()
    return model


@pytest.fixture
def dummy_model_gate_up() -> nn.Module:
    model = nn.Sequential(
        OrderedDict([
            ("dense1", ColumnParallelLinear(764, 100)),
            ("dense2", RowParallelLinear(100, 50)),
            (
                "layer1",
                nn.Sequential(
                    OrderedDict([
                        ("dense1", ColumnParallelLinear(100, 10)),
                        ("dense2", RowParallelLinear(10, 50)),
                    ])),
            ),
            ("act2", nn.ReLU()),
            ("gate_up_proj", MergedColumnParallelLinear(50, [5, 5])),
            ("outact", nn.Sigmoid()),
            # Special handling for lm_head & sampler
            ("lm_head", ParallelLMHead(512, 10)),
            ("logits_processor", LogitsProcessor(512)),
            ("sampler", Sampler())
        ]))
    model.config = MagicMock()
    return model


@pytest.fixture(scope="session")
def sql_lora_huggingface_id():
    # huggingface repo id is used to test lora runtime downloading.
    return "yard1/llama-2-7b-sql-lora-test"


@pytest.fixture(scope="session")
def sql_lora_files(sql_lora_huggingface_id):
    return snapshot_download(repo_id=sql_lora_huggingface_id)


@pytest.fixture(scope="session")
def mixtral_lora_files():
    # Note: this module has incorrect adapter_config.json to test
    # https://github.com/vllm-project/vllm/pull/5909/files.
    return snapshot_download(repo_id="SangBinCho/mixtral-lora")


@pytest.fixture(scope="session")
def mixtral_lora_files_all_target_modules():
    return snapshot_download(repo_id="dyang415/mixtral-lora-v0")


@pytest.fixture(scope="session")
def gemma_lora_files():
    return snapshot_download(repo_id="wskwon/gemma-7b-test-lora")


@pytest.fixture(scope="session")
def chatglm3_lora_files():
    return snapshot_download(repo_id="jeeejeee/chatglm3-text2sql-spider")


@pytest.fixture(scope="session")
def baichuan_lora_files():
    return snapshot_download(repo_id="jeeejeee/baichuan7b-text2sql-spider")


@pytest.fixture(scope="session")
def baichuan_zero_lora_files():
    # all the lora_B weights are initialized to zero.
    return snapshot_download(repo_id="jeeejeee/baichuan7b-zero-init")


@pytest.fixture(scope="session")
def baichuan_regex_lora_files():
    return snapshot_download(repo_id="jeeejeee/baichuan-7b-lora-zero-regex")


@pytest.fixture(scope="session")
def minicpmv_lora_files():
    return snapshot_download(repo_id="jeeejeee/minicpmv25-lora-pokemon")


@pytest.fixture(scope="session")
def tinyllama_lora_files():
    return snapshot_download(repo_id="jashing/tinyllama-colorist-lora")


@pytest.fixture(scope="session")
def phi2_lora_files():
    return snapshot_download(repo_id="isotr0py/phi-2-test-sql-lora")


@pytest.fixture(scope="session")
def long_context_lora_files_16k_1():
    return snapshot_download(repo_id="SangBinCho/long_context_16k_testing_1")


@pytest.fixture(scope="session")
def long_context_lora_files_16k_2():
    return snapshot_download(repo_id="SangBinCho/long_context_16k_testing_2")


@pytest.fixture(scope="session")
def long_context_lora_files_32k():
    return snapshot_download(repo_id="SangBinCho/long_context_32k_testing")


@pytest.fixture(scope="session")
def long_context_infos(long_context_lora_files_16k_1,
                       long_context_lora_files_16k_2,
                       long_context_lora_files_32k):
    cleanup()
    infos: Dict[int, ContextInfo] = {}
    for lora_checkpoint_info in LONG_LORA_INFOS:
        lora_id = lora_checkpoint_info["lora_id"]
        if lora_id == 1:
            lora = long_context_lora_files_16k_1
        elif lora_id == 2:
            lora = long_context_lora_files_16k_2
        elif lora_id == 3:
            lora = long_context_lora_files_32k
        else:
            raise AssertionError("Unknown lora id")
        infos[lora_id] = {
            "context_length": lora_checkpoint_info["context_length"],
            "lora": lora,
        }
    return infos


@pytest.fixture
def llama_2_7b_engine_extra_embeddings():
    cleanup()
    get_model_old = get_model

    def get_model_patched(*, model_config, device_config, **kwargs):
        kwargs["lora_config"] = LoRAConfig(max_loras=4, max_lora_rank=8)
        return get_model_old(model_config=model_config,
                             device_config=device_config,
                             **kwargs)

<<<<<<< HEAD
    with patch("vllm.worker.model_runner.get_model", get_model_patched):
        engine = vllm.LLM("meta-llama/Llama-2-7b-hf", enable_lora=False)
=======
    if current_platform.is_hpu():
        with patch("vllm.worker.hpu_model_runner.get_model",
                   get_model_patched):
            engine = vllm.LLM("meta-llama/Llama-2-7b-hf", enable_lora=False)
    else:
        with patch("vllm.worker.model_runner.get_model", get_model_patched):
            engine = vllm.LLM("meta-llama/Llama-2-7b-hf", enable_lora=False)

>>>>>>> f77435d4
    yield engine.llm_engine
    del engine
    cleanup()


@pytest.fixture
def llama_2_7b_model_extra_embeddings(llama_2_7b_engine_extra_embeddings):
    yield (llama_2_7b_engine_extra_embeddings.model_executor.driver_worker.
           model_runner.model)<|MERGE_RESOLUTION|>--- conflicted
+++ resolved
@@ -268,19 +268,8 @@
                              device_config=device_config,
                              **kwargs)
 
-<<<<<<< HEAD
     with patch("vllm.worker.model_runner.get_model", get_model_patched):
         engine = vllm.LLM("meta-llama/Llama-2-7b-hf", enable_lora=False)
-=======
-    if current_platform.is_hpu():
-        with patch("vllm.worker.hpu_model_runner.get_model",
-                   get_model_patched):
-            engine = vllm.LLM("meta-llama/Llama-2-7b-hf", enable_lora=False)
-    else:
-        with patch("vllm.worker.model_runner.get_model", get_model_patched):
-            engine = vllm.LLM("meta-llama/Llama-2-7b-hf", enable_lora=False)
-
->>>>>>> f77435d4
     yield engine.llm_engine
     del engine
     cleanup()
