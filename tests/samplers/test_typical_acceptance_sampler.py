"""Tests for rejection sampling."""

import pytest
import torch

from vllm.model_executor.layers.typical_acceptance_sampler import (
    TypicalAcceptanceSampler)
from vllm.model_executor.utils import set_random_seed

CUDA_DEVICES = [f"cuda:{i}" for i in range(1)]


def get_zero_temperature_prob_dist(batch_size, k, vocab_size):
    """
    Generates a fake temperature zero probability distribution.
    Returns:
        1. A fake temperature zero probability distribution of shape
           [batch_size, k, vocab_size]
        2. Tensor of shape [batch_size, k] containing the token ids 
           of the probability 1.0 tokens at each position.
    """
    # Simulate temperature 0 probability distribution for target probabilities
    # and create target probabilities such that only 1 token id has
    # probability 1.0
    target_probs = torch.rand(batch_size, k, vocab_size, dtype=torch.float32)
    probs = torch.rand(batch_size, k, vocab_size)
    _, zero_temperature_token_ids = torch.max(probs, dim=-1)
    # set the probability of the tokens with ids in zero_temperature_token_ids
    # to 1 and the rest to 0.
    target_probs = torch.zeros_like(probs).scatter_(
        -1, zero_temperature_token_ids.unsqueeze(-1), 1.0)
    return target_probs, zero_temperature_token_ids


def get_draft_token_ids(batch_size: int, k: int, vocab_size: int,
                        token_ids_to_exclude: torch.Tensor):
    """
    Returns a tensor of shape [batch_size, k] of fake draft token ids
    drawn randomly from a vocab of size vocab_size. We however ensure
    that token_ids from token_ids_to_exclude are excluded at the 
    corresponding positions.
    """
    draft_token_ids = torch.empty(batch_size, k, dtype=torch.long)
    for i in range(batch_size):
        for j in range(k):
            # Generate a random token ID excluding token_ids_to_exclude[i, j]
            while True:
                token_id = torch.randint(0, vocab_size, (1, )).item()
                if token_id != token_ids_to_exclude[i, j]:
                    draft_token_ids[i, j] = token_id
                    break
    return draft_token_ids


def get_acceptance_sampler(
    posterior_threshold: float = 0.03,
    posterior_alpha: float = 0.9,
    strict_mode: bool = False,
) -> TypicalAcceptanceSampler:
    """
    Initializes and returns a TypicalAcceptanceSampler.
    """
    return TypicalAcceptanceSampler(posterior_threshold, posterior_alpha,
                                    strict_mode)


@pytest.mark.parametrize("k", list(range(1, 6)))
@pytest.mark.parametrize("vocab_size", [30_000, 50_000])
@pytest.mark.parametrize("batch_size", list(range(1, 32)))
@pytest.mark.parametrize("device", CUDA_DEVICES)
@torch.inference_mode()
def test_no_crash_with_varying_dims(k: int, vocab_size: int, batch_size: int,
                                    device: str):
    """
    Tests that the TypicalAcceptancSampler forward succeeds for
    different combinations of k, vocab_size, batch_size and num devices.
    """
    torch.set_default_device(device)
    typical_acceptance_sampler = get_acceptance_sampler()
    typical_acceptance_sampler.init_gpu_tensors(device=device)
    target_with_bonus_probs = torch.rand(batch_size,
                                         k + 1,
                                         vocab_size,
                                         dtype=torch.float32)
    bonus_token_ids = torch.randint(low=0,
                                    high=vocab_size,
                                    size=(batch_size, 1),
                                    dtype=torch.int64)
    draft_token_ids = torch.randint(low=0,
                                    high=vocab_size,
                                    size=(batch_size, k),
                                    dtype=torch.int64)
    # Verify that sampling succeeds for all cases.
    typical_acceptance_sampler(target_with_bonus_probs,
                               bonus_token_ids,
                               draft_probs=None,
                               draft_token_ids=draft_token_ids)


@pytest.mark.parametrize("above_or_below_vocab_range", ["above", "below"])
@pytest.mark.parametrize("which_token_ids",
                         ["bonus_token_ids", "draft_token_ids"])
@pytest.mark.parametrize("device", CUDA_DEVICES)
@torch.inference_mode()
def test_raises_when_vocab_oob(above_or_below_vocab_range: str,
                               which_token_ids: str, device: str):
    """
    Tests that we throw an exception of the token ids fall outside
    the bound of the provided vocabulary.
    """
    k = 3
    batch_size = 5
    vocab_size = 30_000
    torch.set_default_device(device)
    typical_acceptance_sampler = get_acceptance_sampler(strict_mode=True)
    typical_acceptance_sampler.init_gpu_tensors(device=device)
    target_with_bonus_probs = torch.rand(batch_size,
                                         k + 1,
                                         vocab_size,
                                         dtype=torch.float32)
    bonus_token_ids = torch.randint(low=0,
                                    high=vocab_size,
                                    size=(batch_size, 1),
                                    dtype=torch.int64)
    draft_token_ids = torch.randint(low=0,
                                    high=vocab_size,
                                    size=(batch_size, k),
                                    dtype=torch.int64)
    # Verify that appropriate exceptions are thrown for out
    # of bound vocabs.
    oob_token_ids = None
    if which_token_ids == "bonus_token_ids":
        oob_token_ids = bonus_token_ids
    elif which_token_ids == "draft_token_ids":
        oob_token_ids = draft_token_ids
    else:
        raise AssertionError()

    if above_or_below_vocab_range == "above":
        rogue_token_id = vocab_size + 1
    elif above_or_below_vocab_range == "below":
        rogue_token_id = -1
    else:
        raise AssertionError()

    oob_token_ids[0][0] = rogue_token_id

    with pytest.raises(AssertionError):
        typical_acceptance_sampler(target_with_bonus_probs,
                                   bonus_token_ids,
                                   draft_probs=None,
                                   draft_token_ids=draft_token_ids)


@pytest.mark.parametrize("seed", list(range(10)))
@pytest.mark.parametrize("device", CUDA_DEVICES)
@torch.inference_mode()
def test_uniform_target_distribution_accepts_all_tokens(
        seed: int, device: str):
    """
     Test the TypicalAcceptanceSampler with a uniform target probability 
     distribution.
    
    This test verifies that when provided with a uniform target probability
    distribution, the TypicalAcceptanceSampler accepts all draft tokens. The
    entropy of the uniform target distribution being high should lead to all
    draft tokens being accepted.
    """
    set_random_seed(seed)
    k = 3
    batch_size = 5
    vocab_size = 30_000
    torch.set_default_device(device)
    typical_acceptance_sampler = get_acceptance_sampler(strict_mode=True)
    typical_acceptance_sampler.init_gpu_tensors(device=device)
    target_with_bonus_probs = torch.rand(batch_size,
                                         k + 1,
                                         vocab_size,
                                         dtype=torch.float32)
    draft_token_ids = torch.randint(low=0,
                                    high=vocab_size,
                                    size=(batch_size, k),
                                    dtype=torch.int64)
    bonus_token_ids = torch.randint(low=0,
                                    high=vocab_size,
                                    size=(batch_size, 1),
                                    dtype=torch.int64)
    output_token_ids = typical_acceptance_sampler(
        target_with_bonus_probs,
        bonus_token_ids,
        draft_probs=None,
        draft_token_ids=draft_token_ids)
    # We are using a uniform target probability distribution.
    # For a uniform distribution the entropy is very high and it
    # should lead to all draft tokens being accepted. Verify that.
    assert output_token_ids.shape[0] == batch_size
    assert output_token_ids.shape[1] == (k + 1)
    assert torch.all(output_token_ids[:, -1] == bonus_token_ids.squeeze())

    assert torch.all(output_token_ids[:, :k] == draft_token_ids)


@pytest.mark.parametrize("seed", list(range(10)))
@pytest.mark.parametrize("device", CUDA_DEVICES)
@torch.inference_mode()
def test_temperature_zero_target_distribution(seed: int, device: str):
    """
    Test the TypicalAcceptanceSampler with a zero-temperature target
    probability distribution.

    This test verifies that when using a zero-temperature target probability
    distribution, where only one token has a probability of 1.0, the
    TypicalAcceptanceSampler correctly rejects all draft tokens that do not
    match this probability. Additionally, it ensures that when all draft
    tokens are rejected, the sampler falls back to greedy sampling to select a
    single token from the target distribution.
    """
    set_random_seed(seed)
    k = 3
    batch_size = 5
    vocab_size = 30_000
    torch.set_default_device(device)

    typical_acceptance_sampler = get_acceptance_sampler(strict_mode=True)
    typical_acceptance_sampler.init_gpu_tensors(device=device)
    # Simulate temperature 0 probability distribution for target probabilities
    # and create target probabilities such that only 1 token id has
    # probability 1.0
    target_with_bonus_probs, zero_temperature_token_ids = \
        get_zero_temperature_prob_dist(batch_size, k + 1, vocab_size)
    zero_temperature_token_ids = zero_temperature_token_ids[:, :-1]
    # Populate draft_token_ids such that they exclude the token_ids
    # with probability = 1.0
    draft_token_ids = get_draft_token_ids(batch_size, k, vocab_size,
                                          zero_temperature_token_ids)
    bonus_token_ids = torch.randint(low=0,
                                    high=vocab_size,
                                    size=(batch_size, 1),
                                    dtype=torch.int64)
    # The target probaility distribution is a temperature zero distribution
    # with zero entroy. Since our draft token ids don't match the probability
    # 1.0 tokens in the target distribution we will reject all of them and
    # fallback to the greedy sampling for selecting 1 token for each sequence.
    # Verify the same.
    output_token_ids = typical_acceptance_sampler(
        target_with_bonus_probs,
        bonus_token_ids,
        draft_probs=None,
        draft_token_ids=draft_token_ids)
    assert output_token_ids.shape[0] == batch_size
    assert output_token_ids.shape[1] == (k + 1)
    assert torch.all(output_token_ids[:, -1] == -1)
    assert torch.all(output_token_ids[:, 0] == zero_temperature_token_ids[:,
                                                                          0])


@pytest.mark.parametrize("seed", list(range(10)))
@pytest.mark.parametrize("device", CUDA_DEVICES)
@torch.inference_mode()
def test_mixed_target_distribution(seed: int, device: str):
    """
    Test the TypicalAcceptanceSampler with a mixed target probability
    distribution.

    This test ensures that the TypicalAcceptanceSampler handles a mixed
    target probability distribution correctly. Specifically, it uses a 
    zero-temperature distribution for some sequences and a uniform
    distribution for others. The test verifies that:
    
    - For sequences with a zero-temperature distribution, only the token
    with a probability of 1.0 is accepted, and all other tokens are rejected.
    - For sequences with a uniform distribution, all draft tokens are
    accepted.
    """
    set_random_seed(seed)
    k = 3
    batch_size = 4
    vocab_size = 30_000
    torch.set_default_device(device)
    typical_acceptance_sampler = get_acceptance_sampler(strict_mode=True)
    typical_acceptance_sampler.init_gpu_tensors(device=device)
    # For sequences 0 and 2 set the distribution to a temperature
    # zero distribution. For sequences 1 and 3 set it to a uniform
    # distribution.
    target_with_bonus_probs, zero_temperature_token_ids = \
        get_zero_temperature_prob_dist(batch_size, k + 1, vocab_size)
    zero_temperature_token_ids = zero_temperature_token_ids[:, :-1]
    target_probs = target_with_bonus_probs[:, :-1]
    draft_token_ids = get_draft_token_ids(batch_size, k, vocab_size,
                                          zero_temperature_token_ids)
    uniform_probs = torch.rand(2, k, vocab_size, dtype=torch.float32)
    target_probs[[1, 3]] = uniform_probs
    bonus_token_ids = torch.randint(low=0,
                                    high=vocab_size,
                                    size=(batch_size, 1),
                                    dtype=torch.int64)
    output_token_ids = typical_acceptance_sampler(
        target_with_bonus_probs,
        bonus_token_ids,
        draft_probs=None,
        draft_token_ids=draft_token_ids)
    # verify the shape of output_token_ids
    assert output_token_ids.shape[0] == batch_size
    assert output_token_ids.shape[1] == (k + 1)
    # For sequences 0 and 2 verify that only 1 token is accepted
    # which is the token with probability 1.0 in the target distribution
    # at position 0.
    assert torch.all(output_token_ids[[0, 2], 1:] == -1)
    assert (torch.all(output_token_ids[[0, 2],
                                       0] == zero_temperature_token_ids[[0, 2],
                                                                        0]))
    # For sequences 1 and 3 verify that all tokens are accepted since the
    # target probability distribution is uniform. In addition verify that
    # we also accept the bonus tokens.
    assert torch.all(
        output_token_ids[[1, 3], :-1] == draft_token_ids[[1, 3], :])
    assert torch.all(output_token_ids[[1, 3], -1] != -1)


@pytest.mark.parametrize("seed", list(range(10)))
@pytest.mark.parametrize("device", CUDA_DEVICES)
@torch.inference_mode()
def test_accept_tokens_partially(seed: int, device: str):
    """
    Test the TypicalAcceptanceSampler's behavior when only a subset of draft
    tokens should be accepted.

    This test verifies that the TypicalAcceptanceSampler correctly accepts or
    rejects draft tokens based on a zero-temperature target probability
    distribution. Specifically, it ensures that:
    
    - When all draft tokens match tokens with a probability of 1.0 in the
    target distribution, all draft tokens are accepted.
    - When only some draft tokens match tokens with a probability of 1.0 in
    the target distribution, only those matching tokens are accepted, and the
    rest are rejected.
    """
    set_random_seed(seed)
    k = 5
    batch_size = 1
    vocab_size = 30_000
    torch.set_default_device(device)
    typical_acceptance_sampler = get_acceptance_sampler(strict_mode=True)
    typical_acceptance_sampler.init_gpu_tensors(device=device)
    # Create a temperature zero target probability distribution and ensure
    # all draft token ids correspond to the tokens with 1.0 probability.
    # Verify that all of them are accepted.
    target_with_bonus_probs, zero_temperature_token_ids = \
        get_zero_temperature_prob_dist(batch_size, k + 1, vocab_size)
    zero_temperature_token_ids = zero_temperature_token_ids[:, :-1]
    draft_token_ids = zero_temperature_token_ids
    bonus_token_ids = torch.randint(low=0,
                                    high=vocab_size,
                                    size=(batch_size, 1),
                                    dtype=torch.int64)
    output_token_ids = typical_acceptance_sampler(
        target_with_bonus_probs,
        bonus_token_ids,
        draft_probs=None,
        draft_token_ids=draft_token_ids)
    assert output_token_ids.shape[0] == batch_size
    assert output_token_ids.shape[1] == (k + 1)
    assert torch.all(output_token_ids[:, 0:-1] == draft_token_ids)
    assert torch.all(output_token_ids[:, -1] == bonus_token_ids)
    # Next only keep the first 2 draft tokens same as the zero temperature
    # tokens. For the remaining 3 choose some other tokens. In the
    # response we will expect the first 2 tokens to be the same as the
    # draft tokens and the rest as -1
    draft_token_ids_to_replace = get_draft_token_ids(
        batch_size, k, vocab_size, zero_temperature_token_ids)
    draft_token_ids = torch.cat(
        (draft_token_ids[:, :2], draft_token_ids_to_replace[:, -3:]), dim=1)
    output_token_ids = typical_acceptance_sampler(
        target_with_bonus_probs,
        bonus_token_ids,
        draft_probs=None,
        draft_token_ids=draft_token_ids)
    assert output_token_ids.shape[0] == batch_size
    assert output_token_ids.shape[1] == (k + 1)
    assert torch.all(output_token_ids[:, :2] == draft_token_ids[:, :2])
    assert torch.all(
        output_token_ids[:, 2] == target_with_bonus_probs.argmax(-1)[:, 2])
    assert torch.all(output_token_ids[:, -3:] == -1)


@pytest.mark.parametrize("seed", list(range(1)))
@pytest.mark.parametrize("device", CUDA_DEVICES)
@torch.inference_mode()
def test_accept_tokens_set_non_default_posteriors(seed: int, device: str):
    """
    Test the TypicalAcceptanceSampler with custom posterior thresholds and 
    alpha values. This test verifies that by modifying the posterior
    thresholds and alpha values we can change the acceptance behavior of the
    sampler. 
    """
    set_random_seed(seed)
    k = 5
    batch_size = 1
    vocab_size = 30_000
    torch.set_default_device(device)
    typical_acceptance_sampler = get_acceptance_sampler(strict_mode=True)
    typical_acceptance_sampler.init_gpu_tensors(device=device)
    # Simulate temperature 0 probability distribution for target
    # probabilities and create target probabilities such that only 1 token
    # id has probability 1.0 and others have a very low probability of
    # 0.00001. Populate draft_token_ids such that they exclude the token_ids
    # with probability = 1.0. Without any changes to the posterior thresholds
    # none of the draft tokens are accepted.
    target_probs, zero_temperature_token_ids = get_zero_temperature_prob_dist(
        batch_size, k + 1, vocab_size)
    zero_temperature_token_ids = zero_temperature_token_ids[:, :-1]
    target_probs[target_probs == 0] = 0.00001
    draft_token_ids = get_draft_token_ids(batch_size, k, vocab_size,
                                          zero_temperature_token_ids)
    bonus_token_ids = torch.randint(low=0,
                                    high=vocab_size,
                                    size=(batch_size, 1),
                                    dtype=torch.int64)
    output_token_ids = typical_acceptance_sampler(
        target_probs,
        bonus_token_ids,
        draft_probs=None,
        draft_token_ids=draft_token_ids)
    assert output_token_ids.shape[0] == batch_size
    assert output_token_ids.shape[1] == (k + 1)
    assert torch.all(output_token_ids[:, 1:-1] == -1)

    # Change the posterior threshold values to 0.0 so that we will
    # now accept even draft tokens with very low probability in the
    # target distribution. Simulate and verify the same.
    typical_acceptance_sampler = TypicalAcceptanceSampler(
        strict_mode=True, posterior_threshold=0.0, posterior_alpha=0.0)
    typical_acceptance_sampler.init_gpu_tensors(device=device)
    output_token_ids = typical_acceptance_sampler(
        target_probs,
        bonus_token_ids,
        draft_probs=None,
        draft_token_ids=draft_token_ids)
    assert output_token_ids.shape[0] == batch_size
    assert output_token_ids.shape[1] == (k + 1)
    assert torch.all(output_token_ids[:, 0:-1] == draft_token_ids)
    assert torch.all(output_token_ids[:, -1] == bonus_token_ids)


@pytest.mark.parametrize("seed", list(range(10)))
@pytest.mark.parametrize("device", CUDA_DEVICES)
@torch.inference_mode()
<<<<<<< HEAD
def test_get_recovered_token_ids(seed: int, disable_bonus_tokens: bool,
                                 device: str):
=======
def test_replacement_token_ids(seed: int, device: str):
>>>>>>> 92ba7e74
    """
    Test the TypicalAcceptanceSampler's method for generating
    replacement token IDs.

    This test verifies that the `_get_recovered_token_ids` method of the 
    TypicalAcceptanceSampler correctly identifies the token IDs to be used
    as recovered token IDs based on the target probability distribution.
    Specifically, it ensures that the method correctly identifies the
    tokens with the highest probability for each sequence in the batch.
    """
    set_random_seed(seed)
    k = 10
    batch_size = 5
    vocab_size = 30_000
    torch.set_default_device(device)
    typical_acceptance_sampler = get_acceptance_sampler(strict_mode=True)
    typical_acceptance_sampler.init_gpu_tensors(device=device)
    target_probs = torch.rand(batch_size, k, vocab_size, dtype=torch.float32)
    expected_replacement_tokens = torch.argmax(target_probs, dim=-1)
    actual_replacement_tokens = (
        typical_acceptance_sampler._get_recovered_token_ids(target_probs))
    assert torch.all(expected_replacement_tokens == actual_replacement_tokens)<|MERGE_RESOLUTION|>--- conflicted
+++ resolved
@@ -445,12 +445,8 @@
 @pytest.mark.parametrize("seed", list(range(10)))
 @pytest.mark.parametrize("device", CUDA_DEVICES)
 @torch.inference_mode()
-<<<<<<< HEAD
 def test_get_recovered_token_ids(seed: int, disable_bonus_tokens: bool,
                                  device: str):
-=======
-def test_replacement_token_ids(seed: int, device: str):
->>>>>>> 92ba7e74
     """
     Test the TypicalAcceptanceSampler's method for generating
     replacement token IDs.
