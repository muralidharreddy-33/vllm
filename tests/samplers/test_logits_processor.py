--- conflicted
+++ resolved
@@ -35,25 +35,14 @@
 
     # test logits_processors when prompt_logprobs is not None
     vllm_model.model._add_request(
-<<<<<<< HEAD
         example_prompts[0],
-        sampling_params=params_with_logprobs,
-=======
-        prompt=example_prompts[0],
         params=params_with_logprobs,
-        prompt_token_ids=None,
->>>>>>> e7c46b95
     )
 
     # test prompt_logprobs is not None
     vllm_model.model._add_request(
-<<<<<<< HEAD
         example_prompts[1],
-        sampling_params=SamplingParams(
-=======
-        prompt=example_prompts[1],
         params=SamplingParams(
->>>>>>> e7c46b95
             prompt_logprobs=3,
             max_tokens=max_tokens,
         ),
@@ -61,14 +50,8 @@
 
     # test grouped requests
     vllm_model.model._add_request(
-<<<<<<< HEAD
         example_prompts[2],
-        sampling_params=SamplingParams(max_tokens=max_tokens),
-=======
-        prompt=example_prompts[2],
         params=SamplingParams(max_tokens=max_tokens),
-        prompt_token_ids=None,
->>>>>>> e7c46b95
     )
 
     outputs = vllm_model.model._run_engine(False)
