--- conflicted
+++ resolved
@@ -160,13 +160,8 @@
         # with reference to the original KeyError("foo")
         with pytest.raises(MQEngineDeadError) as execinfo:
             async for _ in client.generate(
-<<<<<<< HEAD
-                    inputs="Hello my name is",
+                    prompt="Hello my name is",
                     sampling_params=SamplingParams(max_tokens=10),
-=======
-                    prompt="Hello my name is",
-                    sampling_params=SamplingParams(max_tokens=2000),
->>>>>>> f2bd246c
                     request_id=uuid.uuid4()):
                 pass
         assert "KeyError" in repr(execinfo.value)
