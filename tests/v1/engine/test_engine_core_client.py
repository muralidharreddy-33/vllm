# SPDX-License-Identifier: Apache-2.0

import asyncio
import time
import uuid
from contextlib import ExitStack
from typing import Dict, List, Optional

import pytest
from transformers import AutoTokenizer

from tests.utils import fork_new_process_for_each_test
from vllm import SamplingParams
from vllm.engine.arg_utils import EngineArgs
from vllm.platforms import current_platform
from vllm.usage.usage_lib import UsageContext
from vllm.v1.engine import EngineCoreRequest
from vllm.v1.engine.core import EngineCore
from vllm.v1.engine.core_client import (AsyncMPClient, EngineCoreClient,
                                        SyncMPClient)
from vllm.v1.executor.abstract import Executor

if not current_platform.is_cuda():
    pytest.skip(reason="V1 currently only supported on CUDA.",
                allow_module_level=True)

MODEL_NAME = "meta-llama/Llama-3.2-1B-Instruct"
TOKENIZER = AutoTokenizer.from_pretrained(MODEL_NAME)
PROMPT = "Hello my name is Robert and I love quantization kernels"
PROMPT_TOKENS = TOKENIZER(PROMPT).input_ids


def make_request(params: SamplingParams) -> EngineCoreRequest:
    return EngineCoreRequest(
        request_id=str(uuid.uuid4()),
        prompt=PROMPT,
        prompt_token_ids=PROMPT_TOKENS,
        mm_inputs=None,
        mm_hashes=None,
        mm_placeholders=None,
        sampling_params=params,
        eos_token_id=None,
        arrival_time=time.time(),
        lora_request=None,
    )


def loop_until_done(client: EngineCoreClient, outputs: Dict):

    while True:
        engine_core_outputs = client.get_output().outputs

        if len(engine_core_outputs) == 0:
            break

        all_finished = True
        for out in engine_core_outputs:
            outputs[out.request_id].append(out)
            if not out.finished:
                all_finished = False

        if all_finished:
            break


async def loop_until_done_async(client: EngineCoreClient, outputs: Dict):

    while True:
        engine_core_outputs = (await client.get_output_async()).outputs

        if len(engine_core_outputs) == 0:
            break

        all_finished = True
        for out in engine_core_outputs:
            outputs[out.request_id].append(out)
            if not out.finished:
                all_finished = False

        if all_finished:
            break


# Dummy utility function to monkey-patch into engine core.
def echo(self, msg: str, err_msg: Optional[str] = None) -> str:
    print(f"echo util function called: {msg}, {err_msg}")
    if err_msg is not None:
        raise ValueError(err_msg)
    return msg


@fork_new_process_for_each_test
@pytest.mark.parametrize("multiprocessing_mode", [True, False])
def test_engine_core_client(monkeypatch, multiprocessing_mode: bool):

    with monkeypatch.context() as m:
        m.setenv("VLLM_USE_V1", "1")

        # Monkey-patch core engine utility function to test.
        m.setattr(EngineCore, "echo", echo, raising=False)

        engine_args = EngineArgs(model=MODEL_NAME, enforce_eager=True)
        vllm_config = engine_args.create_engine_config(
            UsageContext.UNKNOWN_CONTEXT)
        executor_class = Executor.get_class(vllm_config)
        client = EngineCoreClient.make_client(
            multiprocess_mode=multiprocessing_mode,
            asyncio_mode=False,
            vllm_config=vllm_config,
            executor_class=executor_class,
            log_stats=False,
        )

        MAX_TOKENS = 20
        params = SamplingParams(max_tokens=MAX_TOKENS)
        """Normal Request Cycle."""
        requests = [make_request(params) for _ in range(10)]
        request_ids = [req.request_id for req in requests]

        # Add requests to the engine.
        for request in requests:
            client.add_request(request)
            time.sleep(0.01)

        outputs: Dict[str, List] = {req_id: [] for req_id in request_ids}
        loop_until_done(client, outputs)

        for req_id in request_ids:
            assert len(outputs[req_id]) == MAX_TOKENS, (
                f"{outputs[req_id]=}, {MAX_TOKENS=}")
        """Abort Request Cycle."""

        # Note: this code pathway will only work for multiprocessing
        # since we have to call get_output() explicitly

        # Add requests to the engine.
        for idx, request in enumerate(requests):
            client.add_request(request)
            time.sleep(0.01)
            if idx % 2 == 0:
                client.abort_requests([request.request_id])

        outputs = {req_id: [] for req_id in request_ids}
        loop_until_done(client, outputs)

        for idx, req_id in enumerate(request_ids):
            if idx % 2 == 0:
                assert len(outputs[req_id]) < MAX_TOKENS, (
                    f"{len(outputs[req_id])=}, {MAX_TOKENS=}")
            else:
                assert len(outputs[req_id]) == MAX_TOKENS, (
                    f"{len(outputs[req_id])=}, {MAX_TOKENS=}")
        """Abort after request is finished."""

        # Note: this code pathway will only work for multiprocessing
        # since we have to call get_output() explicitly

        request = requests[0]
        client.add_request(request)
        time.sleep(10.)

        client.abort_requests([request.request_id])

        if multiprocessing_mode:
            """Utility method invocation"""

<<<<<<< HEAD
@pytest.mark.asyncio
=======
            core_client: SyncMPClient = client

            result = core_client._call_utility("echo", "testarg")
            assert result == "testarg"

            with pytest.raises(Exception) as e_info:
                core_client._call_utility("echo", None, "help!")

            assert str(e_info.value) == "Call to echo method failed: help!"


@pytest.mark.asyncio(loop_scope="function")
>>>>>>> d5ca2110
async def test_engine_core_client_asyncio(monkeypatch):

    with monkeypatch.context() as m, ExitStack() as after:
        m.setenv("VLLM_USE_V1", "1")

        # Monkey-patch core engine utility function to test.
        m.setattr(EngineCore, "echo", echo, raising=False)

        engine_args = EngineArgs(model=MODEL_NAME, enforce_eager=True)
        vllm_config = engine_args.create_engine_config(
            usage_context=UsageContext.UNKNOWN_CONTEXT)
        executor_class = Executor.get_class(vllm_config)
        client = EngineCoreClient.make_client(
            multiprocess_mode=True,
            asyncio_mode=True,
            vllm_config=vllm_config,
            executor_class=executor_class,
            log_stats=True,
        )
        after.callback(client.shutdown)

        MAX_TOKENS = 20
        params = SamplingParams(max_tokens=MAX_TOKENS)
        """Normal Request Cycle."""

        requests = [make_request(params) for _ in range(10)]
        request_ids = [req.request_id for req in requests]

        # Add requests to the engine.
        for request in requests:
            await client.add_request_async(request)
            await asyncio.sleep(0.01)

        outputs: Dict[str, List] = {req_id: [] for req_id in request_ids}
        await loop_until_done_async(client, outputs)

        for req_id in request_ids:
            assert len(outputs[req_id]) == MAX_TOKENS, (
                f"{outputs[req_id]=}, {MAX_TOKENS=}")
        """Abort Request Cycle."""

        # Add requests to the engine.
        for idx, request in enumerate(requests):
            await client.add_request_async(request)
            await asyncio.sleep(0.01)
            if idx % 2 == 0:
                await client.abort_requests_async([request.request_id])

        outputs = {req_id: [] for req_id in request_ids}
        await loop_until_done_async(client, outputs)

        for idx, req_id in enumerate(request_ids):
            if idx % 2 == 0:
                assert len(outputs[req_id]) < MAX_TOKENS, (
                    f"{len(outputs[req_id])=}, {MAX_TOKENS=}")
            else:
                assert len(outputs[req_id]) == MAX_TOKENS, (
                    f"{len(outputs[req_id])=}, {MAX_TOKENS=}")
        """Utility method invocation"""

        core_client: AsyncMPClient = client

        result = await core_client._call_utility_async("echo", "testarg")
        assert result == "testarg"

        with pytest.raises(Exception) as e_info:
            await core_client._call_utility_async("echo", None, "help!")

        assert str(e_info.value) == "Call to echo method failed: help!"<|MERGE_RESOLUTION|>--- conflicted
+++ resolved
@@ -164,9 +164,6 @@
         if multiprocessing_mode:
             """Utility method invocation"""
 
-<<<<<<< HEAD
-@pytest.mark.asyncio
-=======
             core_client: SyncMPClient = client
 
             result = core_client._call_utility("echo", "testarg")
@@ -179,7 +176,6 @@
 
 
 @pytest.mark.asyncio(loop_scope="function")
->>>>>>> d5ca2110
 async def test_engine_core_client_asyncio(monkeypatch):
 
     with monkeypatch.context() as m, ExitStack() as after:
