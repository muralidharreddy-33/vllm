--- conflicted
+++ resolved
@@ -40,13 +40,9 @@
     return Scheduler(scheduler_config,
                      model_config,
                      cache_config,
-<<<<<<< HEAD
                      speculative_config=None,
-                     lora_config=None)
-=======
                      lora_config=None,
                      log_stats=True)
->>>>>>> 14ecab5b
 
 
 def create_requests(
