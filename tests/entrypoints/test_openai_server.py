--- conflicted
+++ resolved
@@ -208,7 +208,6 @@
     single_output = single_completion.choices[0].text
     single_usage = single_completion.usage
 
-<<<<<<< HEAD
     stream = await client.completions.create(
         model=model_name,
         prompt=prompt,
@@ -217,13 +216,6 @@
         temperature=0.0,
         stream=True,
     )
-=======
-    stream = await client.completions.create(model=model_name,
-                                             prompt=prompt,
-                                             max_tokens=5,
-                                             temperature=0.0,
-                                             stream=True)
->>>>>>> 70f3e8e3
     chunks = []
     async for chunk in stream:
         chunks.append(chunk.choices[0].text)
