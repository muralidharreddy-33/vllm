--- conflicted
+++ resolved
@@ -1,7 +1,4 @@
 # imports for guided decoding tests
-import asyncio
-import contextlib
-import gc
 import json
 import re
 import shutil
@@ -11,20 +8,13 @@
 import jsonschema
 import openai  # use the official client for correctness check
 import pytest
-<<<<<<< HEAD
-import torch
-=======
 import pytest_asyncio
->>>>>>> 86945dc5
 # downloading lora to test lora requests
 from huggingface_hub import snapshot_download
-from openai import BadRequestError, InternalServerError
+from openai import BadRequestError
 from transformers import AutoTokenizer
 
-from vllm.distributed import (destroy_distributed_environment,
-                              destroy_model_parallel)
 from vllm.transformers_utils.tokenizer import get_tokenizer
-from vllm.utils import is_cpu
 
 from ...utils import RemoteOpenAIServer
 
