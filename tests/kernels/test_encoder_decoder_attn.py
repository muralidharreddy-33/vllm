"""
Tests:

* E2E test of Encoder attention + Decoder self-attention +
      Encoder/decoder cross-attention (collectively
      "encoder/decoder attention")

"""

from typing import NamedTuple, Optional

import pytest
import torch

from tests.kernels.utils import *
from vllm.attention import (Attention, AttentionBackend, AttentionMetadata,
                            AttentionType)
from vllm.attention.backends.utils import STR_NOT_IMPL_ENC_DEC_ROCM_HIP
from vllm.attention.selector import (_Backend,
                                     global_force_attn_backend_context_manager)
from vllm.platforms import current_platform

# List of support backends for encoder/decoder models
LIST_ENC_DEC_SUPPORTED_BACKENDS = [_Backend.XFORMERS] if not is_hip() \
                                            else [_Backend.ROCM_FLASH]

HEAD_SIZES = [64, 256]

NUM_HEADS = [1, 16]

BATCH_SIZES = [1, 16]
BLOCK_SIZES = [16]
CUDA_DEVICE = "cuda:0"

MAX_DEC_SEQ_LENS = [128]
MAX_ENC_SEQ_LENS = [128]

# Narrow teest-cases for unsupported-scenario
# tests
HEAD_SIZES_FOR_UNSUPP = [HEAD_SIZES[0]]


class TestPoint(NamedTuple):
    """
    Encapsulates the attributes which define a single invocation
    of the test_e2e_enc_dec_attn() test

    Attributes:
        num_heads: The number of heads in the model.
        head_size: Head dimension
        backend_name: Name of the backend framework used.
        batch_size: Number of samples per batch.
        block_size: Size of each block of data processed.
        max_dec_seq_len: Maximum sequence length for the decoder.
        max_enc_seq_len: Maximum sequence length for the encoder.
        num_blocks: Number of blocks in the model.
    """

    num_heads: int
    head_size: int
    backend_name: str
    batch_size: int
    block_size: int
    max_dec_seq_len: int
    max_enc_seq_len: int
    num_blocks: int


class TestResources(NamedTuple):
    '''
    Encapsulates key components for performing an
    encoder/decoder attention test

    Note that
    (1) attn automatically selects an attention backend
        based on platform info & a set of canned
        heuristics
    (2) attn_backend is thus *not the same backend
        instance* used by attn, but rather it is
        intended to be a
        *different instance* of the *same backend class*;
        it is assumed that the user of TestResources
        will leverage attn_backend for the purpose of
        constructing backend-compatible attention
        metadata instances

    Attributes:

    * scale: 1/sqrt(d) scale factor for attn
    * attn_backend: implementatino of abstraction
                    attention interface using
                    a particular kernel library
                    i.e. XFormers
    * attn: Attention layer instance
    * kv_cache: shared key/value cache for all attention
    '''

    scale: float
    attn_backend: AttentionBackend
    attn: Attention
    kv_cache: torch.Tensor


def _make_test_resources(test_pt: TestPoint, ) -> TestResources:
    '''
    Build key components for performing encoder/decoder attention test.

    Note that
    (1) The Attention instance constructed here, automatically selects
        an attention backend class based on platform info & a set of canned
        heuristics, so
    (2) The attention backend instance constructed here is thus *not
        the same backend instance* used by attn, but rather it is
        intended to be a *different instance* of the *same backend class*;
        therefore,
    (3) This function requires that test_pt.backend_name matches the backend
        class that Attention will automatically select when it is constructed.


    Arguments:

    * test_pt: TestPoint data structure; this function relies on the
               following fields: num_heads, head_size, num_blocks,
               block_size, backend_name

    Returns:

    * TestResources data structure.
    '''

    scale = float(1.0 / (test_pt.head_size**0.5))
    attn_backend = make_backend(test_pt.backend_name)
    attn = Attention(
        test_pt.num_heads,
        test_pt.head_size,
        scale=scale,
    )
    if test_pt.num_blocks is None or test_pt.num_heads is None:
        # Caller does not require a KV cache
        return TestResources(
            scale, attn_backend, attn,
            torch.tensor([], dtype=torch.float32, device=CUDA_DEVICE))

    # Construct KV cache
    kv_cache = make_kv_cache(test_pt.num_blocks,
                             test_pt.num_heads,
                             test_pt.head_size,
                             test_pt.block_size,
                             device=CUDA_DEVICE)
    return TestResources(scale, attn_backend, attn, kv_cache)


def _encoder_attn_setup(
    test_pt: TestPoint,
    test_rsrcs: TestResources,
) -> PhaseTestParameters:
    '''
    Set up test vectors & data structures for encoder attention test.

    A triplet of synthetic query/key/value tensors are constructed.
    Given this is an encoder attention test, the key & value
    sequences will have the same length as the corresponding queries.

    The query/key/value tensors are passed to an ideal reference
    self-attention implementation to generate an ideal output tensor.

    Encoder inference does not populate the KV cache, therefore
    no KV cache memory mapping is constructed

    Arguments:

    * test_pt: TestPoint data structure; this function relies on the
               following fields: batch_size, num_heads, head_size,
               block_size, max_q_seq_len
    * test_rsrcs: TestResources data structure; this function relies on the
                  scale field


    Returns:

    * PhaseTestParameters data structure comprising (1) packed query/key/value
      tensors, (2) the ideal output of attention computed using a naive
      implementation, and (3) KVCache field set to None
    '''

    (
        num_heads,
        head_size,
        _,
        batch_size,
        _,
        _,
        max_q_seq_len,
        _,
    ) = test_pt

    scale = test_rsrcs.scale

    max_kv_seq_len = max_q_seq_len

    # Make test tensors

    qkv_in, _, _ = make_qkv(batch_size,
                            max_q_seq_len,
                            max_kv_seq_len,
                            num_heads,
                            head_size,
                            attn_type=AttentionType.ENCODER,
                            device=CUDA_DEVICE)

    # Compute correct answer using naive non-causal attention
    # implementation

    ideal_output = ref_masked_attention(qkv_in.query,
                                        qkv_in.key,
                                        qkv_in.value,
                                        scale=scale,
                                        q_seq_lens=qkv_in.q_seq_lens,
                                        kv_seq_lens=qkv_in.kv_seq_lens)

    packed_ideal_output, _ = pack_tensor(ideal_output,
                                         qkv_in.q_seq_lens,
                                         device=CUDA_DEVICE)

    packed_qkv = pack_qkv(qkv_in, device=CUDA_DEVICE)

    return PhaseTestParameters(
        PackedQKVO(packed_qkv, packed_ideal_output),
        None  # No KV cache
    )


def _decoder_attn_setup(
    test_pt: TestPoint,
    test_rsrcs: TestResources,
    block_base_addr: int = 0,
) -> Tuple[QKVInputs, PhaseTestParameters, PhaseTestParameters, int]:
    '''
    Set up test vectors & data structures for self-attention test.

    A triplet of synthetic query/key/value tensors are constructed ("baseline"
    query/key/value). Given this is a self-attention test, the key & value
    sequences will have the same length as the corresponding queries.

    "Prefill" query/key/value tensors are derived by masking out the last value
    in each baseline query/key/value. These tensors are used to test prefill &
    populate KV cache for a subsequent decode test.

    "Decode" query/key/value tensors are derived by extracting *only* the last
    value from each baseline query/key/value (i.e. complement of the prefill
    tensors.) These tensors are used to test decode, conditional on the kv cache
    being populated during the prefill test.

    The baseline query/key/value tensors are passed to an ideal reference
    self-attention implementation to generate a "Baseline" ideal output tensor.
    This tensor is split into the "Prefill" ideal output tensor (all but the
    last element of each output sequence) and the "Decode" ideal output tensor
    (*only* the last element of each output sequence); the "Prefill" and
    "Decode" ideal output tensors can be used to validate the prefill and decode
    test results, respectively.

    This function also constructs the self-attention KV cache memory mapping
    (slot mapping and block table), ensuring that the block table starts at
    block_base_addr

    Arguments:

    * test_pt: TestPoint data structure; this function relies on the
               following fields: batch_size, num_heads, head_size,
               block_size, max_q_seq_len
    * test_rsrcs: TestResources data structure; this function relies on the
                  scale field
    * block_base_addr: decoder self-attention block-table base address

    Returns:
    * qkv: Unpacked (batch_size x padded_seq_len x num_heads x
           head_size) query/key/value tensors
    * Prefill-phase decoder self-attention PhaseTestParameters data structure,
      including (1) packed (number_of_tokens x num_heads x head_size)
      query/key/value tensors along with (2) ideal attention output
      computed using a naive implementation, and (3) memory-mapping data
      structures appropriate for prefill phase.
    * Decode-phase decoder self-attention PhaseTestParameters data structure,
      including (1) packed (number_of_tokens x num_heads x head_size)
      query/key/value tensors along with (2) ideal attention output
      computed using a naive implementation, and (3) memory-mapping data
      structures appropriate for decode phase.
    * max_block_idx: max physical address in decoder self-attention block-table
                     (intended to be used as the base address for the encoder/
                      decoder cross-attention block-table, which is not
                      constructed in this function)
    '''

    (
        num_heads,
        head_size,
        _,
        batch_size,
        block_size,
        max_q_seq_len,
        _,
        _,
    ) = test_pt

    scale = test_rsrcs.scale

    max_kv_seq_len = max_q_seq_len

    # Build test tensors

    (
        qkv,
        prefill_qkv,
        decode_qkv,
    ) = make_qkv(batch_size,
                 max_q_seq_len,
                 max_kv_seq_len,
                 num_heads,
                 head_size,
                 attn_type=AttentionType.DECODER,
                 device=CUDA_DEVICE)

    # Compute correct answer using naive attention implementation
    # with causal attention mask

    causal_mask = make_causal_mask(max_q_seq_len,
                                   max_kv_seq_len).to(CUDA_DEVICE)

    ideal_output = ref_masked_attention(qkv.query,
                                        qkv.key,
                                        qkv.value,
                                        scale=scale,
                                        custom_mask=causal_mask,
                                        q_seq_lens=qkv.q_seq_lens,
                                        kv_seq_lens=qkv.kv_seq_lens)

    # Split out the prefill- & decode-phase ideal answers & pack them

    prefill_ideal_output = torch.zeros_like(ideal_output)
    decode_ideal_output = torch.zeros_like(ideal_output[:, 0:1])
    for bdx, prefill_q_seq_len in enumerate(prefill_qkv.q_seq_lens):
        prefill_ideal_output[bdx, :prefill_q_seq_len] = ideal_output[
            bdx, :prefill_q_seq_len]
        decode_ideal_output[bdx, :] = ideal_output[bdx, prefill_q_seq_len:(
            prefill_q_seq_len + 1)]

    prefill_packed_ideal_output, _ = pack_tensor(prefill_ideal_output,
                                                 prefill_qkv.q_seq_lens,
                                                 device=CUDA_DEVICE)
    decode_packed_ideal_output, _ = pack_tensor(decode_ideal_output,
                                                [1 for _ in range(batch_size)],
                                                device=CUDA_DEVICE)

    # Build prefill- & decode-phase data structures
    # for decoder self-attention. Block tables and
    # slot mapping must be in a format compatible
    # with KV caching & attention kernels
    #
    # Prefill-phase:
    #
    # * Empty block-tables tensor
    # * Slot-mapping with entries for prompt tokens
    #
    # Decode-phase:
    # * Block-tables tensor with minimum number of blocks
    #   required by total num. tokens in the entirety of all sequences
    #   (including both prefill & decode)
    # * Slot-mapping with entries for tokens that will be decoded in the
    #   current decode iteration
    #
    #  Note: the format described above is simply mirroring what ModelRunner
    #        produces

    prefill_block_tables = make_empty_block_tables_tensor(device=CUDA_DEVICE)

    (
        decode_block_tables,
        slot_mapping_list,
        max_block_idx,
    ) = make_block_tables_slot_mapping(block_size,
                                       qkv.q_seq_lens,
                                       device=CUDA_DEVICE,
                                       block_base_addr=block_base_addr)

    (
        prefill_slot_mapping,
        decode_slot_mapping,
    ) = split_slot_mapping(slot_mapping_list,
                           qkv.q_seq_lens,
                           device=CUDA_DEVICE)

    prefill_pckd_qkv = pack_qkv(prefill_qkv, device=CUDA_DEVICE)

    decode_pckd_qkv = pack_qkv(decode_qkv, device=CUDA_DEVICE)

    return (
        qkv,
        PhaseTestParameters(  # Prefill test params
            PackedQKVO(prefill_pckd_qkv, prefill_packed_ideal_output),
            KVMemoryMap(prefill_block_tables, prefill_slot_mapping)),
        PhaseTestParameters(  # Decode test params
            PackedQKVO(decode_pckd_qkv, decode_packed_ideal_output),
            KVMemoryMap(decode_block_tables, decode_slot_mapping)),
        max_block_idx)


def _enc_dec_cross_attn_setup_reuses_query(
    decoder_qkv: QKVInputs,
    encoder_test_params: PhaseTestParameters,
    prefill_decoder_phase_test_params: PhaseTestParameters,
    test_pt: TestPoint,
    test_rsrcs: TestResources,
    block_base_addr: int = 0,
) -> Tuple[PhaseTestParameters, PhaseTestParameters]:
    '''
    Set up test vectors & data structures for cross-attention test.

    A triplet of synthetic cross-attention key/value tensors are constructed
    ("baseline" key/value). Given this is a cross-attention test, we assume
    query tensors were already synthesized for a prior self-attention test and
    will be reused for cross-attention. The key & value sequences generated here
    may have a different length than the corresponding queries (as is often
    the case for cross-attention between decoder and encoder sequences.)

    Cross attention key & value tensors do not grow during autoregressive
    inference; thus this function obtains a single key/value pair suitable for
    both prefill and decode.

    The "baseline" query tensor is received as an argument. The "baseline"
    query/key/value tensors are passed to an ideal reference cross-attention
    implementation to generate a "baseline" ideal output tensor. This tensor is
    split into the "Prefill" ideal output tensor (all but the last element of
    each output sequence) and the "Decode" ideal output tensor (*only* the last
    element of each output sequence); the "Prefill" and "Decode" ideal output
    tensors can be used to validate the prefill and decode test results,
    respectively.

    This function also constructs the cross-attention KV cache memory mapping
    (slot mapping and block table), ensuring that the block table starts at
    block_base_addr.

    Arguments:

    * decoder_qkv: pre-existing unpacked (batch_size x padded_seq_len x
                   num_heads x head_size) decoder self-attention inputs;
                   this function relies on the query and q_seq_lens
                   fields
    * encoder_test_params: PhaseTestParameters data structure which was
                           used for encoder inference; KV cache field
                           is not used by this function
    * prefill_decoder_phase_test_params: PhaseTestParameters data structure
                                         used for prefill-phase decoder
                                         self-attention; all fields
                                         including KV cache required
    * test_pt: TestPoint data structure; this function relies on the
               following fields: batch_size, num_heads, head_size,
               block_size, max_q_seq_len
    * test_rsrcs: TestResources data structure; this function relies on the
                  scale field
    * block_base_addr: decoder self-attention block-table base address

    Returns:

    * Prefill-phase encoder/decoder cross-attention PhaseTestParameters data
      structure, including (1) packed
      (number_of_tokens x num_heads x head_size) query/key/value tensors
      along with (2) ideal attention output computed using a
      naive implementation, and (3) memory-mapping data structures appropriate
      for prefill phase.
    * Decode-phase encoder/decoder cross-attention PhaseTestParameters data
      structure, including (1) packed
      (number_of_tokens x num_heads x head_size) query/key/value tensors
      along with (2) ideal attention output computed using a
      naive implementation, and (3) memory-mapping data structures appropriate
      for decode phase.
    '''

    assert encoder_test_params.packed_qkvo.packed_qkv is not None
    assert prefill_decoder_phase_test_params.packed_qkvo.packed_qkv is not None

    (
        num_heads,
        head_size,
        _,
        batch_size,
        block_size,
        max_decoder_seq_len,
        max_encoder_seq_len,
        _,
    ) = test_pt

    scale = test_rsrcs.scale

    decoder_query = decoder_qkv.query
    decoder_seq_lens = decoder_qkv.q_seq_lens
    encoder_seq_lens = encoder_test_params.packed_qkvo.packed_qkv.q_seq_lens
    prefill_q_seq_lens = (
        prefill_decoder_phase_test_params.packed_qkvo.packed_qkv.q_seq_lens)

    assert prefill_q_seq_lens is not None

    (
        cross_kv,
        _,
        _,
    ) = make_qkv(batch_size,
                 max_decoder_seq_len,
                 max_encoder_seq_len,
                 num_heads,
                 head_size,
                 force_kv_seq_lens=encoder_seq_lens,
                 attn_type=AttentionType.ENCODER_DECODER,
                 device=CUDA_DEVICE)

    ideal_output = ref_masked_attention(decoder_query,
                                        cross_kv.key,
                                        cross_kv.value,
                                        scale=scale,
                                        q_seq_lens=decoder_seq_lens,
                                        kv_seq_lens=cross_kv.kv_seq_lens)

    prefill_ideal_output = torch.zeros_like(ideal_output)
    decode_ideal_output = torch.zeros_like(ideal_output[:, 0:1])
    for bdx, prefill_q_seq_len in enumerate(prefill_q_seq_lens):
        prefill_ideal_output[bdx, :prefill_q_seq_len] = ideal_output[
            bdx, :prefill_q_seq_len]
        decode_ideal_output[bdx, :] = ideal_output[bdx, prefill_q_seq_len:(
            prefill_q_seq_len + 1)]

    prefill_packed_ideal_output, _ = pack_tensor(prefill_ideal_output,
                                                 prefill_q_seq_lens,
                                                 device=CUDA_DEVICE)
    decode_packed_ideal_output, _ = pack_tensor(decode_ideal_output,
                                                [1 for _ in range(batch_size)],
                                                device=CUDA_DEVICE)

    # Build prefill- & decode-phase data structures
    # for encoder/decoder cross-attention. Block tables and
    # slot mapping must be in a format compatible
    # with KV caching & attention kernels
    #
    # Whereas decoder self-attention extracts relationships between
    # equal-length Q/K/V sequences, which mutually grow in length
    # with each decoded token, cross-attention relates the Q sequence
    # - which grows with each new decoded token - to fixed-length
    # K and V sequences derived from the encoder hidden states.
    #
    # Prefill-phase:
    #
    # * Empty block-tables tensor
    # * Slot-mapping with as many entries as there are tokens in the encoder
    #   prompt.
    #
    # Decode-phase:
    # * Block-tables tensor with minimum number of blocks to
    #   accommodate K & V tensors which are equal in lnegth
    #   to the encoder prompt length
    # * Empty slot-mapping tensor (since K & V are fixed in size,
    #   new decoded tokens are not KV-cached and require no slot-
    #   mapping)
    #
    # Note: the format above is simply an extension of what ModelRunner
    #       produces for decoder-only models

    prefill_block_tables = make_empty_block_tables_tensor(device=CUDA_DEVICE)
    decode_slot_mapping = make_empty_slot_mapping_tensor(device=CUDA_DEVICE)

    (
        decode_block_tables,
        prefill_slot_mapping_list,
        _,
    ) = make_block_tables_slot_mapping(block_size,
                                       cross_kv.kv_seq_lens,
                                       block_base_addr=block_base_addr,
                                       device=CUDA_DEVICE)

    prefill_slot_mapping = maybe_make_long_tensor(prefill_slot_mapping_list,
                                                  device=CUDA_DEVICE)

    # Packed key/value (query is already provided)
    packed_cross_kv = pack_qkv(cross_kv, device=CUDA_DEVICE)

    return (
        PhaseTestParameters(  # Prefill-phase test params
            PackedQKVO(packed_cross_kv, prefill_packed_ideal_output),
            KVMemoryMap(prefill_block_tables, prefill_slot_mapping)),
        PhaseTestParameters(  # Decode-phase test params
            PackedQKVO(None, decode_packed_ideal_output),
            KVMemoryMap(decode_block_tables, decode_slot_mapping)))


def _run_encoder_attention_test(
    attn: Attention,
    encoder_test_params: PhaseTestParameters,
    attn_metadata: AttentionMetadata,
) -> torch.Tensor:
    '''
    Run encoder attention.

    attn.forward() is passed attn_type=AttentionType.ENCODER in order
    to configure the kernel invocation for encoder attention

    Requires attn_metadata.num_decode_tokens == 0
    (There is no encoder execution in the decode-phase)

    Arguments:

    * attn: Attention wrapper instance
    * encoder_test_params: encoder PhaseTestParameters data structure;
                           this function relies on the packed
                           (number_of_tokens x num_heads x head_size)
                           query/key/value fields
    * attn_metadata: attention metadata for encoder/decoder-self attention

    Returns:
    * Attention.forward() applied to packed {query,key,value} and
      & attn_metadata
    '''
    assert attn_metadata.num_decode_tokens == 0
    attn_type = AttentionType.ENCODER
    packed_qkv = encoder_test_params.packed_qkvo.packed_qkv
    assert packed_qkv is not None
    return attn.forward(packed_qkv.query,
                        packed_qkv.key,
                        packed_qkv.value,
                        torch.tensor([],
                                     dtype=torch.float32,
                                     device=packed_qkv.query.device),
                        attn_metadata,
                        attn_type=attn_type)


def _run_decoder_self_attention_test(
    test_rsrcs: TestResources,
    decoder_test_params: PhaseTestParameters,
    attn_metadata: AttentionMetadata,
) -> torch.Tensor:
    '''
    Run decoder self-attention test.

    attn.forward() is passed attn_type=AttentionType.DECODER
    in order to configure the kernel invocation for decoder self-attention.

    Arguments:

    * test_rsrcs: TestResources instance; this function relies on the kv_cache
                  and attn (Attention wrapper instance) fields
    * decoder_test_params: decoder PhaseTestParameters data structure;
                           this function relies on the packed
                           (number_of_tokens x num_heads x head_size)
                           query/key/value fields
    * attn_metadata: attention metadata for decoder-self attention
                     (contains KV cache memory-mapping)

    Returns:
    * Attention.forward() applied to packed_{query,key,value}, kv_cache
      & attn_metadata
    '''
    attn_type = AttentionType.DECODER
    attn = test_rsrcs.attn
    kv_cache = test_rsrcs.kv_cache
    packed_qkv = decoder_test_params.packed_qkvo.packed_qkv
    assert packed_qkv is not None
    return attn.forward(packed_qkv.query,
                        packed_qkv.key,
                        packed_qkv.value,
                        kv_cache,
                        attn_metadata,
                        attn_type=attn_type)


def _run_encoder_decoder_cross_attention_test(
    test_rsrcs: TestResources,
    decoder_test_params: PhaseTestParameters,
    cross_test_params: Optional[PhaseTestParameters],
    attn_metadata: AttentionMetadata,
) -> torch.Tensor:
    '''
    Run encoder/decoder cross-attention test.

    Via PhaseTestParameters data structures, consumes the same query utilized
    for decoder self-attention, plus a key/value specific to cross-attention.

    if cross_test_params is None or cross_test_params.packed_qkvo.packed_qkv
    is None, this reflects that in decode-phase cross attention there
    is no growth in the key and value tensors.

    attn.forward() is passed attn_type=AttentionType.ENCODER_DECODER
    in order to configure the kernel invocation for encoder/decoder cross-
    attention.

    Arguments:

    * test_rsrcs: TestResources instance; this function relies on the kv_cache
                  and attn (Attention wrapper instance) fields
    * decoder_test_params: decoder PhaseTestParameters data structure;
                           this function relies on the packed
                           (number_of_tokens x num_heads x head_size)
                           query field
    * cross_test_params: encoder/decoder PhaseTestParameters data structure;
                         this function relies on the packed
                         (number_of_tokens x num_heads x head_size)
                         key/value fields
    * attn_metadata: attention metadata for encoder/decoder-self attention

    Returns:
    * Attention.forward() applied to packed_{query,key,value}, kv_cache
      & attn_metadata
    '''
    assert decoder_test_params.packed_qkvo.packed_qkv is not None

    attn_type = AttentionType.ENCODER_DECODER
    attn = test_rsrcs.attn
    kv_cache = test_rsrcs.kv_cache
    if cross_test_params is None:
        key = None
        value = None
    else:
        cross_pckd_qkv = cross_test_params.packed_qkvo.packed_qkv
        key = (None if cross_pckd_qkv is None else cross_pckd_qkv.key)
        value = (None if cross_pckd_qkv is None else cross_pckd_qkv.value)
    return attn.forward(decoder_test_params.packed_qkvo.packed_qkv.query,
                        key,
                        value,
                        kv_cache,
                        attn_metadata,
                        attn_type=attn_type)


@pytest.mark.skipif(current_platform.is_rocm(),
                    reason=STR_NOT_IMPL_ENC_DEC_ROCM_HIP)
@pytest.mark.parametrize("num_heads", NUM_HEADS)
@pytest.mark.parametrize("head_size", HEAD_SIZES)
@pytest.mark.parametrize("attn_backend", LIST_ENC_DEC_SUPPORTED_BACKENDS)
@pytest.mark.parametrize("batch_size", BATCH_SIZES)
@pytest.mark.parametrize("block_size", BLOCK_SIZES)
@pytest.mark.parametrize("max_dec_seq_len", MAX_DEC_SEQ_LENS)
@pytest.mark.parametrize("max_enc_seq_len", MAX_ENC_SEQ_LENS)
def test_encoder_only(
    num_heads: int,
    head_size: int,
    attn_backend: _Backend,
    batch_size: int,
    block_size: int,
    max_dec_seq_len: int,
    max_enc_seq_len: int,
):
    '''
    End-to-end encoder-only attention test:

    * Construct fake test vectors for (1) encoder attention
    * Construct (1) attention metadata structure with prefill-phase
      encoder attention, and (2) an analogous attention metadata
      structure but for decode-phase
    * Test & validate encoder attention against ideal output

    No KV cache is required for encoder-only attention.

    Note on ROCm/HIP: currently encoder/decoder models are not supported on
    AMD GPUs, therefore this test simply is skipped if
    current_platform.is_rocm().

    This test globally forces an override of the usual backend
    auto-selection process, forcing the specific backend-under-test
    to be utilized.

    Arguments:

    * num_heads
    * head_size,
    * attn_backend: The attention backend to employ for testing
    * batch_size
    * block_size: KV cache block size
    * max_dec_seq_len: max length of decoder input sequences
    * max_enc_seq_len: max length of encoder input sequences
    '''

    # Force Attention wrapper backend
    with global_force_attn_backend_context_manager(attn_backend):

        # Note: KV cache size of 4096 is arbitrary & chosen intentionally
        # to be more than necessary, since exceeding the kv cache size
        # is not part of this test
        test_pt = TestPoint(num_heads, head_size, attn_backend.name,
                            batch_size, block_size, max_dec_seq_len,
                            max_enc_seq_len, 4096)

        # Attention scale factor, attention backend instance, attention wrapper
        # instance, KV cache init
        test_rsrcs = _make_test_resources(test_pt)

        # Construct encoder attention test params (only used
        # during prefill)

        enc_test_params = _encoder_attn_setup(test_pt, test_rsrcs)

        # Shared prefill metadata structure

        prephase_attn_metadata: AttentionMetadata = make_test_metadata(
            test_rsrcs.attn_backend,
            True,
            None,
            decoder_test_params=None,
            encoder_test_params=enc_test_params,
            cross_test_params=None,
            device=CUDA_DEVICE)

        # PREFILL: encoder attention

        enc_pckd_act_out: torch.Tensor = (_run_encoder_attention_test(
            test_rsrcs.attn, enc_test_params, prephase_attn_metadata))

        # - Is encoder attention result correct?
        assert_actual_matches_ideal(enc_test_params, enc_pckd_act_out)


<<<<<<< HEAD
=======
@pytest.mark.skipif(current_platform.is_rocm(),
                    reason=STR_NOT_IMPL_ENC_DEC_ROCM_HIP)
>>>>>>> 2adb4409
@pytest.mark.parametrize("num_heads", NUM_HEADS)
@pytest.mark.parametrize("head_size", HEAD_SIZES)
@pytest.mark.parametrize("attn_backend", LIST_ENC_DEC_SUPPORTED_BACKENDS)
@pytest.mark.parametrize("batch_size", BATCH_SIZES)
@pytest.mark.parametrize("block_size", BLOCK_SIZES)
@pytest.mark.parametrize("max_dec_seq_len", MAX_DEC_SEQ_LENS)
@pytest.mark.parametrize("max_enc_seq_len", MAX_ENC_SEQ_LENS)
def test_e2e_enc_dec_attn(
    num_heads: int,
    head_size: int,
    attn_backend: _Backend,
    batch_size: int,
    block_size: int,
    max_dec_seq_len: int,
    max_enc_seq_len: int,
) -> None:
    '''
    End-to-end encoder/decoder test:

    * Construct fake test vectors for (1) encoder attention,
      (2) decoder self-attention, and (3) encoder/decoder cross-attention
    * Construct (1) attention metadata structure with self- and cross-attention
      attributes for prefill-phase, and (2) an analogous attention metadata
      structure but for decode-phase
    * Test attention steps in the following order

        * Encoder attention
        * Prefill self-attention
        * Prefill cross-attention
        * Decode self-attention
        * Decode cross-attention
        * Besides being reflective of realistic use-cases, this order would
          exacerbate any accidental overlap in the self-/cross-attention
          block tables, which one hopes to avoid


    * Validate output correctness against ideal reference attention
      implementation

    Block tables are constructed such that cross-attention KV cache is in a
    higher, non-intersecting address-space than self-attention KV cache.

    Self- and cross-attention share the same query tensor but not the K/V
    tensors. Self-attention K/Vs must have the same seq len as Q while
    cross-attention K/Vs are allowed to differ in seq len, as is often the case
    for cross-attention.

    This test globally forces an override of the usual backend
    auto-selection process, forcing the specific backend-under-test
    to be utilized.

    Note on ROCm/HIP: currently encoder/decoder models are not supported on
    AMD GPUs, therefore this test simply is skipped if
    current_platform.is_rocm().

    Note on metadata: there is a single attention metadata structure shared by
    all prefill-phase attention operations (encoder, decoder, enc/dec cross),
    and a single one shared by all decode-phase attention operations
    (decoder & enc/dec cross.) This is intended to reflect the behavior
    of EncoderDecoderModelRunner, which constructs a single attention metadata
    structure for each prefill or decode run. A realistic scenario would rely
    on the attention backend to utilize the appropriate attention metadata
    fields according to the value of attn_metadata.attention_type. Thus,
    this test is organized so as to confirm that the backend-under-test can
    handle a shared prefill attention metadata structure & a shared decode\
    attention metadata structure.

    Arguments:

    * num_heads
    * head_size,
    * attn_backend: The attention backend to employ for testing
    * batch_size
    * block_size: KV cache block size
    * max_dec_seq_len: max length of decoder input sequences
    * max_enc_seq_len: max length of encoder input sequences
    '''

    # Force Attention wrapper backend
    with global_force_attn_backend_context_manager(attn_backend):

        # Note: KV cache size of 4096 is arbitrary & chosen intentionally
        # to be more than necessary, since exceeding the kv cache size
        # is not part of this test
        test_pt = TestPoint(num_heads, head_size, attn_backend.name,
                            batch_size, block_size, max_dec_seq_len,
                            max_enc_seq_len, 4096)

        # Attention scale factor, attention backend instance, attention wrapper
        # instance, KV cache init
        test_rsrcs = _make_test_resources(test_pt)

        # Construct encoder attention test params (only used
        # during prefill)

        enc_test_params = _encoder_attn_setup(test_pt, test_rsrcs)

        # Construct Decoder self-attention prefill-phase & decode-phase
        # test params, including query/key/value tensors, decoder self-attention
        # memory-mapping. cross_block_base_addr is the uppermost address in the
        # decoder self-attention block-table, i.e. a base address which the
        # encoder/decoder cross-attention block-table may build downward toward.

        (
            dec_qkv,
            prephase_dec_test_params,
            decphase_dec_test_params,
            cross_block_base_addr,
        ) = _decoder_attn_setup(test_pt, test_rsrcs)

        # Construct encoder/decoder cross-attention prefill-phase
        # & decode-phase test params, including key/value tensors,
        # cross-attention memory-mapping

        (
            prephase_cross_test_params,
            decphase_cross_test_params,
        ) = _enc_dec_cross_attn_setup_reuses_query(
            dec_qkv,
            enc_test_params,
            prephase_dec_test_params,
            test_pt,
            test_rsrcs,
            block_base_addr=cross_block_base_addr)

        # Shared prefill metadata structure
        assert prephase_dec_test_params.packed_qkvo.packed_qkv is not None
        prephase_attn_metadata: AttentionMetadata = make_test_metadata(
            test_rsrcs.attn_backend,
            True,
            prephase_dec_test_params.packed_qkvo.packed_qkv.q_seq_lens,
            decoder_test_params=prephase_dec_test_params,
            encoder_test_params=enc_test_params,
            cross_test_params=prephase_cross_test_params,
            device=CUDA_DEVICE)

        # PREFILL: encoder attention

        enc_pckd_act_out = _run_encoder_attention_test(test_rsrcs.attn,
                                                       enc_test_params,
                                                       prephase_attn_metadata)

        # - Is encoder attention result correct?
        assert_actual_matches_ideal(enc_test_params, enc_pckd_act_out)

        # PREFILL: decoder self-attention test

        prephase_dec_pckd_act_out = _run_decoder_self_attention_test(
            test_rsrcs, prephase_dec_test_params, prephase_attn_metadata)

        # - Is prefill decoder self-attention correct?
        assert_actual_matches_ideal(prephase_dec_test_params,
                                    prephase_dec_pckd_act_out)

        # PREFILL: encoder/decoder cross-attention test

        prephase_cross_pckd_act_out = _run_encoder_decoder_cross_attention_test(
            test_rsrcs, prephase_dec_test_params, prephase_cross_test_params,
            prephase_attn_metadata)

        # - Is prefill encoder/decoder cross-attention correct?
        assert_actual_matches_ideal(prephase_cross_test_params,
                                    prephase_cross_pckd_act_out)

        # DECODE: build decode-phase attention metadata

        decphase_attn_metadata: AttentionMetadata = make_test_metadata(
            test_rsrcs.attn_backend,
            False,
            dec_qkv.q_seq_lens,
            decoder_test_params=decphase_dec_test_params,
            encoder_test_params=enc_test_params,
            cross_test_params=decphase_cross_test_params,
            device=CUDA_DEVICE)

        # DECODE: decoder self-attention test

        decphase_dec_pckd_act_out = _run_decoder_self_attention_test(
            test_rsrcs, decphase_dec_test_params, decphase_attn_metadata)

        # - Is decode-phase decoder self-attention correct?
        assert_actual_matches_ideal(decphase_dec_test_params,
                                    decphase_dec_pckd_act_out)

        # DECODE: encoder/decoder cross-attention test

        decphase_cross_pckd_act_out = _run_encoder_decoder_cross_attention_test(
            test_rsrcs, decphase_dec_test_params, None, decphase_attn_metadata)

        # - Is decode-phase encoder/decoder cross-attention correct?
        assert_actual_matches_ideal(decphase_cross_test_params,
                                    decphase_cross_pckd_act_out)<|MERGE_RESOLUTION|>--- conflicted
+++ resolved
@@ -21,8 +21,9 @@
 from vllm.platforms import current_platform
 
 # List of support backends for encoder/decoder models
-LIST_ENC_DEC_SUPPORTED_BACKENDS = [_Backend.XFORMERS] if not is_hip() \
-                                            else [_Backend.ROCM_FLASH]
+LIST_ENC_DEC_SUPPORTED_BACKENDS = ([
+    _Backend.XFORMERS
+] if not current_platform.is_rocm() else [_Backend.ROCM_FLASH])
 
 HEAD_SIZES = [64, 256]
 
@@ -814,11 +815,6 @@
         assert_actual_matches_ideal(enc_test_params, enc_pckd_act_out)
 
 
-<<<<<<< HEAD
-=======
-@pytest.mark.skipif(current_platform.is_rocm(),
-                    reason=STR_NOT_IMPL_ENC_DEC_ROCM_HIP)
->>>>>>> 2adb4409
 @pytest.mark.parametrize("num_heads", NUM_HEADS)
 @pytest.mark.parametrize("head_size", HEAD_SIZES)
 @pytest.mark.parametrize("attn_backend", LIST_ENC_DEC_SUPPORTED_BACKENDS)
