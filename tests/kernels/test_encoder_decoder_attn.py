--- conflicted
+++ resolved
@@ -18,12 +18,9 @@
 from vllm.attention.backends.utils import STR_NOT_IMPL_ENC_DEC_ROCM_HIP
 from vllm.attention.selector import (_Backend, get_attn_backend,
                                      global_force_attn_backend_context_manager)
-<<<<<<< HEAD
 from vllm.forward_context import set_forward_context
 from vllm.utils import is_hip
-=======
 from vllm.platforms import current_platform
->>>>>>> 5f8d8075
 
 # List of support backends for encoder/decoder models
 LIST_ENC_DEC_SUPPORTED_BACKENDS = [_Backend.XFORMERS, _Backend.FLASH_ATTN]
