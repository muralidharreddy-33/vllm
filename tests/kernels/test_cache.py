--- conflicted
+++ resolved
@@ -17,15 +17,10 @@
 NUM_BLOCKS = [1024, 3600]  # Arbitrary values for testing
 NUM_MAPPINGS = [256]  # Arbitrary values for testing
 SEEDS = [0]
-<<<<<<< HEAD
-DEVICES = [i for i in range(1 if torch.cuda.device_count() == 1 else 2)]
-KV_CACHE_DTYPE = ["auto", "fp8_e5m2", "int8"]
-=======
 CUDA_DEVICES = [
     f"cuda:{i}" for i in range(1 if torch.cuda.device_count() == 1 else 2)
 ]
-KV_CACHE_DTYPE = ["auto", "fp8_e5m2"]
->>>>>>> 5a6c81b0
+KV_CACHE_DTYPE = ["auto", "fp8_e5m2", "int8"]
 
 
 @pytest.mark.parametrize("num_mappings", NUM_MAPPINGS)
