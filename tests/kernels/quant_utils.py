--- conflicted
+++ resolved
@@ -79,10 +79,5 @@
     ref_scale = x_max / fp8_max
     ref_iscale = one / ref_scale
     ref_out = (as_float32_tensor(x) * ref_iscale).clamp(
-<<<<<<< HEAD
         fp8_traits_min, fp8_traits_max).to(FP8_DTYPE)
-    return ref_out, ref_scale
-=======
-        fp8_traits.min, fp8_traits.max).to(dtype=torch.float8_e4m3fn)
-    return ref_out, ref_scale.view((1, ))
->>>>>>> 9587b050
+    return ref_out, ref_scale.view((1, ))