import gc
from unittest.mock import patch

import pytest
import torch
import triton
import triton.language as tl

<<<<<<< HEAD
from vllm.model_executor.layers.ops.sample import (
    MAX_TRITON_N_COLS, _sample_triton, _uniform_to_exponential,
    get_num_triton_sampler_splits, sample)
from vllm.model_executor.sampling_metadata import SamplingTensors
from vllm.model_executor.utils import set_random_seed
from vllm.triton_utils.libentry import LibEntry
=======
from vllm.model_executor.layers.ops.sample import (_uniform_to_exponential,
                                                   sample)
from vllm.model_executor.sampling_metadata import SamplingTensors
from vllm.model_executor.utils import set_random_seed
from vllm.triton_utils.sample import (MAX_TRITON_N_COLS,
                                      get_num_triton_sampler_splits)
>>>>>>> 9a7e2d05

SINGLE_SPLIT_VOCAB_SIZE = 32000  # llama/mistral/mixtral vocab size
MULTI_SPLIT_VOCAB_SIZE = MAX_TRITON_N_COLS + 100


@pytest.fixture(autouse=True)
def _cleanup():
    yield
    gc.collect()
    torch.cuda.empty_cache()


@triton.jit
def _uniform_to_exponential_kernel(input, output, n: tl.constexpr):
    idx = tl.arange(0, n)
    x = tl.load(input + idx)
    y = _uniform_to_exponential(x)
    tl.store(output + idx, y)


def test_uniform_to_exponential():
    """Test that we can convert uniform to exponential without div by 0."""
    input = torch.tensor([0.0, 1.0 - torch.finfo(torch.float32).eps],
                         dtype=torch.float32,
                         device="cuda")
    output = torch.zeros(input.shape, dtype=torch.float32, device="cuda")
    _uniform_to_exponential_kernel[(1, )](input, output, 2)
    assert torch.all(torch.isfinite(output))
    assert torch.all(output > 0)
    assert torch.all(torch.isfinite(torch.full_like(output, 1.0) / output))


@pytest.mark.parametrize("random_sampling", [True, False, "mixed"])
@pytest.mark.parametrize("max_best_of", [1, 2, 3, 4, 5])
@pytest.mark.parametrize("modify_greedy_probs", [True, False])
@pytest.mark.parametrize("seed", [1337])
@pytest.mark.parametrize("vocab_size",
                         [SINGLE_SPLIT_VOCAB_SIZE, MULTI_SPLIT_VOCAB_SIZE])
@pytest.mark.parametrize("save_logprobs", [True, False])
def test_sample_decoding_only(random_sampling, max_best_of,
                              modify_greedy_probs, seed, vocab_size,
                              save_logprobs):
    set_random_seed(seed)
    bs = 8
    probs = torch.zeros((bs, vocab_size), dtype=torch.float32, device="cuda")
    for i in range(bs):
        probs[i, i * (vocab_size // bs)] = 1.0
    logprobs = torch.rand_like(probs)
    sample_indices = torch.arange(bs, dtype=torch.long, device="cuda")
    n_splits = get_num_triton_sampler_splits(probs.shape[1])
    if random_sampling == "mixed":
        random_sampling_mask = (torch.rand(
            (1, bs), device="cuda") < 0.5).expand(n_splits, bs)
    elif random_sampling:
        random_sampling_mask = torch.ones((n_splits, bs),
                                          dtype=torch.bool,
                                          device="cuda")
    else:
        random_sampling_mask = torch.zeros((n_splits, bs),
                                           dtype=torch.bool,
                                           device="cuda")

    seeds = torch.randint(1,
                          torch.iinfo(torch.long).max, (n_splits, bs),
                          device="cuda").mul_(random_sampling_mask)
    #The current _sample_triton does not utilize the
    # libentry decoration. The purpose of adding this patch is to test
    # the correctness of libentry.
    with patch("vllm.model_executor.layers.ops.sample._sample_triton",
               LibEntry(_sample_triton)):
        sampled_tokens, sampled_logprobs, sampled_modified_probs = sample(
            probs=probs,
            logprobs=logprobs,
            sample_indices=sample_indices,
            seeds=seeds,
            max_best_of=max_best_of,
            modify_greedy_probs=modify_greedy_probs,
            save_logprobs=save_logprobs,
            _save_modified_probs=True)
    assert sampled_tokens.shape == (bs, max_best_of)
    for i in range(bs):
        assert torch.all(sampled_tokens[i] == i * (vocab_size // bs))
        request_uses_random_sampling = random_sampling_mask[0, i]
        if modify_greedy_probs and not request_uses_random_sampling:
            # If we are modifying greedy probs and the request is greedy,
            # we want to make sure the probs tensor is modified in place
            assert torch.allclose(
                probs[i][sampled_tokens[i]],
                torch.full_like(probs[i][sampled_tokens[i]], 1.0))
            assert torch.sum(probs[i]) == 1.0
            assert torch.allclose(
                sampled_modified_probs[i][0],
                torch.full_like(sampled_modified_probs[i][0], 1.0))
        elif request_uses_random_sampling:
            # If the request is random, we want to make sure
            # sampled_modified_probs tensor has noise added
            # (and thus is different from probs tensor)
            assert not torch.allclose(sampled_modified_probs[i][0],
                                      probs[i][sampled_tokens[i]])
        elif not request_uses_random_sampling:
            # If the request is greedy and we are not modifying greedy probs,
            # we want to make sure sampled_modified_probs tensor is the same as
            # the probs tensor.
            assert torch.allclose(sampled_modified_probs[i][0],
                                  probs[i][sampled_tokens[i]])

    if save_logprobs:
        assert sampled_logprobs.shape == (bs, max_best_of)
        for i in range(bs):
            for best_of in range(max_best_of):
                assert torch.all(sampled_logprobs[i] == logprobs[i][
                    sampled_tokens[i, best_of]])
    else:
        assert sampled_logprobs is None


@pytest.mark.parametrize("random_sampling", [True, False, "mixed"])
@pytest.mark.parametrize("max_best_of", [1, 2, 3, 4, 5])
@pytest.mark.parametrize("modify_greedy_probs", [True, False])
@pytest.mark.parametrize("seed", [1337])
@pytest.mark.parametrize("vocab_size",
                         [SINGLE_SPLIT_VOCAB_SIZE, MULTI_SPLIT_VOCAB_SIZE])
def test_sample_prompt_logprobs(random_sampling, max_best_of,
                                modify_greedy_probs, seed, vocab_size):

    set_random_seed(seed)
    prompt_sizes = [16, 32, 64, 128] * 2
    samples = 8
    bs = samples + sum(prompt_sizes)
    probs = torch.zeros((bs, vocab_size), dtype=torch.float32, device="cuda")
    for i in range(bs):
        probs[i, i * (vocab_size // bs)] = 1.0
    logprobs = torch.rand_like(probs)
    sample_indices = torch.tensor(prompt_sizes,
                                  dtype=torch.long,
                                  device="cuda").cumsum_(0)
    n_splits = get_num_triton_sampler_splits(probs.shape[1])
    if random_sampling == "mixed":
        random_sampling_mask = torch.rand(
            (n_splits, samples), device="cuda") < 0.5
    elif random_sampling:
        random_sampling_mask = torch.ones((n_splits, samples),
                                          dtype=torch.bool,
                                          device="cuda")
    else:
        random_sampling_mask = torch.zeros((n_splits, samples),
                                           dtype=torch.bool,
                                           device="cuda")

    seeds = torch.randint(1,
                          torch.iinfo(torch.long).max, (n_splits, samples),
                          device="cuda").mul_(random_sampling_mask)
    #ditto
    with patch("vllm.model_executor.layers.ops.sample._sample_triton",
               LibEntry(_sample_triton)):
        sampled_tokens, sampled_logprobs, _ = sample(
            probs=probs,
            logprobs=logprobs,
            sample_indices=sample_indices,
            seeds=seeds,
            max_best_of=max_best_of,
            modify_greedy_probs=modify_greedy_probs,
            save_logprobs=True)
    assert sampled_tokens.shape == (samples, max_best_of)
    assert sampled_logprobs.shape == (samples, max_best_of)
    for i, t in enumerate(sample_indices):
        assert torch.all(sampled_tokens[i] == t * (vocab_size // bs))
        for best_of in range(max_best_of):
            assert torch.all(sampled_logprobs[i] == logprobs[sample_indices[i]]
                             [sampled_tokens[i, best_of]])


@pytest.mark.parametrize("seed", list(range(16)))
def test_get_sequence_seeds(seed):
    """Ensure that we get a different child seed from base 
    seed + extra entropy"""
    starting_seed = seed
    seq_seed = None
    extra_entropy = 1
    for i in range(512):
        new_seq_seed = SamplingTensors._get_sequence_seeds(starting_seed,
                                                           i,
                                                           seeds_to_generate=1,
                                                           is_greedy=False)[0]
        new_seq_seed_extra_entropy = SamplingTensors._get_sequence_seeds(
            starting_seed,
            i,
            extra_entropy,
            seeds_to_generate=1,
            is_greedy=False)[0]
        assert new_seq_seed_extra_entropy != new_seq_seed
        assert seq_seed != new_seq_seed
        seq_seed = new_seq_seed<|MERGE_RESOLUTION|>--- conflicted
+++ resolved
@@ -6,21 +6,14 @@
 import triton
 import triton.language as tl
 
-<<<<<<< HEAD
-from vllm.model_executor.layers.ops.sample import (
-    MAX_TRITON_N_COLS, _sample_triton, _uniform_to_exponential,
-    get_num_triton_sampler_splits, sample)
+from vllm.model_executor.layers.ops.sample import (_sample_triton,
+                                                   _uniform_to_exponential,
+                                                   sample)
 from vllm.model_executor.sampling_metadata import SamplingTensors
 from vllm.model_executor.utils import set_random_seed
 from vllm.triton_utils.libentry import LibEntry
-=======
-from vllm.model_executor.layers.ops.sample import (_uniform_to_exponential,
-                                                   sample)
-from vllm.model_executor.sampling_metadata import SamplingTensors
-from vllm.model_executor.utils import set_random_seed
 from vllm.triton_utils.sample import (MAX_TRITON_N_COLS,
                                       get_num_triton_sampler_splits)
->>>>>>> 9a7e2d05
 
 SINGLE_SPLIT_VOCAB_SIZE = 32000  # llama/mistral/mixtral vocab size
 MULTI_SPLIT_VOCAB_SIZE = MAX_TRITON_N_COLS + 100
